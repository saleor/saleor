--- conflicted
+++ resolved
@@ -1,3 +1,4 @@
+
 adyen==4.0.0
 amqp==5.0.9; python_version >= "3.7"
 aniso8601==7.0.0
@@ -28,12 +29,8 @@
 click==7.1.2; python_full_version >= "3.6.2" and python_version >= "3.6" and (python_version >= "2.7" and python_full_version < "3.0.0" or python_full_version >= "3.5.0") and (python_version >= "3.6" and python_full_version < "3.0.0" or python_full_version >= "3.5.0" and python_version >= "3.6") and python_full_version < "4.0.0"
 codecov==2.1.12; (python_version >= "2.7" and python_full_version < "3.0.0") or (python_full_version >= "3.4.0")
 colorama==0.4.4; sys_platform == "win32" and python_full_version >= "3.6.2" and (python_version >= "3.6" and python_full_version < "3.0.0" and sys_platform == "win32" or sys_platform == "win32" and python_version >= "3.6" and python_full_version >= "3.5.0") and (python_version >= "2.7" and python_full_version < "3.0.0" or python_full_version >= "3.5.0") and (python_version >= "2.7" and python_full_version < "3.0.0" and platform_system == "Windows" or python_full_version >= "3.5.0" and platform_system == "Windows")
-<<<<<<< HEAD
 coverage==6.3.1; python_version >= "3.7"
-=======
-coverage==6.3; python_version >= "3.7"
 cryptography==36.0.1; python_version >= "3.6"
->>>>>>> 94e03a68
 cssselect2==0.4.1; python_version >= "3.6"
 deprecated==1.2.13; python_version >= "3.6" and python_full_version < "3.0.0" or python_full_version >= "3.4.0" and python_version >= "3.6"
 distlib==0.3.4; python_full_version >= "3.6.1"
