--- conflicted
+++ resolved
@@ -11,15 +11,9 @@
     url: "https://w8-saleor-staging.herokuapp.com/graphql/",
   },
   {
-<<<<<<< HEAD
-    name: "countries",
-    url: `https://w8-saleor-pr-${process.env.PR_NUMBER}.herokuapp.com/plugins/countries/graphql`,
-  }
-=======
     name: "social-login",
     url: "https://w8-saleor-staging.herokuapp.com/plugins/social-login/",
   },
->>>>>>> bb5bb97e
 ];
 
 function fastifyAppClosePlugin(app) {
