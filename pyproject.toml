[tool.poetry]
name = "saleor"
<<<<<<< HEAD
version = "3.1.0-a.13"
=======
version = "3.1.0-a.12"
>>>>>>> c0306c9d
description = "A modular, high performance, headless e-commerce platform built with Python, GraphQL, Django, and React."
authors = [ "Saleor Commerce <hello@saleor.io>" ]
license = "BSD-3-Clause"
readme = "README.md"
homepage = "https://saleor.io/"
repository = "https://github.com/mirumee/saleor"
documentation = "https://docs.saleor.io/"

  [tool.poetry.dependencies]
  python = "~3.9"
  babel = ">=2.8,<2.10"
  boto3 = "^1.18"
  braintree = ">=4.2,<4.13"
  dj-database-url = "^0"
  dj-email-url = "^1"
  django = "^3.2.4"
  django-countries = "^7.2"
  django-filter = "^21.1"
  django-measurement = "^3.0"
  django-mptt = "^0"
  django-phonenumber-field = ">=4,<6"
  django-prices = "^2.1"
  django-prices-openexchangerates = "^1.0.1"
  django-prices-vatlayer = "^1.1.0"
  django-versatileimagefield = "^2.1"
  draftjs-sanitizer = "^1.0.0"
  faker = ">=4.1,<10.0"
  freezegun = "^1"
  google-cloud-storage = "^1.29.0"
  google-i18n-address = "^2.3.5"
  google-measurement-protocol = "^1.0"
  graphene-django = "2.15.0"
  graphene-federation = "^0.1.0"
  html-to-draftjs = "^1.0.1"
  markdown = "^3.1.1"
  maxminddb = ">=1.5.4,<3.0.0"
  petl = "1.7.4"
  opentracing = "^2.3.0"
  phonenumberslite = "^8.12.25"
  prices = "^1.0"
  psycopg2-binary = "^2.8.3"
  razorpay = "^1.2"
  requests = "^2.22"
  sentry-sdk = "^1.0"
  stripe = "^2.58.0"
  text-unidecode = "^1.2"
  weasyprint = ">=53.0"
  oauthlib = "^3.1"
  jaeger-client = "^4.5.0"
  openpyxl = "^3.0.3"
  django-cache-url = "^3.1.2"
  pyjwt = ">=1.7.1,<3.0.0"
  python-json-logger = ">=0.1.11,<2.1.0"
  pytimeparse = "^1.1.8"
  django-redis = "^5.0.0"
  Adyen = "^4.0.0"
  google-cloud-pubsub = ">=1.7,<3.0"
  gunicorn = "^20.0.4"
  pybars3 = "^0.9.7"
  html2text = "^2020.1.16"
  authorizenet = "^1.1.3"
  sendgrid = "^6.7.1"
  micawber = "^0.5.2"
  django-celery-beat = "^2.2.1"

    [tool.poetry.dependencies.celery]
    version = ">=4.4.5,<6.0.0"
    extras = [ "redis" ]

    [tool.poetry.dependencies.django-storages]
    version = "^1.11"
    extras = [ "google" ]

    [tool.poetry.dependencies.python-magic-bin]
    version = "^0.4.14"
    platform = "win32"

    [tool.poetry.dependencies.uvicorn]
    extras = [ "standard" ]
    version = ">=0.12.2,<0.14.0"

  [tool.poetry.dev-dependencies]
  black = "21.10b0"
  codecov = "^2.1.11"
  coverage = "^6.0"
  django-debug-toolbar = "^3.2"
  django-debug-toolbar-request-history = "^0"
  django-graphiql-debug-toolbar = "^0.2.0"
  django-extensions = "^3.1.2"
  flake8 = "^3.9.2"
  isort = "^5.8.0"
  pre-commit = "^2.13"
  pycodestyle = "^2.5"
  pydocstyle = "^6.1"
  pylint = "^2.8.3"
  pylint-celery = "^0"
  pylint-django = "^2.4.4"
  pylint-plugin-utils = "^0"
  pytest = "^6.2.3"
  pytest-celery = "^0.0.0"
  pytest-cov = "^3.0.0"
  pytest-django = "4.2.0"
  pytest-django-queries = "~1.2"
  pytest-mock = "^3.6.1"
  pytest-vcr = "^1.0.2"
  pytest-xdist = "^2.2.1"
  tox = "^3.23.1"
  transifex-client = "^0"
  mypy = "0.910"
  pywatchman = "^1.4.1"
  types-requests = "^2.25.0"
  types-pytz = "^2021.1.0"
  types-pkg-resources = "^0.1.3"
  types-python-dateutil = "^2.8.0"
  django-stubs = "1.8.0"

[tool.black]
target_version = [ "py35", "py36", "py37", "py38" ]
include = "\\.pyi?$"
exclude = """
/(\\.git/
  |\\.eggs
  |\\.hg
  |__pycache__
  |\\.cache
  |\\.ipynb_checkpoints
  |\\.mypy_cache
  |\\.pytest_cache
  |\\.tox
  |\\.venv
  |node_modules
  |_build
  |buck-out
  |build
  |dist
  |media
  |infrastructure
  |templates
  |locale
)/
"""<|MERGE_RESOLUTION|>--- conflicted
+++ resolved
@@ -1,10 +1,6 @@
 [tool.poetry]
 name = "saleor"
-<<<<<<< HEAD
 version = "3.1.0-a.13"
-=======
-version = "3.1.0-a.12"
->>>>>>> c0306c9d
 description = "A modular, high performance, headless e-commerce platform built with Python, GraphQL, Django, and React."
 authors = [ "Saleor Commerce <hello@saleor.io>" ]
 license = "BSD-3-Clause"
