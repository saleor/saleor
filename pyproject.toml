--- conflicted
+++ resolved
@@ -122,12 +122,9 @@
   uvicorn = {extras = ["standard"], version = "^0.32.0"}
   setuptools = "^76.0.0"
   psycopg = {version = "^3.1.8", extras = ["binary"]}
-<<<<<<< HEAD
   opentelemetry-distro = {version = "^0.50b0", extras = ["otlp"]}
-=======
   pydantic = "^2.10.6"
   pydantic-core = "^2.33.0"
->>>>>>> fdca49f1
 
     [tool.poetry.dependencies.celery]
     version = ">=4.4.5,<6.0.0"
