--- conflicted
+++ resolved
@@ -169,11 +169,8 @@
   types-requests = "^2.31.0" # Cannot upgrade due to using an old version of urllib3 (https://github.com/saleor/saleor/issues/17130)
   types-six = "^1.16.17"
   vcrpy = ">=4.0,<7.0"
-<<<<<<< HEAD
   poethepoet = "^0.32.2"
-=======
   ipdb = "^0.13.13"
->>>>>>> af31f14e
 
 [tool.deptry]
 extend_exclude = ["conftest\\.py", ".*/conftest\\.py", ".*/tests/.*"]
