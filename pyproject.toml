[tool.poetry]
name = "saleor"
version = "3.0.0-b.33"
description = "A modular, high performance, headless e-commerce platform built with Python, GraphQL, Django, and React."
authors = [ "Saleor Commerce <hello@saleor.io>" ]
license = "BSD-3-Clause"
readme = "README.md"
homepage = "https://saleor.io/"
repository = "https://github.com/mirumee/saleor"
documentation = "https://docs.saleor.io/"

  [tool.poetry.dependencies]
  python = "~3.9"
  babel = ">=2.8,<2.10"
  boto3 = "^1.17"
  braintree = ">=4.2,<4.12"
  dj-database-url = "^0"
  dj-email-url = "^1"
  django = "^3.2.4"
  django-countries = "^7.2"
  django-filter = "^2.3"
  django-measurement = "^3.0"
  django-mptt = "^0"
  django-phonenumber-field = ">=4,<6"
  django-prices = "^2.1"
  django-prices-openexchangerates = "^1.0.1"
  django-prices-vatlayer = "^1.1.0"
  django-versatileimagefield = "^2.1"
  draftjs-sanitizer = "^1.0.0"
  faker = ">=4.1,<9.0"
  freezegun = "^1"
  google-cloud-storage = "^1.29.0"
  google-i18n-address = "^2.3.5"
  google-measurement-protocol = "^1.0"
  graphene-django = "~2.13.0"
  graphene-federation = "^0.1.0"
  html-to-draftjs = "^1.0.1"
  markdown = "^3.1.1"
  maxminddb = ">=1.5.4,<3.0.0"
  petl = "1.7.4"
  opentracing = "^2.3.0"
  phonenumberslite = "^8.12.25"
  prices = "^1.0"
  psycopg2-binary = "^2.8.3"
  razorpay = "^1.2"
  requests = "^2.22"
  sentry-sdk = "^1.0"
  stripe = "^2.58.0"
  text-unidecode = "^1.2"
  weasyprint = ">=48,<=52.5"
  oauthlib = "^3.1"
  jaeger-client = "^4.5.0"
  openpyxl = "^3.0.3"
  django-cache-url = "^3.1.2"
  pyjwt = ">=1.7.1,<3.0.0"
  python-json-logger = ">=0.1.11,<2.1.0"
  pytimeparse = "^1.1.8"
  django-redis = "^5.0.0"
  Adyen = "^4.0.0"
  google-cloud-pubsub = ">=1.7,<3.0"
  gunicorn = "^20.0.4"
  pybars3 = "^0.9.7"
  html2text = "^2020.1.16"
  authorizenet = "^1.1.3"
  sendgrid = "^6.7.1"
  micawber = "^0.5.2"
  django-celery-beat = "^2.2.1"
<<<<<<< HEAD
  cryptography = "^36.0.0"
=======
  posuto = "^2021.10.0"
>>>>>>> e1feb384

    [tool.poetry.dependencies.celery]
    version = ">=4.4.5,<6.0.0"
    extras = [ "redis" ]

    [tool.poetry.dependencies.django-storages]
    version = "^1.11"
    extras = [ "google" ]

    [tool.poetry.dependencies.python-magic-bin]
    version = "^0.4.14"
    platform = "win32"

    [tool.poetry.dependencies.uvicorn]
    extras = [ "standard" ]
    version = ">=0.12.2,<0.14.0"

  [tool.poetry.dev-dependencies]
  black = "21.7b0"
  codecov = "^2.1.11"
  coverage = "^5.5"
  django-debug-toolbar = "^3.2"
  django-debug-toolbar-request-history = "^0"
  django-graphiql-debug-toolbar = "^0.1.4"
  django-extensions = "^3.1.2"
  flake8 = "^3.9.2"
  isort = "^5.8.0"
  pre-commit = "^2.13"
  pycodestyle = "^2.5"
  pydocstyle = "^6.1"
  pylint = "^2.8.3"
  pylint-celery = "^0"
  pylint-django = "^2.4.4"
  pylint-plugin-utils = "^0"
  pytest = "^6.2.3"
  pytest-celery = "^0.0.0"
  pytest-cov = "^2.12.1"
  pytest-django = "4.2.0"
  pytest-django-queries = "~1.2"
  pytest-mock = "^3.6.1"
  pytest-vcr = "^1.0.2"
  pytest-xdist = "^2.2.1"
  tox = "^3.23.1"
  transifex-client = "^0"
  mypy = "0.910"
  pywatchman = "^1.4.1"
  types-requests = "^2.25.0"
  types-pytz = "^2021.1.0"
  types-pkg-resources = "^0.1.3"
  types-python-dateutil = "^0.1.4"
  django-stubs = "^1.8.0"

[tool.black]
target_version = [ "py35", "py36", "py37", "py38" ]
include = "\\.pyi?$"
exclude = """
/(\\.git/
  |\\.eggs
  |\\.hg
  |__pycache__
  |\\.cache
  |\\.ipynb_checkpoints
  |\\.mypy_cache
  |\\.pytest_cache
  |\\.tox
  |\\.venv
  |node_modules
  |_build
  |buck-out
  |build
  |dist
  |media
  |infrastructure
  |templates
  |locale
)/
"""<|MERGE_RESOLUTION|>--- conflicted
+++ resolved
@@ -65,11 +65,8 @@
   sendgrid = "^6.7.1"
   micawber = "^0.5.2"
   django-celery-beat = "^2.2.1"
-<<<<<<< HEAD
   cryptography = "^36.0.0"
-=======
   posuto = "^2021.10.0"
->>>>>>> e1feb384
 
     [tool.poetry.dependencies.celery]
     version = ">=4.4.5,<6.0.0"
