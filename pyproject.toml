[build-system]
requires = [ "poetry-core>=1.0.0" ]
build-backend = "poetry.core.masonry.api"

[tool.poetry]
name = "saleor"
<<<<<<< HEAD
version = "3.16.7"
=======
version = "3.18.2"
>>>>>>> f10308fa
description = "A modular, high performance, headless e-commerce platform built with Python, GraphQL, Django, and React."
authors = [ "Saleor Commerce <hello@saleor.io>" ]
license = "BSD-3-Clause"
readme = "README.md"
homepage = "https://saleor.io/"
repository = "https://github.com/saleor/saleor"
documentation = "https://docs.saleor.io/"

<<<<<<< HEAD
[tool.poetry.dependencies]
python = "~3.9"
babel = ">=2.8,<2.13"
boto3 = "^1.33"
braintree = ">=4.2,<4.25"
dj-database-url = "^2"
dj-email-url = "^1"
django-countries = "^7.2"
django-filter = "^23.1"
django-measurement = "^3.0"
django-mptt = "^0"
django-phonenumber-field = ">=4,<8"
django-prices = "^2.3"
django-stubs-ext = "^4.2.1"
draftjs-sanitizer = "^1.0.0"
faker = ">=4.1,<20.0"
freezegun = "^1"
google-cloud-storage = "^2.0.0"
google-i18n-address = "^3.1.0"
html-to-draftjs = "^1.0.1"
markdown = "^3.1.1"
petl = "1.7.12"
opentracing = "^2.3.0"
phonenumberslite = "^8.12.25"
prices = "^1.0"
psycopg2-binary = "^2.8.3"
razorpay = "^1.2"
requests = "^2.22"
sentry-sdk = "^1.38"
stripe = "^7.6.0"
text-unidecode = "^1.2"
weasyprint = ">=53.0"
oauthlib = "^3.1"
jaeger-client = "^4.5.0"
openpyxl = "^3.0.3"
django-cache-url = "^3.1.2"
pyjwt = "2.8.0" # Version 2.6.0 changed iat validation which causes tests to fail: https://github.com/saleor/saleor/issues/11047
python-json-logger = ">=0.1.11,<2.1.0"
pytimeparse = "^1.1.8"
python-magic = "^0.4.27"
django-redis = "^5.0.0"
Adyen = "^4.0.0"
google-cloud-pubsub = ">=1.7,<3.0"
gunicorn = "^21.2.0"
pybars3 = "^0.9.7"
html2text = "^2020.1.16"
authorizenet = "^1.1.3"
azure-common = "^1.1.28"
azure-storage-blob = "^12.12.0"
azure-storage-common = "^2.1.0"
sendgrid = "^6.7.1"
micawber = "^0.5.2"
django-celery-beat = "^2.2.1"
posuto = "^2023.2.0"
cryptography = "^41.0.6"
graphene = "<3.0"
Authlib = "^1.0.0"
pillow-avif-plugin = "^1.3.1"
semantic-version = "^2.10.0"
requests-hardened = "1.0.0b0"
=======
  [tool.poetry.dependencies]
  python = "~3.9"
  Adyen = "^4.0.0"
  aniso8601 = "^7.0.0"
  asgiref = "^3.7.2"
  Authlib = "^1.0.0"
  authorizenet = "^1.1.3"
  azure-common = "^1.1.28"
  azure-storage-blob = "^12.12.0"
  azure-storage-common = "^2.1.0"
  babel = ">=2.8,<2.14"
  boto3 = "^1.28"
  botocore = "^1.31"
  braintree = ">=4.2,<4.25"
  cryptography = "^41.0.4"
  dj-database-url = "^2"
  dj-email-url = "^1"
  django-cache-url = "^3.1.2"
  django-celery-beat = "^2.2.1"
  django-countries = "^7.2"
  django-filter = "^23.1"
  django-measurement = "^3.0"
  django-mptt = "^0"
  django-phonenumber-field = ">=4,<8"
  django-prices = "^2.3"
  django-redis = "^5.0.0"
  django-stubs-ext = "^4.2.1"
  draftjs-sanitizer = "^1.0.0"
  faker = ">=4.1,<20.0"
  google-cloud-pubsub = ">=1.7,<3.0"
  google-cloud-storage = "^2.0.0"
  google-i18n-address = "^3.1.0"
  graphene = "<3.0"
  graphql-core = "^2.3.2"
  graphql-relay = "^2.0.1"
  gunicorn = "^21.2.0"
  html2text = "^2020.1.16"
  html-to-draftjs = "^1.0.1"
  jaeger-client = "^4.5.0"
  lxml = "^4.9.3"
  markdown = "^3.1.1"
  measurement = "^3.2.2"
  micawber = "^0.5.2"
  oauthlib = "^3.1"
  opentracing = "^2.3.0"
  petl = "1.7.14"
  phonenumberslite = "^8.12.25"
  pillow = "^10.1.0"
  pillow-avif-plugin = "^1.3.1"
  posuto = "^2023.2.0"
  prices = "^1.0"
  promise = "^2.3"
  psycopg2 = "^2.8.3"
  pybars3 = "^0.9.7"
  pyjwt = "2.5.0"
  python-dateutil = "^2.8.2"
  python-http-client = "^3.3.7"
  python-json-logger = ">=0.1.11,<2.1.0"
  pytimeparse = "^1.1.8"
  pytz = "^2021.3"
  razorpay = "^1.2"
  redis = "^4.6.0"
  requests = "^2.22"
  requests-hardened = "1.0.0b2"
  Rx = "^1.6.3"
  semantic-version = "^2.10.0"
  sendgrid = "^6.7.1"
  sentry-sdk = "^1.28"
  stripe = "^3.0.0"
  text-unidecode = "^1.2"
  urllib3 = "^1.26.18"
  weasyprint = ">=53.0"

    [tool.poetry.dependencies.django]
    version = "^3.2.22"
    extras = [ "bcrypt" ]

    [tool.poetry.dependencies.uvicorn]
    extras = [ "standard" ]
    version = "^0.23.1"
>>>>>>> f10308fa

google-cloud-secret-manager = "^2.16.1"
django-allow-cidr = "0.6.0"


<<<<<<< HEAD

[tool.poetry.dependencies.django]
version = "^3.2.19"
extras = [ "bcrypt" ]

[tool.poetry.dependencies.uvicorn]
extras = [ "standard" ]
version = "^0.23.1"

[tool.poetry.dependencies.celery]
version = ">=4.4.5,<6.0.0"
extras = [ "redis" ]

[tool.poetry.dependencies.django-storages]
version = "^1.11"
extras = [ "google" ]

[tool.poetry.dependencies.python-magic-bin]
version = "^0.4.14"
platform = "win32"

[tool.poetry.dev-dependencies]
black = "23.7.0"
coverage = "^7.2"
=======
    [tool.poetry.dependencies.python-magic]
    version = "^0.4.27"
    markers = "sys_platform != 'win32'"

    [tool.poetry.dependencies.python-magic-bin]
    version = "^0.4.14"
    platform = "win32"

[tool.poetry.group.dev.dependencies]
before_after = "^1.0.1"
coverage = "^7.2"
deptry = "^0.12.0"
>>>>>>> f10308fa
django-debug-toolbar = "^4.0"
django-debug-toolbar-request-history = "^0"
django-graphiql-debug-toolbar = "^0.2.0"
django-extensions = "^3.1.2"
<<<<<<< HEAD
flake8 = "^4.0.1"
isort = "^5.12.0"
pre-commit = "^3.4"
pycodestyle = "^2.5"
pydocstyle = "^6.1"
pylint = "^2.8.3"
pylint-celery = "^0"
pylint-django = "^2.4.4"
pylint-plugin-utils = "^0"
=======
django-stubs = "^4.2.6"
fakeredis = "^2.10"
freezegun = "^1"
mypy = "1.6.1"
mypy-extensions = "^1.0.0"
openpyxl = "^3.0.3"
pre-commit = "^3.4"
>>>>>>> f10308fa
pytest = "^7.0.1"
pytest-asyncio = "^0.21.0"
pytest-celery = "^0.0.0"
pytest-cov = "^4.0.0"
pytest-django = "4.5.2"
pytest-django-queries = "~1.2"
<<<<<<< HEAD
pytest-mock = "^3.6.1"
pytest-recording = "^0.12.0"
pytest-socket = "^0.6.0"
pytest-xdist = "^3.0.2"
mypy = "1.7.1"
mypy-extensions = "^1.0.0"
pywatchman = "^1.4.1"
types-mock = "^5.0.0.5"
types-redis = "^4.2.6"
types-requests = "^2.28.2"
types-pytz = "^2023.3.0"
types-pkg-resources = "^0.1.3"
types-python-dateutil = "^2.8.19"
django-stubs = "1.16.0"
before_after = "^1.0.1"
types-certifi = "^2021.10.8"
types-freezegun = "^1.1.7"
types-six = "^1.16.17"
vcrpy = ">=4.0,<5.0"
fakeredis = "^2.10"
semgrep = ">=1.34.0"

[tool.black]
target_version = [ "py35", "py36", "py37", "py38" ]
include = "\\.pyi?$"
exclude = """
/(\\.git/
  |\\.eggs
  |\\.hg
  |__pycache__
  |\\.cache
  |\\.ipynb_checkpoints
  |\\.mypy_cache
  |\\.pytest_cache
  |\\.tox
  |\\.venv
  |node_modules
  |_build
  |buck-out
  |build
  |dist
  |media
  |infrastructure
  |templates
  |locale
)/
"""

[[tool.poetry.source]]
name = "wellstand-pypi"
url = "https://us-python.pkg.dev/non-production-381217/wellstand-pypi/simple/"
=======
pytest-memray = "^1.5.0"
pytest-mock = "^3.6.1"
pytest-recording = "^0.13.0"
pytest-socket = "^0.6.0"
pytest-xdist = "^3.0.2"
pywatchman = "^1.4.1"
ruff = "^0.1.3"
semgrep = ">=1.34.0"
types-certifi = "^2021.10.8"
types-freezegun = "^1.1.7"
types-mock = "^5.0.0.5"
types-pkg-resources = "^0.1.3"
types-python-dateutil = "^2.8.19"
types-pytz = "^2023.3.0"
types-redis = "^4.2.6"
types-requests = "^2.31.0"
types-six = "^1.16.17"
vcrpy = ">=4.0,<5.0"

[tool.deptry]
extend_exclude = [ "conftest\\.py", ".*/conftest\\.py", ".*/tests/.*" ]

  [tool.deptry.package_module_name_map]
  graphql-core = "graphql"
  pillow = "PIL"
  python-magic-bin = "magic"

  [tool.deptry.per_rule_ignores]
  DEP001 = [ "pkg_resources" ]
  DEP002 = [
  "azure-common",
  "azure-storage-blob",
  "azure-storage-common",
  "django-redis",
  "gunicorn",
  "psycopg2"
]
  DEP004 = [ "debug_toolbar", "graphiql_debug_toolbar" ]

[tool.ruff]
extend-select = [ "D", "I", "ISC001", "ISC002", "PIE", "PT", "T20", "UP" ]
ignore = [
  "D100",
  "D101",
  "D102",
  "D103",
  "D104",
  "D105",
  "D106",
  "D107",
  "D202",
  "D203",
  "D206",
  "D213",
  "D407",
  "PT019"
]
target-version = "py39"

  [tool.ruff.flake8-pytest-style]
  fixture-parentheses = false
  mark-parentheses = false

  [tool.ruff.isort]
  known-first-party = [ "saleor" ]
>>>>>>> f10308fa
<|MERGE_RESOLUTION|>--- conflicted
+++ resolved
@@ -4,11 +4,7 @@
 
 [tool.poetry]
 name = "saleor"
-<<<<<<< HEAD
-version = "3.16.7"
-=======
 version = "3.18.2"
->>>>>>> f10308fa
 description = "A modular, high performance, headless e-commerce platform built with Python, GraphQL, Django, and React."
 authors = [ "Saleor Commerce <hello@saleor.io>" ]
 license = "BSD-3-Clause"
@@ -17,68 +13,6 @@
 repository = "https://github.com/saleor/saleor"
 documentation = "https://docs.saleor.io/"
 
-<<<<<<< HEAD
-[tool.poetry.dependencies]
-python = "~3.9"
-babel = ">=2.8,<2.13"
-boto3 = "^1.33"
-braintree = ">=4.2,<4.25"
-dj-database-url = "^2"
-dj-email-url = "^1"
-django-countries = "^7.2"
-django-filter = "^23.1"
-django-measurement = "^3.0"
-django-mptt = "^0"
-django-phonenumber-field = ">=4,<8"
-django-prices = "^2.3"
-django-stubs-ext = "^4.2.1"
-draftjs-sanitizer = "^1.0.0"
-faker = ">=4.1,<20.0"
-freezegun = "^1"
-google-cloud-storage = "^2.0.0"
-google-i18n-address = "^3.1.0"
-html-to-draftjs = "^1.0.1"
-markdown = "^3.1.1"
-petl = "1.7.12"
-opentracing = "^2.3.0"
-phonenumberslite = "^8.12.25"
-prices = "^1.0"
-psycopg2-binary = "^2.8.3"
-razorpay = "^1.2"
-requests = "^2.22"
-sentry-sdk = "^1.38"
-stripe = "^7.6.0"
-text-unidecode = "^1.2"
-weasyprint = ">=53.0"
-oauthlib = "^3.1"
-jaeger-client = "^4.5.0"
-openpyxl = "^3.0.3"
-django-cache-url = "^3.1.2"
-pyjwt = "2.8.0" # Version 2.6.0 changed iat validation which causes tests to fail: https://github.com/saleor/saleor/issues/11047
-python-json-logger = ">=0.1.11,<2.1.0"
-pytimeparse = "^1.1.8"
-python-magic = "^0.4.27"
-django-redis = "^5.0.0"
-Adyen = "^4.0.0"
-google-cloud-pubsub = ">=1.7,<3.0"
-gunicorn = "^21.2.0"
-pybars3 = "^0.9.7"
-html2text = "^2020.1.16"
-authorizenet = "^1.1.3"
-azure-common = "^1.1.28"
-azure-storage-blob = "^12.12.0"
-azure-storage-common = "^2.1.0"
-sendgrid = "^6.7.1"
-micawber = "^0.5.2"
-django-celery-beat = "^2.2.1"
-posuto = "^2023.2.0"
-cryptography = "^41.0.6"
-graphene = "<3.0"
-Authlib = "^1.0.0"
-pillow-avif-plugin = "^1.3.1"
-semantic-version = "^2.10.0"
-requests-hardened = "1.0.0b0"
-=======
   [tool.poetry.dependencies]
   python = "~3.9"
   Adyen = "^4.0.0"
@@ -152,6 +86,10 @@
   urllib3 = "^1.26.18"
   weasyprint = ">=53.0"
 
+google-cloud-secret-manager = "^2.16.1"
+django-allow-cidr = "0.6.0"
+
+
     [tool.poetry.dependencies.django]
     version = "^3.2.22"
     extras = [ "bcrypt" ]
@@ -159,21 +97,9 @@
     [tool.poetry.dependencies.uvicorn]
     extras = [ "standard" ]
     version = "^0.23.1"
->>>>>>> f10308fa
-
-google-cloud-secret-manager = "^2.16.1"
-django-allow-cidr = "0.6.0"
-
-
-<<<<<<< HEAD
-
-[tool.poetry.dependencies.django]
-version = "^3.2.19"
-extras = [ "bcrypt" ]
-
-[tool.poetry.dependencies.uvicorn]
-extras = [ "standard" ]
-version = "^0.23.1"
+
+
+
 
 [tool.poetry.dependencies.celery]
 version = ">=4.4.5,<6.0.0"
@@ -183,14 +109,6 @@
 version = "^1.11"
 extras = [ "google" ]
 
-[tool.poetry.dependencies.python-magic-bin]
-version = "^0.4.14"
-platform = "win32"
-
-[tool.poetry.dev-dependencies]
-black = "23.7.0"
-coverage = "^7.2"
-=======
     [tool.poetry.dependencies.python-magic]
     version = "^0.4.27"
     markers = "sys_platform != 'win32'"
@@ -203,22 +121,10 @@
 before_after = "^1.0.1"
 coverage = "^7.2"
 deptry = "^0.12.0"
->>>>>>> f10308fa
 django-debug-toolbar = "^4.0"
 django-debug-toolbar-request-history = "^0"
 django-graphiql-debug-toolbar = "^0.2.0"
 django-extensions = "^3.1.2"
-<<<<<<< HEAD
-flake8 = "^4.0.1"
-isort = "^5.12.0"
-pre-commit = "^3.4"
-pycodestyle = "^2.5"
-pydocstyle = "^6.1"
-pylint = "^2.8.3"
-pylint-celery = "^0"
-pylint-django = "^2.4.4"
-pylint-plugin-utils = "^0"
-=======
 django-stubs = "^4.2.6"
 fakeredis = "^2.10"
 freezegun = "^1"
@@ -226,35 +132,33 @@
 mypy-extensions = "^1.0.0"
 openpyxl = "^3.0.3"
 pre-commit = "^3.4"
->>>>>>> f10308fa
 pytest = "^7.0.1"
 pytest-asyncio = "^0.21.0"
 pytest-celery = "^0.0.0"
 pytest-cov = "^4.0.0"
 pytest-django = "4.5.2"
 pytest-django-queries = "~1.2"
-<<<<<<< HEAD
+pytest-memray = "^1.5.0"
 pytest-mock = "^3.6.1"
-pytest-recording = "^0.12.0"
+pytest-recording = "^0.13.0"
 pytest-socket = "^0.6.0"
 pytest-xdist = "^3.0.2"
-mypy = "1.7.1"
-mypy-extensions = "^1.0.0"
 pywatchman = "^1.4.1"
+ruff = "^0.1.3"
+semgrep = ">=1.34.0"
+types-certifi = "^2021.10.8"
+types-freezegun = "^1.1.7"
 types-mock = "^5.0.0.5"
-types-redis = "^4.2.6"
-types-requests = "^2.28.2"
-types-pytz = "^2023.3.0"
 types-pkg-resources = "^0.1.3"
 types-python-dateutil = "^2.8.19"
-django-stubs = "1.16.0"
-before_after = "^1.0.1"
-types-certifi = "^2021.10.8"
-types-freezegun = "^1.1.7"
+types-pytz = "^2023.3.0"
+types-redis = "^4.2.6"
+types-requests = "^2.31.0"
 types-six = "^1.16.17"
 vcrpy = ">=4.0,<5.0"
-fakeredis = "^2.10"
-semgrep = ">=1.34.0"
+
+[tool.deptry]
+extend_exclude = [ "conftest\\.py", ".*/conftest\\.py", ".*/tests/.*" ]
 
 [tool.black]
 target_version = [ "py35", "py36", "py37", "py38" ]
@@ -282,32 +186,6 @@
 )/
 """
 
-[[tool.poetry.source]]
-name = "wellstand-pypi"
-url = "https://us-python.pkg.dev/non-production-381217/wellstand-pypi/simple/"
-=======
-pytest-memray = "^1.5.0"
-pytest-mock = "^3.6.1"
-pytest-recording = "^0.13.0"
-pytest-socket = "^0.6.0"
-pytest-xdist = "^3.0.2"
-pywatchman = "^1.4.1"
-ruff = "^0.1.3"
-semgrep = ">=1.34.0"
-types-certifi = "^2021.10.8"
-types-freezegun = "^1.1.7"
-types-mock = "^5.0.0.5"
-types-pkg-resources = "^0.1.3"
-types-python-dateutil = "^2.8.19"
-types-pytz = "^2023.3.0"
-types-redis = "^4.2.6"
-types-requests = "^2.31.0"
-types-six = "^1.16.17"
-vcrpy = ">=4.0,<5.0"
-
-[tool.deptry]
-extend_exclude = [ "conftest\\.py", ".*/conftest\\.py", ".*/tests/.*" ]
-
   [tool.deptry.package_module_name_map]
   graphql-core = "graphql"
   pillow = "PIL"
@@ -351,4 +229,8 @@
 
   [tool.ruff.isort]
   known-first-party = [ "saleor" ]
->>>>>>> f10308fa
+
+
+[[tool.poetry.source]]
+name = "wellstand-pypi"
+url = "https://us-python.pkg.dev/non-production-381217/wellstand-pypi/simple/"