{
  "name": "saleor",
<<<<<<< HEAD
  "version": "3.14.0",
=======
  "version": "3.16.7",
>>>>>>> 2db03ba1
  "engines": {
    "node": ">=16 <17",
    "npm": ">=7"
  },
  "repository": {
    "type": "git",
    "url": "git://github.com/saleor/saleor.git"
  },
  "author": "Saleor Commerce",
  "license": "BSD-3-Clause",
  "bugs": {
    "url": "https://github.com/saleor/saleor/issues"
  },
  "homepage": "http://saleor.io/",
  "devDependencies": {
    "@release-it/bumper": "^4.0.0",
    "release-it": "^15.6.0"
  },
  "scripts": {
    "build-schema": "python manage.py get_graphql_schema > saleor/graphql/schema.graphql",
    "release": "release-it"
  }
}<|MERGE_RESOLUTION|>--- conflicted
+++ resolved
@@ -1,10 +1,6 @@
 {
   "name": "saleor",
-<<<<<<< HEAD
-  "version": "3.14.0",
-=======
   "version": "3.16.7",
->>>>>>> 2db03ba1
   "engines": {
     "node": ">=16 <17",
     "npm": ">=7"
