--- conflicted
+++ resolved
@@ -1,10 +1,6 @@
 {
   "name": "saleor",
-<<<<<<< HEAD
-  "version": "3.3.1",
-=======
   "version": "3.3.8",
->>>>>>> 853a45f4
   "engines": {
     "node": ">=16 <17",
     "npm": ">=7"
