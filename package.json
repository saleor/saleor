--- conflicted
+++ resolved
@@ -1,10 +1,6 @@
 {
   "name": "saleor",
-<<<<<<< HEAD
-  "version": "3.15.0-a.0",
-=======
   "version": "3.14.0",
->>>>>>> 549c8832
   "engines": {
     "node": ">=16 <17",
     "npm": ">=7"
