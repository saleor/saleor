--- conflicted
+++ resolved
@@ -7,11 +7,7 @@
 from ...checkout.utils import add_variant_to_checkout
 from ...core.prices import quantize_price
 from ...core.taxes import zero_taxed_money
-<<<<<<< HEAD
-from ...discount.utils import create_checkout_discount_objects_for_order_promotions
-=======
 from ...discount.utils import create_discount_objects_for_order_promotions
->>>>>>> 81a31f13
 from ...plugins.manager import get_plugins_manager
 from ...tax.models import TaxClassCountryRate
 from .. import TaxCalculationStrategy
@@ -884,11 +880,7 @@
     lines, _ = fetch_checkout_lines(checkout)
     checkout_info = fetch_checkout_info(checkout, lines, manager)
     checkout_line_info = lines[0]
-<<<<<<< HEAD
-    create_checkout_discount_objects_for_order_promotions(checkout_info, lines)
-=======
     create_discount_objects_for_order_promotions(checkout_info, lines)
->>>>>>> 81a31f13
 
     # when
     line_price = calculate_checkout_line_total(
@@ -936,11 +928,7 @@
     lines, _ = fetch_checkout_lines(checkout)
     checkout_info = fetch_checkout_info(checkout, lines, manager)
     checkout_line_info = [line_info for line_info in lines if line_info.line.is_gift][0]
-<<<<<<< HEAD
-    create_checkout_discount_objects_for_order_promotions(checkout_info, lines)
-=======
     create_discount_objects_for_order_promotions(checkout_info, lines)
->>>>>>> 81a31f13
 
     # when
     line_price = calculate_checkout_line_total(
