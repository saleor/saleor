from unittest.mock import patch

from .....attribute.models import Attribute, AttributeValue
from .....attribute.utils import associate_attribute_values_to_instance
from .....product.models import Product, ProductMedia, ProductVariant, VariantMedia
from .....tests.utils import dummy_editorjs
from .....warehouse.models import Warehouse
from ....utils import ProductExportFields
from ....utils.products_data import (
    AttributeData,
    add_attribute_info_to_data,
    add_channel_info_to_data,
    add_collection_info_to_data,
    add_image_uris_to_data,
    add_warehouse_info_to_data,
    get_products_relations_data,
    get_variants_relations_data,
    prepare_products_relations_data,
    prepare_variants_relations_data,
)
from .utils import (
    add_channel_to_expected_product_data,
    add_channel_to_expected_variant_data,
    add_product_attribute_data_to_expected_data,
    add_stocks_to_expected_data,
    add_variant_attribute_data_to_expected_data,
)


@patch("saleor.csv.utils.products_data.prepare_products_relations_data")
def test_get_products_relations_data(prepare_products_data_mocked, product_list):
    # given
    qs = Product.objects.all()
    export_fields = {
        "collections__slug",
        "media__image",
        "name",
        "description",
    }
    attribute_ids = []
    channel_ids = []

    # when
    get_products_relations_data(qs, export_fields, attribute_ids, channel_ids)

    # then
    assert prepare_products_data_mocked.call_count == 1
    args, kwargs = prepare_products_data_mocked.call_args
    assert set(args[0].values_list("pk", flat=True)) == set(
        qs.values_list("pk", flat=True)
    )
    assert args[1:] == (
        {"collections__slug", "media__image"},
        attribute_ids,
        channel_ids,
    )


@patch("saleor.csv.utils.products_data.prepare_products_relations_data")
def test_get_products_relations_data_no_relations_fields(
    prepare_products_data_mocked, product_list
):
    # given
    qs = Product.objects.all()
    export_fields = {"name", "description"}
    attribute_ids = []
    channel_ids = []

    # when
    get_products_relations_data(qs, export_fields, attribute_ids, channel_ids)

    # then
    prepare_products_data_mocked.assert_not_called()


@patch("saleor.csv.utils.products_data.prepare_products_relations_data")
def test_get_products_relations_data_attribute_ids(
    prepare_products_data_mocked,
    product_list,
    file_attribute,
    product_type_page_reference_attribute,
    product_type_product_reference_attribute,
    page,
):
    # given
    product = product_list[0]
    product.product_type.product_attributes.add(
        file_attribute,
        product_type_page_reference_attribute,
        product_type_product_reference_attribute,
    )
    associate_attribute_values_to_instance(
        product, file_attribute, file_attribute.values.first()
    )
    page_ref_value = AttributeValue.objects.create(
        attribute=product_type_page_reference_attribute,
        slug=f"{product.pk}_{page.pk}",
        name=page.title,
    )
    associate_attribute_values_to_instance(
        product, product_type_page_reference_attribute, page_ref_value
    )
    product_ref_value = AttributeValue.objects.create(
        attribute=product_type_product_reference_attribute,
        slug=f"{product.pk}_{product_list[1].pk}",
        name=product_list[1].name,
    )
    associate_attribute_values_to_instance(
        product, product_type_product_reference_attribute, product_ref_value
    )

    qs = Product.objects.all()
    export_fields = {"name", "description"}
    attribute_ids = list(Attribute.objects.values_list("pk", flat=True))
    channel_ids = []

    # when
    get_products_relations_data(qs, export_fields, attribute_ids, channel_ids)

    # then
    assert prepare_products_data_mocked.call_count == 1
    args, kwargs = prepare_products_data_mocked.call_args
    assert set(args[0].values_list("pk", flat=True)) == set(
        qs.values_list("pk", flat=True)
    )
    assert args[1:] == (set(), attribute_ids, channel_ids)


@patch("saleor.csv.utils.products_data.prepare_products_relations_data")
def test_get_products_relations_data_channel_ids(
    prepare_products_data_mocked, product_list, channel_USD, channel_PLN
):
    # given
    qs = Product.objects.all()
    export_fields = {"name", "description"}
    attribute_ids = []
    channel_ids = [channel_PLN.pk, channel_USD.pk]

    # when
    get_products_relations_data(qs, export_fields, attribute_ids, channel_ids)

    # then
    assert prepare_products_data_mocked.call_count == 1
    args, kwargs = prepare_products_data_mocked.call_args
    assert set(args[0].values_list("pk", flat=True)) == set(
        qs.values_list("pk", flat=True)
    )
    assert args[1:] == (set(), attribute_ids, channel_ids)


def test_prepare_products_relations_data(
    product_with_image,
    collection_list,
    channel_USD,
    channel_PLN,
    file_attribute,
    product_type_page_reference_attribute,
    page,
):
    # given
    pk = product_with_image.pk

    product_with_image.product_type.product_attributes.add(
        file_attribute, product_type_page_reference_attribute
    )
    associate_attribute_values_to_instance(
        product_with_image, file_attribute, file_attribute.values.first()
    )
    ref_value = AttributeValue.objects.create(
        attribute=product_type_page_reference_attribute,
        slug=f"{product_with_image.pk}_{page.pk}",
        name=page.title,
    )
    associate_attribute_values_to_instance(
        product_with_image, product_type_page_reference_attribute, ref_value
    )

    collection_list[0].products.add(product_with_image)
    collection_list[1].products.add(product_with_image)

    qs = Product.objects.all()
    fields = set(
        ProductExportFields.HEADERS_TO_FIELDS_MAPPING["product_many_to_many"].values()
    )
    attribute_ids = [
        str(attr.assignment.attribute.pk)
        for attr in product_with_image.attributes.all()
    ]
    channel_ids = [str(channel_PLN.pk), str(channel_USD.pk)]

    # when
    result = prepare_products_relations_data(qs, fields, attribute_ids, channel_ids)

    # then
    collections = ", ".join(
        sorted([collection.slug for collection in collection_list[:2]])
    )
    images = ", ".join(
        [
            "http://mirumee.com/media/" + image.image.name
            for image in product_with_image.media.all()
        ]
    )
    expected_result = {pk: {"collections__slug": collections, "media__image": images}}

    expected_result = add_product_attribute_data_to_expected_data(
        expected_result, product_with_image, attribute_ids, pk
    )
    expected_result = add_channel_to_expected_product_data(
        expected_result, product_with_image, channel_ids, pk
    )

    assert result == expected_result


def test_prepare_products_relations_data_only_fields(
    product_with_image, collection_list
):
    # given
    pk = product_with_image.pk
    collection_list[0].products.add(product_with_image)
    collection_list[1].products.add(product_with_image)
    qs = Product.objects.all()
    fields = {"collections__slug"}
    attribute_ids = []
    channel_ids = []

    # when
    result = prepare_products_relations_data(qs, fields, attribute_ids, channel_ids)

    # then
    collections = ", ".join(
        sorted([collection.slug for collection in collection_list[:2]])
    )
    expected_result = {pk: {"collections__slug": collections}}

    assert result == expected_result


def test_prepare_products_relations_data_only_attributes_ids(
    product_with_image, collection_list
):
    # given
    pk = product_with_image.pk
    collection_list[0].products.add(product_with_image)
    collection_list[1].products.add(product_with_image)
    qs = Product.objects.all()
    fields = {"name"}
    attribute_ids = [
        str(attr.assignment.attribute.pk)
        for attr in product_with_image.attributes.all()
    ]
    channel_ids = []

    # when
    result = prepare_products_relations_data(qs, fields, attribute_ids, channel_ids)

    # then
    expected_result = {pk: {}}

    expected_result = add_product_attribute_data_to_expected_data(
        expected_result, product_with_image, attribute_ids, pk
    )

    assert result == expected_result


def test_prepare_products_relations_data_only_channel_ids(
    product_with_image, collection_list, channel_PLN, channel_USD
):
    # given
    pk = product_with_image.pk
    collection_list[0].products.add(product_with_image)
    collection_list[1].products.add(product_with_image)
    qs = Product.objects.all()
    fields = {"name"}
    attribute_ids = []
    channel_ids = [str(channel_PLN.pk), str(channel_USD.pk)]

    # when
    result = prepare_products_relations_data(qs, fields, attribute_ids, channel_ids)

    # then
    expected_result = {pk: {}}

    expected_result = add_channel_to_expected_product_data(
        expected_result, product_with_image, channel_ids, pk
    )

    assert result == expected_result


def test_prepare_products_relations_data_attribute_without_values(
    product,
    channel_USD,
    channel_PLN,
):
    # given
    pk = product.pk

    attribute_product = product.attributes.first()
    attribute_product.values.clear()
    attribute = attribute_product.assignment.attribute

    qs = Product.objects.all()
    fields = {"name"}
    attribute_ids = [str(attribute.pk)]

    # when
    result = prepare_products_relations_data(qs, fields, attribute_ids, [])

    # then
    assert result == {pk: {f"{attribute.slug} (product attribute)": ""}}


@patch("saleor.csv.utils.products_data.prepare_variants_relations_data")
def test_get_variants_relations_data(prepare_variants_data_mocked, product_list):
    # given
    qs = Product.objects.all()
    export_fields = {
        "collections__slug",
        "variants__sku",
        "variants__media__image",
    }
    attribute_ids = []
    warehouse_ids = []
    channel_ids = []

    # when
    get_variants_relations_data(
        qs, export_fields, attribute_ids, warehouse_ids, channel_ids
    )

    # then
    assert prepare_variants_data_mocked.call_count == 1
    args, kwargs = prepare_variants_data_mocked.call_args
    assert set(args[0].values_list("pk", flat=True)) == set(
        qs.values_list("pk", flat=True)
    )
    assert args[1:] == (
        {"variants__media__image"},
        attribute_ids,
        warehouse_ids,
        channel_ids,
    )


@patch("saleor.csv.utils.products_data.prepare_variants_relations_data")
def test_get_variants_relations_data_no_relations_fields(
    prepare_variants_data_mocked, product_list
):
    # given
    qs = Product.objects.all()
    export_fields = {"name", "variants__sku"}
    attribute_ids = []
    warehouse_ids = []
    channel_ids = []

    # when
    get_variants_relations_data(
        qs, export_fields, attribute_ids, warehouse_ids, channel_ids
    )

    # then
    prepare_variants_data_mocked.assert_not_called()


@patch("saleor.csv.utils.products_data.prepare_variants_relations_data")
def test_get_variants_relations_data_attribute_ids(
    prepare_variants_data_mocked,
    product_list,
    file_attribute,
    product_type_page_reference_attribute,
    product_type_product_reference_attribute,
    page,
):
    # given
    product = product_list[0]
    product.product_type.variant_attributes.add(
        file_attribute,
        product_type_page_reference_attribute,
        product_type_product_reference_attribute,
    )
    variant = product.variants.first()
    associate_attribute_values_to_instance(
        variant, file_attribute, file_attribute.values.first()
    )
    # add page reference attribute
    page_ref_value = AttributeValue.objects.create(
        attribute=product_type_page_reference_attribute,
        slug=f"{variant.pk}_{page.pk}",
        name=page.title,
    )
    associate_attribute_values_to_instance(
        variant, product_type_page_reference_attribute, page_ref_value
    )
    # add product reference attribute
    product_ref_value = AttributeValue.objects.create(
        attribute=product_type_product_reference_attribute,
        slug=f"{variant.pk}_{product_list[1].pk}",
        name=product_list[1].name,
    )
    associate_attribute_values_to_instance(
        variant, product_type_product_reference_attribute, product_ref_value
    )

    qs = Product.objects.all()
    export_fields = {"name", "variants__sku"}
    attribute_ids = list(Attribute.objects.values_list("pk", flat=True))
    warehouse_ids = []
    channel_ids = []

    # when
    get_variants_relations_data(
        qs, export_fields, attribute_ids, warehouse_ids, channel_ids
    )

    # then
    assert prepare_variants_data_mocked.call_count == 1
    args, kwargs = prepare_variants_data_mocked.call_args
    assert set(args[0].values_list("pk", flat=True)) == set(
        qs.values_list("pk", flat=True)
    )
    assert args[1:] == (set(), attribute_ids, warehouse_ids, channel_ids)


@patch("saleor.csv.utils.products_data.prepare_variants_relations_data")
def test_get_variants_relations_data_warehouse_ids(
    prepare_variants_data_mocked, product_list, warehouses
):
    # given
    qs = Product.objects.all()
    export_fields = {"name", "variants__sku"}
    attribute_ids = []
    warehouse_ids = list(Warehouse.objects.values_list("pk", flat=True))
    channel_ids = []

    # when
    get_variants_relations_data(
        qs, export_fields, attribute_ids, warehouse_ids, channel_ids
    )

    # then
    assert prepare_variants_data_mocked.call_count == 1
    args, kwargs = prepare_variants_data_mocked.call_args
    assert set(args[0].values_list("pk", flat=True)) == set(
        qs.values_list("pk", flat=True)
    )
    assert args[1:] == (set(), attribute_ids, warehouse_ids, channel_ids)


@patch("saleor.csv.utils.products_data.prepare_variants_relations_data")
def test_get_variants_relations_data_channel_ids(
    prepare_variants_data_mocked, product_list, channel_USD, channel_PLN
):
    # given
    qs = Product.objects.all()
    export_fields = {"name", "variants__sku"}
    attribute_ids = []
    warehouse_ids = []
    channel_ids = [channel_PLN.pk, channel_USD.pk]

    # when
    get_variants_relations_data(
        qs, export_fields, attribute_ids, warehouse_ids, channel_ids
    )

    # then
    assert prepare_variants_data_mocked.call_count == 1
    args, kwargs = prepare_variants_data_mocked.call_args
    assert set(args[0].values_list("pk", flat=True)) == set(
        qs.values_list("pk", flat=True)
    )
    assert args[1:] == (set(), attribute_ids, warehouse_ids, channel_ids)


@patch("saleor.csv.utils.products_data.prepare_variants_relations_data")
def test_get_variants_relations_data_attributes_warehouses_and_channels_ids(
    prepare_variants_data_mocked, product_list, warehouses, channel_PLN, channel_USD
):
    # given
    qs = Product.objects.all()
    export_fields = {"name", "description"}
    attribute_ids = list(Attribute.objects.values_list("pk", flat=True))
    warehouse_ids = list(Warehouse.objects.values_list("pk", flat=True))
    channel_ids = [channel_PLN.pk, channel_USD.pk]

    # when
    get_variants_relations_data(
        qs, export_fields, attribute_ids, warehouse_ids, channel_ids
    )

    # then
    assert prepare_variants_data_mocked.call_count == 1
    args, kwargs = prepare_variants_data_mocked.call_args
    assert set(args[0].values_list("pk", flat=True)) == set(
        qs.values_list("pk", flat=True)
    )
    assert args[1:] == (set(), attribute_ids, warehouse_ids, channel_ids)


def test_prepare_variants_relations_data(
    product_with_variant_with_two_attributes,
    product,
    image,
    media_root,
    channel_PLN,
    channel_USD,
    file_attribute,
    product_type_page_reference_attribute,
    product_type_product_reference_attribute,
    page,
):
    # given
    product_1 = product_with_variant_with_two_attributes
    product_1.product_type.variant_attributes.add(
        file_attribute,
        product_type_page_reference_attribute,
        product_type_product_reference_attribute,
    )
    variant = product_1.variants.first()
    associate_attribute_values_to_instance(
        variant, file_attribute, file_attribute.values.first()
    )
    # add page reference attribute
    page_ref_value = AttributeValue.objects.create(
        attribute=product_type_page_reference_attribute,
        slug=f"{variant.pk}_{page.pk}",
        name=page.title,
    )
    associate_attribute_values_to_instance(
        variant, product_type_page_reference_attribute, page_ref_value
    )
    # add prodcut reference attribute
    product_ref_value = AttributeValue.objects.create(
        attribute=product_type_product_reference_attribute,
        slug=f"{variant.pk}_{product.pk}",
        name=product.name,
    )
    associate_attribute_values_to_instance(
        variant, product_type_product_reference_attribute, product_ref_value
    )

    qs = Product.objects.all()
    variant = product_with_variant_with_two_attributes.variants.first()
    product_image = ProductMedia.objects.create(
        product=product_with_variant_with_two_attributes, image=image
    )
    VariantMedia.objects.create(variant=variant, media=product_image)

    fields = {"variants__media__image"}
    attribute_ids = [str(attr.pk) for attr in Attribute.objects.all()]
    warehouse_ids = [str(w.pk) for w in Warehouse.objects.all()]
    channel_ids = [str(channel_PLN.pk), str(channel_USD.pk)]

    # when
    result = prepare_variants_relations_data(
        qs, fields, attribute_ids, warehouse_ids, channel_ids
    )

    # then
    expected_result = {}
    for variant in ProductVariant.objects.all():
        pk = variant.pk
        images = ", ".join(
            [
                "http://mirumee.com/media/" + image.image.name
                for image in variant.media.all()
            ]
        )
        expected_result[pk] = {"variants__media__image": images} if images else {}
        expected_result = add_variant_attribute_data_to_expected_data(
            expected_result, variant, attribute_ids, pk
        )
        expected_result = add_stocks_to_expected_data(
            expected_result, variant, warehouse_ids, pk
        )

        expected_result = add_channel_to_expected_variant_data(
            expected_result, variant, channel_ids, pk
        )

    assert result == expected_result


def test_prepare_variants_relations_data_only_fields(
    product_with_variant_with_two_attributes, image, media_root
):
    # given
    qs = Product.objects.all()
    variant = product_with_variant_with_two_attributes.variants.first()
    product_image = ProductMedia.objects.create(
        product=product_with_variant_with_two_attributes, image=image
    )
    VariantMedia.objects.create(variant=variant, media=product_image)

    fields = {"variants__media__image"}
    attribute_ids = []
    warehouse_ids = []
    channel_ids = []

    # when
    result = prepare_variants_relations_data(
        qs, fields, attribute_ids, warehouse_ids, channel_ids
    )

    # then
    pk = variant.pk
    images = ", ".join(
        [
            "http://mirumee.com/media/" + image.image.name
            for image in variant.media.all()
        ]
    )
    expected_result = {pk: {"variants__media__image": images}}

    assert result == expected_result


def test_prepare_variants_relations_data_attributes_ids(
    product_with_variant_with_two_attributes, image, media_root
):
    # given
    qs = Product.objects.all()
    variant = product_with_variant_with_two_attributes.variants.first()
    product_image = ProductMedia.objects.create(
        product=product_with_variant_with_two_attributes, image=image
    )
    VariantMedia.objects.create(variant=variant, media=product_image)

    fields = set()
    attribute_ids = [str(attr.pk) for attr in Attribute.objects.all()]
    warehouse_ids = []
    channel_ids = []

    # when
    result = prepare_variants_relations_data(
        qs, fields, attribute_ids, warehouse_ids, channel_ids
    )

    # then
    pk = variant.pk
    expected_result = {pk: {}}

    expected_result = add_variant_attribute_data_to_expected_data(
        expected_result, variant, attribute_ids, pk
    )

    assert result == expected_result


def test_prepare_variants_relations_data_warehouse_ids(
    product_with_single_variant, image, media_root
):
    # given
    qs = Product.objects.all()
    variant = product_with_single_variant.variants.first()

    fields = set()
    attribute_ids = []
    warehouse_ids = [str(w.pk) for w in Warehouse.objects.all()]
    channel_ids = []

    # when
    result = prepare_variants_relations_data(
        qs, fields, attribute_ids, warehouse_ids, channel_ids
    )

    # then
    pk = variant.pk
    expected_result = {pk: {}}

    expected_result = add_stocks_to_expected_data(
        expected_result, variant, warehouse_ids, pk
    )

    assert result == expected_result


def test_prepare_variants_relations_data_channel_ids(
    product_with_single_variant, channel_PLN, channel_USD
):
    # given
    qs = Product.objects.all()
    variant = product_with_single_variant.variants.first()

    fields = set()
    attribute_ids = []
    warehouse_ids = []
    channel_ids = [str(channel_PLN.pk), str(channel_USD.pk)]

    # when
    result = prepare_variants_relations_data(
        qs, fields, attribute_ids, warehouse_ids, channel_ids
    )

    # then
    pk = variant.pk
    expected_result = {pk: {}}

    expected_result = add_channel_to_expected_variant_data(
        expected_result, variant, channel_ids, pk
    )
    assert result == expected_result


def test_add_collection_info_to_data(product):
    # given
    pk = product.pk
    collection = "test_collection"
    input_data = {pk: {}}

    # when
    result = add_collection_info_to_data(product.pk, collection, input_data)

    # then
    assert result[pk]["collections__slug"] == {collection}


def test_add_collection_info_to_data_update_collections(product):
    # given
    pk = product.pk
    existing_collection = "test2"
    collection = "test_collection"
    input_data = {pk: {"collections__slug": {existing_collection}}}

    # when
    result = add_collection_info_to_data(product.pk, collection, input_data)

    # then
    assert result[pk]["collections__slug"] == {collection, existing_collection}


def test_add_collection_info_to_data_no_collection(product):
    # given
    pk = product.pk
    collection = None
    input_data = {pk: {}}

    # when
    result = add_collection_info_to_data(product.pk, collection, input_data)

    # then
    assert result == input_data


def test_add_image_uris_to_data(product):
    # given
    pk = product.pk
    image_path = "test/path/image.jpg"
    field = "variant_media"
    input_data = {pk: {}}

    # when
    result = add_image_uris_to_data(product.pk, image_path, field, input_data)

    # then
    assert result[pk][field] == {"http://mirumee.com/media/" + image_path}


def test_add_image_uris_to_data_update_images(product):
    # given
    pk = product.pk
    old_path = "http://mirumee.com/media/test/image0.jpg"
    image_path = "test/path/image.jpg"
    input_data = {pk: {"product_media": {old_path}}}
    field = "product_media"

    # when
    result = add_image_uris_to_data(product.pk, image_path, field, input_data)

    # then
    assert result[pk][field] == {"http://mirumee.com/media/" + image_path, old_path}


def test_add_image_uris_to_data_no_image_path(product):
    # given
    pk = product.pk
    image_path = None
    input_data = {pk: {"name": "test"}}

    # when
    result = add_image_uris_to_data(product.pk, image_path, "product_media", input_data)

    # then
    assert result == input_data


def test_add_attribute_info_to_data(product):
    # given
    pk = product.pk
    slug = "test_attribute_slug"
    value = "test value"
    attribute_data = AttributeData(
        slug=slug,
        value=value,
        file_url=None,
        input_type="dropdown",
        entity_type=None,
        unit=None,
        rich_text=None,
    )
    input_data = {pk: {}}

    # when
    result = add_attribute_info_to_data(
        product.pk, attribute_data, "product attribute", input_data
    )

    # then
    expected_header = f"{slug} (product attribute)"
    assert result[pk][expected_header] == {value}


def test_add_attribute_info_to_data_update_attribute_data(product):
    # given
    pk = product.pk
    slug = "test_attribute_slug"
    value = "test value"
    expected_header = f"{slug} (variant attribute)"

    attribute_data = AttributeData(
        slug=slug,
        value=value,
        file_url=None,
        input_type="dropdown",
        entity_type=None,
        unit=None,
        rich_text=None,
    )
    input_data = {pk: {expected_header: {"value1"}}}

    # when
    result = add_attribute_info_to_data(
        product.pk, attribute_data, "variant attribute", input_data
    )

    # then
    assert result[pk][expected_header] == {value, "value1"}


def test_add_attribute_info_to_data_no_slug(product):
    # given
    pk = product.pk
    attribute_data = AttributeData(
        slug=None,
        value=None,
        file_url=None,
        input_type="dropdown",
        entity_type=None,
        unit=None,
        rich_text=None,
    )
    input_data = {pk: {}}

    # when
    result = add_attribute_info_to_data(
        product.pk, attribute_data, "variant attribute", input_data
    )

    # then
    assert result == input_data


def test_add_attribute_info_when_no_value(product):
    # given
    pk = product.pk
    slug = "test_attribute_slug"
    attribute_data = AttributeData(
        slug=slug,
        value=None,
        file_url=None,
        input_type="dropdown",
        entity_type=None,
        rich_text=None,
        unit=None,
    )
    input_data = {pk: {}}

    # when
    result = add_attribute_info_to_data(
        product.pk, attribute_data, "product attribute", input_data
    )

    # then
    expected_header = f"{slug} (product attribute)"
    assert result[pk][expected_header] == {""}


def test_add_file_attribute_info_to_data(product):
    # given
    pk = product.pk
    slug = "testtxt"
    test_url = "test.txt"
    attribute_data = AttributeData(
        slug=slug,
        value=None,
        file_url=test_url,
        input_type="file",
        entity_type=None,
        unit=None,
        rich_text=None,
    )
    input_data = {pk: {}}

    # when
    result = add_attribute_info_to_data(
        product.pk, attribute_data, "product attribute", input_data
    )

    # then
    expected_header = f"{slug} (product attribute)"
    assert result[pk][expected_header] == {"http://mirumee.com/media/" + test_url}


def test_add_rich_text_attribute_info_to_data(product):
    # given
    pk = product.pk
    slug = "testtxt"
    attribute_data = AttributeData(
        slug=slug,
        value=None,
        file_url=None,
        input_type="rich-text",
        entity_type=None,
        unit=None,
        rich_text=dummy_editorjs("Dummy"),
    )
    input_data = {pk: {}}

    # when
    result = add_attribute_info_to_data(
        product.pk, attribute_data, "product attribute", input_data
    )

    # then
    expected_header = f"{slug} (product attribute)"
    assert result[pk][expected_header] == {"Dummy"}


def test_add_reference_attribute_info_to_data(product, page):
    # given
    pk = product.pk
    slug = "test_attribute_slug"
    value = f"{product.id}_{page.id}"
    attribute_data = AttributeData(
        slug=slug,
        value=value,
        file_url=None,
        input_type="reference",
        entity_type="Page",
        unit=None,
        rich_text="None",
    )
    input_data = {pk: {}}

    # when
    result = add_attribute_info_to_data(
        product.pk, attribute_data, "product attribute", input_data
    )

    # then
    expected_header = f"{slug} (product attribute)"
    assert result[pk][expected_header] == {f"Page_{page.id}"}


def test_add_reference_info_to_data_update_attribute_data(product, page):
    # given
    pk = product.pk
    slug = "test_attribute_slug"
    value = f"{product.id}_{page.id}"
    expected_header = f"{slug} (variant attribute)"
    values = {"Page_989"}

    attribute_data = AttributeData(
        slug=slug,
        value=value,
        file_url=None,
        input_type="reference",
        entity_type="Page",
        unit=None,
        rich_text=None,
    )
    input_data = {pk: {expected_header: values}}

    # when
    result = add_attribute_info_to_data(
        product.pk, attribute_data, "variant attribute", input_data
    )

    # then
    values.add(f"Page_{page.id}")
    assert result[pk][expected_header] == values


<<<<<<< HEAD
def test_add_numeric_attribute_info_to_data(product, numeric_attribute):
    # given
    pk = product.pk
    value = "12.3"
    attribute_data = AttributeData(
        slug=numeric_attribute.slug,
        value=value,
        file_url=None,
        input_type="numeric",
        entity_type=None,
        unit=numeric_attribute.unit,
=======
def test_add_attribute_info_to_data_no_file_url_for_file_attribute(product):
    # given
    pk = product.pk
    slug = "test_attribute_slug"
    value = "test value"
    attribute_data = AttributeData(
        slug=slug,
        value=value,
        file_url=None,
        input_type="file",
        entity_type=None,
>>>>>>> 96bf7ec5
        rich_text=None,
    )
    input_data = {pk: {}}

    # when
    result = add_attribute_info_to_data(
        product.pk, attribute_data, "product attribute", input_data
    )

    # then
<<<<<<< HEAD
    expected_header = f"{numeric_attribute.slug} (product attribute)"
    assert result[pk][expected_header] == {f"{value} {numeric_attribute.unit}"}


def test_add_numeric_attribute_info_to_data_no_unit(product, numeric_attribute):
    # given
    pk = product.pk
    value = "12.3"
    attribute_data = AttributeData(
        slug=numeric_attribute.slug,
        value=value,
        file_url=None,
        input_type="numeric",
        entity_type=None,
        unit=None,
=======
    expected_header = f"{slug} (product attribute)"
    assert result[pk][expected_header] == {""}


def test_add_attribute_info_to_data_no_rich_text_for_rich_text_attribute(product):
    # given
    pk = product.pk
    slug = "test_attribute_slug"
    value = "test value"
    attribute_data = AttributeData(
        slug=slug,
        value=value,
        file_url=None,
        input_type="rich-text",
        entity_type=None,
>>>>>>> 96bf7ec5
        rich_text=None,
    )
    input_data = {pk: {}}

    # when
    result = add_attribute_info_to_data(
        product.pk, attribute_data, "product attribute", input_data
    )

    # then
<<<<<<< HEAD
    expected_header = f"{numeric_attribute.slug} (product attribute)"
    assert result[pk][expected_header] == {value}
=======
    expected_header = f"{slug} (product attribute)"
    assert result[pk][expected_header] == {""}


def test_add_attribute_info_to_data_no_value_for_reference_attribute(product):
    # given
    pk = product.pk
    slug = "test_attribute_slug"
    attribute_data = AttributeData(
        slug=slug,
        value=None,
        file_url=None,
        input_type="reference",
        entity_type=None,
        rich_text=None,
    )
    input_data = {pk: {}}

    # when
    result = add_attribute_info_to_data(
        product.pk, attribute_data, "product attribute", input_data
    )

    # then
    expected_header = f"{slug} (product attribute)"
    assert result[pk][expected_header] == {""}
>>>>>>> 96bf7ec5


def test_add_warehouse_info_to_data(product):
    # given
    pk = product.pk
    slug = "test_warehouse"
    warehouse_data = {
        "slug": slug,
        "qty": 12,
        "qty_alc": 10,
    }
    input_data = {pk: {}}

    # when
    result = add_warehouse_info_to_data(product.pk, warehouse_data, input_data)

    # then
    expected_header = f"{slug} (warehouse quantity)"
    assert result[pk][expected_header] == 12


def test_add_warehouse_info_to_data_data_not_changed(product):
    # given
    pk = product.pk
    slug = "test_warehouse"
    warehouse_data = {
        "slug": slug,
        "qty": 12,
        "qty_alc": 10,
    }
    input_data = {
        pk: {
            f"{slug} (warehouse quantity)": 5,
            f"{slug} (warehouse quantity allocated)": 8,
        }
    }

    # when
    result = add_warehouse_info_to_data(product.pk, warehouse_data, input_data)

    # then
    assert result == input_data


def test_add_warehouse_info_to_data_data_no_slug(product):
    # given
    pk = product.pk
    warehouse_data = {
        "slug": None,
        "qty": None,
        "qty_alc": None,
    }
    input_data = {pk: {}}

    # when
    result = add_warehouse_info_to_data(product.pk, warehouse_data, input_data)

    # then
    assert result == input_data


def test_add_channel_info_to_data(product):
    # given
    pk = product.pk
    slug = "test_channel"
    channel_data = {
        "slug": slug,
        "currency_code": "USD",
        "published": True,
    }
    input_data = {pk: {}}
    fields = ["currency_code", "published"]

    # when
    result = add_channel_info_to_data(product.pk, channel_data, input_data, fields)

    # then
    assert len(result[pk]) == 2
    assert (
        result[pk][f"{slug} (channel currency code)"] == channel_data["currency_code"]
    )
    assert result[pk][f"{slug} (channel published)"] == channel_data["published"]


def test_add_channel_info_to_data_not_changed(product):
    # given
    pk = product.pk
    slug = "test_channel"
    channel_data = {
        "slug": slug,
        "currency_code": "USD",
        "published": False,
    }
    input_data = {
        pk: {
            f"{slug} (channel currency code)": "PLN",
            f"{slug} (channel published)": True,
        }
    }
    fields = ["currency_code", "published"]

    # when
    result = add_channel_info_to_data(product.pk, channel_data, input_data, fields)

    # then
    assert result == input_data


def test_add_channel_info_to_data_no_slug(product):
    # given
    pk = product.pk
    channel_data = {
        "slug": None,
        "currency_code": None,
        "published": None,
    }
    input_data = {pk: {}}
    fields = ["currency_code"]

    # when
    result = add_channel_info_to_data(product.pk, channel_data, input_data, fields)

    # then
    assert result == input_data<|MERGE_RESOLUTION|>--- conflicted
+++ resolved
@@ -993,7 +993,6 @@
     assert result[pk][expected_header] == values
 
 
-<<<<<<< HEAD
 def test_add_numeric_attribute_info_to_data(product, numeric_attribute):
     # given
     pk = product.pk
@@ -1005,7 +1004,45 @@
         input_type="numeric",
         entity_type=None,
         unit=numeric_attribute.unit,
-=======
+        rich_text=None,
+    )
+    input_data = {pk: {}}
+
+    # when
+    result = add_attribute_info_to_data(
+        product.pk, attribute_data, "product attribute", input_data
+    )
+
+    # then
+    expected_header = f"{numeric_attribute.slug} (product attribute)"
+    assert result[pk][expected_header] == {f"{value} {numeric_attribute.unit}"}
+
+
+def test_add_numeric_attribute_info_to_data_no_unit(product, numeric_attribute):
+    # given
+    pk = product.pk
+    value = "12.3"
+    attribute_data = AttributeData(
+        slug=numeric_attribute.slug,
+        value=value,
+        file_url=None,
+        input_type="numeric",
+        entity_type=None,
+        unit=None,
+        rich_text=None,
+    )
+    input_data = {pk: {}}
+
+    # when
+    result = add_attribute_info_to_data(
+        product.pk, attribute_data, "product attribute", input_data
+    )
+
+    # then
+    expected_header = f"{numeric_attribute.slug} (product attribute)"
+    assert result[pk][expected_header] == {value}
+
+
 def test_add_attribute_info_to_data_no_file_url_for_file_attribute(product):
     # given
     pk = product.pk
@@ -1017,8 +1054,8 @@
         file_url=None,
         input_type="file",
         entity_type=None,
->>>>>>> 96bf7ec5
         rich_text=None,
+        unit=None,
     )
     input_data = {pk: {}}
 
@@ -1028,23 +1065,6 @@
     )
 
     # then
-<<<<<<< HEAD
-    expected_header = f"{numeric_attribute.slug} (product attribute)"
-    assert result[pk][expected_header] == {f"{value} {numeric_attribute.unit}"}
-
-
-def test_add_numeric_attribute_info_to_data_no_unit(product, numeric_attribute):
-    # given
-    pk = product.pk
-    value = "12.3"
-    attribute_data = AttributeData(
-        slug=numeric_attribute.slug,
-        value=value,
-        file_url=None,
-        input_type="numeric",
-        entity_type=None,
-        unit=None,
-=======
     expected_header = f"{slug} (product attribute)"
     assert result[pk][expected_header] == {""}
 
@@ -1060,8 +1080,8 @@
         file_url=None,
         input_type="rich-text",
         entity_type=None,
->>>>>>> 96bf7ec5
         rich_text=None,
+        unit=None,
     )
     input_data = {pk: {}}
 
@@ -1071,10 +1091,6 @@
     )
 
     # then
-<<<<<<< HEAD
-    expected_header = f"{numeric_attribute.slug} (product attribute)"
-    assert result[pk][expected_header] == {value}
-=======
     expected_header = f"{slug} (product attribute)"
     assert result[pk][expected_header] == {""}
 
@@ -1090,6 +1106,7 @@
         input_type="reference",
         entity_type=None,
         rich_text=None,
+        unit=None,
     )
     input_data = {pk: {}}
 
@@ -1101,7 +1118,6 @@
     # then
     expected_header = f"{slug} (product attribute)"
     assert result[pk][expected_header] == {""}
->>>>>>> 96bf7ec5
 
 
 def test_add_warehouse_info_to_data(product):
