import os
from collections import defaultdict
from typing import TYPE_CHECKING, Dict, List, Optional, Set, Union

from django.conf import settings
from django.db.models import Case, CharField, Value as V, When
from django.db.models.functions import Concat

from ...attribute.models import Attribute
from ...core.utils import build_absolute_uri
<<<<<<< HEAD
from ...warehouse.models import Warehouse
=======
from . import ProductExportFields
>>>>>>> 837b01ea

if TYPE_CHECKING:
    # flake8: noqa
    from django.db.models import QuerySet


def get_products_data(
    queryset: "QuerySet",
    export_fields: Set[str],
    attribute_ids: Optional[List[int]],
    warehouse_ids: Optional[List[int]],
    channel_ids: Optional[List[int]],
) -> List[Dict[str, Union[str, bool]]]:
    """Create data list of products and their variants with fields values.

    It return list with product and variant data which can be used as import to
    csv writer and list of attribute and warehouse headers.
    """

    products_with_variants_data = []

    product_fields = set(
        ProductExportFields.HEADERS_TO_FIELDS_MAPPING["fields"].values()
    )
    product_export_fields = export_fields & product_fields
    product_export_fields.add("variants__id")

    products_data = (
        queryset.annotate(
            product_weight=Case(
                When(weight__isnull=False, then=Concat("weight", V(" g"))),
                default=V(""),
                output_field=CharField(),
            ),
            variant_weight=Case(
                When(
                    variants__weight__isnull=False,
                    then=Concat("variants__weight", V(" g")),
                ),
                default=V(""),
                output_field=CharField(),
            ),
        )
        .order_by("pk", "variants__pk")
        .values(*product_export_fields)
        .distinct("pk", "variants__pk")
    )

    products_relations_data = get_products_relations_data(
        queryset, export_fields, attribute_ids, channel_ids
    )

    variants_relations_data = get_variants_relations_data(
        queryset, export_fields, attribute_ids, warehouse_ids, channel_ids
    )

    for product_data in products_data:
        pk = product_data["id"]
        variant_pk = product_data.pop("variants__id")

        product_relations_data: Dict[str, str] = products_relations_data.get(pk, {})
        variant_relations_data: Dict[str, str] = variants_relations_data.get(
            variant_pk, {}
        )

        data = {**product_data, **product_relations_data, **variant_relations_data}

        products_with_variants_data.append(data)

    return products_with_variants_data


def get_products_relations_data(
    queryset: "QuerySet",
    export_fields: Set[str],
    attribute_ids: Optional[List[int]],
    channel_ids: Optional[List[int]],
) -> Dict[int, Dict[str, str]]:
    """Get data about product relations fields.

    If any many to many fields are in export_fields or some attribute_ids exists then
    dict with product relations fields is returned.
    Otherwise it returns empty dict.
    """
    many_to_many_fields = set(
        ProductExportFields.HEADERS_TO_FIELDS_MAPPING["product_many_to_many"].values()
    )
    relations_fields = export_fields & many_to_many_fields
    if relations_fields or attribute_ids or channel_ids:
        return prepare_products_relations_data(
            queryset, relations_fields, attribute_ids, channel_ids
        )

    return {}


def prepare_products_relations_data(
    queryset: "QuerySet",
    fields: Set[str],
    attribute_ids: Optional[List[int]],
    channel_ids: Optional[List[int]],
) -> Dict[int, Dict[str, str]]:
    """Prepare data about products relation fields for given queryset.

    It return dict where key is a product pk, value is a dict with relation fields data.
    """
    attribute_fields = ProductExportFields.PRODUCT_ATTRIBUTE_FIELDS
    channel_fields = ProductExportFields.PRODUCT_CHANNEL_LISTING_FIELDS.copy()
    result_data: Dict[int, dict] = defaultdict(dict)

    fields.add("pk")
    if attribute_ids:
        fields.update(attribute_fields.values())
    if channel_ids:
        fields.update(channel_fields.values())

    relations_data = queryset.values(*fields)

    channel_pk_lookup = channel_fields.pop("channel_pk")
    channel_slug_lookup = channel_fields.pop("slug")

    for data in relations_data.iterator():
        pk = data.get("pk")
        collection = data.get("collections__slug")
        image = data.pop("images__image", None)

        result_data = add_image_uris_to_data(pk, image, "images__image", result_data)
        result_data = add_collection_info_to_data(pk, collection, result_data)

        result_data, data = handle_attribute_data(
            pk, data, attribute_ids, result_data, attribute_fields, "product attribute"
        )
        result_data, data = handle_channel_data(
            pk,
            data,
            channel_ids,
            result_data,
            channel_pk_lookup,
            channel_slug_lookup,
            channel_fields,
        )

    result: Dict[int, Dict[str, str]] = {
        pk: {
            header: ", ".join(sorted(values)) if isinstance(values, set) else values
            for header, values in data.items()
        }
        for pk, data in result_data.items()
    }
    return result


def get_variants_relations_data(
    queryset: "QuerySet",
    export_fields: Set[str],
    attribute_ids: Optional[List[int]],
    warehouse_ids: Optional[List[int]],
    channel_ids: Optional[List[int]],
) -> Dict[int, Dict[str, str]]:
    """Get data about variants relations fields.

    If any many to many fields are in export_fields or some attribute_ids or
    warehouse_ids exists then dict with variant relations fields is returned.
    Otherwise it returns empty dict.
    """
    many_to_many_fields = set(
        ProductExportFields.HEADERS_TO_FIELDS_MAPPING["variant_many_to_many"].values()
    )
    relations_fields = export_fields & many_to_many_fields
    if relations_fields or attribute_ids or warehouse_ids or channel_ids:
        return prepare_variants_relations_data(
            queryset, relations_fields, attribute_ids, warehouse_ids, channel_ids
        )

    return {}


def prepare_variants_relations_data(
    queryset: "QuerySet",
    fields: Set[str],
    attribute_ids: Optional[List[int]],
    warehouse_ids: Optional[List[int]],
    channel_ids: Optional[List[int]],
) -> Dict[int, Dict[str, str]]:
    """Prepare data about variants relation fields for given queryset.

    It return dict where key is a product pk, value is a dict with relation fields data.
    """
    attribute_fields = ProductExportFields.VARIANT_ATTRIBUTE_FIELDS
    warehouse_fields = ProductExportFields.WAREHOUSE_FIELDS
    channel_fields = ProductExportFields.VARIANT_CHANNEL_LISTING_FIELDS.copy()

    result_data: Dict[int, dict] = defaultdict(dict)
    fields.add("variants__pk")

    if attribute_ids:
        fields.update(attribute_fields.values())
    if warehouse_ids:
        fields.update(warehouse_fields.values())
    if channel_ids:
        fields.update(channel_fields.values())

    relations_data = queryset.values(*fields)

    channel_pk_lookup = channel_fields.pop("channel_pk")
    channel_slug_lookup = channel_fields.pop("slug")

    for data in relations_data.iterator():
        pk = data.get("variants__pk")
        image = data.pop("variants__images__image", None)

        result_data = add_image_uris_to_data(
            pk, image, "variants__images__image", result_data
        )
        result_data, data = handle_attribute_data(
            pk, data, attribute_ids, result_data, attribute_fields, "variant attribute"
        )
        result_data, data = handle_channel_data(
            pk,
            data,
            channel_ids,
            result_data,
            channel_pk_lookup,
            channel_slug_lookup,
            channel_fields,
        )
        result_data, data = handle_warehouse_data(
            pk, data, warehouse_ids, result_data, warehouse_fields
        )

    result: Dict[int, Dict[str, str]] = {
        pk: {
            header: ", ".join(sorted(values)) if isinstance(values, set) else values
            for header, values in data.items()
        }
        for pk, data in result_data.items()
    }
    return result


def add_collection_info_to_data(
    pk: int, collection: str, result_data: Dict[int, dict]
) -> Dict[int, dict]:
    """Add collection info to product data.

    This functions adds info about collection to dict with product data.
    If some collection info already exists in data, collection slug is added
    to set with other values.
    It returns updated product data.
    """

    if collection:
        header = "collections__slug"
        if header in result_data[pk]:
            result_data[pk][header].add(collection)  # type: ignore
        else:
            result_data[pk][header] = {collection}
    return result_data


def add_image_uris_to_data(
    pk: int, image: str, header: str, result_data: Dict[int, dict]
) -> Dict[int, dict]:
    """Add absolute uri of given image path to product or variant data.

    This function based on given image path creates absolute uri and adds it to dict
    with variant or product data. If some info about images already exists in data,
    absolute uri of given image is added to set with other uris.
    """
    if image:
        uri = build_absolute_uri(os.path.join(settings.MEDIA_URL, image))
        if header in result_data[pk]:
            result_data[pk][header].add(uri)
        else:
            result_data[pk][header] = {uri}
    return result_data


def handle_attribute_data(
    pk: int,
    data: dict,
    attribute_ids: Optional[List[int]],
    result_data: Dict[int, dict],
    attribute_fields: dict,
    attribute_owner: str,
):
    attribute_data: dict = {}

    attribute_pk = str(data.pop(attribute_fields["attribute_pk"], ""))
    attribute_data = {
        "slug": data.pop(attribute_fields["slug"], None),
        "value": data.pop(attribute_fields["value"], None),
    }

    if attribute_ids and attribute_pk in attribute_ids:
        result_data = add_attribute_info_to_data(
            pk, attribute_data, attribute_owner, result_data
        )

    return result_data, data


def handle_channel_data(
    pk: int,
    data: dict,
    channel_ids: Optional[List[int]],
    result_data: Dict[int, dict],
    pk_lookup: str,
    slug_lookup: str,
    fields: dict,
):
    channel_data: dict = {}

    channel_pk = str(data.pop(pk_lookup, ""))
    channel_data = {
        "slug": data.pop(slug_lookup, None),
    }
    for field, lookup in fields.items():
        channel_data[field] = data.pop(lookup, None)

    if channel_ids and channel_pk in channel_ids:
        result_data = add_channel_info_to_data(
            pk, channel_data, result_data, list(fields.keys())
        )

    return result_data, data


def handle_warehouse_data(
    pk: int,
    data: dict,
    warehouse_ids: Optional[List[int]],
    result_data: Dict[int, dict],
    warehouse_fields: dict,
):
    warehouse_data: dict = {}

    warehouse_pk = str(data.pop(warehouse_fields["warehouse_pk"], ""))
    warehouse_data = {
        "slug": data.pop(warehouse_fields["slug"], None),
        "qty": data.pop(warehouse_fields["quantity"], None),
    }

    if warehouse_ids and warehouse_pk in warehouse_ids:
        result_data = add_warehouse_info_to_data(pk, warehouse_data, result_data)

    return result_data, data


def add_attribute_info_to_data(
    pk: int,
    attribute_data: Dict[str, Optional[Union[str]]],
    attribute_owner: str,
    result_data: Dict[int, dict],
) -> Dict[int, dict]:
    """Add info about attribute to variant or product data.

    This functions adds info about attribute to dict with variant or product data.
    If attribute with given slug already exists in data, attribute value is added
    to set with values.
    It returns updated data.
    """
    slug = attribute_data["slug"]
    header = None
    if slug:
        header = f"{slug} ({attribute_owner})"
        if header in result_data[pk]:
            result_data[pk][header].add(attribute_data["value"])  # type: ignore
        else:
            result_data[pk][header] = {attribute_data["value"]}
    return result_data


def add_warehouse_info_to_data(
    pk: int,
    warehouse_data: Dict[str, Union[Optional[str]]],
    result_data: Dict[int, dict],
) -> Dict[int, dict]:
    """Add info about stock quantity to variant data.

    This functions adds info about stock quantity to dict with variant data.
    It returns updated data.
    """

    slug = warehouse_data["slug"]
    if slug:
        warehouse_qty_header = f"{slug} (warehouse quantity)"
        if warehouse_qty_header not in result_data[pk]:
            result_data[pk][warehouse_qty_header] = warehouse_data["qty"]

    return result_data


def add_channel_info_to_data(
    pk: int,
    channel_data: Dict[str, Union[Optional[str]]],
    result_data: Dict[int, dict],
    fields: List[str],
) -> Dict[int, dict]:
    """Add info about channel currency code, whether is published and publication date.

    This functions adds info about channel to dict with product data.
    It returns updated data.
    """
    slug = channel_data["slug"]
    if slug:
        for field in fields:
            header = f"{slug} (channel {field.replace('_', ' ')})"
            if header not in result_data[pk]:
                result_data[pk][header] = channel_data[field]

    return result_data<|MERGE_RESOLUTION|>--- conflicted
+++ resolved
@@ -6,13 +6,8 @@
 from django.db.models import Case, CharField, Value as V, When
 from django.db.models.functions import Concat
 
-from ...attribute.models import Attribute
 from ...core.utils import build_absolute_uri
-<<<<<<< HEAD
-from ...warehouse.models import Warehouse
-=======
 from . import ProductExportFields
->>>>>>> 837b01ea
 
 if TYPE_CHECKING:
     # flake8: noqa
