--- conflicted
+++ resolved
@@ -1,11 +1,7 @@
 import uuid
 from datetime import date, datetime
 from tempfile import NamedTemporaryFile
-<<<<<<< HEAD
-from typing import IO, TYPE_CHECKING, Any, Dict, List, Optional, Set, Union
-=======
-from typing import IO, TYPE_CHECKING, Any, Union
->>>>>>> d16c3f6b
+from typing import IO, TYPE_CHECKING, Any, Optional, Union
 
 import petl as etl
 from django.utils import timezone
@@ -98,7 +94,7 @@
     export_file: "ExportFile",
     file_type: str,
     voucher_id: Optional[int] = None,
-    ids: Optional[List[int]] = None,
+    ids: Optional[list[int]] = None,
     delimiter: str = ",",
 ):
     file_name = get_filename("voucher_code", file_type)
@@ -233,7 +229,7 @@
 
 def export_voucher_codes_in_batches(
     queryset: "QuerySet",
-    export_fields: List[str],
+    export_fields: list[str],
     delimiter: str,
     temporary_file: Any,
     file_type: str,
