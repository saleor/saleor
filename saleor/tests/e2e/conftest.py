--- conflicted
+++ resolved
@@ -22,6 +22,7 @@
     create_shipping_method_channel_listing,
     create_shipping_zone,
 )
+from .utils import assign_permissions
 from .warehouse.utils import create_warehouse
 
 
@@ -61,24 +62,34 @@
 
 
 @pytest.fixture
-def e2e_staff_api_client():
+def e2e_staff_api_client(
+    permission_manage_products,
+    permission_manage_channels,
+    permission_manage_shipping,
+    permission_manage_product_types_and_attributes,
+    permission_manage_orders,
+    permission_manage_checkouts,
+):
     e2e_staff_user = User.objects.create_user(
         email="e2e_staff_test@example.com",
         password="password",
         is_staff=True,
         is_active=True,
     )
-    return E2eApiClient(user=e2e_staff_user)
 
+    client = E2eApiClient(user=e2e_staff_user)
 
-@pytest.fixture
-def e2e_superuser_api_client():
-    e2e_super_user = User.objects.create_superuser(
-        email="e2e_superuser_test@example.com",
-        password="password",
-        is_active=True,
-    )
-    return E2eApiClient(user=e2e_super_user)
+    permissions = [
+        permission_manage_products,
+        permission_manage_channels,
+        permission_manage_shipping,
+        permission_manage_product_types_and_attributes,
+        permission_manage_orders,
+        permission_manage_checkouts,
+    ]
+    assign_permissions(client, permissions)
+
+    return client
 
 
 @pytest.fixture
@@ -99,49 +110,55 @@
     return E2eApiClient()
 
 
+def e2e_app_api_client():
+    e2e_app = App.objects.create(
+        name="e2e app",
+        is_active=True,
+        identifier="saleor.e2e.app.test",
+    )
+    return E2eApiClient(app=e2e_app)
+
+
 @pytest.fixture
-<<<<<<< HEAD
-def prepare_product(e2e_superuser_api_client):
-    warehouse_data = create_warehouse(e2e_superuser_api_client)
+def prepare_product(e2e_staff_api_client):
+    warehouse_data = create_warehouse(e2e_staff_api_client)
     warehouse_id = warehouse_data["id"]
     channel_slug = "test"
     warehouse_ids = [warehouse_id]
     channel_data = create_channel(
-        e2e_superuser_api_client, slug=channel_slug, warehouse_ids=warehouse_ids
+        e2e_staff_api_client, slug=channel_slug, warehouse_ids=warehouse_ids
     )
     channel_id = channel_data["id"]
 
     channel_ids = [channel_id]
     shipping_zone_data = create_shipping_zone(
-        e2e_superuser_api_client,
+        e2e_staff_api_client,
         warehouse_ids=warehouse_ids,
         channel_ids=channel_ids,
     )
     shipping_zone_id = shipping_zone_data["id"]
 
     shipping_method_data = create_shipping_method(
-        e2e_superuser_api_client, shipping_zone_id
+        e2e_staff_api_client, shipping_zone_id
     )
     shipping_method_id = shipping_method_data["id"]
 
     create_shipping_method_channel_listing(
-        e2e_superuser_api_client, shipping_method_id, channel_id
+        e2e_staff_api_client, shipping_method_id, channel_id
     )
 
     product_type_data = create_product_type(
-        e2e_superuser_api_client,
+        e2e_staff_api_client,
     )
     product_type_id = product_type_data["id"]
 
-    category_data = create_category(e2e_superuser_api_client)
+    category_data = create_category(e2e_staff_api_client)
     category_id = category_data["id"]
 
-    product_data = create_product(
-        e2e_superuser_api_client, product_type_id, category_id
-    )
+    product_data = create_product(e2e_staff_api_client, product_type_id, category_id)
     product_id = product_data["id"]
 
-    create_product_channel_listing(e2e_superuser_api_client, product_id, channel_id)
+    create_product_channel_listing(e2e_staff_api_client, product_id, channel_id)
 
     stocks = [
         {
@@ -150,24 +167,15 @@
         }
     ]
     product_variant_data = create_product_variant(
-        e2e_superuser_api_client,
+        e2e_staff_api_client,
         product_id,
         stocks=stocks,
     )
     product_variant_id = product_variant_data["id"]
 
     create_product_variant_channel_listing(
-        e2e_superuser_api_client,
+        e2e_staff_api_client,
         product_variant_id,
         channel_id,
     )
-    return product_variant_id, channel_id
-=======
-def e2e_app_api_client():
-    e2e_app = App.objects.create(
-        name="e2e app",
-        is_active=True,
-        identifier="saleor.e2e.app.test",
-    )
-    return E2eApiClient(app=e2e_app)
->>>>>>> 2f0c3e52
+    return product_variant_id, channel_id