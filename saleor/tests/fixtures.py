import datetime
import uuid
from collections import namedtuple
from contextlib import contextmanager
from datetime import timedelta
from decimal import Decimal
from functools import partial
from io import BytesIO
from typing import Callable, List, Optional
from unittest.mock import MagicMock, Mock

import graphene
import pytest
import pytz
from django.conf import settings
from django.contrib.sites.models import Site
from django.core.files import File
from django.core.files.uploadedfile import SimpleUploadedFile
from django.db import connection
from django.forms import ModelForm
from django.template.defaultfilters import truncatechars
from django.test.utils import CaptureQueriesContext as BaseCaptureQueriesContext
from django.utils import timezone
from django_countries import countries
from freezegun import freeze_time
from PIL import Image
from prices import Money, TaxedMoney, fixed_discount

from ..account.models import Address, Group, StaffNotificationRecipient, User
from ..app.models import App, AppExtension, AppInstallation
from ..app.types import AppExtensionMount, AppType
from ..attribute import AttributeEntityType, AttributeInputType, AttributeType
from ..attribute.models import (
    Attribute,
    AttributeTranslation,
    AttributeValue,
    AttributeValueTranslation,
)
from ..attribute.utils import associate_attribute_values_to_instance
from ..checkout import base_calculations
from ..checkout.fetch import fetch_checkout_info, fetch_checkout_lines
from ..checkout.models import Checkout, CheckoutLine, CheckoutMetadata
from ..checkout.utils import add_variant_to_checkout, add_voucher_to_checkout
from ..core import EventDeliveryStatus, JobStatus
from ..core.models import EventDelivery, EventDeliveryAttempt, EventPayload
from ..core.payments import PaymentInterface
from ..core.postgres import FlatConcatSearchVector
from ..core.taxes import zero_money
from ..core.units import MeasurementUnits
from ..core.utils.editorjs import clean_editor_js
from ..csv.events import ExportEvents
from ..csv.models import ExportEvent, ExportFile
from ..discount import DiscountInfo, DiscountValueType, VoucherType
from ..discount.models import (
    NotApplicable,
    Sale,
    SaleChannelListing,
    SaleTranslation,
    Voucher,
    VoucherChannelListing,
    VoucherCustomer,
    VoucherTranslation,
)
from ..giftcard import GiftCardEvents
from ..giftcard.models import GiftCard, GiftCardEvent, GiftCardTag
from ..menu.models import Menu, MenuItem, MenuItemTranslation
from ..order import OrderOrigin, OrderStatus
from ..order.actions import cancel_fulfillment, fulfill_order_lines
from ..order.events import (
    OrderEvents,
    fulfillment_refunded_event,
    order_added_products_event,
)
from ..order.fetch import OrderLineInfo
from ..order.models import (
    FulfillmentLine,
    FulfillmentStatus,
    Order,
    OrderEvent,
    OrderLine,
)
from ..order.search import prepare_order_search_vector_value
from ..order.utils import (
    get_voucher_discount_assigned_to_order,
    get_voucher_discount_for_order,
)
from ..page.models import Page, PageTranslation, PageType
from ..payment import ChargeStatus, TransactionKind
from ..payment.interface import AddressData, GatewayConfig, GatewayResponse, PaymentData
<<<<<<< HEAD
from ..payment.models import Payment, TransactionItem
from ..payment.utils import create_manual_adjustment_events
=======
from ..payment.models import Payment, TransactionEvent, TransactionItem
from ..payment.transaction_item_calculations import recalculate_transaction_amounts
from ..payment.utils import create_manual_adjustment_events
from ..permission.enums import get_permissions
>>>>>>> 99e4b88c
from ..permission.models import Permission
from ..plugins.manager import get_plugins_manager
from ..plugins.webhook.tasks import WebhookResponse
from ..plugins.webhook.tests.subscription_webhooks import subscription_queries
from ..plugins.webhook.utils import to_payment_app_id
from ..product import ProductMediaTypes, ProductTypeKind
from ..product.models import (
    Category,
    CategoryTranslation,
    Collection,
    CollectionChannelListing,
    CollectionTranslation,
    DigitalContent,
    DigitalContentUrl,
    Product,
    ProductChannelListing,
    ProductMedia,
    ProductTranslation,
    ProductType,
    ProductVariant,
    ProductVariantChannelListing,
    ProductVariantTranslation,
    VariantMedia,
)
from ..product.search import prepare_product_search_vector_value
from ..product.tests.utils import create_image
from ..shipping.models import (
    ShippingMethod,
    ShippingMethodChannelListing,
    ShippingMethodTranslation,
    ShippingMethodType,
    ShippingZone,
)
from ..shipping.utils import convert_to_shipping_method_data
from ..site.models import SiteSettings
from ..tax.utils import calculate_tax_rate, get_tax_class_kwargs_for_order_line
from ..thumbnail.models import Thumbnail
from ..warehouse import WarehouseClickAndCollectOption
from ..warehouse.models import (
    Allocation,
    PreorderAllocation,
    PreorderReservation,
    Reservation,
    Stock,
    Warehouse,
)
from ..webhook.event_types import WebhookEventAsyncType, WebhookEventSyncType
from ..webhook.models import Webhook, WebhookEvent
from ..webhook.observability import WebhookData
from .utils import dummy_editorjs


class CaptureQueriesContext(BaseCaptureQueriesContext):
    IGNORED_QUERIES = settings.PATTERNS_IGNORED_IN_QUERY_CAPTURES  # type: ignore

    @property
    def captured_queries(self):
        base_queries = self.connection.queries[
            self.initial_queries : self.final_queries
        ]
        new_queries = []

        def is_query_ignored(sql):
            for pattern in self.IGNORED_QUERIES:
                # Ignore the query if matches
                if pattern.match(sql):
                    return True
            return False

        for query in base_queries:
            if not is_query_ignored(query["sql"]):
                new_queries.append(query)

        return new_queries


def _assert_num_queries(context, *, config, num, exact=True, info=None):
    """
    Extracted from pytest_django.fixtures._assert_num_queries
    """
    yield context

    verbose = config.getoption("verbose") > 0
    num_performed = len(context)

    if exact:
        failed = num != num_performed
    else:
        failed = num_performed > num

    if not failed:
        return

    msg = "Expected to perform {} queries {}{}".format(
        num,
        "" if exact else "or less ",
        "but {} done".format(
            num_performed == 1 and "1 was" or "%d were" % (num_performed,)
        ),
    )
    if info:
        msg += "\n{}".format(info)
    if verbose:
        sqls = (q["sql"] for q in context.captured_queries)
        msg += "\n\nQueries:\n========\n\n%s" % "\n\n".join(sqls)
    else:
        msg += " (add -v option to show queries)"
    pytest.fail(msg)


@pytest.fixture
def capture_queries(pytestconfig):
    cfg = pytestconfig

    @contextmanager
    def _capture_queries(
        num: Optional[int] = None, msg: Optional[str] = None, exact=False
    ):
        with CaptureQueriesContext(connection) as ctx:
            yield ctx
            if num is not None:
                _assert_num_queries(ctx, config=cfg, num=num, exact=exact, info=msg)

    return _capture_queries


@pytest.fixture
def assert_num_queries(capture_queries):
    return partial(capture_queries, exact=True)


@pytest.fixture
def assert_max_num_queries(capture_queries):
    return partial(capture_queries, exact=False)


@pytest.fixture(autouse=True)
def setup_dummy_gateways(settings):
    settings.PLUGINS = [
        "saleor.payment.gateways.dummy.plugin.DummyGatewayPlugin",
        "saleor.payment.gateways.dummy_credit_card.plugin.DummyCreditCardGatewayPlugin",
    ]
    return settings


@pytest.fixture
def sample_gateway(settings):
    settings.PLUGINS += [
        "saleor.plugins.tests.sample_plugins.ActiveDummyPaymentGateway"
    ]


@pytest.fixture(autouse=True)
def site_settings(db, settings) -> SiteSettings:
    """Create a site and matching site settings.

    This fixture is autouse because django.contrib.sites.models.Site and
    saleor.site.models.SiteSettings have a one-to-one relationship and a site
    should never exist without a matching settings object.
    """
    site = Site.objects.get_or_create(name="mirumee.com", domain="mirumee.com")[0]
    obj = SiteSettings.objects.get_or_create(
        site=site,
        default_mail_sender_name="Mirumee Labs",
        default_mail_sender_address="mirumee@example.com",
    )[0]
    settings.SITE_ID = site.pk
    settings.ALLOWED_HOSTS += [site.domain]

    main_menu = Menu.objects.get_or_create(
        name=settings.DEFAULT_MENUS["top_menu_name"],
        slug=settings.DEFAULT_MENUS["top_menu_name"],
    )[0]
    secondary_menu = Menu.objects.get_or_create(
        name=settings.DEFAULT_MENUS["bottom_menu_name"],
        slug=settings.DEFAULT_MENUS["bottom_menu_name"],
    )[0]
    obj.top_menu = main_menu
    obj.bottom_menu = secondary_menu
    obj.save()
    return obj


@pytest.fixture
def site_settings_with_reservations(site_settings):
    site_settings.reserve_stock_duration_anonymous_user = 5
    site_settings.reserve_stock_duration_authenticated_user = 5
    site_settings.save()
    return site_settings


@pytest.fixture
def checkout(db, channel_USD, settings):
    checkout = Checkout.objects.create(
        currency=channel_USD.currency_code,
        channel=channel_USD,
        price_expiration=timezone.now() + settings.CHECKOUT_PRICES_TTL,
        email="user@email.com",
    )
    checkout.set_country("US", commit=True)
    CheckoutMetadata.objects.create(checkout=checkout)
    return checkout


@pytest.fixture
def checkout_JPY(channel_JPY):
    checkout = Checkout.objects.create(
        currency=channel_JPY.currency_code, channel=channel_JPY
    )
    checkout.set_country("JP", commit=True)
    return checkout


@pytest.fixture
def checkout_with_item(checkout, product):
    variant = product.variants.first()
    checkout_info = fetch_checkout_info(checkout, [], get_plugins_manager())
    add_variant_to_checkout(checkout_info, variant, 3)
    checkout.save()
    return checkout


@pytest.fixture
def checkout_with_item_and_transaction_item(checkout_with_item):
    TransactionItem.objects.create(
        status="Captured",
        name="Credit card",
        psp_reference="PSP ref",
        available_actions=["refund"],
        currency="USD",
        checkout_id=checkout_with_item.pk,
        charged_value=Decimal("10"),
    )
    return checkout_with_item


@pytest.fixture
def checkout_with_item_and_tax_exemption(checkout_with_item):
    checkout_with_item.tax_exemption = True
    checkout_with_item.save(update_fields=["tax_exemption"])
    return checkout_with_item


@pytest.fixture
def checkout_with_same_items_in_multiple_lines(checkout, product):
    variant = product.variants.first()
    checkout_info = fetch_checkout_info(checkout, [], get_plugins_manager())
    add_variant_to_checkout(checkout_info, variant, 1)
    add_variant_to_checkout(checkout_info, variant, 1, force_new_line=True)
    checkout.save()
    return checkout


@pytest.fixture
def checkout_with_item_and_voucher_specific_products(
    checkout_with_item, voucher_specific_product_type
):
    manager = get_plugins_manager()
    lines, _ = fetch_checkout_lines(checkout_with_item)
    checkout_info = fetch_checkout_info(checkout_with_item, lines, manager)
    add_voucher_to_checkout(
        manager, checkout_info, lines, voucher_specific_product_type
    )
    checkout_with_item.refresh_from_db()
    return checkout_with_item


@pytest.fixture
def checkout_with_item_and_voucher_once_per_order(checkout_with_item, voucher):
    voucher.apply_once_per_order = True
    voucher.save()
    manager = get_plugins_manager()
    lines, _ = fetch_checkout_lines(checkout_with_item)
    checkout_info = fetch_checkout_info(checkout_with_item, lines, manager)
    add_voucher_to_checkout(manager, checkout_info, lines, voucher)
    checkout_with_item.refresh_from_db()
    return checkout_with_item


@pytest.fixture
def checkout_with_item_and_voucher(checkout_with_item, voucher):
    manager = get_plugins_manager()
    lines, _ = fetch_checkout_lines(checkout_with_item)
    checkout_info = fetch_checkout_info(checkout_with_item, lines, manager)
    add_voucher_to_checkout(manager, checkout_info, lines, voucher)
    checkout_with_item.refresh_from_db()
    return checkout_with_item


@pytest.fixture
def checkout_line(checkout_with_item):
    return checkout_with_item.lines.first()


@pytest.fixture
def checkout_with_item_total_0(checkout, product_price_0):
    variant = product_price_0.variants.get()
    checkout_info = fetch_checkout_info(checkout, [], get_plugins_manager())
    add_variant_to_checkout(checkout_info, variant, 1)
    checkout.save()
    return checkout


@pytest.fixture
def checkout_JPY_with_item(checkout_JPY, product_in_channel_JPY):
    variant = product_in_channel_JPY.variants.get()
    checkout_info = fetch_checkout_info(checkout_JPY, [], get_plugins_manager())
    add_variant_to_checkout(checkout_info, variant, 3)
    checkout_JPY.save()
    return checkout_JPY


@pytest.fixture
def checkouts_list(channel_USD, channel_PLN):
    checkouts_usd = Checkout.objects.bulk_create(
        [
            Checkout(currency=channel_USD.currency_code, channel=channel_USD),
            Checkout(currency=channel_USD.currency_code, channel=channel_USD),
            Checkout(currency=channel_USD.currency_code, channel=channel_USD),
        ]
    )
    checkouts_pln = Checkout.objects.bulk_create(
        [
            Checkout(currency=channel_PLN.currency_code, channel=channel_PLN),
            Checkout(currency=channel_PLN.currency_code, channel=channel_PLN),
        ]
    )
    return [*checkouts_pln, *checkouts_usd]


@pytest.fixture
def checkouts_assigned_to_customer(channel_USD, channel_PLN, customer_user):
    return Checkout.objects.bulk_create(
        [
            Checkout(
                currency=channel_USD.currency_code,
                channel=channel_USD,
                user=customer_user,
            ),
            Checkout(
                currency=channel_PLN.currency_code,
                channel=channel_PLN,
                user=customer_user,
            ),
        ]
    )


@pytest.fixture
def checkout_ready_to_complete(checkout_with_item, address, shipping_method, gift_card):
    checkout = checkout_with_item
    checkout.shipping_address = address
    checkout.shipping_method = shipping_method
    checkout.billing_address = address
    checkout.metadata_storage.store_value_in_metadata(items={"accepted": "true"})
    checkout.metadata_storage.store_value_in_private_metadata(
        items={"accepted": "false"}
    )
    checkout_with_item.gift_cards.add(gift_card)
    checkout.save()
    checkout.metadata_storage.save()
    return checkout


@pytest.fixture
def checkout_with_digital_item(checkout, digital_content, address):
    """Create a checkout with a digital line."""
    variant = digital_content.product_variant
    checkout_info = fetch_checkout_info(checkout, [], get_plugins_manager())
    add_variant_to_checkout(checkout_info, variant, 1)
    checkout.discount_amount = Decimal(0)
    checkout.billing_address = address
    checkout.email = "customer@example.com"
    checkout.save()
    return checkout


@pytest.fixture
def checkout_with_shipping_required(checkout_with_item, product):
    checkout = checkout_with_item
    variant = product.variants.get()
    checkout_info = fetch_checkout_info(checkout, [], get_plugins_manager())
    add_variant_to_checkout(checkout_info, variant, 3)
    checkout.save()
    return checkout


@pytest.fixture
def checkout_with_item_and_shipping_method(checkout_with_item, shipping_method):
    checkout = checkout_with_item
    checkout.shipping_method = shipping_method
    checkout.save()
    return checkout


@pytest.fixture
def other_shipping_method(shipping_zone, channel_USD):
    method = ShippingMethod.objects.create(
        name="DPD",
        type=ShippingMethodType.PRICE_BASED,
        shipping_zone=shipping_zone,
    )
    ShippingMethodChannelListing.objects.create(
        channel=channel_USD,
        shipping_method=method,
        minimum_order_price=Money(0, "USD"),
        price=Money(9, "USD"),
    )
    return method


@pytest.fixture
def checkout_without_shipping_required(checkout, product_without_shipping):
    variant = product_without_shipping.variants.get()
    checkout_info = fetch_checkout_info(checkout, [], get_plugins_manager())
    add_variant_to_checkout(checkout_info, variant, 1)
    checkout.save()
    return checkout


@pytest.fixture
def checkout_with_single_item(checkout, product):
    variant = product.variants.get()
    checkout_info = fetch_checkout_info(checkout, [], get_plugins_manager())
    add_variant_to_checkout(checkout_info, variant, 1)
    checkout.save()
    return checkout


@pytest.fixture
def checkout_with_variant_without_inventory_tracking(
    checkout, variant_without_inventory_tracking, address, shipping_method
):
    variant = variant_without_inventory_tracking
    checkout_info = fetch_checkout_info(checkout, [], get_plugins_manager())
    add_variant_to_checkout(checkout_info, variant, 1)
    checkout.shipping_address = address
    checkout.shipping_method = shipping_method
    checkout.billing_address = address
    checkout.metadata_storage.store_value_in_metadata(items={"accepted": "true"})
    checkout.metadata_storage.store_value_in_private_metadata(
        items={"accepted": "false"}
    )
    checkout.save()
    checkout.metadata_storage.save()
    return checkout


@pytest.fixture()
def checkout_with_variants(
    checkout,
    stock,
    product_with_default_variant,
    product_with_single_variant,
    product_with_two_variants,
):
    checkout_info = fetch_checkout_info(checkout, [], get_plugins_manager())

    add_variant_to_checkout(
        checkout_info, product_with_default_variant.variants.get(), 1
    )
    add_variant_to_checkout(
        checkout_info, product_with_single_variant.variants.get(), 10
    )
    add_variant_to_checkout(
        checkout_info, product_with_two_variants.variants.first(), 3
    )
    add_variant_to_checkout(checkout_info, product_with_two_variants.variants.last(), 5)

    checkout.save()
    return checkout


@pytest.fixture()
def checkout_with_shipping_address(checkout_with_variants, address):
    checkout = checkout_with_variants

    checkout.shipping_address = address.get_copy()
    checkout.save()

    return checkout


@pytest.fixture
def checkout_with_variants_for_cc(
    checkout, stocks_for_cc, product_variant_list, product_with_two_variants
):
    CheckoutLine.objects.bulk_create(
        [
            CheckoutLine(
                checkout=checkout,
                variant=product_variant_list[0],
                quantity=3,
                currency="USD",
            ),
            CheckoutLine(
                checkout=checkout,
                variant=product_variant_list[1],
                quantity=10,
                currency="USD",
            ),
            CheckoutLine(
                checkout=checkout,
                variant=product_with_two_variants.variants.last(),
                quantity=5,
                currency="USD",
            ),
        ]
    )
    return checkout


@pytest.fixture()
def checkout_with_shipping_address_for_cc(checkout_with_variants_for_cc, address):
    checkout = checkout_with_variants_for_cc

    checkout.shipping_address = address.get_copy()
    checkout.save()

    return checkout


@pytest.fixture
def checkout_with_items(checkout, product_list, product):
    variant = product.variants.get()
    checkout_info = fetch_checkout_info(checkout, [], get_plugins_manager())
    add_variant_to_checkout(checkout_info, variant, 1)
    for prod in product_list:
        variant = prod.variants.get()
        add_variant_to_checkout(checkout_info, variant, 1)
    checkout.save()
    checkout.refresh_from_db()
    return checkout


@pytest.fixture
def checkout_with_items_and_shipping(checkout_with_items, address, shipping_method):
    checkout_with_items.shipping_address = address
    checkout_with_items.shipping_method = shipping_method
    checkout_with_items.billing_address = address
    checkout_with_items.save()
    return checkout_with_items


@pytest.fixture
def checkout_with_voucher(checkout, product, voucher):
    variant = product.variants.get()
    checkout_info = fetch_checkout_info(checkout, [], get_plugins_manager())
    add_variant_to_checkout(checkout_info, variant, 3)
    checkout.voucher_code = voucher.code
    checkout.discount = Money("20.00", "USD")
    checkout.save()
    return checkout


@pytest.fixture
def checkout_with_voucher_percentage(checkout, product, voucher_percentage):
    variant = product.variants.get()
    checkout_info = fetch_checkout_info(checkout, [], get_plugins_manager())
    add_variant_to_checkout(checkout_info, variant, 3)
    checkout.voucher_code = voucher_percentage.code
    checkout.discount = Money("3.00", "USD")
    checkout.save()
    return checkout


@pytest.fixture
def checkout_with_voucher_free_shipping(
    checkout_with_items_and_shipping, voucher_free_shipping
):
    manager = get_plugins_manager()
    lines, _ = fetch_checkout_lines(checkout_with_items_and_shipping)
    checkout_info = fetch_checkout_info(
        checkout_with_items_and_shipping, lines, manager
    )
    add_voucher_to_checkout(manager, checkout_info, lines, voucher_free_shipping)
    return checkout_with_items_and_shipping


@pytest.fixture
def checkout_with_gift_card(checkout_with_item, gift_card):
    checkout_with_item.gift_cards.add(gift_card)
    checkout_with_item.save()
    return checkout_with_item


@pytest.fixture()
def checkout_with_preorders_only(
    checkout,
    stocks_for_cc,
    preorder_variant_with_end_date,
    preorder_variant_channel_threshold,
):
    lines, _ = fetch_checkout_lines(checkout)
    checkout_info = fetch_checkout_info(checkout, lines, get_plugins_manager())
    add_variant_to_checkout(checkout_info, preorder_variant_with_end_date, 2)
    add_variant_to_checkout(checkout_info, preorder_variant_channel_threshold, 2)

    checkout.save()
    return checkout


@pytest.fixture()
def checkout_with_preorders_and_regular_variant(
    checkout, stocks_for_cc, preorder_variant_with_end_date, product_variant_list
):
    lines, _ = fetch_checkout_lines(checkout)
    checkout_info = fetch_checkout_info(checkout, lines, get_plugins_manager())
    add_variant_to_checkout(checkout_info, preorder_variant_with_end_date, 2)
    add_variant_to_checkout(checkout_info, product_variant_list[0], 2)

    checkout.save()
    return checkout


@pytest.fixture
def checkout_with_gift_card_items(
    checkout, non_shippable_gift_card_product, shippable_gift_card_product
):
    checkout_info = fetch_checkout_info(checkout, [], get_plugins_manager())
    non_shippable_variant = non_shippable_gift_card_product.variants.get()
    shippable_variant = shippable_gift_card_product.variants.get()
    add_variant_to_checkout(checkout_info, non_shippable_variant, 1)
    add_variant_to_checkout(checkout_info, shippable_variant, 2)
    checkout.save()
    return checkout


@pytest.fixture
def checkout_with_voucher_percentage_and_shipping(
    checkout_with_voucher_percentage, shipping_method, address
):
    checkout = checkout_with_voucher_percentage
    checkout.shipping_method = shipping_method
    checkout.shipping_address = address
    checkout.save()
    return checkout


@pytest.fixture
def checkout_with_payments(checkout):
    Payment.objects.bulk_create(
        [
            Payment(
                gateway="mirumee.payments.dummy", is_active=True, checkout=checkout
            ),
            Payment(
                gateway="mirumee.payments.dummy", is_active=False, checkout=checkout
            ),
        ]
    )
    return checkout


@pytest.fixture
def checkout_with_item_and_preorder_item(
    checkout_with_item, product, preorder_variant_channel_threshold
):
    checkout_info = fetch_checkout_info(checkout_with_item, [], get_plugins_manager())
    add_variant_to_checkout(checkout_info, preorder_variant_channel_threshold, 1)
    return checkout_with_item


@pytest.fixture
def address(db):  # pylint: disable=W0613
    return Address.objects.create(
        first_name="John",
        last_name="Doe",
        company_name="Mirumee Software",
        street_address_1="Tęczowa 7",
        city="WROCŁAW",
        postal_code="53-601",
        country="PL",
        phone="+48713988102",
    )


@pytest.fixture
def address_with_areas(db):
    return Address.objects.create(
        first_name="John",
        last_name="Doe",
        company_name="Mirumee Software",
        street_address_1="Tęczowa 7",
        city="WROCŁAW",
        postal_code="53-601",
        country="PL",
        phone="+48713988102",
        country_area="test_country_area",
        city_area="test_city_area",
    )


@pytest.fixture
def address_other_country():
    return Address.objects.create(
        first_name="John",
        last_name="Doe",
        street_address_1="4371 Lucas Knoll Apt. 791",
        city="BENNETTMOUTH",
        postal_code="13377",
        country="IS",
        phone="+40123123123",
    )


@pytest.fixture
def address_usa():
    return Address.objects.create(
        first_name="John",
        last_name="Doe",
        street_address_1="2000 Main Street",
        city="Irvine",
        postal_code="92614",
        country_area="CA",
        country="US",
        phone="",
    )


@pytest.fixture
def graphql_address_data():
    return {
        "firstName": "John Saleor",
        "lastName": "Doe Mirumee",
        "companyName": "Mirumee Software",
        "streetAddress1": "Tęczowa 7",
        "streetAddress2": "",
        "postalCode": "53-601",
        "country": "PL",
        "city": "Wrocław",
        "countryArea": "",
        "phone": "+48321321888",
    }


@pytest.fixture
def customer_user(address):  # pylint: disable=W0613
    default_address = address.get_copy()
    user = User.objects.create_user(
        "test@example.com",
        "password",
        default_billing_address=default_address,
        default_shipping_address=default_address,
        first_name="Leslie",
        last_name="Wade",
        external_reference="LeslieWade",
        metadata={"key": "value"},
        private_metadata={"secret_key": "secret_value"},
    )
    user.addresses.add(default_address)
    user._password = "password"
    return user


@pytest.fixture
def customer_user2(address):
    default_address = address.get_copy()
    user = User.objects.create_user(
        "test2@example.com",
        "password",
        default_billing_address=default_address,
        default_shipping_address=default_address,
        first_name="Jane",
        last_name="Doe",
        external_reference="JaneDoe",
    )
    user.addresses.add(default_address)
    user._password = "password"
    return user


@pytest.fixture
def customer_users(address, customer_user, customer_user2):
    default_address = address.get_copy()
    customer_user3 = User.objects.create_user(
        "test3@example.com",
        "password",
        default_billing_address=default_address,
        default_shipping_address=default_address,
        first_name="Chris",
        last_name="Duck",
    )
    customer_user3.addresses.add(default_address)
    customer_user3._password = "password"

    return [customer_user, customer_user2, customer_user3]


@pytest.fixture
def user_checkout(customer_user, channel_USD):
    checkout = Checkout.objects.create(
        user=customer_user,
        channel=channel_USD,
        billing_address=customer_user.default_billing_address,
        shipping_address=customer_user.default_shipping_address,
        note="Test notes",
        currency="USD",
    )
    CheckoutMetadata.objects.create(checkout=checkout)
    return checkout


@pytest.fixture
def user_checkout_for_cc(customer_user, channel_USD, warehouse_for_cc):
    checkout = Checkout.objects.create(
        user=customer_user,
        email=customer_user.email,
        channel=channel_USD,
        billing_address=customer_user.default_billing_address,
        shipping_address=warehouse_for_cc.address,
        collection_point=warehouse_for_cc,
        note="Test notes",
        currency="USD",
    )
    return checkout


@pytest.fixture
def user_checkout_PLN(customer_user, channel_PLN):
    checkout = Checkout.objects.create(
        user=customer_user,
        channel=channel_PLN,
        billing_address=customer_user.default_billing_address,
        shipping_address=customer_user.default_shipping_address,
        note="Test notes",
        currency="PLN",
    )
    return checkout


@pytest.fixture
def user_checkout_with_items(user_checkout, product_list):
    checkout_info = fetch_checkout_info(user_checkout, [], get_plugins_manager())
    for product in product_list:
        variant = product.variants.get()
        add_variant_to_checkout(checkout_info, variant, 1)
    user_checkout.refresh_from_db()
    return user_checkout


@pytest.fixture
def user_checkout_with_items_for_cc(user_checkout_for_cc, product_list):
    checkout_info = fetch_checkout_info(user_checkout_for_cc, [], get_plugins_manager())
    for product in product_list:
        variant = product.variants.get()
        add_variant_to_checkout(checkout_info, variant, 1)
    user_checkout_for_cc.refresh_from_db()
    return user_checkout_for_cc


@pytest.fixture
def user_checkouts(request, user_checkout_with_items, user_checkout_with_items_for_cc):
    if request.param == "regular":
        return user_checkout_with_items
    elif request.param == "click_and_collect":
        return user_checkout_with_items_for_cc
    else:
        raise ValueError("Internal test error")


@pytest.fixture
def orders(customer_user, channel_USD, channel_PLN):
    return Order.objects.bulk_create(
        [
            Order(
                user=customer_user,
                status=OrderStatus.CANCELED,
                channel=channel_USD,
            ),
            Order(
                user=customer_user,
                status=OrderStatus.UNFULFILLED,
                channel=channel_USD,
            ),
            Order(
                user=customer_user,
                status=OrderStatus.PARTIALLY_FULFILLED,
                channel=channel_USD,
            ),
            Order(
                user=customer_user,
                status=OrderStatus.FULFILLED,
                channel=channel_PLN,
            ),
            Order(
                user=customer_user,
                status=OrderStatus.DRAFT,
                channel=channel_PLN,
            ),
            Order(
                user=customer_user,
                status=OrderStatus.UNCONFIRMED,
                channel=channel_PLN,
            ),
        ]
    )


@pytest.fixture
def orders_from_checkout(customer_user, checkout):
    return Order.objects.bulk_create(
        [
            Order(
                user=customer_user,
                status=OrderStatus.CANCELED,
                channel=checkout.channel,
                checkout_token=checkout.token,
            ),
            Order(
                user=customer_user,
                status=OrderStatus.UNFULFILLED,
                channel=checkout.channel,
                checkout_token=checkout.token,
            ),
            Order(
                user=customer_user,
                status=OrderStatus.FULFILLED,
                channel=checkout.channel,
                checkout_token=checkout.token,
            ),
            Order(
                user=customer_user,
                status=OrderStatus.FULFILLED,
                channel=checkout.channel,
                checkout_token=checkout.token,
            ),
        ]
    )


@pytest.fixture
def order_from_checkout_JPY(customer_user, checkout_JPY):
    return Order.objects.create(
        user=customer_user,
        status=OrderStatus.CANCELED,
        channel=checkout_JPY.channel,
        checkout_token=checkout_JPY.token,
    )


@pytest.fixture
def order(customer_user, channel_USD):
    address = customer_user.default_billing_address.get_copy()
    order = Order.objects.create(
        billing_address=address,
        channel=channel_USD,
        currency=channel_USD.currency_code,
        shipping_address=address,
        user_email=customer_user.email,
        user=customer_user,
        origin=OrderOrigin.CHECKOUT,
        should_refresh_prices=False,
        metadata={"key": "value"},
        private_metadata={"secret_key": "secret_value"},
    )
    return order


@pytest.fixture
def order_with_search_vector_value(order):
    order.search_vector = FlatConcatSearchVector(
        *prepare_order_search_vector_value(order)
    )
    order.save(update_fields=["search_vector"])
    return order


@pytest.fixture
def order_JPY(customer_user, channel_JPY):
    address = customer_user.default_billing_address.get_copy()
    return Order.objects.create(
        billing_address=address,
        channel=channel_JPY,
        currency=channel_JPY.currency_code,
        shipping_address=address,
        user_email=customer_user.email,
        user=customer_user,
        origin=OrderOrigin.CHECKOUT,
    )


@pytest.fixture
def order_unconfirmed(order):
    order.status = OrderStatus.UNCONFIRMED
    order.save(update_fields=["status"])
    return order


@pytest.fixture
def admin_user(db):
    """Return a Django admin user."""
    return User.objects.create_user(
        "admin@example.com",
        "password",
        is_staff=True,
        is_active=True,
        is_superuser=True,
    )


@pytest.fixture
def staff_user(db):
    """Return a staff member."""
    return User.objects.create_user(
        email="staff_test@example.com",
        password="password",
        is_staff=True,
        is_active=True,
    )


@pytest.fixture
def staff_users(staff_user):
    """Return a staff members."""
    staff_users = User.objects.bulk_create(
        [
            User(
                email="staff1_test@example.com",
                password="password",
                is_staff=True,
                is_active=True,
            ),
            User(
                email="staff2_test@example.com",
                password="password",
                is_staff=True,
                is_active=True,
            ),
        ]
    )
    return [staff_user] + staff_users


@pytest.fixture
def shipping_zone(db, channel_USD, default_tax_class):  # pylint: disable=W0613
    shipping_zone = ShippingZone.objects.create(
        name="Europe", countries=[code for code, name in countries]
    )
    shipping_zone.channels.add(channel_USD)
    method = shipping_zone.shipping_methods.create(
        name="DHL",
        type=ShippingMethodType.PRICE_BASED,
        shipping_zone=shipping_zone,
        tax_class=default_tax_class,
    )
    ShippingMethodChannelListing.objects.create(
        channel=channel_USD,
        currency=channel_USD.currency_code,
        shipping_method=method,
        minimum_order_price=Money(0, channel_USD.currency_code),
        price=Money(10, channel_USD.currency_code),
    )
    return shipping_zone


@pytest.fixture
def shipping_zone_JPY(shipping_zone, channel_JPY):
    shipping_zone.channels.add(channel_JPY)
    method = shipping_zone.shipping_methods.get()
    ShippingMethodChannelListing.objects.create(
        channel=channel_JPY,
        currency=channel_JPY.currency_code,
        shipping_method=method,
        minimum_order_price=Money(0, channel_JPY.currency_code),
        price=Money(700, channel_JPY.currency_code),
    )
    return shipping_zone


@pytest.fixture
def shipping_zones(db, channel_USD, channel_PLN):
    shipping_zone_poland, shipping_zone_usa = ShippingZone.objects.bulk_create(
        [
            ShippingZone(name="Poland", countries=["PL"]),
            ShippingZone(name="USA", countries=["US"]),
        ]
    )

    shipping_zone_poland.channels.add(channel_PLN, channel_USD)
    shipping_zone_usa.channels.add(channel_PLN, channel_USD)

    method = shipping_zone_poland.shipping_methods.create(
        name="DHL",
        type=ShippingMethodType.PRICE_BASED,
        shipping_zone=shipping_zone,
    )
    second_method = shipping_zone_usa.shipping_methods.create(
        name="DHL",
        type=ShippingMethodType.PRICE_BASED,
        shipping_zone=shipping_zone,
    )
    ShippingMethodChannelListing.objects.bulk_create(
        [
            ShippingMethodChannelListing(
                channel=channel_USD,
                shipping_method=method,
                minimum_order_price=Money(0, "USD"),
                price=Money(10, "USD"),
                currency=channel_USD.currency_code,
            ),
            ShippingMethodChannelListing(
                channel=channel_USD,
                shipping_method=second_method,
                minimum_order_price=Money(0, "USD"),
                currency=channel_USD.currency_code,
            ),
            ShippingMethodChannelListing(
                channel=channel_PLN,
                shipping_method=method,
                minimum_order_price=Money(0, "PLN"),
                price=Money(40, "PLN"),
                currency=channel_PLN.currency_code,
            ),
            ShippingMethodChannelListing(
                channel=channel_PLN,
                shipping_method=second_method,
                minimum_order_price=Money(0, "PLN"),
                currency=channel_PLN.currency_code,
            ),
        ]
    )
    return [shipping_zone_poland, shipping_zone_usa]


@pytest.fixture
def shipping_zones_with_different_channels(db, channel_USD, channel_PLN):
    shipping_zone_poland, shipping_zone_usa = ShippingZone.objects.bulk_create(
        [
            ShippingZone(name="Poland", countries=["PL"]),
            ShippingZone(name="USA", countries=["US"]),
        ]
    )

    shipping_zone_poland.channels.add(channel_PLN, channel_USD)
    shipping_zone_usa.channels.add(channel_USD)

    method = shipping_zone_poland.shipping_methods.create(
        name="DHL",
        type=ShippingMethodType.PRICE_BASED,
        shipping_zone=shipping_zone,
    )
    second_method = shipping_zone_usa.shipping_methods.create(
        name="DHL",
        type=ShippingMethodType.PRICE_BASED,
        shipping_zone=shipping_zone,
    )
    ShippingMethodChannelListing.objects.bulk_create(
        [
            ShippingMethodChannelListing(
                channel=channel_USD,
                shipping_method=method,
                minimum_order_price=Money(0, "USD"),
                price=Money(10, "USD"),
                currency=channel_USD.currency_code,
            ),
            ShippingMethodChannelListing(
                channel=channel_USD,
                shipping_method=second_method,
                minimum_order_price=Money(0, "USD"),
                currency=channel_USD.currency_code,
            ),
            ShippingMethodChannelListing(
                channel=channel_PLN,
                shipping_method=method,
                minimum_order_price=Money(0, "PLN"),
                price=Money(40, "PLN"),
                currency=channel_PLN.currency_code,
            ),
            ShippingMethodChannelListing(
                channel=channel_PLN,
                shipping_method=second_method,
                minimum_order_price=Money(0, "PLN"),
                currency=channel_PLN.currency_code,
            ),
        ]
    )
    return [shipping_zone_poland, shipping_zone_usa]


@pytest.fixture
def shipping_zone_without_countries(db, channel_USD):  # pylint: disable=W0613
    shipping_zone = ShippingZone.objects.create(name="Europe", countries=[])
    method = shipping_zone.shipping_methods.create(
        name="DHL",
        type=ShippingMethodType.PRICE_BASED,
        shipping_zone=shipping_zone,
    )
    ShippingMethodChannelListing.objects.create(
        channel=channel_USD,
        shipping_method=method,
        minimum_order_price=Money(0, "USD"),
        price=Money(10, "USD"),
    )
    return shipping_zone


@pytest.fixture
def shipping_method(shipping_zone, channel_USD, default_tax_class):
    method = ShippingMethod.objects.create(
        name="DHL",
        type=ShippingMethodType.PRICE_BASED,
        shipping_zone=shipping_zone,
        maximum_delivery_days=10,
        minimum_delivery_days=5,
        tax_class=default_tax_class,
    )
    ShippingMethodChannelListing.objects.create(
        shipping_method=method,
        channel=channel_USD,
        minimum_order_price=Money(0, "USD"),
        price=Money(10, "USD"),
    )
    return method


@pytest.fixture
def shipping_method_data(shipping_method, channel_USD):
    listing = ShippingMethodChannelListing.objects.filter(
        channel=channel_USD, shipping_method=shipping_method
    ).get()
    return convert_to_shipping_method_data(shipping_method, listing)


@pytest.fixture
def shipping_method_weight_based(shipping_zone, channel_USD):
    method = ShippingMethod.objects.create(
        name="weight based method",
        type=ShippingMethodType.WEIGHT_BASED,
        shipping_zone=shipping_zone,
        maximum_delivery_days=10,
        minimum_delivery_days=5,
    )
    ShippingMethodChannelListing.objects.create(
        shipping_method=method,
        channel=channel_USD,
        minimum_order_price=Money(0, "USD"),
        price=Money(10, "USD"),
    )
    return method


@pytest.fixture
def shipping_method_excluded_by_postal_code(shipping_method):
    shipping_method.postal_code_rules.create(start="HB2", end="HB6")
    return shipping_method


@pytest.fixture
def shipping_method_channel_PLN(shipping_zone, channel_PLN):
    shipping_zone.channels.add(channel_PLN)
    method = ShippingMethod.objects.create(
        name="DHL",
        type=ShippingMethodType.PRICE_BASED,
        shipping_zone=shipping_zone,
    )
    ShippingMethodChannelListing.objects.create(
        shipping_method=method,
        channel=channel_PLN,
        minimum_order_price=Money(0, channel_PLN.currency_code),
        price=Money(10, channel_PLN.currency_code),
        currency=channel_PLN.currency_code,
    )
    return method


@pytest.fixture
def color_attribute(db):
    attribute = Attribute.objects.create(
        external_reference="colorAttributeExternalReference",
        slug="color",
        name="Color",
        type=AttributeType.PRODUCT_TYPE,
        filterable_in_storefront=True,
        filterable_in_dashboard=True,
        available_in_grid=True,
    )
    AttributeValue.objects.create(
        external_reference="colorAttributeValue1ExternalReference",
        attribute=attribute,
        name="Red",
        slug="red",
    )
    AttributeValue.objects.create(
        external_reference="colorAttributeValue2ExternalReference",
        attribute=attribute,
        name="Blue",
        slug="blue",
    )
    return attribute


@pytest.fixture
def color_attribute_with_translations(db):
    attribute = Attribute.objects.create(
        slug="color",
        name="Color",
        type=AttributeType.PRODUCT_TYPE,
        filterable_in_storefront=True,
        filterable_in_dashboard=True,
        available_in_grid=True,
    )
    value1 = AttributeValue.objects.create(attribute=attribute, name="Red", slug="red")
    AttributeValue.objects.create(attribute=attribute, name="Blue", slug="blue")
    attribute.translations.create(language_code="pl", name="Czerwony")
    attribute.translations.create(language_code="de", name="Rot")
    value1.translations.create(language_code="pl", plain_text="Old Kolor")
    value1.translations.create(language_code="de", name="Rot", plain_text="Old Kolor")

    return attribute


@pytest.fixture
def attribute_without_values():
    return Attribute.objects.create(
        slug="dropdown",
        name="Dropdown",
        type=AttributeType.PRODUCT_TYPE,
        filterable_in_storefront=True,
        filterable_in_dashboard=True,
        available_in_grid=True,
        visible_in_storefront=True,
        entity_type=None,
    )


@pytest.fixture
def product_type_with_product_attributes(attribute_without_values):
    product_type = ProductType.objects.create(
        name="product_type_with_product_attributes",
        slug="product-type-with-product-attributes",
        has_variants=False,
        is_shipping_required=False,
        weight=0,
    )
    product_type.product_attributes.add(attribute_without_values)
    return product_type


@pytest.fixture
def product_type_with_variant_attributes(attribute_without_values):
    product_type = ProductType.objects.create(
        name="product_type_with_variant_attributes",
        slug="product-type-with-variant-attributes",
        has_variants=False,
        is_shipping_required=False,
        weight=0,
    )
    product_type.variant_attributes.add(attribute_without_values)
    return product_type


@pytest.fixture
def product_with_product_attributes(
    product_type_with_product_attributes, non_default_category
):
    return Product.objects.create(
        name="product_with_product_attributes",
        slug="product-with-product-attributes",
        product_type=product_type_with_product_attributes,
        category=non_default_category,
    )


@pytest.fixture
def product_with_variant_attributes(
    product_type_with_variant_attributes, non_default_category
):
    return Product.objects.create(
        name="product_with_variant_attributes",
        slug="product-with-variant-attributes",
        product_type=product_type_with_variant_attributes,
        category=non_default_category,
    )


@pytest.fixture
def date_attribute(db):
    attribute = Attribute.objects.create(
        slug="release-date",
        name="Release date",
        type=AttributeType.PRODUCT_TYPE,
        input_type=AttributeInputType.DATE,
        filterable_in_storefront=True,
        filterable_in_dashboard=True,
        available_in_grid=True,
    )
    AttributeValue.objects.bulk_create(
        [
            AttributeValue(
                attribute=attribute,
                name=f"{attribute.name}: {value.date()}",
                slug=f"{value.date()}_{attribute.id}",
                date_time=value,
            )
            for value in [
                datetime.datetime(2020, 10, 5, tzinfo=pytz.utc),
                datetime.datetime(2020, 11, 5, tzinfo=pytz.utc),
            ]
        ]
    )

    return attribute


@pytest.fixture
def date_time_attribute(db):
    attribute = Attribute.objects.create(
        slug="release-date-time",
        name="Release date time",
        type=AttributeType.PRODUCT_TYPE,
        input_type=AttributeInputType.DATE_TIME,
        filterable_in_storefront=True,
        filterable_in_dashboard=True,
        available_in_grid=True,
    )

    AttributeValue.objects.bulk_create(
        [
            AttributeValue(
                attribute=attribute,
                name=f"{attribute.name}: {value.date()}",
                slug=f"{value.date()}_{attribute.id}",
                date_time=value,
            )
            for value in [
                datetime.datetime(2020, 10, 5, tzinfo=pytz.utc),
                datetime.datetime(2020, 11, 5, tzinfo=pytz.utc),
            ]
        ]
    )

    return attribute


@pytest.fixture
def attribute_choices_for_sorting(db):
    attribute = Attribute.objects.create(
        slug="sorting",
        name="Sorting",
        type=AttributeType.PRODUCT_TYPE,
        filterable_in_storefront=True,
        filterable_in_dashboard=True,
        available_in_grid=True,
    )
    AttributeValue.objects.create(attribute=attribute, name="Global", slug="summer")
    AttributeValue.objects.create(attribute=attribute, name="Apex", slug="zet")
    AttributeValue.objects.create(attribute=attribute, name="Police", slug="absorb")
    return attribute


@pytest.fixture
def boolean_attribute(db):
    attribute = Attribute.objects.create(
        slug="boolean",
        name="Boolean",
        type=AttributeType.PRODUCT_TYPE,
        input_type=AttributeInputType.BOOLEAN,
        filterable_in_storefront=True,
        filterable_in_dashboard=True,
        available_in_grid=True,
    )
    AttributeValue.objects.create(
        attribute=attribute,
        name=f"{attribute.name}: Yes",
        slug=f"{attribute.id}_true",
        boolean=True,
    )
    AttributeValue.objects.create(
        attribute=attribute,
        name=f"{attribute.name}: No",
        slug=f"{attribute.id}_false",
        boolean=False,
    )
    return attribute


@pytest.fixture
def rich_text_attribute(db):
    attribute = Attribute.objects.create(
        slug="text",
        name="Text",
        type=AttributeType.PRODUCT_TYPE,
        input_type=AttributeInputType.RICH_TEXT,
        filterable_in_storefront=False,
        filterable_in_dashboard=False,
        available_in_grid=False,
    )
    text = "Rich text attribute content."
    AttributeValue.objects.create(
        attribute=attribute,
        name=truncatechars(clean_editor_js(dummy_editorjs(text), to_string=True), 50),
        slug=f"instance_{attribute.id}",
        rich_text=dummy_editorjs(text),
    )
    return attribute


@pytest.fixture
def rich_text_attribute_page_type(db):
    attribute = Attribute.objects.create(
        slug="text",
        name="Text",
        type=AttributeType.PAGE_TYPE,
        input_type=AttributeInputType.RICH_TEXT,
        filterable_in_storefront=False,
        filterable_in_dashboard=False,
        available_in_grid=False,
    )
    text = "Rich text attribute content."
    AttributeValue.objects.create(
        attribute=attribute,
        name=truncatechars(clean_editor_js(dummy_editorjs(text), to_string=True), 50),
        slug=f"instance_{attribute.id}",
        rich_text=dummy_editorjs(text),
    )
    return attribute


@pytest.fixture
def rich_text_attribute_with_many_values(rich_text_attribute):
    attribute = rich_text_attribute
    values = []
    for i in range(5):
        text = f"Rich text attribute content{i}."
        values.append(
            AttributeValue(
                attribute=attribute,
                name=truncatechars(
                    clean_editor_js(dummy_editorjs(text), to_string=True), 50
                ),
                slug=f"instance_{attribute.id}_{i}",
                rich_text=dummy_editorjs(text),
            )
        )
    AttributeValue.objects.bulk_create(values)
    return rich_text_attribute


@pytest.fixture
def plain_text_attribute(db):
    attribute = Attribute.objects.create(
        slug="plain-text",
        name="Plain text",
        type=AttributeType.PRODUCT_TYPE,
        input_type=AttributeInputType.PLAIN_TEXT,
        filterable_in_storefront=False,
        filterable_in_dashboard=False,
        available_in_grid=False,
    )
    text = "Plain text attribute content."
    AttributeValue.objects.create(
        attribute=attribute,
        name=truncatechars(text, 50),
        slug=f"instance_{attribute.id}",
        plain_text=text,
    )
    return attribute


@pytest.fixture
def plain_text_attribute_page_type(db):
    attribute = Attribute.objects.create(
        slug="plain-text",
        name="Plain text",
        type=AttributeType.PAGE_TYPE,
        input_type=AttributeInputType.PLAIN_TEXT,
        filterable_in_storefront=False,
        filterable_in_dashboard=False,
        available_in_grid=False,
    )
    text = "Plain text attribute content."
    AttributeValue.objects.create(
        attribute=attribute,
        name=truncatechars(text, 50),
        slug=f"instance_{attribute.id}",
        plain_text=text,
    )
    return attribute


@pytest.fixture
def color_attribute_without_values(db):  # pylint: disable=W0613
    return Attribute.objects.create(
        slug="color",
        name="Color",
        type=AttributeType.PRODUCT_TYPE,
        filterable_in_storefront=True,
        filterable_in_dashboard=True,
        available_in_grid=True,
    )


@pytest.fixture
def pink_attribute_value(color_attribute):  # pylint: disable=W0613
    value = AttributeValue.objects.create(
        slug="pink", name="Pink", attribute=color_attribute, value="#FF69B4"
    )
    return value


@pytest.fixture
def size_attribute(db):  # pylint: disable=W0613
    attribute = Attribute.objects.create(
        external_reference="sizeAttributeExternalReference",
        slug="size",
        name="Size",
        type=AttributeType.PRODUCT_TYPE,
        filterable_in_storefront=True,
        filterable_in_dashboard=True,
        available_in_grid=True,
    )
    AttributeValue.objects.create(attribute=attribute, name="Small", slug="small")
    AttributeValue.objects.create(attribute=attribute, name="Big", slug="big")
    return attribute


@pytest.fixture
def weight_attribute(db):
    attribute = Attribute.objects.create(
        slug="material",
        name="Material",
        type=AttributeType.PRODUCT_TYPE,
        filterable_in_storefront=True,
        filterable_in_dashboard=True,
        available_in_grid=True,
    )
    AttributeValue.objects.create(attribute=attribute, name="Cotton", slug="cotton")
    AttributeValue.objects.create(
        attribute=attribute, name="Poliester", slug="poliester"
    )
    return attribute


@pytest.fixture
def numeric_attribute(db):
    attribute = Attribute.objects.create(
        slug="length",
        name="Length",
        type=AttributeType.PRODUCT_TYPE,
        input_type=AttributeInputType.NUMERIC,
        unit=MeasurementUnits.CM,
        filterable_in_storefront=True,
        filterable_in_dashboard=True,
        available_in_grid=True,
    )
    AttributeValue.objects.create(attribute=attribute, name="9.5", slug="10_5")
    AttributeValue.objects.create(attribute=attribute, name="15.2", slug="15_2")
    return attribute


@pytest.fixture
def numeric_attribute_without_unit(db):
    attribute = Attribute.objects.create(
        slug="count",
        name="Count",
        type=AttributeType.PRODUCT_TYPE,
        input_type=AttributeInputType.NUMERIC,
        filterable_in_storefront=True,
        filterable_in_dashboard=True,
        available_in_grid=True,
    )
    AttributeValue.objects.create(attribute=attribute, name="9", slug="9")
    AttributeValue.objects.create(attribute=attribute, name="15", slug="15")
    return attribute


@pytest.fixture
def file_attribute(db):
    attribute = Attribute.objects.create(
        slug="image",
        name="Image",
        type=AttributeType.PRODUCT_TYPE,
        input_type=AttributeInputType.FILE,
    )
    AttributeValue.objects.create(
        attribute=attribute,
        name="test_file.txt",
        slug="test_filetxt",
        file_url="test_file.txt",
        content_type="text/plain",
    )
    AttributeValue.objects.create(
        attribute=attribute,
        name="test_file.jpeg",
        slug="test_filejpeg",
        file_url="test_file.jpeg",
        content_type="image/jpeg",
    )
    return attribute


@pytest.fixture
def file_attribute_with_file_input_type_without_values(db):
    return Attribute.objects.create(
        slug="image",
        name="Image",
        type=AttributeType.PRODUCT_TYPE,
        input_type=AttributeInputType.FILE,
    )


@pytest.fixture
def swatch_attribute(db):
    attribute = Attribute.objects.create(
        slug="T-shirt color",
        name="t-shirt-color",
        type=AttributeType.PRODUCT_TYPE,
        input_type=AttributeInputType.SWATCH,
        filterable_in_storefront=True,
        filterable_in_dashboard=True,
        available_in_grid=True,
    )
    AttributeValue.objects.create(
        attribute=attribute, name="Red", slug="red", value="#ff0000"
    )
    AttributeValue.objects.create(
        attribute=attribute, name="White", slug="whit", value="#fffff"
    )
    AttributeValue.objects.create(
        attribute=attribute,
        name="Logo",
        slug="logo",
        file_url="http://mirumee.com/test_media/test_file.jpeg",
        content_type="image/jpeg",
    )
    return attribute


@pytest.fixture
def product_type_page_reference_attribute(db):
    return Attribute.objects.create(
        slug="page-reference",
        name="Page reference",
        type=AttributeType.PRODUCT_TYPE,
        input_type=AttributeInputType.REFERENCE,
        entity_type=AttributeEntityType.PAGE,
    )


@pytest.fixture
def page_type_page_reference_attribute(db):
    return Attribute.objects.create(
        slug="page-reference",
        name="Page reference",
        type=AttributeType.PAGE_TYPE,
        input_type=AttributeInputType.REFERENCE,
        entity_type=AttributeEntityType.PAGE,
    )


@pytest.fixture
def product_type_product_reference_attribute(db):
    return Attribute.objects.create(
        slug="product-reference",
        name="Product reference",
        type=AttributeType.PRODUCT_TYPE,
        input_type=AttributeInputType.REFERENCE,
        entity_type=AttributeEntityType.PRODUCT,
    )


@pytest.fixture
def page_type_product_reference_attribute(db):
    return Attribute.objects.create(
        slug="product-reference",
        name="Product reference",
        type=AttributeType.PAGE_TYPE,
        input_type=AttributeInputType.REFERENCE,
        entity_type=AttributeEntityType.PRODUCT,
    )


@pytest.fixture
def product_type_variant_reference_attribute(db):
    return Attribute.objects.create(
        slug="variant-reference",
        name="Variant reference",
        type=AttributeType.PRODUCT_TYPE,
        input_type=AttributeInputType.REFERENCE,
        entity_type=AttributeEntityType.PRODUCT_VARIANT,
    )


@pytest.fixture
def page_type_variant_reference_attribute(db):
    return Attribute.objects.create(
        slug="variant-reference",
        name="Variant reference",
        type=AttributeType.PAGE_TYPE,
        input_type=AttributeInputType.REFERENCE,
        entity_type=AttributeEntityType.PRODUCT_VARIANT,
    )


@pytest.fixture
def size_page_attribute(db):
    attribute = Attribute.objects.create(
        slug="page-size",
        name="Page size",
        type=AttributeType.PAGE_TYPE,
        filterable_in_storefront=True,
        filterable_in_dashboard=True,
        available_in_grid=True,
    )
    AttributeValue.objects.create(attribute=attribute, name="10", slug="10")
    AttributeValue.objects.create(attribute=attribute, name="15", slug="15")
    return attribute


@pytest.fixture
def tag_page_attribute(db):
    attribute = Attribute.objects.create(
        slug="tag",
        name="tag",
        type=AttributeType.PAGE_TYPE,
        filterable_in_storefront=True,
        filterable_in_dashboard=True,
        available_in_grid=True,
    )
    AttributeValue.objects.create(attribute=attribute, name="About", slug="about")
    AttributeValue.objects.create(attribute=attribute, name="Help", slug="help")
    return attribute


@pytest.fixture
def author_page_attribute(db):
    attribute = Attribute.objects.create(
        slug="author", name="author", type=AttributeType.PAGE_TYPE
    )
    AttributeValue.objects.create(
        attribute=attribute, name="Test author 1", slug="test-author-1"
    )
    AttributeValue.objects.create(
        attribute=attribute, name="Test author 2", slug="test-author-2"
    )
    return attribute


@pytest.fixture
def page_file_attribute(db):
    attribute = Attribute.objects.create(
        slug="image",
        name="Image",
        type=AttributeType.PAGE_TYPE,
        input_type=AttributeInputType.FILE,
    )
    AttributeValue.objects.create(
        attribute=attribute,
        name="test_file.txt",
        slug="test_filetxt",
        file_url="test_file.txt",
        content_type="text/plain",
    )
    AttributeValue.objects.create(
        attribute=attribute,
        name="test_file.jpeg",
        slug="test_filejpeg",
        file_url="test_file.jpeg",
        content_type="image/jpeg",
    )
    return attribute


@pytest.fixture
def product_type_attribute_list() -> List[Attribute]:
    return list(
        Attribute.objects.bulk_create(
            [
                Attribute(
                    slug="height", name="Height", type=AttributeType.PRODUCT_TYPE
                ),
                Attribute(
                    slug="weight", name="Weight", type=AttributeType.PRODUCT_TYPE
                ),
                Attribute(
                    slug="thickness", name="Thickness", type=AttributeType.PRODUCT_TYPE
                ),
            ]
        )
    )


@pytest.fixture
def page_type_attribute_list() -> List[Attribute]:
    return list(
        Attribute.objects.bulk_create(
            [
                Attribute(slug="size", name="Size", type=AttributeType.PAGE_TYPE),
                Attribute(slug="font", name="Weight", type=AttributeType.PAGE_TYPE),
                Attribute(
                    slug="margin", name="Thickness", type=AttributeType.PAGE_TYPE
                ),
            ]
        )
    )


@pytest.fixture
def image():
    img_data = BytesIO()
    image = Image.new("RGB", size=(1, 1))
    image.save(img_data, format="JPEG")
    return SimpleUploadedFile("product.jpg", img_data.getvalue())


@pytest.fixture
def icon_image():
    img_data = BytesIO()
    image = Image.new("RGB", size=(1, 1))
    image.save(img_data, format="PNG")
    return SimpleUploadedFile("logo.png", img_data.getvalue())


@pytest.fixture
def image_list():
    img_data_1 = BytesIO()
    image_1 = Image.new("RGB", size=(1, 1))
    image_1.save(img_data_1, format="JPEG")

    img_data_2 = BytesIO()
    image_2 = Image.new("RGB", size=(1, 1))
    image_2.save(img_data_2, format="JPEG")
    return [
        SimpleUploadedFile("image1.jpg", img_data_1.getvalue()),
        SimpleUploadedFile("image2.jpg", img_data_2.getvalue()),
    ]


@pytest.fixture
def category(db):  # pylint: disable=W0613
    return Category.objects.create(name="Default", slug="default")


@pytest.fixture
def category_with_image(db, image, media_root):  # pylint: disable=W0613
    return Category.objects.create(
        name="Default", slug="default", background_image=image
    )


@pytest.fixture
def categories(db):
    category1 = Category.objects.create(name="Category1", slug="cat1")
    category2 = Category.objects.create(name="Category2", slug="cat2")
    return [category1, category2]


@pytest.fixture
def category_list():
    category_1 = Category.objects.create(name="Category 1", slug="category-1")
    category_2 = Category.objects.create(name="Category 2", slug="category-2")
    category_3 = Category.objects.create(name="Category 3", slug="category-3")
    return category_1, category_2, category_3


@pytest.fixture
def categories_tree(db, product_type, channel_USD):  # pylint: disable=W0613
    parent = Category.objects.create(name="Parent", slug="parent")
    parent.children.create(name="Child", slug="child")
    child = parent.children.first()

    product_attr = product_type.product_attributes.first()
    attr_value = product_attr.values.first()

    product = Product.objects.create(
        name="Test product",
        slug="test-product-10",
        product_type=product_type,
        category=child,
    )
    ProductChannelListing.objects.create(
        product=product,
        channel=channel_USD,
        is_published=True,
        visible_in_listings=True,
    )

    associate_attribute_values_to_instance(product, product_attr, attr_value)
    return parent


@pytest.fixture
def categories_tree_with_published_products(
    categories_tree, product, channel_USD, channel_PLN
):
    parent = categories_tree
    parent_product = product
    parent_product.category = parent

    child = parent.children.first()
    child_product = child.products.first()

    product_list = [child_product, parent_product]

    ProductChannelListing.objects.filter(product__in=product_list).delete()
    product_channel_listings = []
    for product in product_list:
        product.save()
        product_channel_listings.append(
            ProductChannelListing(
                product=product,
                channel=channel_USD,
                published_at=datetime.datetime.now(pytz.UTC),
                is_published=True,
            )
        )
        product_channel_listings.append(
            ProductChannelListing(
                product=product,
                channel=channel_PLN,
                published_at=datetime.datetime.now(pytz.UTC),
                is_published=True,
            )
        )
    ProductChannelListing.objects.bulk_create(product_channel_listings)
    return parent


@pytest.fixture
def non_default_category(db):  # pylint: disable=W0613
    return Category.objects.create(name="Not default", slug="not-default")


@pytest.fixture
def permission_manage_discounts():
    return Permission.objects.get(codename="manage_discounts")


@pytest.fixture
def permission_manage_gift_card():
    return Permission.objects.get(codename="manage_gift_card")


@pytest.fixture
def permission_manage_orders():
    return Permission.objects.get(codename="manage_orders")


@pytest.fixture
def permission_manage_orders_import():
    return Permission.objects.get(codename="manage_orders_import")


@pytest.fixture
def permission_manage_checkouts():
    return Permission.objects.get(codename="manage_checkouts")


@pytest.fixture
def permission_handle_checkouts():
    return Permission.objects.get(codename="handle_checkouts")


@pytest.fixture
def permission_manage_plugins():
    return Permission.objects.get(codename="manage_plugins")


@pytest.fixture
def permission_manage_apps():
    return Permission.objects.get(codename="manage_apps")


@pytest.fixture
def permission_handle_taxes():
    return Permission.objects.get(codename="handle_taxes")


@pytest.fixture
def permission_manage_observability():
    return Permission.objects.get(codename="manage_observability")


@pytest.fixture
def permission_manage_taxes():
    return Permission.objects.get(codename="manage_taxes")


@pytest.fixture
def product_type(color_attribute, size_attribute, default_tax_class):
    product_type = ProductType.objects.create(
        name="Default Type",
        slug="default-type",
        kind=ProductTypeKind.NORMAL,
        has_variants=True,
        is_shipping_required=True,
        tax_class=default_tax_class,
    )
    product_type.product_attributes.add(color_attribute)
    product_type.variant_attributes.add(
        size_attribute, through_defaults={"variant_selection": True}
    )
    return product_type


@pytest.fixture
def product_type_list():
    product_type_1 = ProductType.objects.create(
        name="Type 1", slug="type-1", kind=ProductTypeKind.NORMAL
    )
    product_type_2 = ProductType.objects.create(
        name="Type 2", slug="type-2", kind=ProductTypeKind.NORMAL
    )
    product_type_3 = ProductType.objects.create(
        name="Type 3", slug="type-3", kind=ProductTypeKind.NORMAL
    )
    return product_type_1, product_type_2, product_type_3


@pytest.fixture
def non_shippable_gift_card_product_type(db):
    product_type = ProductType.objects.create(
        name="Gift card type no shipping",
        slug="gift-card-type-no-shipping",
        kind=ProductTypeKind.GIFT_CARD,
        has_variants=True,
        is_shipping_required=False,
    )
    return product_type


@pytest.fixture
def shippable_gift_card_product_type(db):
    product_type = ProductType.objects.create(
        name="Gift card type with shipping",
        slug="gift-card-type-with-shipping",
        kind=ProductTypeKind.GIFT_CARD,
        has_variants=True,
        is_shipping_required=True,
    )
    return product_type


@pytest.fixture
def product_type_with_rich_text_attribute(rich_text_attribute):
    product_type = ProductType.objects.create(
        name="Default Type",
        slug="default-type",
        kind=ProductTypeKind.NORMAL,
        has_variants=True,
        is_shipping_required=True,
    )
    product_type.product_attributes.add(rich_text_attribute)
    product_type.variant_attributes.add(rich_text_attribute)
    return product_type


@pytest.fixture
def product_type_without_variant():
    product_type = ProductType.objects.create(
        name="Type",
        slug="type",
        has_variants=False,
        is_shipping_required=True,
        kind=ProductTypeKind.NORMAL,
    )
    return product_type


@pytest.fixture
def product(product_type, category, warehouse, channel_USD, default_tax_class):
    product_attr = product_type.product_attributes.first()
    product_attr_value = product_attr.values.first()

    product = Product.objects.create(
        name="Test product",
        slug="test-product-11",
        product_type=product_type,
        category=category,
        tax_class=default_tax_class,
    )
    ProductChannelListing.objects.create(
        product=product,
        channel=channel_USD,
        is_published=True,
        discounted_price_amount="10.00",
        currency=channel_USD.currency_code,
        visible_in_listings=True,
        available_for_purchase_at=datetime.datetime(1999, 1, 1, tzinfo=pytz.UTC),
    )

    associate_attribute_values_to_instance(product, product_attr, product_attr_value)

    variant_attr = product_type.variant_attributes.first()
    variant_attr_value = variant_attr.values.first()

    variant = ProductVariant.objects.create(product=product, sku="123")
    ProductVariantChannelListing.objects.create(
        variant=variant,
        channel=channel_USD,
        price_amount=Decimal(10),
        discounted_price_amount=Decimal(10),
        cost_price_amount=Decimal(1),
        currency=channel_USD.currency_code,
    )
    Stock.objects.create(warehouse=warehouse, product_variant=variant, quantity=10)

    associate_attribute_values_to_instance(variant, variant_attr, variant_attr_value)

    return product


@pytest.fixture
def shippable_gift_card_product(
    shippable_gift_card_product_type, category, warehouse, channel_USD
):
    product_type = shippable_gift_card_product_type

    product = Product.objects.create(
        name="Shippable gift card",
        slug="shippable-gift-card",
        product_type=product_type,
        category=category,
    )
    ProductChannelListing.objects.create(
        product=product,
        channel=channel_USD,
        is_published=True,
        discounted_price_amount="100.00",
        currency=channel_USD.currency_code,
        visible_in_listings=True,
        available_for_purchase_at=datetime.datetime(1999, 1, 1, tzinfo=pytz.UTC),
    )

    variant = ProductVariant.objects.create(
        product=product, sku="958", track_inventory=False
    )
    ProductVariantChannelListing.objects.create(
        variant=variant,
        channel=channel_USD,
        price_amount=Decimal(100),
        discounted_price_amount=Decimal(100),
        cost_price_amount=Decimal(1),
        currency=channel_USD.currency_code,
    )
    Stock.objects.create(warehouse=warehouse, product_variant=variant, quantity=1)

    return product


@pytest.fixture
def product_price_0(category, warehouse, channel_USD):
    product_type = ProductType.objects.create(
        name="Type with no shipping",
        slug="no-shipping",
        has_variants=False,
        is_shipping_required=False,
    )
    product = Product.objects.create(
        name="Test product",
        slug="test-product-4",
        product_type=product_type,
        category=category,
    )
    ProductChannelListing.objects.create(
        product=product,
        channel=channel_USD,
        is_published=True,
        visible_in_listings=True,
        available_for_purchase_at=datetime.datetime(1999, 1, 1, tzinfo=pytz.UTC),
    )
    variant = ProductVariant.objects.create(product=product, sku="SKU_C")
    ProductVariantChannelListing.objects.create(
        variant=variant,
        channel=channel_USD,
        price_amount=Decimal(0),
        discounted_price_amount=Decimal(0),
        cost_price_amount=Decimal(0),
        currency=channel_USD.currency_code,
    )
    Stock.objects.create(product_variant=variant, warehouse=warehouse, quantity=1)
    return product


@pytest.fixture
def product_in_channel_JPY(product, channel_JPY, warehouse_JPY):
    ProductChannelListing.objects.create(
        product=product,
        channel=channel_JPY,
        is_published=True,
        discounted_price_amount="1200",
        currency=channel_JPY.currency_code,
        visible_in_listings=True,
        available_for_purchase_at=datetime.datetime(1999, 1, 1, tzinfo=pytz.UTC),
    )
    variant = product.variants.get()
    ProductVariantChannelListing.objects.create(
        variant=variant,
        channel=channel_JPY,
        price_amount=Decimal(1200),
        discounted_price_amount=Decimal(1200),
        cost_price_amount=Decimal(300),
        currency=channel_JPY.currency_code,
    )
    Stock.objects.create(warehouse=warehouse_JPY, product_variant=variant, quantity=10)
    return product


@pytest.fixture
def non_shippable_gift_card_product(
    non_shippable_gift_card_product_type, category, warehouse, channel_USD
):
    product_type = non_shippable_gift_card_product_type

    product = Product.objects.create(
        name="Non shippable gift card",
        slug="non-shippable-gift-card",
        product_type=product_type,
        category=category,
    )
    ProductChannelListing.objects.create(
        product=product,
        channel=channel_USD,
        is_published=True,
        discounted_price_amount="200.00",
        currency=channel_USD.currency_code,
        visible_in_listings=True,
        available_for_purchase_at=datetime.datetime(1999, 1, 1, tzinfo=pytz.UTC),
    )

    variant = ProductVariant.objects.create(
        product=product, sku="785", track_inventory=False
    )
    ProductVariantChannelListing.objects.create(
        variant=variant,
        channel=channel_USD,
        price_amount=Decimal(250),
        discounted_price_amount=Decimal(250),
        cost_price_amount=Decimal(1),
        currency=channel_USD.currency_code,
    )
    Stock.objects.create(warehouse=warehouse, product_variant=variant, quantity=1)

    return product


@pytest.fixture
def product_with_rich_text_attribute(
    product_type_with_rich_text_attribute, category, warehouse, channel_USD
):
    product_attr = product_type_with_rich_text_attribute.product_attributes.first()
    product_attr_value = product_attr.values.first()

    product = Product.objects.create(
        name="Test product",
        slug="test-product-11",
        product_type=product_type_with_rich_text_attribute,
        category=category,
    )
    ProductChannelListing.objects.create(
        product=product,
        channel=channel_USD,
        is_published=True,
        discounted_price_amount="10.00",
        currency=channel_USD.currency_code,
        visible_in_listings=True,
        available_for_purchase_at=datetime.datetime(1999, 1, 1, tzinfo=pytz.UTC),
    )

    associate_attribute_values_to_instance(product, product_attr, product_attr_value)

    variant_attr = product_type_with_rich_text_attribute.variant_attributes.first()
    variant_attr_value = variant_attr.values.first()

    variant = ProductVariant.objects.create(product=product, sku="123")
    ProductVariantChannelListing.objects.create(
        variant=variant,
        channel=channel_USD,
        price_amount=Decimal(10),
        discounted_price_amount=Decimal(10),
        cost_price_amount=Decimal(1),
        currency=channel_USD.currency_code,
    )
    Stock.objects.create(warehouse=warehouse, product_variant=variant, quantity=10)

    associate_attribute_values_to_instance(variant, variant_attr, variant_attr_value)
    return [product, variant]


@pytest.fixture
def product_with_collections(
    product, published_collection, unpublished_collection, collection
):
    product.collections.add(*[published_collection, unpublished_collection, collection])
    return product


@pytest.fixture
def product_available_in_many_channels(product, channel_PLN, channel_USD):
    ProductChannelListing.objects.create(
        product=product,
        channel=channel_PLN,
        is_published=True,
    )
    variant = product.variants.get()
    ProductVariantChannelListing.objects.create(
        variant=variant,
        channel=channel_PLN,
        price_amount=Decimal(50),
        discounted_price_amount=Decimal(50),
        cost_price_amount=Decimal(1),
        currency=channel_PLN.currency_code,
    )
    return product


@pytest.fixture
def product_with_single_variant(product_type, category, warehouse, channel_USD):
    product = Product.objects.create(
        name="Test product with single variant",
        slug="test-product-with-single-variant",
        product_type=product_type,
        category=category,
    )
    ProductChannelListing.objects.create(
        product=product,
        channel=channel_USD,
        is_published=True,
        visible_in_listings=True,
        available_for_purchase_at=datetime.datetime(1999, 1, 1, tzinfo=pytz.UTC),
    )
    variant = ProductVariant.objects.create(product=product, sku="SKU_SINGLE_VARIANT")
    ProductVariantChannelListing.objects.create(
        variant=variant,
        channel=channel_USD,
        price_amount=Decimal(1.99),
        discounted_price_amount=Decimal(10),
        cost_price_amount=Decimal(1),
        currency=channel_USD.currency_code,
    )
    Stock.objects.create(product_variant=variant, warehouse=warehouse, quantity=101)
    return product


@pytest.fixture
def product_with_two_variants(product_type, category, warehouse, channel_USD):
    product = Product.objects.create(
        name="Test product with two variants",
        slug="test-product-with-two-variant",
        product_type=product_type,
        category=category,
    )

    ProductChannelListing.objects.create(
        product=product,
        channel=channel_USD,
        is_published=True,
        visible_in_listings=True,
        available_for_purchase_at=datetime.datetime(1999, 1, 1, tzinfo=pytz.UTC),
    )

    variants = [
        ProductVariant(
            product=product,
            sku=f"Product variant #{i}",
        )
        for i in (1, 2)
    ]
    ProductVariant.objects.bulk_create(variants)
    variants_channel_listing = [
        ProductVariantChannelListing(
            variant=variant,
            channel=channel_USD,
            price_amount=Decimal(10),
            discounted_price_amount=Decimal(10),
            cost_price_amount=Decimal(1),
            currency=channel_USD.currency_code,
        )
        for variant in variants
    ]
    ProductVariantChannelListing.objects.bulk_create(variants_channel_listing)
    Stock.objects.bulk_create(
        [
            Stock(
                warehouse=warehouse,
                product_variant=variant,
                quantity=10,
            )
            for variant in variants
        ]
    )
    product.search_vector = FlatConcatSearchVector(
        *prepare_product_search_vector_value(product)
    )
    product.save(update_fields=["search_vector"])

    return product


@pytest.fixture
def product_with_variant_with_two_attributes(
    color_attribute, size_attribute, category, warehouse, channel_USD
):
    product_type = ProductType.objects.create(
        name="Type with two variants",
        slug="two-variants",
        kind=ProductTypeKind.NORMAL,
        has_variants=True,
        is_shipping_required=True,
    )
    product_type.variant_attributes.add(color_attribute)
    product_type.variant_attributes.add(size_attribute)

    product = Product.objects.create(
        name="Test product with two variants",
        slug="test-product-with-two-variant",
        product_type=product_type,
        category=category,
    )
    ProductChannelListing.objects.create(
        product=product,
        channel=channel_USD,
        is_published=True,
        currency=channel_USD.currency_code,
        visible_in_listings=True,
        available_for_purchase_at=datetime.datetime(1999, 1, 1, tzinfo=pytz.UTC),
    )

    variant = ProductVariant.objects.create(product=product, sku="prodVar1")
    ProductVariantChannelListing.objects.create(
        variant=variant,
        channel=channel_USD,
        price_amount=Decimal(10),
        discounted_price_amount=Decimal(10),
        cost_price_amount=Decimal(1),
        currency=channel_USD.currency_code,
    )

    associate_attribute_values_to_instance(
        variant, color_attribute, color_attribute.values.first()
    )
    associate_attribute_values_to_instance(
        variant, size_attribute, size_attribute.values.first()
    )

    return product


@pytest.fixture
def product_with_variant_with_external_media(
    color_attribute,
    size_attribute,
    category,
    warehouse,
    channel_USD,
):
    product_type = ProductType.objects.create(
        name="Type with two variants",
        slug="two-variants",
        kind=ProductTypeKind.NORMAL,
        has_variants=True,
        is_shipping_required=True,
    )
    product_type.variant_attributes.add(color_attribute)
    product_type.variant_attributes.add(size_attribute)

    product = Product.objects.create(
        name="Test product with two variants",
        slug="test-product-with-two-variant",
        product_type=product_type,
        category=category,
    )
    media_obj = ProductMedia.objects.create(
        product=product,
        external_url="https://www.youtube.com/watch?v=di8_dJ3Clyo",
        alt="video_1",
        type=ProductMediaTypes.VIDEO,
        oembed_data="{}",
    )
    product.media.add(media_obj)

    ProductChannelListing.objects.create(
        product=product,
        channel=channel_USD,
        is_published=True,
        currency=channel_USD.currency_code,
        visible_in_listings=True,
        available_for_purchase_at=datetime.datetime(1999, 1, 1, tzinfo=pytz.UTC),
    )

    variant = ProductVariant.objects.create(product=product, sku="prodVar1")
    variant.media.add(media_obj)
    ProductVariantChannelListing.objects.create(
        variant=variant,
        channel=channel_USD,
        price_amount=Decimal(10),
        discounted_price_amount=Decimal(10),
        cost_price_amount=Decimal(1),
        currency=channel_USD.currency_code,
    )

    associate_attribute_values_to_instance(
        variant, color_attribute, color_attribute.values.first()
    )
    associate_attribute_values_to_instance(
        variant, size_attribute, size_attribute.values.first()
    )

    return product


@pytest.fixture
def product_with_variant_with_file_attribute(
    color_attribute, file_attribute, category, warehouse, channel_USD
):
    product_type = ProductType.objects.create(
        name="Type with variant and file attribute",
        slug="type-with-file-attribute",
        kind=ProductTypeKind.NORMAL,
        has_variants=True,
        is_shipping_required=True,
    )
    product_type.variant_attributes.add(file_attribute)

    product = Product.objects.create(
        name="Test product with variant and file attribute",
        slug="test-product-with-variant-and-file-attribute",
        product_type=product_type,
        category=category,
    )
    ProductChannelListing.objects.create(
        product=product,
        channel=channel_USD,
        is_published=True,
        currency=channel_USD.currency_code,
        visible_in_listings=True,
        available_for_purchase_at=datetime.datetime(1999, 1, 1, tzinfo=pytz.UTC),
    )

    variant = ProductVariant.objects.create(
        product=product,
        sku="prodVarTest",
    )
    ProductVariantChannelListing.objects.create(
        variant=variant,
        channel=channel_USD,
        price_amount=Decimal(10),
        discounted_price_amount=Decimal(10),
        cost_price_amount=Decimal(1),
        currency=channel_USD.currency_code,
    )

    associate_attribute_values_to_instance(
        variant, file_attribute, file_attribute.values.first()
    )

    return product


@pytest.fixture
def product_with_multiple_values_attributes(product, product_type, category) -> Product:
    attribute = Attribute.objects.create(
        slug="modes",
        name="Available Modes",
        input_type=AttributeInputType.MULTISELECT,
        type=AttributeType.PRODUCT_TYPE,
    )

    attr_val_1 = AttributeValue.objects.create(
        attribute=attribute, name="Eco Mode", slug="eco"
    )
    attr_val_2 = AttributeValue.objects.create(
        attribute=attribute, name="Performance Mode", slug="power"
    )

    product_type.product_attributes.clear()
    product_type.product_attributes.add(attribute)

    associate_attribute_values_to_instance(product, attribute, attr_val_1, attr_val_2)
    return product


@pytest.fixture
def product_with_default_variant(
    product_type_without_variant, category, warehouse, channel_USD
):
    product = Product.objects.create(
        name="Test product",
        slug="test-product-3",
        product_type=product_type_without_variant,
        category=category,
    )
    ProductChannelListing.objects.create(
        product=product,
        channel=channel_USD,
        is_published=True,
        visible_in_listings=True,
        available_for_purchase_at=datetime.datetime(1999, 1, 1, tzinfo=pytz.UTC),
    )
    variant = ProductVariant.objects.create(
        product=product, sku="1234", track_inventory=True
    )
    ProductVariantChannelListing.objects.create(
        variant=variant,
        channel=channel_USD,
        price_amount=Decimal(10),
        discounted_price_amount=Decimal(10),
        cost_price_amount=Decimal(1),
        currency=channel_USD.currency_code,
    )
    Stock.objects.create(warehouse=warehouse, product_variant=variant, quantity=100)

    product.search_vector = FlatConcatSearchVector(
        *prepare_product_search_vector_value(product)
    )
    product.save(update_fields=["search_vector"])

    return product


@pytest.fixture
def variant_without_inventory_tracking(
    product_type_without_variant, category, warehouse, channel_USD
):
    product = Product.objects.create(
        name="Test product without inventory tracking",
        slug="test-product-without-tracking",
        product_type=product_type_without_variant,
        category=category,
    )
    ProductChannelListing.objects.create(
        product=product,
        channel=channel_USD,
        is_published=True,
        visible_in_listings=True,
        available_for_purchase_at=datetime.datetime.now(pytz.UTC),
    )
    variant = ProductVariant.objects.create(
        product=product,
        sku="tracking123",
        track_inventory=False,
    )
    ProductVariantChannelListing.objects.create(
        variant=variant,
        channel=channel_USD,
        price_amount=Decimal(10),
        discounted_price_amount=Decimal(10),
        cost_price_amount=Decimal(1),
        currency=channel_USD.currency_code,
    )
    Stock.objects.create(warehouse=warehouse, product_variant=variant, quantity=0)
    return variant


@pytest.fixture
def variant(product, channel_USD) -> ProductVariant:
    product_variant = ProductVariant.objects.create(
        product=product, sku="SKU_A", external_reference="SKU_A"
    )
    ProductVariantChannelListing.objects.create(
        variant=product_variant,
        channel=channel_USD,
        price_amount=Decimal(10),
        discounted_price_amount=Decimal(10),
        cost_price_amount=Decimal(1),
        currency=channel_USD.currency_code,
    )
    return product_variant


@pytest.fixture
def variant_with_image(variant, image_list, media_root):
    media = ProductMedia.objects.create(product=variant.product, image=image_list[0])
    VariantMedia.objects.create(variant=variant, media=media)
    return variant


@pytest.fixture
def variant_with_many_stocks(variant, warehouses_with_shipping_zone):
    warehouses = warehouses_with_shipping_zone
    Stock.objects.bulk_create(
        [
            Stock(warehouse=warehouses[0], product_variant=variant, quantity=4),
            Stock(warehouse=warehouses[1], product_variant=variant, quantity=3),
        ]
    )
    return variant


@pytest.fixture
def preorder_variant_global_threshold(product, channel_USD):
    product_variant = ProductVariant.objects.create(
        product=product, sku="SKU_A_P", is_preorder=True, preorder_global_threshold=10
    )
    ProductVariantChannelListing.objects.create(
        variant=product_variant,
        channel=channel_USD,
        price_amount=Decimal(10),
        discounted_price_amount=Decimal(10),
        cost_price_amount=Decimal(1),
        currency=channel_USD.currency_code,
    )
    return product_variant


@pytest.fixture
def preorder_variant_channel_threshold(product, channel_USD):
    product_variant = ProductVariant.objects.create(
        product=product, sku="SKU_B_P", is_preorder=True, preorder_global_threshold=None
    )
    ProductVariantChannelListing.objects.create(
        variant=product_variant,
        channel=channel_USD,
        price_amount=Decimal(10),
        discounted_price_amount=Decimal(10),
        cost_price_amount=Decimal(1),
        currency=channel_USD.currency_code,
        preorder_quantity_threshold=10,
    )
    return product_variant


@pytest.fixture
def preorder_variant_global_and_channel_threshold(product, channel_USD, channel_PLN):
    product_variant = ProductVariant.objects.create(
        product=product, sku="SKU_C_P", is_preorder=True, preorder_global_threshold=10
    )
    ProductVariantChannelListing.objects.bulk_create(
        [
            ProductVariantChannelListing(
                variant=product_variant,
                channel=channel_USD,
                cost_price_amount=Decimal(1),
                price_amount=Decimal(10),
                currency=channel_USD.currency_code,
                preorder_quantity_threshold=8,
            ),
            ProductVariantChannelListing(
                variant=product_variant,
                channel=channel_PLN,
                cost_price_amount=Decimal(1),
                price_amount=Decimal(10),
                currency=channel_PLN.currency_code,
                preorder_quantity_threshold=4,
            ),
        ]
    )
    return product_variant


@pytest.fixture
def preorder_variant_with_end_date(product, channel_USD):
    product_variant = ProductVariant.objects.create(
        product=product,
        sku="SKU_D_P",
        is_preorder=True,
        preorder_global_threshold=10,
        preorder_end_date=timezone.now() + datetime.timedelta(days=10),
    )
    ProductVariantChannelListing.objects.create(
        variant=product_variant,
        channel=channel_USD,
        price_amount=Decimal(10),
        discounted_price_amount=Decimal(10),
        cost_price_amount=Decimal(1),
        currency=channel_USD.currency_code,
    )
    return product_variant


@pytest.fixture
def variant_with_many_stocks_different_shipping_zones(
    variant, warehouses_with_different_shipping_zone
):
    warehouses = warehouses_with_different_shipping_zone
    Stock.objects.bulk_create(
        [
            Stock(warehouse=warehouses[0], product_variant=variant, quantity=4),
            Stock(warehouse=warehouses[1], product_variant=variant, quantity=3),
        ]
    )
    return variant


@pytest.fixture
def gift_card_shippable_variant(shippable_gift_card_product, channel_USD, warehouse):
    product = shippable_gift_card_product
    product_variant = ProductVariant.objects.create(
        product=product, sku="SKU_CARD_A", track_inventory=False
    )
    ProductVariantChannelListing.objects.create(
        variant=product_variant,
        channel=channel_USD,
        price_amount=Decimal(10),
        discounted_price_amount=Decimal(10),
        cost_price_amount=Decimal(1),
        currency=channel_USD.currency_code,
    )
    Stock.objects.create(
        warehouse=warehouse, product_variant=product_variant, quantity=1
    )
    return product_variant


@pytest.fixture
def gift_card_non_shippable_variant(
    non_shippable_gift_card_product, channel_USD, warehouse
):
    product = non_shippable_gift_card_product
    product_variant = ProductVariant.objects.create(
        product=product, sku="SKU_CARD_B", track_inventory=False
    )
    ProductVariantChannelListing.objects.create(
        variant=product_variant,
        channel=channel_USD,
        price_amount=Decimal(10),
        discounted_price_amount=Decimal(10),
        cost_price_amount=Decimal(1),
        currency=channel_USD.currency_code,
    )
    Stock.objects.create(
        warehouse=warehouse, product_variant=product_variant, quantity=1
    )
    return product_variant


@pytest.fixture
def product_variant_list(product, channel_USD, channel_PLN):
    variants = list(
        ProductVariant.objects.bulk_create(
            [
                ProductVariant(product=product, sku="1"),
                ProductVariant(product=product, sku="2"),
                ProductVariant(product=product, sku="3"),
                ProductVariant(product=product, sku="4"),
            ]
        )
    )
    ProductVariantChannelListing.objects.bulk_create(
        [
            ProductVariantChannelListing(
                variant=variants[0],
                channel=channel_USD,
                cost_price_amount=Decimal(1),
                price_amount=Decimal(10),
                discounted_price_amount=Decimal(10),
                currency=channel_USD.currency_code,
            ),
            ProductVariantChannelListing(
                variant=variants[1],
                channel=channel_USD,
                cost_price_amount=Decimal(1),
                price_amount=Decimal(10),
                discounted_price_amount=Decimal(10),
                currency=channel_USD.currency_code,
            ),
            ProductVariantChannelListing(
                variant=variants[2],
                channel=channel_PLN,
                cost_price_amount=Decimal(1),
                price_amount=Decimal(10),
                discounted_price_amount=Decimal(10),
                currency=channel_PLN.currency_code,
            ),
            ProductVariantChannelListing(
                variant=variants[3],
                channel=channel_USD,
                cost_price_amount=Decimal(1),
                price_amount=Decimal(10),
                discounted_price_amount=Decimal(10),
                currency=channel_USD.currency_code,
            ),
        ]
    )
    return variants


@pytest.fixture
def product_without_shipping(category, warehouse, channel_USD):
    product_type = ProductType.objects.create(
        name="Type with no shipping",
        slug="no-shipping",
        kind=ProductTypeKind.NORMAL,
        has_variants=False,
        is_shipping_required=False,
    )
    product = Product.objects.create(
        name="Test product",
        slug="test-product-4",
        product_type=product_type,
        category=category,
    )
    ProductChannelListing.objects.create(
        product=product,
        channel=channel_USD,
        is_published=True,
        visible_in_listings=True,
        available_for_purchase_at=datetime.datetime(1999, 1, 1, tzinfo=pytz.UTC),
    )
    variant = ProductVariant.objects.create(product=product, sku="SKU_E")
    ProductVariantChannelListing.objects.create(
        variant=variant,
        channel=channel_USD,
        price_amount=Decimal(10),
        discounted_price_amount=Decimal(10),
        cost_price_amount=Decimal(1),
        currency=channel_USD.currency_code,
    )
    Stock.objects.create(product_variant=variant, warehouse=warehouse, quantity=1)
    return product


@pytest.fixture
def product_without_category(product):
    product.category = None
    product.save()
    product.channel_listings.all().update(is_published=False)
    return product


@pytest.fixture
def product_list(
    product_type, category, warehouse, channel_USD, channel_PLN, default_tax_class
):
    product_attr = product_type.product_attributes.first()
    attr_value = product_attr.values.first()

    products = list(
        Product.objects.bulk_create(
            [
                Product(
                    name="Test product 1",
                    slug="test-product-a",
                    description_plaintext="big blue product",
                    category=category,
                    product_type=product_type,
                    tax_class=default_tax_class,
                ),
                Product(
                    name="Test product 2",
                    slug="test-product-b",
                    description_plaintext="big orange product",
                    category=category,
                    product_type=product_type,
                    tax_class=default_tax_class,
                ),
                Product(
                    name="Test product 3",
                    slug="test-product-c",
                    description_plaintext="small red",
                    category=category,
                    product_type=product_type,
                    tax_class=default_tax_class,
                ),
            ]
        )
    )
    ProductChannelListing.objects.bulk_create(
        [
            ProductChannelListing(
                product=products[0],
                channel=channel_USD,
                is_published=True,
                discounted_price_amount=10,
                currency=channel_USD.currency_code,
                visible_in_listings=True,
                available_for_purchase_at=(
                    datetime.datetime(1999, 1, 1, tzinfo=pytz.UTC)
                ),
            ),
            ProductChannelListing(
                product=products[1],
                channel=channel_USD,
                is_published=True,
                discounted_price_amount=20,
                currency=channel_USD.currency_code,
                visible_in_listings=True,
                available_for_purchase_at=(
                    datetime.datetime(1999, 1, 1, tzinfo=pytz.UTC)
                ),
            ),
            ProductChannelListing(
                product=products[2],
                channel=channel_USD,
                is_published=True,
                discounted_price_amount=30,
                currency=channel_USD.currency_code,
                visible_in_listings=True,
                available_for_purchase_at=(
                    datetime.datetime(1999, 1, 1, tzinfo=pytz.UTC)
                ),
            ),
        ]
    )
    variants = list(
        ProductVariant.objects.bulk_create(
            [
                ProductVariant(
                    product=products[0],
                    sku=str(uuid.uuid4()).replace("-", ""),
                    track_inventory=True,
                ),
                ProductVariant(
                    product=products[1],
                    sku=str(uuid.uuid4()).replace("-", ""),
                    track_inventory=True,
                ),
                ProductVariant(
                    product=products[2],
                    sku=str(uuid.uuid4()).replace("-", ""),
                    track_inventory=True,
                ),
            ]
        )
    )
    ProductVariantChannelListing.objects.bulk_create(
        [
            ProductVariantChannelListing(
                variant=variants[0],
                channel=channel_USD,
                cost_price_amount=Decimal(1),
                price_amount=Decimal(10),
                discounted_price_amount=Decimal(10),
                currency=channel_USD.currency_code,
            ),
            ProductVariantChannelListing(
                variant=variants[1],
                channel=channel_USD,
                cost_price_amount=Decimal(1),
                price_amount=Decimal(20),
                discounted_price_amount=Decimal(20),
                currency=channel_USD.currency_code,
            ),
            ProductVariantChannelListing(
                variant=variants[2],
                channel=channel_USD,
                cost_price_amount=Decimal(1),
                price_amount=Decimal(30),
                discounted_price_amount=Decimal(30),
                currency=channel_USD.currency_code,
            ),
        ]
    )
    stocks = []
    for variant in variants:
        stocks.append(Stock(warehouse=warehouse, product_variant=variant, quantity=100))
    Stock.objects.bulk_create(stocks)

    for product in products:
        associate_attribute_values_to_instance(product, product_attr, attr_value)
        product.search_vector = FlatConcatSearchVector(
            *prepare_product_search_vector_value(product)
        )

    Product.objects.bulk_update(products, ["search_vector"])

    return products


@pytest.fixture
def product_list_with_variants_many_channel(
    product_type, category, channel_USD, channel_PLN, default_tax_class
):
    products = list(
        Product.objects.bulk_create(
            [
                Product(
                    name="Test product 1",
                    slug="test-product-a",
                    category=category,
                    product_type=product_type,
                    tax_class=default_tax_class,
                ),
                Product(
                    name="Test product 2",
                    slug="test-product-b",
                    category=category,
                    product_type=product_type,
                    tax_class=default_tax_class,
                ),
                Product(
                    name="Test product 3",
                    slug="test-product-c",
                    category=category,
                    product_type=product_type,
                    tax_class=default_tax_class,
                ),
            ]
        )
    )
    ProductChannelListing.objects.bulk_create(
        [
            # Channel: USD
            ProductChannelListing(
                product=products[0],
                channel=channel_USD,
                is_published=True,
                currency=channel_USD.currency_code,
                visible_in_listings=True,
            ),
            # Channel: PLN
            ProductChannelListing(
                product=products[1],
                channel=channel_PLN,
                is_published=True,
                currency=channel_PLN.currency_code,
                visible_in_listings=True,
            ),
            ProductChannelListing(
                product=products[2],
                channel=channel_PLN,
                is_published=True,
                currency=channel_PLN.currency_code,
                visible_in_listings=True,
            ),
        ]
    )
    variants = list(
        ProductVariant.objects.bulk_create(
            [
                ProductVariant(
                    product=products[0],
                    sku=str(uuid.uuid4()).replace("-", ""),
                    track_inventory=True,
                ),
                ProductVariant(
                    product=products[1],
                    sku=str(uuid.uuid4()).replace("-", ""),
                    track_inventory=True,
                ),
                ProductVariant(
                    product=products[2],
                    sku=str(uuid.uuid4()).replace("-", ""),
                    track_inventory=True,
                ),
            ]
        )
    )
    ProductVariantChannelListing.objects.bulk_create(
        [
            # Channel: USD
            ProductVariantChannelListing(
                variant=variants[0],
                channel=channel_USD,
                cost_price_amount=Decimal(1),
                price_amount=Decimal(10),
                currency=channel_USD.currency_code,
            ),
            # Channel: PLN
            ProductVariantChannelListing(
                variant=variants[1],
                channel=channel_PLN,
                cost_price_amount=Decimal(1),
                price_amount=Decimal(20),
                currency=channel_PLN.currency_code,
            ),
            ProductVariantChannelListing(
                variant=variants[2],
                channel=channel_PLN,
                cost_price_amount=Decimal(1),
                price_amount=Decimal(30),
                currency=channel_PLN.currency_code,
            ),
        ]
    )


@pytest.fixture
def product_list_with_many_channels(product_list, channel_PLN):
    ProductChannelListing.objects.bulk_create(
        [
            ProductChannelListing(
                product=product_list[0],
                channel=channel_PLN,
                is_published=True,
            ),
            ProductChannelListing(
                product=product_list[1],
                channel=channel_PLN,
                is_published=True,
            ),
            ProductChannelListing(
                product=product_list[2],
                channel=channel_PLN,
                is_published=True,
            ),
        ]
    )
    return product_list


@pytest.fixture
def product_list_unpublished(product_list, channel_USD):
    products = Product.objects.filter(pk__in=[product.pk for product in product_list])
    ProductChannelListing.objects.filter(
        product__in=products, channel=channel_USD
    ).update(is_published=False)
    return products


@pytest.fixture
def product_list_published(product_list, channel_USD):
    products = Product.objects.filter(pk__in=[product.pk for product in product_list])
    ProductChannelListing.objects.filter(
        product__in=products, channel=channel_USD
    ).update(is_published=True)
    return products


@pytest.fixture
def order_list(customer_user, channel_USD):
    address = customer_user.default_billing_address.get_copy()
    data = {
        "billing_address": address,
        "user": customer_user,
        "user_email": customer_user.email,
        "channel": channel_USD,
        "origin": OrderOrigin.CHECKOUT,
    }
    order = Order.objects.create(**data)
    order1 = Order.objects.create(**data)
    order2 = Order.objects.create(**data)

    return [order, order1, order2]


@pytest.fixture
def draft_order_list(order_list):
    for order in order_list:
        order.status = OrderStatus.DRAFT
        order.origin = OrderOrigin.DRAFT

    Order.objects.bulk_update(order_list, ["status", "origin"])
    return order_list


@pytest.fixture
def product_with_image(product, image, media_root):
    ProductMedia.objects.create(product=product, image=image)
    return product


@pytest.fixture
def product_with_image_list(product, image_list, media_root):
    ProductMedia.objects.create(product=product, image=image_list[0])
    ProductMedia.objects.create(product=product, image=image_list[1])
    return product


@pytest.fixture
def product_with_image_list_and_one_null_sort_order(product_with_image_list):
    """
    As we allow to have `null` in `sort_order` in database, but our logic
    covers changing any new `null` values to proper `int` need to execute
    raw SQL query on database to test behaviour of `null` `sort_order`.

    SQL query behaviour:
    Updates one of the product media `sort_order` to `null`.
    """
    with connection.cursor() as cursor:
        cursor.execute(
            """
            UPDATE PRODUCT_PRODUCTMEDIA
            SET SORT_ORDER = NULL
            WHERE ID IN (
                SELECT ID FROM PRODUCT_PRODUCTMEDIA
                WHERE PRODUCT_ID = %s
                ORDER BY ID
                LIMIT 1
            )
            """,
            [product_with_image_list.pk],
        )
    product_with_image_list.refresh_from_db()
    return product_with_image_list


@pytest.fixture
def unavailable_product(product_type, category, channel_USD, default_tax_class):
    product = Product.objects.create(
        name="Test product",
        slug="test-product-5",
        product_type=product_type,
        category=category,
        tax_class=default_tax_class,
    )
    ProductChannelListing.objects.create(
        product=product,
        channel=channel_USD,
        is_published=False,
        visible_in_listings=False,
    )
    return product


@pytest.fixture
def unavailable_product_with_variant(
    product_type, category, warehouse, channel_USD, default_tax_class
):
    product = Product.objects.create(
        name="Test product",
        slug="test-product-6",
        product_type=product_type,
        category=category,
        tax_class=default_tax_class,
    )
    ProductChannelListing.objects.create(
        product=product,
        channel=channel_USD,
        is_published=False,
        visible_in_listings=False,
    )

    variant_attr = product_type.variant_attributes.first()
    variant_attr_value = variant_attr.values.first()

    variant = ProductVariant.objects.create(
        product=product,
        sku="123",
    )
    ProductVariantChannelListing.objects.create(
        variant=variant,
        channel=channel_USD,
        price_amount=Decimal(10),
        discounted_price_amount=Decimal(10),
        cost_price_amount=Decimal(1),
        currency=channel_USD.currency_code,
    )
    Stock.objects.create(product_variant=variant, warehouse=warehouse, quantity=10)

    associate_attribute_values_to_instance(variant, variant_attr, variant_attr_value)
    return product


@pytest.fixture
def product_with_images(
    product_type, category, media_root, channel_USD, default_tax_class
):
    product = Product.objects.create(
        name="Test product",
        slug="test-product-7",
        product_type=product_type,
        category=category,
        tax_class=default_tax_class,
    )
    ProductChannelListing.objects.create(
        product=product,
        channel=channel_USD,
        is_published=True,
        visible_in_listings=True,
    )
    file_mock_0 = MagicMock(spec=File, name="FileMock0")
    file_mock_0.name = "image0.jpg"
    file_mock_1 = MagicMock(spec=File, name="FileMock1")
    file_mock_1.name = "image1.jpg"
    product.media.create(image=file_mock_0)
    product.media.create(image=file_mock_1)
    return product


@pytest.fixture
def voucher_without_channel(db):
    return Voucher.objects.create(code="mirumee")


@pytest.fixture
def voucher(voucher_without_channel, channel_USD):
    VoucherChannelListing.objects.create(
        voucher=voucher_without_channel,
        channel=channel_USD,
        discount=Money(20, channel_USD.currency_code),
    )
    return voucher_without_channel


@pytest.fixture
def voucher_with_many_channels(voucher, channel_PLN):
    VoucherChannelListing.objects.create(
        voucher=voucher,
        channel=channel_PLN,
        discount=Money(80, channel_PLN.currency_code),
    )
    return voucher


@pytest.fixture
def voucher_percentage(channel_USD):
    voucher = Voucher.objects.create(
        code="saleor",
        discount_value_type=DiscountValueType.PERCENTAGE,
    )
    VoucherChannelListing.objects.create(
        voucher=voucher,
        channel=channel_USD,
        discount_value=10,
        currency=channel_USD.currency_code,
    )
    return voucher


@pytest.fixture
def voucher_specific_product_type(voucher_percentage, product):
    voucher_percentage.products.add(product)
    voucher_percentage.type = VoucherType.SPECIFIC_PRODUCT
    voucher_percentage.save()
    return voucher_percentage


@pytest.fixture
def voucher_with_high_min_spent_amount(channel_USD):
    voucher = Voucher.objects.create(code="mirumee")
    VoucherChannelListing.objects.create(
        voucher=voucher,
        channel=channel_USD,
        discount=Money(10, channel_USD.currency_code),
        min_spent_amount=1_000_000,
    )
    return voucher


@pytest.fixture
def voucher_shipping_type(channel_USD):
    voucher = Voucher.objects.create(
        code="mirumee", type=VoucherType.SHIPPING, countries="IS"
    )
    VoucherChannelListing.objects.create(
        voucher=voucher,
        channel=channel_USD,
        discount=Money(10, channel_USD.currency_code),
    )
    return voucher


@pytest.fixture
def voucher_free_shipping(voucher_percentage, channel_USD):
    voucher_percentage.type = VoucherType.SHIPPING
    voucher_percentage.name = "Free shipping"
    voucher_percentage.save()
    voucher_percentage.channel_listings.filter(channel=channel_USD).update(
        discount_value=100
    )
    return voucher_percentage


@pytest.fixture
def voucher_customer(voucher, customer_user):
    email = customer_user.email
    return VoucherCustomer.objects.create(voucher=voucher, customer_email=email)


@pytest.fixture
def order_line(order, variant):
    product = variant.product
    channel = order.channel
    channel_listing = variant.channel_listings.get(channel=channel)
    net = variant.get_price(product, [], channel, channel_listing)
    currency = net.currency
    gross = Money(amount=net.amount * Decimal(1.23), currency=currency)
    quantity = 3
    unit_price = TaxedMoney(net=net, gross=gross)
    return order.lines.create(
        product_name=str(product),
        variant_name=str(variant),
        product_sku=variant.sku,
        product_variant_id=variant.get_global_id(),
        is_shipping_required=variant.is_shipping_required(),
        is_gift_card=variant.is_gift_card(),
        quantity=quantity,
        variant=variant,
        unit_price=unit_price,
        total_price=unit_price * quantity,
        undiscounted_unit_price=unit_price,
        undiscounted_total_price=unit_price * quantity,
        base_unit_price=unit_price.gross,
        undiscounted_base_unit_price=unit_price.gross,
        tax_rate=Decimal("0.23"),
        tax_class=variant.product.tax_class,
    )


@pytest.fixture
def gift_card_non_shippable_order_line(
    order, gift_card_non_shippable_variant, warehouse
):
    variant = gift_card_non_shippable_variant
    product = variant.product
    channel = order.channel
    channel_listing = variant.channel_listings.get(channel=channel)
    net = variant.get_price(product, [], channel, channel_listing)
    currency = net.currency
    gross = Money(amount=net.amount * Decimal(1.23), currency=currency)
    quantity = 1
    unit_price = TaxedMoney(net=net, gross=gross)
    line = order.lines.create(
        product_name=str(product),
        variant_name=str(variant),
        product_sku=variant.sku,
        is_shipping_required=variant.is_shipping_required(),
        is_gift_card=variant.is_gift_card(),
        quantity=quantity,
        variant=variant,
        unit_price=unit_price,
        total_price=unit_price * quantity,
        undiscounted_unit_price=unit_price,
        undiscounted_total_price=unit_price * quantity,
        base_unit_price=unit_price.gross,
        undiscounted_base_unit_price=unit_price.gross,
        tax_rate=Decimal("0.23"),
    )
    Allocation.objects.create(
        order_line=line, stock=variant.stocks.first(), quantity_allocated=line.quantity
    )
    return line


@pytest.fixture
def gift_card_shippable_order_line(order, gift_card_shippable_variant, warehouse):
    variant = gift_card_shippable_variant
    product = variant.product
    channel = order.channel
    channel_listing = variant.channel_listings.get(channel=channel)
    net = variant.get_price(product, [], channel, channel_listing)
    currency = net.currency
    gross = Money(amount=net.amount * Decimal(1.23), currency=currency)
    quantity = 3
    unit_price = TaxedMoney(net=net, gross=gross)
    line = order.lines.create(
        product_name=str(product),
        variant_name=str(variant),
        product_sku=variant.sku,
        is_shipping_required=variant.is_shipping_required(),
        is_gift_card=variant.is_gift_card(),
        quantity=quantity,
        variant=variant,
        unit_price=unit_price,
        total_price=unit_price * quantity,
        undiscounted_unit_price=unit_price,
        undiscounted_total_price=unit_price * quantity,
        base_unit_price=unit_price.gross,
        undiscounted_base_unit_price=unit_price.gross,
        tax_rate=Decimal("0.23"),
    )
    Allocation.objects.create(
        order_line=line, stock=variant.stocks.first(), quantity_allocated=line.quantity
    )
    return line


@pytest.fixture
def order_line_JPY(order_JPY, product_in_channel_JPY):
    product = product_in_channel_JPY
    variant = product_in_channel_JPY.variants.get()
    channel = order_JPY.channel
    channel_listing = variant.channel_listings.get(channel=channel)
    base_price = variant.get_price(product, [], channel, channel_listing)
    currency = base_price.currency
    gross = Money(amount=base_price.amount * Decimal(1.23), currency=currency)
    quantity = 3
    unit_price = TaxedMoney(net=base_price, gross=gross)
    return order_JPY.lines.create(
        product_name=str(product),
        variant_name=str(variant),
        product_sku=variant.sku,
        is_shipping_required=variant.is_shipping_required(),
        is_gift_card=variant.is_gift_card(),
        quantity=quantity,
        variant=variant,
        unit_price=unit_price,
        total_price=unit_price * quantity,
        undiscounted_unit_price=unit_price,
        undiscounted_total_price=unit_price * quantity,
        base_unit_price=base_price,
        undiscounted_base_unit_price=base_price,
        tax_rate=Decimal("0.23"),
    )


@pytest.fixture
def order_line_with_allocation_in_many_stocks(
    customer_user, variant_with_many_stocks, channel_USD
):
    address = customer_user.default_billing_address.get_copy()
    variant = variant_with_many_stocks
    stocks = variant.stocks.all().order_by("pk")

    order = Order.objects.create(
        billing_address=address,
        user_email=customer_user.email,
        user=customer_user,
        channel=channel_USD,
        origin=OrderOrigin.CHECKOUT,
    )

    product = variant.product
    channel_listing = variant.channel_listings.get(channel=channel_USD)
    net = variant.get_price(product, [], channel_USD, channel_listing)
    currency = net.currency
    gross = Money(amount=net.amount * Decimal(1.23), currency=currency)
    quantity = 3
    unit_price = TaxedMoney(net=net, gross=gross)
    order_line = order.lines.create(
        product_name=str(product),
        variant_name=str(variant),
        product_sku=variant.sku,
        product_variant_id=variant.get_global_id(),
        is_shipping_required=variant.is_shipping_required(),
        is_gift_card=variant.is_gift_card(),
        quantity=quantity,
        variant=variant,
        unit_price=unit_price,
        total_price=unit_price * quantity,
        undiscounted_unit_price=unit_price,
        undiscounted_total_price=unit_price * quantity,
        base_unit_price=unit_price.gross,
        undiscounted_base_unit_price=unit_price.gross,
        tax_rate=Decimal("0.23"),
    )

    Allocation.objects.bulk_create(
        [
            Allocation(order_line=order_line, stock=stocks[0], quantity_allocated=2),
            Allocation(order_line=order_line, stock=stocks[1], quantity_allocated=1),
        ]
    )

    stocks_to_update = list(stocks)
    stocks_to_update[0].quantity_allocated = 2
    stocks_to_update[1].quantity_allocated = 1

    Stock.objects.bulk_update(stocks_to_update, ["quantity_allocated"])

    return order_line


@pytest.fixture
def order_line_with_one_allocation(
    customer_user, variant_with_many_stocks, channel_USD
):
    address = customer_user.default_billing_address.get_copy()
    variant = variant_with_many_stocks
    stocks = variant.stocks.all().order_by("pk")

    order = Order.objects.create(
        billing_address=address,
        user_email=customer_user.email,
        user=customer_user,
        channel=channel_USD,
        origin=OrderOrigin.CHECKOUT,
    )

    product = variant.product
    channel_listing = variant.channel_listings.get(channel=channel_USD)
    net = variant.get_price(product, [], channel_USD, channel_listing)
    currency = net.currency
    gross = Money(amount=net.amount * Decimal(1.23), currency=currency)
    quantity = 2
    unit_price = TaxedMoney(net=net, gross=gross)
    order_line = order.lines.create(
        product_name=str(product),
        variant_name=str(variant),
        product_sku=variant.sku,
        product_variant_id=variant.get_global_id(),
        is_shipping_required=variant.is_shipping_required(),
        is_gift_card=variant.is_gift_card(),
        quantity=quantity,
        variant=variant,
        unit_price=unit_price,
        total_price=unit_price * quantity,
        undiscounted_unit_price=unit_price,
        undiscounted_total_price=unit_price * quantity,
        base_unit_price=unit_price.gross,
        undiscounted_base_unit_price=unit_price.gross,
        tax_rate=Decimal("0.23"),
    )

    Allocation.objects.create(
        order_line=order_line, stock=stocks[0], quantity_allocated=1
    )
    stock = stocks[0]
    stock.quantity_allocated = 1
    stock.save(update_fields=["quantity_allocated"])

    return order_line


@pytest.fixture
def checkout_line_with_reservation_in_many_stocks(
    customer_user, variant_with_many_stocks, checkout
):
    variant = variant_with_many_stocks
    stocks = variant.stocks.all().order_by("pk")
    checkout_line = checkout.lines.create(
        variant=variant,
        quantity=3,
    )

    reserved_until = timezone.now() + timedelta(minutes=5)

    Reservation.objects.bulk_create(
        [
            Reservation(
                checkout_line=checkout_line,
                stock=stocks[0],
                quantity_reserved=2,
                reserved_until=reserved_until,
            ),
            Reservation(
                checkout_line=checkout_line,
                stock=stocks[1],
                quantity_reserved=1,
                reserved_until=reserved_until,
            ),
        ]
    )

    return checkout_line


@pytest.fixture
def checkout_line_with_one_reservation(
    customer_user, variant_with_many_stocks, checkout
):
    variant = variant_with_many_stocks
    stocks = variant.stocks.all().order_by("pk")
    checkout_line = checkout.lines.create(
        variant=variant,
        quantity=2,
    )

    reserved_until = timezone.now() + timedelta(minutes=5)

    Reservation.objects.create(
        checkout_line=checkout_line,
        stock=stocks[0],
        quantity_reserved=2,
        reserved_until=reserved_until,
    )

    return checkout_line


@pytest.fixture
def checkout_line_with_preorder_item(
    checkout, product, preorder_variant_channel_threshold
):
    checkout_info = fetch_checkout_info(checkout, [], get_plugins_manager())
    add_variant_to_checkout(checkout_info, preorder_variant_channel_threshold, 1)
    return checkout.lines.last()


@pytest.fixture
def checkout_line_with_reserved_preorder_item(
    checkout, product, preorder_variant_channel_threshold
):
    checkout_info = fetch_checkout_info(checkout, [], get_plugins_manager())
    add_variant_to_checkout(checkout_info, preorder_variant_channel_threshold, 2)
    checkout_line = checkout.lines.last()

    reserved_until = timezone.now() + timedelta(minutes=5)

    PreorderReservation.objects.create(
        checkout_line=checkout_line,
        product_variant_channel_listing=checkout_line.variant.channel_listings.first(),
        quantity_reserved=2,
        reserved_until=reserved_until,
    )

    return checkout_line


@pytest.fixture
def gift_card_tag_list(db):
    tags = [GiftCardTag(name=f"test-tag-{i}") for i in range(5)]
    return GiftCardTag.objects.bulk_create(tags)


@pytest.fixture
def gift_card(customer_user):
    gift_card = GiftCard.objects.create(
        code="never_expiry",
        created_by=customer_user,
        created_by_email=customer_user.email,
        initial_balance=Money(10, "USD"),
        current_balance=Money(10, "USD"),
    )
    tag, _ = GiftCardTag.objects.get_or_create(name="test-tag")
    gift_card.tags.add(tag)
    return gift_card


@pytest.fixture
def gift_card_with_metadata(customer_user):
    return GiftCard.objects.create(
        code="card_with_meta",
        created_by=customer_user,
        created_by_email=customer_user.email,
        initial_balance=Money(10, "USD"),
        current_balance=Money(10, "USD"),
        metadata={"test": "value"},
    )


@pytest.fixture
def gift_card_expiry_date(customer_user):
    gift_card = GiftCard.objects.create(
        code="expiry_date",
        created_by=customer_user,
        created_by_email=customer_user.email,
        initial_balance=Money(20, "USD"),
        current_balance=Money(20, "USD"),
        expiry_date=datetime.date.today() + datetime.timedelta(days=100),
    )
    tag = GiftCardTag.objects.create(name="another-tag")
    gift_card.tags.add(tag)
    return gift_card


@pytest.fixture
def gift_card_used(staff_user, customer_user):
    gift_card = GiftCard.objects.create(
        code="giftcard_used",
        created_by=staff_user,
        used_by=customer_user,
        created_by_email=staff_user.email,
        used_by_email=customer_user.email,
        initial_balance=Money(100, "USD"),
        current_balance=Money(80, "USD"),
    )
    tag = GiftCardTag.objects.create(name="tag")
    gift_card.tags.add(tag)
    return gift_card


@pytest.fixture
def gift_card_created_by_staff(staff_user):
    gift_card = GiftCard.objects.create(
        code="created_by_staff",
        created_by=staff_user,
        created_by_email=staff_user.email,
        initial_balance=Money(10, "USD"),
        current_balance=Money(10, "USD"),
    )
    tag, _ = GiftCardTag.objects.get_or_create(name="test-tag")
    gift_card.tags.add(tag)
    return gift_card


@pytest.fixture
def gift_card_event(gift_card, order, app, staff_user):
    parameters = {
        "message": "test message",
        "email": "testemail@email.com",
        "tags": ["test tag"],
        "old_tags": ["test old tag"],
        "balance": {
            "currency": "USD",
            "initial_balance": 10,
            "old_initial_balance": 20,
            "current_balance": 10,
            "old_current_balance": 5,
        },
        "expiry_date": datetime.date(2050, 1, 1),
        "old_expiry_date": datetime.date(2010, 1, 1),
    }
    return GiftCardEvent.objects.create(
        user=staff_user,
        app=app,
        gift_card=gift_card,
        order=order,
        type=GiftCardEvents.UPDATED,
        parameters=parameters,
        date=timezone.now() + datetime.timedelta(days=10),
    )


@pytest.fixture
def gift_card_list():
    gift_cards = list(
        GiftCard.objects.bulk_create(
            [
                GiftCard(
                    code="code-test-1",
                    initial_balance=Money(10, "USD"),
                    current_balance=Money(10, "USD"),
                ),
                GiftCard(
                    code="code-test-2",
                    initial_balance=Money(10, "USD"),
                    current_balance=Money(10, "USD"),
                ),
                GiftCard(
                    code="code-test-3",
                    initial_balance=Money(10, "USD"),
                    current_balance=Money(10, "USD"),
                ),
            ]
        )
    )
    return gift_cards


def recalculate_order(order):
    lines = OrderLine.objects.filter(order_id=order.pk)
    prices = [line.total_price for line in lines]
    total = sum(prices, order.shipping_price)
    undiscounted_total = TaxedMoney(total.net, total.gross)

    try:
        discount = get_voucher_discount_for_order(order)
    except NotApplicable:
        discount = zero_money(order.currency)

    discount = min(discount, total.gross)
    total -= discount

    order.total = total
    order.undiscounted_total = undiscounted_total

    if discount:
        assigned_order_discount = get_voucher_discount_assigned_to_order(order)
        if assigned_order_discount:
            assigned_order_discount.amount_value = discount.amount
            assigned_order_discount.value = discount.amount
            assigned_order_discount.save(update_fields=["value", "amount_value"])

    order.save()


@pytest.fixture
def order_with_lines(
    order,
    product_type,
    category,
    shipping_zone,
    warehouse,
    channel_USD,
    default_tax_class,
):
    product = Product.objects.create(
        name="Test product",
        slug="test-product-8",
        product_type=product_type,
        category=category,
        tax_class=default_tax_class,
    )
    ProductChannelListing.objects.create(
        product=product,
        channel=channel_USD,
        is_published=True,
        visible_in_listings=True,
        available_for_purchase_at=datetime.datetime.now(pytz.UTC),
    )
    variant = ProductVariant.objects.create(product=product, sku="SKU_AA")
    channel_listing = ProductVariantChannelListing.objects.create(
        variant=variant,
        channel=channel_USD,
        price_amount=Decimal(10),
        discounted_price_amount=Decimal(10),
        cost_price_amount=Decimal(1),
        currency=channel_USD.currency_code,
    )
    stock = Stock.objects.create(
        warehouse=warehouse, product_variant=variant, quantity=5
    )
    base_price = variant.get_price(product, [], channel_USD, channel_listing)
    currency = base_price.currency
    gross = Money(amount=base_price.amount * Decimal(1.23), currency=currency)
    quantity = 3
    unit_price = TaxedMoney(net=base_price, gross=gross)
    line = order.lines.create(
        product_name=str(variant.product),
        variant_name=str(variant),
        product_sku=variant.sku,
        product_variant_id=variant.get_global_id(),
        is_shipping_required=variant.is_shipping_required(),
        is_gift_card=variant.is_gift_card(),
        quantity=quantity,
        variant=variant,
        unit_price=unit_price,
        total_price=unit_price * quantity,
        undiscounted_unit_price=unit_price,
        undiscounted_total_price=unit_price * quantity,
        base_unit_price=base_price,
        undiscounted_base_unit_price=base_price,
        tax_rate=Decimal("0.23"),
        **get_tax_class_kwargs_for_order_line(product_type.tax_class),
    )
    Allocation.objects.create(
        order_line=line, stock=stock, quantity_allocated=line.quantity
    )

    product = Product.objects.create(
        name="Test product 2",
        slug="test-product-9",
        product_type=product_type,
        category=category,
        tax_class=default_tax_class,
    )
    ProductChannelListing.objects.create(
        product=product,
        channel=channel_USD,
        is_published=True,
        visible_in_listings=True,
        available_for_purchase_at=timezone.now(),
    )
    variant = ProductVariant.objects.create(product=product, sku="SKU_B")
    channel_listing = ProductVariantChannelListing.objects.create(
        variant=variant,
        channel=channel_USD,
        price_amount=Decimal(20),
        discounted_price_amount=Decimal(20),
        cost_price_amount=Decimal(2),
        currency=channel_USD.currency_code,
    )
    stock = Stock.objects.create(
        product_variant=variant, warehouse=warehouse, quantity=2
    )
    stock.refresh_from_db()

    base_price = variant.get_price(product, [], channel_USD, channel_listing)
    currency = base_price.currency
    gross = Money(amount=base_price.amount * Decimal(1.23), currency=currency)
    unit_price = TaxedMoney(net=base_price, gross=gross)
    quantity = 2
    line = order.lines.create(
        product_name=str(variant.product),
        variant_name=str(variant),
        product_sku=variant.sku,
        product_variant_id=variant.get_global_id(),
        is_shipping_required=variant.is_shipping_required(),
        is_gift_card=variant.is_gift_card(),
        quantity=quantity,
        variant=variant,
        unit_price=unit_price,
        total_price=unit_price * quantity,
        undiscounted_unit_price=unit_price,
        undiscounted_total_price=unit_price * quantity,
        base_unit_price=base_price,
        undiscounted_base_unit_price=base_price,
        tax_rate=Decimal("0.23"),
        **get_tax_class_kwargs_for_order_line(product_type.tax_class),
    )
    Allocation.objects.create(
        order_line=line, stock=stock, quantity_allocated=line.quantity
    )

    order.shipping_address = order.billing_address.get_copy()
    order.channel = channel_USD
    shipping_method = shipping_zone.shipping_methods.first()
    shipping_price = shipping_method.channel_listings.get(channel_id=channel_USD.id)
    order.shipping_method_name = shipping_method.name
    order.shipping_method = shipping_method
    order.shipping_tax_class = shipping_method.tax_class
    order.shipping_tax_class_name = shipping_method.tax_class.name
    order.shipping_tax_class_metadata = shipping_method.tax_class.metadata
    order.shipping_tax_class_private_metadata = (
        shipping_method.tax_class.private_metadata
    )  # noqa: E501

    net = shipping_price.get_total()
    gross = Money(amount=net.amount * Decimal(1.23), currency=net.currency)
    order.shipping_price = TaxedMoney(net=net, gross=gross)
    order.base_shipping_price = net
    order.shipping_tax_rate = calculate_tax_rate(order.shipping_price)
    order.total += order.shipping_price
    order.undiscounted_total += order.shipping_price
    order.save()

    recalculate_order(order)

    order.refresh_from_db()
    return order


@pytest.fixture
def order_with_lines_for_cc(
    warehouse_for_cc,
    channel_USD,
    customer_user,
    product_variant_list,
):
    address = customer_user.default_billing_address.get_copy()

    order = Order.objects.create(
        billing_address=address,
        channel=channel_USD,
        currency=channel_USD.currency_code,
        shipping_address=address,
        user_email=customer_user.email,
        user=customer_user,
        origin=OrderOrigin.CHECKOUT,
    )

    order.collection_point = warehouse_for_cc
    order.collection_point_name = warehouse_for_cc.name
    order.save()

    variant = product_variant_list[0]
    channel_listing = variant.channel_listings.get(channel=channel_USD)
    quantity = 1
    net = variant.get_price(product, [], channel_USD, channel_listing)
    currency = net.currency
    gross = Money(amount=net.amount * Decimal(1.23), currency=currency)
    unit_price = TaxedMoney(net=net, gross=gross)
    line = order.lines.create(
        product_name=str(variant.product),
        variant_name=str(variant),
        product_sku=variant.sku,
        product_variant_id=variant.get_global_id(),
        is_shipping_required=variant.is_shipping_required(),
        is_gift_card=variant.is_gift_card(),
        quantity=quantity,
        variant=variant,
        unit_price=unit_price,
        total_price=unit_price * quantity,
        undiscounted_unit_price=unit_price,
        undiscounted_total_price=unit_price * quantity,
        base_unit_price=unit_price.gross,
        undiscounted_base_unit_price=unit_price.gross,
        tax_rate=Decimal("0.23"),
        **get_tax_class_kwargs_for_order_line(variant.product.product_type.tax_class),
    )
    Allocation.objects.create(
        order_line=line,
        stock=warehouse_for_cc.stock_set.filter(product_variant=variant).first(),
        quantity_allocated=line.quantity,
    )

    recalculate_order(order)

    order.refresh_from_db()
    return order


@pytest.fixture
def order_fulfill_data(order_with_lines, warehouse):
    FulfillmentData = namedtuple("FulfillmentData", "order variables warehouse")
    order = order_with_lines
    order_id = graphene.Node.to_global_id("Order", order.id)
    order_line, order_line2 = order.lines.all()
    order_line_id = graphene.Node.to_global_id("OrderLine", order_line.id)
    order_line2_id = graphene.Node.to_global_id("OrderLine", order_line2.id)
    warehouse_id = graphene.Node.to_global_id("Warehouse", warehouse.pk)

    variables = {
        "order": order_id,
        "input": {
            "notifyCustomer": False,
            "allowStockToBeExceeded": True,
            "lines": [
                {
                    "orderLineId": order_line_id,
                    "stocks": [{"quantity": 3, "warehouse": warehouse_id}],
                },
                {
                    "orderLineId": order_line2_id,
                    "stocks": [{"quantity": 2, "warehouse": warehouse_id}],
                },
            ],
        },
    }

    return FulfillmentData(order, variables, warehouse)


@pytest.fixture
def lines_info(order_with_lines):
    return [
        OrderLineInfo(
            line=line,
            quantity=line.quantity,
            variant=line.variant,
            warehouse_pk=line.allocations.first().stock.warehouse.pk,
        )
        for line in order_with_lines.lines.all()
    ]


@pytest.fixture
def order_with_lines_and_events(order_with_lines, staff_user):
    events = []
    for event_type, _ in OrderEvents.CHOICES:
        events.append(
            OrderEvent(
                type=event_type,
                order=order_with_lines,
                user=staff_user,
            )
        )
    OrderEvent.objects.bulk_create(events)
    fulfillment_refunded_event(
        order=order_with_lines,
        user=staff_user,
        app=None,
        refunded_lines=[(1, order_with_lines.lines.first())],
        amount=Decimal("10.0"),
        shipping_costs_included=False,
    )
    order_added_products_event(
        order=order_with_lines,
        user=staff_user,
        app=None,
        order_lines=[order_with_lines.lines.first()],
        quantity_diff=1,
    )
    return order_with_lines


@pytest.fixture
def order_with_lines_channel_PLN(
    customer_user,
    product_type,
    category,
    shipping_method_channel_PLN,
    warehouse,
    channel_PLN,
):
    address = customer_user.default_billing_address.get_copy()
    order = Order.objects.create(
        billing_address=address,
        channel=channel_PLN,
        shipping_address=address,
        user_email=customer_user.email,
        user=customer_user,
        origin=OrderOrigin.CHECKOUT,
    )
    product = Product.objects.create(
        name="Test product in PLN channel",
        slug="test-product-8-pln",
        product_type=product_type,
        category=category,
    )
    ProductChannelListing.objects.create(
        product=product,
        channel=channel_PLN,
        is_published=True,
        visible_in_listings=True,
        available_for_purchase_at=timezone.now(),
    )
    variant = ProductVariant.objects.create(product=product, sku="SKU_A_PLN")
    channel_listing = ProductVariantChannelListing.objects.create(
        variant=variant,
        channel=channel_PLN,
        price_amount=Decimal(10),
        discounted_price_amount=Decimal(10),
        cost_price_amount=Decimal(1),
        currency=channel_PLN.currency_code,
    )
    stock = Stock.objects.create(
        warehouse=warehouse, product_variant=variant, quantity=5
    )
    net = variant.get_price(product, [], channel_PLN, channel_listing)
    currency = net.currency
    gross = Money(amount=net.amount * Decimal(1.23), currency=currency)
    quantity = 3
    unit_price = TaxedMoney(net=net, gross=gross)
    line = order.lines.create(
        product_name=str(variant.product),
        variant_name=str(variant),
        product_sku=variant.sku,
        product_variant_id=variant.get_global_id(),
        is_shipping_required=variant.is_shipping_required(),
        is_gift_card=variant.is_gift_card(),
        quantity=quantity,
        variant=variant,
        unit_price=unit_price,
        total_price=unit_price * quantity,
        undiscounted_unit_price=unit_price,
        undiscounted_total_price=unit_price * quantity,
        base_unit_price=unit_price.gross,
        undiscounted_base_unit_price=unit_price.gross,
        tax_rate=Decimal("0.23"),
        **get_tax_class_kwargs_for_order_line(product_type.tax_class),
    )
    Allocation.objects.create(
        order_line=line, stock=stock, quantity_allocated=line.quantity
    )

    product = Product.objects.create(
        name="Test product 2 in PLN channel",
        slug="test-product-9-pln",
        product_type=product_type,
        category=category,
    )
    ProductChannelListing.objects.create(
        product=product,
        channel=channel_PLN,
        is_published=True,
        visible_in_listings=True,
        available_for_purchase_at=timezone.now(),
    )
    variant = ProductVariant.objects.create(product=product, sku="SKU_B_PLN")
    channel_listing = ProductVariantChannelListing.objects.create(
        variant=variant,
        channel=channel_PLN,
        price_amount=Decimal(20),
        discounted_price_amount=Decimal(20),
        cost_price_amount=Decimal(2),
        currency=channel_PLN.currency_code,
    )
    stock = Stock.objects.create(
        product_variant=variant, warehouse=warehouse, quantity=2
    )

    net = variant.get_price(product, [], channel_PLN, channel_listing, None)
    currency = net.currency
    gross = Money(amount=net.amount * Decimal(1.23), currency=currency)
    quantity = 2
    unit_price = TaxedMoney(net=net, gross=gross)
    line = order.lines.create(
        product_name=str(variant.product),
        variant_name=str(variant),
        product_sku=variant.sku,
        product_variant_id=variant.get_global_id(),
        is_shipping_required=variant.is_shipping_required(),
        is_gift_card=variant.is_gift_card(),
        quantity=quantity,
        variant=variant,
        unit_price=unit_price,
        total_price=unit_price * quantity,
        undiscounted_unit_price=unit_price,
        undiscounted_total_price=unit_price * quantity,
        base_unit_price=unit_price.gross,
        undiscounted_base_unit_price=unit_price.gross,
        tax_rate=Decimal("0.23"),
        **get_tax_class_kwargs_for_order_line(product_type.tax_class),
    )
    Allocation.objects.create(
        order_line=line, stock=stock, quantity_allocated=line.quantity
    )

    order.shipping_address = order.billing_address.get_copy()
    order.channel = channel_PLN
    shipping_method = shipping_method_channel_PLN
    shipping_price = shipping_method.channel_listings.get(
        channel_id=channel_PLN.id,
    )
    order.shipping_method_name = shipping_method.name
    order.shipping_method = shipping_method

    net = shipping_price.get_total()
    gross = Money(amount=net.amount * Decimal(1.23), currency=net.currency)
    order.shipping_price = TaxedMoney(net=net, gross=gross)
    order.base_shipping_price = net
    order.shipping_tax_rate = calculate_tax_rate(order.shipping_price)
    order.save()

    recalculate_order(order)

    order.refresh_from_db()
    return order


@pytest.fixture
def order_with_line_without_inventory_tracking(
    order, variant_without_inventory_tracking
):
    variant = variant_without_inventory_tracking
    product = variant.product
    channel = order.channel
    channel_listing = variant.channel_listings.get(channel=channel)
    net = variant.get_price(product, [], channel, channel_listing)
    currency = net.currency
    gross = Money(amount=net.amount * Decimal(1.23), currency=currency)
    quantity = 3
    unit_price = TaxedMoney(net=net, gross=gross)
    order.lines.create(
        product_name=str(variant.product),
        variant_name=str(variant),
        product_sku=variant.sku,
        product_variant_id=variant.get_global_id(),
        is_shipping_required=variant.is_shipping_required(),
        is_gift_card=variant.is_gift_card(),
        quantity=quantity,
        variant=variant,
        unit_price=unit_price,
        total_price=unit_price * quantity,
        undiscounted_unit_price=unit_price,
        undiscounted_total_price=unit_price * quantity,
        base_unit_price=unit_price.gross,
        undiscounted_base_unit_price=unit_price.gross,
        tax_rate=Decimal("0.23"),
        **get_tax_class_kwargs_for_order_line(product.product_type.tax_class),
    )

    recalculate_order(order)

    order.refresh_from_db()
    return order


@pytest.fixture
def order_with_preorder_lines(
    order, product_type, category, shipping_zone, warehouse, channel_USD
):
    product = Product.objects.create(
        name="Test product",
        slug="test-product-8",
        product_type=product_type,
        category=category,
    )
    ProductChannelListing.objects.create(
        product=product,
        channel=channel_USD,
        is_published=True,
        visible_in_listings=True,
        available_for_purchase_at=timezone.now(),
    )
    variant = ProductVariant.objects.create(
        product=product, sku="SKU_AA_P", is_preorder=True
    )
    channel_listing = ProductVariantChannelListing.objects.create(
        variant=variant,
        channel=channel_USD,
        price_amount=Decimal(10),
        discounted_price_amount=Decimal(10),
        cost_price_amount=Decimal(1),
        currency=channel_USD.currency_code,
        preorder_quantity_threshold=10,
    )

    net = variant.get_price(product, [], channel_USD, channel_listing)
    currency = net.currency
    gross = Money(amount=net.amount * Decimal(1.23), currency=currency)
    quantity = 3
    unit_price = TaxedMoney(net=net, gross=gross)
    line = order.lines.create(
        product_name=str(variant.product),
        variant_name=str(variant),
        product_sku=variant.sku,
        is_shipping_required=variant.is_shipping_required(),
        is_gift_card=variant.is_gift_card(),
        quantity=quantity,
        variant=variant,
        unit_price=unit_price,
        total_price=unit_price * quantity,
        undiscounted_unit_price=unit_price,
        undiscounted_total_price=unit_price * quantity,
        base_unit_price=unit_price.gross,
        undiscounted_base_unit_price=unit_price.gross,
        tax_rate=Decimal("0.23"),
        **get_tax_class_kwargs_for_order_line(product_type.tax_class),
    )
    PreorderAllocation.objects.create(
        order_line=line,
        product_variant_channel_listing=channel_listing,
        quantity=line.quantity,
    )

    order.shipping_address = order.billing_address.get_copy()
    order.channel = channel_USD
    shipping_method = shipping_zone.shipping_methods.first()
    shipping_price = shipping_method.channel_listings.get(channel_id=channel_USD.id)
    order.shipping_method_name = shipping_method.name
    order.shipping_method = shipping_method

    net = shipping_price.get_total()
    gross = Money(amount=net.amount * Decimal(1.23), currency=net.currency)
    order.shipping_price = TaxedMoney(net=net, gross=gross)
    order.base_shipping_price = net
    order.save()

    recalculate_order(order)

    order.refresh_from_db()
    return order


@pytest.fixture
def order_events(order):
    order_events = [
        OrderEvent(type=event_type, order=order)
        for event_type, _ in OrderEvents.CHOICES
    ]
    OrderEvent.objects.bulk_create(order_events)
    return order_events


@pytest.fixture
def fulfilled_order(order_with_lines):
    order = order_with_lines
    order.invoices.create(
        url="http://www.example.com/invoice.pdf",
        number="01/12/2020/TEST",
        created_at=datetime.datetime.now(tz=pytz.utc),
        status=JobStatus.SUCCESS,
    )
    fulfillment = order.fulfillments.create(tracking_number="123")
    line_1 = order.lines.first()
    stock_1 = line_1.allocations.get().stock
    warehouse_1_pk = stock_1.warehouse.pk
    line_2 = order.lines.last()
    stock_2 = line_2.allocations.get().stock
    warehouse_2_pk = stock_2.warehouse.pk
    fulfillment.lines.create(order_line=line_1, quantity=line_1.quantity, stock=stock_1)
    fulfillment.lines.create(order_line=line_2, quantity=line_2.quantity, stock=stock_2)
    fulfill_order_lines(
        [
            OrderLineInfo(
                line=line_1, quantity=line_1.quantity, warehouse_pk=warehouse_1_pk
            ),
            OrderLineInfo(
                line=line_2, quantity=line_2.quantity, warehouse_pk=warehouse_2_pk
            ),
        ],
        manager=get_plugins_manager(),
    )
    order.status = OrderStatus.FULFILLED
    order.save(update_fields=["status"])
    return order


@pytest.fixture
def unconfirmed_order_with_lines(order_with_lines):
    order = order_with_lines
    order.status = OrderStatus.UNCONFIRMED
    order.save(update_fields=["status"])
    return order


@pytest.fixture
def fulfilled_order_without_inventory_tracking(
    order_with_line_without_inventory_tracking,
):
    order = order_with_line_without_inventory_tracking
    fulfillment = order.fulfillments.create(tracking_number="123")
    line = order.lines.first()
    stock = line.variant.stocks.get()
    warehouse_pk = stock.warehouse.pk
    fulfillment.lines.create(order_line=line, quantity=line.quantity, stock=stock)
    fulfill_order_lines(
        [OrderLineInfo(line=line, quantity=line.quantity, warehouse_pk=warehouse_pk)],
        get_plugins_manager(),
    )
    order.status = OrderStatus.FULFILLED
    order.save(update_fields=["status"])
    return order


@pytest.fixture
def fulfilled_order_with_cancelled_fulfillment(fulfilled_order):
    fulfillment = fulfilled_order.fulfillments.create()
    line_1 = fulfilled_order.lines.first()
    line_2 = fulfilled_order.lines.last()
    fulfillment.lines.create(order_line=line_1, quantity=line_1.quantity)
    fulfillment.lines.create(order_line=line_2, quantity=line_2.quantity)
    fulfillment.status = FulfillmentStatus.CANCELED
    fulfillment.save()
    return fulfilled_order


@pytest.fixture
def fulfilled_order_with_all_cancelled_fulfillments(
    fulfilled_order, staff_user, warehouse
):
    fulfillment = fulfilled_order.fulfillments.get()
    cancel_fulfillment(fulfillment, staff_user, None, warehouse, get_plugins_manager())
    return fulfilled_order


@pytest.fixture
def fulfillment(fulfilled_order):
    return fulfilled_order.fulfillments.first()


@pytest.fixture
def fulfillment_awaiting_approval(fulfilled_order):
    fulfillment = fulfilled_order.fulfillments.first()
    fulfillment.status = FulfillmentStatus.WAITING_FOR_APPROVAL
    fulfillment.save(update_fields=["status"])

    quantity = 1
    fulfillment_lines_to_update = []
    order_lines_to_update = []
    for f_line in fulfillment.lines.all():
        f_line.quantity = quantity
        fulfillment_lines_to_update.append(f_line)

        order_line = f_line.order_line
        order_line.quantity_fulfilled = quantity
        order_lines_to_update.append(order_line)

    FulfillmentLine.objects.bulk_update(fulfillment_lines_to_update, ["quantity"])
    OrderLine.objects.bulk_update(order_lines_to_update, ["quantity_fulfilled"])

    return fulfillment


@pytest.fixture
def draft_order(order_with_lines):
    Allocation.objects.filter(order_line__order=order_with_lines).delete()
    order_with_lines.status = OrderStatus.DRAFT
    order_with_lines.origin = OrderOrigin.DRAFT
    order_with_lines.save(update_fields=["status", "origin"])
    return order_with_lines


@pytest.fixture
def draft_order_with_fixed_discount_order(draft_order):
    value = Decimal("20")
    discount = partial(fixed_discount, discount=Money(value, draft_order.currency))
    draft_order.total = discount(draft_order.total)
    draft_order.discounts.create(
        value_type=DiscountValueType.FIXED,
        value=value,
        reason="Discount reason",
        amount=(draft_order.undiscounted_total - draft_order.total).gross,
    )
    draft_order.save()
    return draft_order


@pytest.fixture
def draft_order_without_inventory_tracking(order_with_line_without_inventory_tracking):
    order_with_line_without_inventory_tracking.status = OrderStatus.DRAFT
    order_with_line_without_inventory_tracking.origin = OrderStatus.DRAFT
    order_with_line_without_inventory_tracking.save(update_fields=["status", "origin"])
    return order_with_line_without_inventory_tracking


@pytest.fixture
def draft_order_with_preorder_lines(order_with_preorder_lines):
    PreorderAllocation.objects.filter(
        order_line__order=order_with_preorder_lines
    ).delete()
    order_with_preorder_lines.status = OrderStatus.DRAFT
    order_with_preorder_lines.origin = OrderOrigin.DRAFT
    order_with_preorder_lines.save(update_fields=["status", "origin"])
    return order_with_preorder_lines


@pytest.fixture
def payment_txn_preauth(order_with_lines, payment_dummy):
    order = order_with_lines
    payment = payment_dummy
    payment.order = order
    payment.save()

    payment.transactions.create(
        amount=payment.total,
        currency=payment.currency,
        kind=TransactionKind.AUTH,
        gateway_response={},
        is_success=True,
    )
    return payment


@pytest.fixture
def payment_txn_captured(order_with_lines, payment_dummy):
    order = order_with_lines
    payment = payment_dummy
    payment.order = order
    payment.charge_status = ChargeStatus.FULLY_CHARGED
    payment.captured_amount = payment.total
    payment.save()

    payment.transactions.create(
        amount=payment.total,
        currency=payment.currency,
        kind=TransactionKind.CAPTURE,
        gateway_response={},
        is_success=True,
    )
    return payment


@pytest.fixture
def payment_txn_capture_failed(order_with_lines, payment_dummy):
    order = order_with_lines
    payment = payment_dummy
    payment.order = order
    payment.charge_status = ChargeStatus.REFUSED
    payment.save()

    payment.transactions.create(
        amount=payment.total,
        currency=payment.currency,
        kind=TransactionKind.CAPTURE_FAILED,
        gateway_response={
            "status": 403,
            "errorCode": "901",
            "message": "Invalid Merchant Account",
            "errorType": "security",
        },
        error="invalid",
        is_success=False,
    )
    return payment


@pytest.fixture
def payment_txn_to_confirm(order_with_lines, payment_dummy):
    order = order_with_lines
    payment = payment_dummy
    payment.order = order
    payment.to_confirm = True
    payment.save()

    payment.transactions.create(
        amount=payment.total,
        currency=payment.currency,
        kind=TransactionKind.ACTION_TO_CONFIRM,
        gateway_response={},
        is_success=True,
        action_required=True,
    )
    return payment


@pytest.fixture
def payment_txn_refunded(order_with_lines, payment_dummy):
    order = order_with_lines
    payment = payment_dummy
    payment.order = order
    payment.charge_status = ChargeStatus.FULLY_REFUNDED
    payment.is_active = False
    payment.save()

    payment.transactions.create(
        amount=payment.total,
        currency=payment.currency,
        kind=TransactionKind.REFUND,
        gateway_response={},
        is_success=True,
    )
    return payment


@pytest.fixture
def payment_not_authorized(payment_dummy):
    payment_dummy.is_active = False
    payment_dummy.save()
    return payment_dummy


@pytest.fixture
def dummy_gateway_config():
    return GatewayConfig(
        gateway_name="Dummy",
        auto_capture=True,
        supported_currencies="USD",
        connection_params={"secret-key": "nobodylikesspanishinqusition"},
    )


@pytest.fixture
def dummy_payment_data(payment_dummy):
    return PaymentData(
        gateway=payment_dummy.gateway,
        amount=Decimal(10),
        currency="USD",
        graphql_payment_id=graphene.Node.to_global_id("Payment", payment_dummy.pk),
        payment_id=payment_dummy.pk,
        billing=None,
        shipping=None,
        order_id=None,
        customer_ip_address=None,
        customer_email="example@test.com",
    )


@pytest.fixture
def dummy_address_data(address):
    return AddressData(
        first_name=address.first_name,
        last_name=address.last_name,
        company_name=address.company_name,
        street_address_1=address.street_address_1,
        street_address_2=address.street_address_2,
        city=address.city,
        city_area=address.city_area,
        postal_code=address.postal_code,
        country=address.country,
        country_area=address.country_area,
        phone=address.phone,
        metadata=address.metadata,
        private_metadata=address.private_metadata,
    )


@pytest.fixture
def dummy_webhook_app_payment_data(dummy_payment_data, payment_app):
    dummy_payment_data.gateway = to_payment_app_id(payment_app, "credit-card")
    return dummy_payment_data


@pytest.fixture
def new_sale(category, channel_USD):
    sale = Sale.objects.create(name="Sale")
    SaleChannelListing.objects.create(
        sale=sale,
        channel=channel_USD,
        discount_value=5,
        currency=channel_USD.currency_code,
    )
    return sale


@pytest.fixture
def sale(product, category, collection, variant, channel_USD):
    sale = Sale.objects.create(name="Sale")
    SaleChannelListing.objects.create(
        sale=sale,
        channel=channel_USD,
        discount_value=5,
        currency=channel_USD.currency_code,
    )
    sale.products.add(product)
    sale.categories.add(category)
    sale.collections.add(collection)
    sale.variants.add(variant)
    return sale


@pytest.fixture
def sale_with_many_channels(product, category, collection, channel_USD, channel_PLN):
    sale = Sale.objects.create(name="Sale")
    SaleChannelListing.objects.create(
        sale=sale,
        channel=channel_USD,
        discount_value=5,
        currency=channel_USD.currency_code,
    )
    SaleChannelListing.objects.create(
        sale=sale,
        channel=channel_PLN,
        discount_value=5,
        currency=channel_PLN.currency_code,
    )
    sale.products.add(product)
    sale.categories.add(category)
    sale.collections.add(collection)
    return sale


@pytest.fixture
def discount_info(category, collection, sale, channel_USD):
    sale_channel_listing = sale.channel_listings.get(channel=channel_USD)

    return DiscountInfo(
        sale=sale,
        channel_listings={channel_USD.slug: sale_channel_listing},
        product_ids=set(),
        category_ids={category.id},  # assumes this category does not have children
        collection_ids={collection.id},
        variants_ids=set(),
    )


@pytest.fixture
def discount_info_JPY(sale, product_in_channel_JPY, channel_JPY):
    sale_channel_listing = sale.channel_listings.create(
        channel=channel_JPY,
        discount_value=5,
        currency=channel_JPY.currency_code,
    )

    return DiscountInfo(
        sale=sale,
        channel_listings={channel_JPY.slug: sale_channel_listing},
        product_ids={product_in_channel_JPY.id},
        category_ids=set(),
        collection_ids=set(),
        variants_ids=set(),
    )


@pytest.fixture
def permission_manage_staff():
    return Permission.objects.get(codename="manage_staff")


@pytest.fixture
def permission_manage_products():
    return Permission.objects.get(codename="manage_products")


@pytest.fixture
def permission_manage_product_types_and_attributes():
    return Permission.objects.get(codename="manage_product_types_and_attributes")


@pytest.fixture
def permission_manage_shipping():
    return Permission.objects.get(codename="manage_shipping")


@pytest.fixture
def permission_manage_users():
    return Permission.objects.get(codename="manage_users")


@pytest.fixture
def permission_impersonate_user():
    return Permission.objects.get(codename="impersonate_user")


@pytest.fixture
def permission_manage_settings():
    return Permission.objects.get(codename="manage_settings")


@pytest.fixture
def permission_manage_menus():
    return Permission.objects.get(codename="manage_menus")


@pytest.fixture
def permission_manage_pages():
    return Permission.objects.get(codename="manage_pages")


@pytest.fixture
def permission_manage_page_types_and_attributes():
    return Permission.objects.get(codename="manage_page_types_and_attributes")


@pytest.fixture
def permission_manage_translations():
    return Permission.objects.get(codename="manage_translations")


@pytest.fixture
def permission_manage_webhooks():
    return Permission.objects.get(codename="manage_webhooks")


@pytest.fixture
def permission_manage_channels():
    return Permission.objects.get(codename="manage_channels")


@pytest.fixture
def permission_manage_payments():
    return Permission.objects.get(codename="handle_payments")


@pytest.fixture
def permission_group_manage_orders(permission_manage_orders, staff_users):
    group = Group.objects.create(
        name="Manage orders group.", restricted_access_to_channels=False
    )
    group.permissions.add(permission_manage_orders)

    group.user_set.add(staff_users[1])
    return group


@pytest.fixture
def permission_group_manage_shipping(permission_manage_shipping, staff_users):
    group = Group.objects.create(
        name="Manage shipping group.", restricted_access_to_channels=False
    )
    group.permissions.add(permission_manage_shipping)

    group.user_set.add(staff_users[1])
    return group


@pytest.fixture
def permission_group_manage_users(permission_manage_users, staff_users):
    group = Group.objects.create(
        name="Manage user group.", restricted_access_to_channels=False
    )
    group.permissions.add(permission_manage_users)

    group.user_set.add(staff_users[1])
    return group


@pytest.fixture
def permission_group_manage_staff(permission_manage_staff, staff_users):
    group = Group.objects.create(
        name="Manage staff group.", restricted_access_to_channels=False
    )
    group.permissions.add(permission_manage_staff)

    group.user_set.add(staff_users[1])
    return group


@pytest.fixture
def permission_group_manage_apps(permission_manage_apps, staff_users):
    group = Group.objects.create(
        name="Manage apps group.", restricted_access_to_channels=False
    )
    group.permissions.add(permission_manage_apps)

    group.user_set.add(staff_users[1])
    return group


@pytest.fixture
def permission_group_handle_payments(permission_manage_payments, staff_users):
    group = Group.objects.create(
        name="Manage apps group.", restricted_access_to_channels=False
    )
    group.permissions.add(permission_manage_payments)

    group.user_set.add(staff_users[1])
    return group


@pytest.fixture
def permission_group_all_perms_all_channels(
    permission_manage_users, staff_users, channel_USD, channel_PLN
):
    group = Group.objects.create(
        name="All permissions for all channels.",
        restricted_access_to_channels=False,
    )
    permissions = get_permissions()
    group.permissions.add(*permissions)

    group.user_set.add(staff_users[1])
    return group


@pytest.fixture
def permission_group_no_perms_all_channels(staff_users, channel_USD, channel_PLN):
    group = Group.objects.create(
        name="All permissions for all channels.",
        restricted_access_to_channels=False,
    )
    group.user_set.add(staff_users[1])
    return group


@pytest.fixture
def permission_group_all_perms_channel_USD_only(
    permission_manage_users, staff_users, channel_USD, channel_PLN
):
    group = Group.objects.create(
        name="All permissions for USD channel only.",
        restricted_access_to_channels=True,
    )
    permissions = get_permissions()
    group.permissions.add(*permissions)

    group.channels.add(channel_USD)

    group.user_set.add(staff_users[1])
    return group


@pytest.fixture
def permission_group_all_perms_without_any_channel(
    permission_manage_users, staff_users, channel_USD, channel_PLN
):
    group = Group.objects.create(
        name="All permissions without any channel access.",
        restricted_access_to_channels=True,
    )
    permissions = get_permissions()
    group.permissions.add(*permissions)
    return group


@pytest.fixture
def collection(db):
    collection = Collection.objects.create(
        name="Collection",
        slug="collection",
        description=dummy_editorjs("Test description."),
    )
    return collection


@pytest.fixture
def published_collection(db, channel_USD):
    collection = Collection.objects.create(
        name="Collection USD",
        slug="collection-usd",
        description=dummy_editorjs("Test description."),
    )
    CollectionChannelListing.objects.create(
        channel=channel_USD,
        collection=collection,
        is_published=True,
        published_at=timezone.now(),
    )
    return collection


@pytest.fixture
def published_collections(db, channel_USD):
    collections = Collection.objects.bulk_create(
        [
            Collection(
                name="Collection1",
                slug="coll1",
            ),
            Collection(
                name="Collection2",
                slug="coll2",
            ),
            Collection(
                name="Collection3",
                slug="coll3",
            ),
        ]
    )
    CollectionChannelListing.objects.bulk_create(
        [
            CollectionChannelListing(
                channel=channel_USD,
                collection=collection,
                is_published=True,
                published_at=datetime.datetime(
                    2019, 4, 10, tzinfo=timezone.get_current_timezone()
                ),
            )
            for collection in collections
        ]
    )

    return collections


@pytest.fixture
def published_collection_PLN(db, channel_PLN):
    collection = Collection.objects.create(
        name="Collection PLN",
        slug="collection-pln",
        description=dummy_editorjs("Test description."),
    )
    CollectionChannelListing.objects.create(
        channel=channel_PLN,
        collection=collection,
        is_published=True,
        published_at=timezone.now(),
    )
    return collection


@pytest.fixture
def unpublished_collection(db, channel_USD):
    collection = Collection.objects.create(
        name="Unpublished Collection",
        slug="unpublished-collection",
        description=dummy_editorjs("Test description."),
    )
    CollectionChannelListing.objects.create(
        channel=channel_USD, collection=collection, is_published=False
    )
    return collection


@pytest.fixture
def unpublished_collection_PLN(db, channel_PLN):
    collection = Collection.objects.create(
        name="Collection",
        slug="collection",
        description=dummy_editorjs("Test description."),
    )
    CollectionChannelListing.objects.create(
        channel=channel_PLN, collection=collection, is_published=False
    )
    return collection


@pytest.fixture
def collection_with_products(db, published_collection, product_list_published):
    published_collection.products.set(list(product_list_published))
    return product_list_published


@pytest.fixture
def collection_with_image(db, image, media_root, channel_USD):
    collection = Collection.objects.create(
        name="Collection",
        slug="collection",
        description=dummy_editorjs("Test description."),
        background_image=image,
    )
    CollectionChannelListing.objects.create(
        channel=channel_USD, collection=collection, is_published=False
    )
    return collection


@pytest.fixture
def collection_list(db, channel_USD):
    collections = Collection.objects.bulk_create(
        [
            Collection(name="Collection 1", slug="collection-1"),
            Collection(name="Collection 2", slug="collection-2"),
            Collection(name="Collection 3", slug="collection-3"),
        ]
    )
    CollectionChannelListing.objects.bulk_create(
        [
            CollectionChannelListing(
                channel=channel_USD, collection=collection, is_published=True
            )
            for collection in collections
        ]
    )
    return collections


@pytest.fixture
def page(db, page_type):
    data = {
        "slug": "test-url",
        "title": "Test page",
        "content": dummy_editorjs("Test content."),
        "is_published": True,
        "page_type": page_type,
    }
    page = Page.objects.create(**data)

    # associate attribute value
    page_attr = page_type.page_attributes.first()
    page_attr_value = page_attr.values.first()

    associate_attribute_values_to_instance(page, page_attr, page_attr_value)

    return page


@pytest.fixture
def page_with_rich_text_attribute(db, page_type_with_rich_text_attribute):
    data = {
        "slug": "test-url",
        "title": "Test page",
        "content": dummy_editorjs("Test content."),
        "is_published": True,
        "page_type": page_type_with_rich_text_attribute,
    }
    page = Page.objects.create(**data)

    # associate attribute value
    page_attr = page_type_with_rich_text_attribute.page_attributes.first()
    page_attr_value = page_attr.values.first()

    associate_attribute_values_to_instance(page, page_attr, page_attr_value)

    return page


@pytest.fixture
def page_list(db, page_type):
    data_1 = {
        "slug": "test-url-1",
        "title": "Test page",
        "content": dummy_editorjs("Test content."),
        "is_published": True,
        "page_type": page_type,
    }
    data_2 = {
        "slug": "test-url-2",
        "title": "Test page",
        "content": dummy_editorjs("Test content."),
        "is_published": True,
        "page_type": page_type,
    }
    pages = Page.objects.bulk_create([Page(**data_1), Page(**data_2)])
    return pages


@pytest.fixture
def page_list_unpublished(db, page_type):
    pages = Page.objects.bulk_create(
        [
            Page(
                slug="page-1", title="Page 1", is_published=False, page_type=page_type
            ),
            Page(
                slug="page-2", title="Page 2", is_published=False, page_type=page_type
            ),
            Page(
                slug="page-3", title="Page 3", is_published=False, page_type=page_type
            ),
        ]
    )
    return pages


@pytest.fixture
def page_type(db, size_page_attribute, tag_page_attribute):
    page_type = PageType.objects.create(name="Test page type", slug="test-page-type")
    page_type.page_attributes.add(size_page_attribute)
    page_type.page_attributes.add(tag_page_attribute)

    return page_type


@pytest.fixture
def page_type_with_rich_text_attribute(db, rich_text_attribute_page_type):
    page_type = PageType.objects.create(name="Test page type", slug="test-page-type")
    page_type.page_attributes.add(rich_text_attribute_page_type)
    return page_type


@pytest.fixture
def page_type_list(db, tag_page_attribute):
    page_types = list(
        PageType.objects.bulk_create(
            [
                PageType(name="Test page type 1", slug="test-page-type-1"),
                PageType(name="Example page type 2", slug="page-type-2"),
                PageType(name="Example page type 3", slug="page-type-3"),
            ]
        )
    )

    for i, page_type in enumerate(page_types):
        page_type.page_attributes.add(tag_page_attribute)
        Page.objects.create(
            title=f"Test page {i}",
            slug=f"test-url-{i}",
            is_published=True,
            page_type=page_type,
        )

    return page_types


@pytest.fixture
def model_form_class():
    mocked_form_class = MagicMock(name="test", spec=ModelForm)
    mocked_form_class._meta = Mock(name="_meta")
    mocked_form_class._meta.model = "test_model"
    mocked_form_class._meta.fields = "test_field"
    return mocked_form_class


@pytest.fixture
def menu(db):
    return Menu.objects.get_or_create(name="test-navbar", slug="test-navbar")[0]


@pytest.fixture
def menu_item(menu):
    return MenuItem.objects.create(menu=menu, name="Link 1", url="http://example.com/")


@pytest.fixture
def menu_item_list(menu):
    menu_item_1 = MenuItem.objects.create(menu=menu, name="Link 1")
    menu_item_2 = MenuItem.objects.create(menu=menu, name="Link 2")
    menu_item_3 = MenuItem.objects.create(menu=menu, name="Link 3")
    return menu_item_1, menu_item_2, menu_item_3


@pytest.fixture
def menu_with_items(menu, category, published_collection):
    menu.items.create(name="Link 1", url="http://example.com/")
    menu_item = menu.items.create(name="Link 2", url="http://example.com/")
    menu.items.create(name=category.name, category=category, parent=menu_item)
    menu.items.create(
        name=published_collection.name,
        collection=published_collection,
        parent=menu_item,
    )
    return menu


@pytest.fixture
def translated_variant_fr(product):
    attribute = product.product_type.variant_attributes.first()
    return AttributeTranslation.objects.create(
        language_code="fr", attribute=attribute, name="Name tranlsated to french"
    )


@pytest.fixture
def translated_attribute(product):
    attribute = product.product_type.product_attributes.first()
    return AttributeTranslation.objects.create(
        language_code="fr", attribute=attribute, name="French attribute name"
    )


@pytest.fixture
def translated_attribute_value(pink_attribute_value):
    return AttributeValueTranslation.objects.create(
        language_code="fr",
        attribute_value=pink_attribute_value,
        name="French attribute value name",
    )


@pytest.fixture
def translated_page_unique_attribute_value(page, rich_text_attribute_page_type):
    page_type = page.page_type
    page_type.page_attributes.add(rich_text_attribute_page_type)
    attribute_value = rich_text_attribute_page_type.values.first()
    associate_attribute_values_to_instance(
        page, rich_text_attribute_page_type, attribute_value
    )
    return AttributeValueTranslation.objects.create(
        language_code="fr",
        attribute_value=attribute_value,
        rich_text=dummy_editorjs("French description."),
    )


@pytest.fixture
def translated_product_unique_attribute_value(product, rich_text_attribute):
    product_type = product.product_type
    product_type.product_attributes.add(rich_text_attribute)
    attribute_value = rich_text_attribute.values.first()
    associate_attribute_values_to_instance(
        product, rich_text_attribute, attribute_value
    )
    return AttributeValueTranslation.objects.create(
        language_code="fr",
        attribute_value=attribute_value,
        rich_text=dummy_editorjs("French description."),
    )


@pytest.fixture
def translated_variant_unique_attribute_value(variant, rich_text_attribute):
    product_type = variant.product.product_type
    product_type.variant_attributes.add(rich_text_attribute)
    attribute_value = rich_text_attribute.values.first()
    associate_attribute_values_to_instance(
        variant, rich_text_attribute, attribute_value
    )
    return AttributeValueTranslation.objects.create(
        language_code="fr",
        attribute_value=attribute_value,
        rich_text=dummy_editorjs("French description."),
    )


@pytest.fixture
def voucher_translation_fr(voucher):
    return VoucherTranslation.objects.create(
        language_code="fr", voucher=voucher, name="French name"
    )


@pytest.fixture
def product_translation_fr(product):
    return ProductTranslation.objects.create(
        language_code="fr",
        product=product,
        name="French name",
        description=dummy_editorjs("French description."),
    )


@pytest.fixture
def variant_translation_fr(variant):
    return ProductVariantTranslation.objects.create(
        language_code="fr", product_variant=variant, name="French product variant name"
    )


@pytest.fixture
def collection_translation_fr(published_collection):
    return CollectionTranslation.objects.create(
        language_code="fr",
        collection=published_collection,
        name="French collection name",
        description=dummy_editorjs("French description."),
    )


@pytest.fixture
def category_translation_fr(category):
    return CategoryTranslation.objects.create(
        language_code="fr",
        category=category,
        name="French category name",
        description=dummy_editorjs("French category description."),
    )


@pytest.fixture
def page_translation_fr(page):
    return PageTranslation.objects.create(
        language_code="fr",
        page=page,
        title="French page title",
        content=dummy_editorjs("French page content."),
    )


@pytest.fixture
def shipping_method_translation_fr(shipping_method):
    return ShippingMethodTranslation.objects.create(
        language_code="fr",
        shipping_method=shipping_method,
        name="French shipping method name",
    )


@pytest.fixture
def sale_translation_fr(sale):
    return SaleTranslation.objects.create(
        language_code="fr", sale=sale, name="French sale name"
    )


@pytest.fixture
def new_sale_translation_fr(new_sale):
    return SaleTranslation.objects.create(
        language_code="fr", sale=new_sale, name="French sale name"
    )


@pytest.fixture
def menu_item_translation_fr(menu_item):
    return MenuItemTranslation.objects.create(
        language_code="fr", menu_item=menu_item, name="French manu item name"
    )


@pytest.fixture
def payment_dummy(db, order_with_lines):
    return Payment.objects.create(
        gateway="mirumee.payments.dummy",
        order=order_with_lines,
        is_active=True,
        cc_first_digits="4111",
        cc_last_digits="1111",
        cc_brand="visa",
        cc_exp_month=12,
        cc_exp_year=2027,
        total=order_with_lines.total.gross.amount,
        currency=order_with_lines.currency,
        billing_first_name=order_with_lines.billing_address.first_name,
        billing_last_name=order_with_lines.billing_address.last_name,
        billing_company_name=order_with_lines.billing_address.company_name,
        billing_address_1=order_with_lines.billing_address.street_address_1,
        billing_address_2=order_with_lines.billing_address.street_address_2,
        billing_city=order_with_lines.billing_address.city,
        billing_postal_code=order_with_lines.billing_address.postal_code,
        billing_country_code=order_with_lines.billing_address.country.code,
        billing_country_area=order_with_lines.billing_address.country_area,
        billing_email=order_with_lines.user_email,
    )


@pytest.fixture
def payments_dummy(order_with_lines):
    return Payment.objects.bulk_create(
        [
            Payment(
                gateway="mirumee.payments.dummy",
                order=order_with_lines,
                is_active=True,
                cc_first_digits="4111",
                cc_last_digits="1111",
                cc_brand="visa",
                cc_exp_month=12,
                cc_exp_year=2027,
                total=order_with_lines.total.gross.amount,
                currency=order_with_lines.currency,
                billing_first_name=order_with_lines.billing_address.first_name,
                billing_last_name=order_with_lines.billing_address.last_name,
                billing_company_name=order_with_lines.billing_address.company_name,
                billing_address_1=order_with_lines.billing_address.street_address_1,
                billing_address_2=order_with_lines.billing_address.street_address_2,
                billing_city=order_with_lines.billing_address.city,
                billing_postal_code=order_with_lines.billing_address.postal_code,
                billing_country_code=order_with_lines.billing_address.country.code,
                billing_country_area=order_with_lines.billing_address.country_area,
                billing_email=order_with_lines.user_email,
            )
            for _ in range(3)
        ]
    )


@pytest.fixture
def payment(payment_dummy, payment_app):
    gateway_id = "credit-card"
    gateway = to_payment_app_id(payment_app, gateway_id)
    payment_dummy.gateway = gateway
    payment_dummy.save()
    return payment_dummy


@pytest.fixture
def payment_cancelled(payment_dummy):
    payment_dummy.charge_status = ChargeStatus.CANCELLED
    payment_dummy.save()
    return payment_dummy


@pytest.fixture
def payment_dummy_fully_charged(payment_dummy):
    payment_dummy.captured_amount = payment_dummy.total
    payment_dummy.charge_status = ChargeStatus.FULLY_CHARGED
    payment_dummy.save()
    return payment_dummy


@pytest.fixture
def payment_dummy_credit_card(db, order_with_lines):
    return Payment.objects.create(
        gateway="mirumee.payments.dummy_credit_card",
        order=order_with_lines,
        is_active=True,
        cc_first_digits="4111",
        cc_last_digits="1111",
        cc_brand="visa",
        cc_exp_month=12,
        cc_exp_year=2027,
        total=order_with_lines.total.gross.amount,
        currency=order_with_lines.total.gross.currency,
        billing_first_name=order_with_lines.billing_address.first_name,
        billing_last_name=order_with_lines.billing_address.last_name,
        billing_company_name=order_with_lines.billing_address.company_name,
        billing_address_1=order_with_lines.billing_address.street_address_1,
        billing_address_2=order_with_lines.billing_address.street_address_2,
        billing_city=order_with_lines.billing_address.city,
        billing_postal_code=order_with_lines.billing_address.postal_code,
        billing_country_code=order_with_lines.billing_address.country.code,
        billing_country_area=order_with_lines.billing_address.country_area,
        billing_email=order_with_lines.user_email,
    )


@pytest.fixture
<<<<<<< HEAD
def transaction_item(order):
    return TransactionItem.objects.create(
        token=uuid.uuid4(),
        status="Captured",
        type="Credit card",
        reference="PSP ref",
        available_actions=["refund"],
        currency="USD",
=======
def transaction_item_generator():
    def create_transaction(
        order_id=None,
        checkout_id=None,
        app=None,
        user=None,
        psp_reference="PSP ref1",
        name="Credit card",
        message="Transasction details",
        available_actions=None,
        authorized_value=Decimal(0),
        charged_value=Decimal(0),
        refunded_value=Decimal(0),
        canceled_value=Decimal(0),
        use_old_id=False,
    ):
        if available_actions is None:
            available_actions = []
        transaction = TransactionItem.objects.create(
            token=uuid.uuid4(),
            name=name,
            message=message,
            psp_reference=psp_reference,
            available_actions=available_actions,
            currency="USD",
            order_id=order_id,
            checkout_id=checkout_id,
            app_identifier=app.identifier if app else None,
            app=app,
            user=user,
            use_old_id=use_old_id,
        )
        create_manual_adjustment_events(
            transaction=transaction,
            money_data={
                "authorized_value": authorized_value,
                "charged_value": charged_value,
                "refunded_value": refunded_value,
                "canceled_value": canceled_value,
            },
            user=user,
            app=app,
        )
        recalculate_transaction_amounts(transaction)
        return transaction

    return create_transaction


@pytest.fixture
def transaction_events_generator() -> (
    Callable[
        [List[str], List[str], List[Decimal], TransactionItem], List[TransactionEvent]
    ]
):
    def factory(
        psp_references: List[str],
        types: List[str],
        amounts: List[Decimal],
        transaction: TransactionItem,
    ):
        return TransactionEvent.objects.bulk_create(
            TransactionEvent(
                transaction=transaction,
                psp_reference=reference,
                type=event_type,
                amount_value=amount,
                include_in_calculations=True,
                currency=transaction.currency,
            )
            for reference, event_type, amount in zip(psp_references, types, amounts)
        )

    return factory


@pytest.fixture
def transaction_item_created_by_app(order, app, transaction_item_generator):
    charged_amount = Decimal("10.0")
    return transaction_item_generator(
        order_id=order.pk,
        checkout_id=None,
        app=app,
        user=None,
        charged_value=charged_amount,
    )


@pytest.fixture
def transaction_item_created_by_user(order, staff_user, transaction_item_generator):
    charged_amount = Decimal("10.0")
    return transaction_item_generator(
        order_id=order.pk,
        checkout_id=None,
        user=staff_user,
        app=None,
        charged_value=charged_amount,
    )


@pytest.fixture
def transaction_item(order, transaction_item_generator):
    return transaction_item_generator(
>>>>>>> 99e4b88c
        order_id=order.pk,
    )


@pytest.fixture
def transaction_item_generator():
    def create_transaction(
        order_id=None,
        checkout_id=None,
        app=None,
        user=None,
        psp_reference="PSP ref1",
        name="Credit card",
        message="Transasction details",
        available_actions=None,
        authorized_value=Decimal(0),
        charged_value=Decimal(0),
        refunded_value=Decimal(0),
        canceled_value=Decimal(0),
    ):
        if available_actions is None:
            available_actions = []
        transaction = TransactionItem.objects.create(
            token=uuid.uuid4(),
            name=name,
            message=message,
            psp_reference=psp_reference,
            available_actions=available_actions,
            currency="USD",
            order_id=order_id,
            checkout_id=checkout_id,
            app_identifier=app.identifier if app else None,
            app=app,
            user=user,
        )
        create_manual_adjustment_events(
            transaction=transaction,
            money_data={
                "authorized_value": authorized_value,
                "charged_value": charged_value,
                "refunded_value": refunded_value,
                "canceled_value": canceled_value,
            },
            user=user,
            app=app,
        )
        return transaction

    return create_transaction


@pytest.fixture
def digital_content(category, media_root, warehouse, channel_USD) -> DigitalContent:
    product_type = ProductType.objects.create(
        name="Digital Type",
        slug="digital-type",
        kind=ProductTypeKind.NORMAL,
        has_variants=True,
        is_shipping_required=False,
        is_digital=True,
    )
    product = Product.objects.create(
        name="Test digital product",
        slug="test-digital-product",
        product_type=product_type,
        category=category,
    )
    ProductChannelListing.objects.create(
        product=product,
        channel=channel_USD,
        is_published=True,
        visible_in_listings=True,
        available_for_purchase_at=datetime.datetime(1999, 1, 1, tzinfo=pytz.UTC),
    )
    product_variant = ProductVariant.objects.create(product=product, sku="SKU_554")
    ProductVariantChannelListing.objects.create(
        variant=product_variant,
        channel=channel_USD,
        price_amount=Decimal(10),
        discounted_price_amount=Decimal(10),
        cost_price_amount=Decimal(1),
        currency=channel_USD.currency_code,
    )
    Stock.objects.create(
        product_variant=product_variant,
        warehouse=warehouse,
        quantity=5,
    )

    assert product_variant.is_digital()

    image_file, image_name = create_image()
    d_content = DigitalContent.objects.create(
        content_file=image_file,
        product_variant=product_variant,
        use_default_settings=True,
    )
    return d_content


@pytest.fixture
def digital_content_url(digital_content, order_line):
    return DigitalContentUrl.objects.create(content=digital_content, line=order_line)


@pytest.fixture
def media_root(tmpdir, settings):
    settings.MEDIA_ROOT = str(tmpdir.mkdir("media"))


@pytest.fixture
def description_json():
    return {
        "blocks": [
            {
                "key": "",
                "data": {
                    "text": "E-commerce for the PWA era",
                },
                "text": "E-commerce for the PWA era",
                "type": "header-two",
                "depth": 0,
                "entityRanges": [],
                "inlineStyleRanges": [],
            },
            {
                "key": "",
                "data": {
                    "text": (
                        "A modular, high performance e-commerce storefront "
                        "built with GraphQL, Django, and ReactJS."
                    )
                },
                "type": "paragraph",
                "depth": 0,
                "entityRanges": [],
                "inlineStyleRanges": [],
            },
            {
                "key": "",
                "data": {},
                "text": "",
                "type": "paragraph",
                "depth": 0,
                "entityRanges": [],
                "inlineStyleRanges": [],
            },
            {
                "key": "",
                "data": {
                    "text": (
                        "Saleor is a rapidly-growing open source e-commerce platform "
                        "that has served high-volume companies from branches "
                        "like publishing and apparel since 2012. Based on Python "
                        "and Django, the latest major update introduces a modular "
                        "front end with a GraphQL API and storefront and dashboard "
                        "written in React to make Saleor a full-functionality "
                        "open source e-commerce."
                    ),
                },
                "type": "paragraph",
                "depth": 0,
                "entityRanges": [],
                "inlineStyleRanges": [],
            },
            {
                "key": "",
                "data": {"text": ""},
                "type": "paragraph",
                "depth": 0,
                "entityRanges": [],
                "inlineStyleRanges": [],
            },
            {
                "key": "",
                "data": {
                    "text": "Get Saleor today!",
                },
                "type": "paragraph",
                "depth": 0,
                "entityRanges": [{"key": 0, "length": 17, "offset": 0}],
                "inlineStyleRanges": [],
            },
        ],
        "entityMap": {
            "0": {
                "data": {"href": "https://github.com/mirumee/saleor"},
                "type": "LINK",
                "mutability": "MUTABLE",
            }
        },
    }


@pytest.fixture
def other_description_json():
    return {
        "blocks": [
            {
                "key": "",
                "data": {
                    "text": (
                        "A GRAPHQL-FIRST <b>ECOMMERCE</b> PLATFORM FOR PERFECTIONISTS"
                    ),
                },
                "text": "A GRAPHQL-FIRST ECOMMERCE PLATFORM FOR PERFECTIONISTS",
                "type": "header-two",
                "depth": 0,
                "entityRanges": [],
                "inlineStyleRanges": [],
            },
            {
                "key": "",
                "data": {
                    "text": (
                        "Saleor is powered by a GraphQL server running on "
                        "top of Python 3 and a Django 2 framework."
                    ),
                },
                "type": "paragraph",
                "depth": 0,
                "entityRanges": [],
                "inlineStyleRanges": [],
            },
        ],
        "entityMap": {},
    }


@pytest.fixture
def app(db):
    app = App.objects.create(
        name="Sample app objects",
        is_active=True,
        identifier="saleor.app.test",
    )
    return app


@pytest.fixture
def webhook_app(
    db,
    permission_manage_shipping,
    permission_manage_gift_card,
    permission_manage_discounts,
    permission_manage_menus,
    permission_manage_products,
    permission_manage_staff,
    permission_manage_orders,
):
    app = App.objects.create(name="Webhook app", is_active=True)
    app.permissions.add(permission_manage_shipping)
    app.permissions.add(permission_manage_gift_card)
    app.permissions.add(permission_manage_discounts)
    app.permissions.add(permission_manage_menus)
    app.permissions.add(permission_manage_products)
    app.permissions.add(permission_manage_staff)
    app.permissions.add(permission_manage_orders)
    return app


@pytest.fixture
def app_with_token(db):
    app = App.objects.create(name="Sample app objects", is_active=True)
    app.tokens.create(name="Test")
    return app


@pytest.fixture
def app_with_extensions(app_with_token, permission_manage_products):
    first_app_extension = AppExtension(
        app=app_with_token,
        label="Create product with App",
        url="www.example.com/app-product",
        mount=AppExtensionMount.PRODUCT_OVERVIEW_MORE_ACTIONS,
    )
    extensions = AppExtension.objects.bulk_create(
        [
            first_app_extension,
            AppExtension(
                app=app_with_token,
                label="Update product with App",
                url="www.example.com/app-product-update",
                mount=AppExtensionMount.PRODUCT_DETAILS_MORE_ACTIONS,
            ),
        ]
    )
    first_app_extension.permissions.add(permission_manage_products)
    return app_with_token, extensions


@pytest.fixture
def payment_app(db, permission_manage_payments):
    app = App.objects.create(
        name="Payment App", is_active=True, identifier="saleor.payment.test.app"
    )
    app.tokens.create(name="Default")
    app.permissions.add(permission_manage_payments)

    webhook = Webhook.objects.create(
        name="payment-webhook-1",
        app=app,
        target_url="https://payment-gateway.com/api/",
    )
    webhook.events.bulk_create(
        [
            WebhookEvent(event_type=event_type, webhook=webhook)
            for event_type in WebhookEventSyncType.PAYMENT_EVENTS
        ]
    )
    return app


@pytest.fixture
def payment_app_with_subscription_webhooks(db, permission_manage_payments):
    app = App.objects.create(
        name="Payment App", is_active=True, identifier="saleor.payment.test.app"
    )
    app.tokens.create(name="Default")
    app.permissions.add(permission_manage_payments)

    webhook = Webhook.objects.create(
        name="payment-subscription-webhook-1",
        app=app,
        target_url="https://payment-gateway.com/api/",
        subscription_query=subscription_queries.PAYMENT_AUTHORIZE,
    )
    webhook.events.bulk_create(
        [
            WebhookEvent(event_type=event_type, webhook=webhook)
            for event_type in WebhookEventSyncType.PAYMENT_EVENTS
        ]
    )
    return app


@pytest.fixture
def shipping_app(db, permission_manage_shipping):
    app = App.objects.create(name="Shipping App", is_active=True)
    app.tokens.create(name="Default")
    app.permissions.add(permission_manage_shipping)

    webhook = Webhook.objects.create(
        name="shipping-webhook-1",
        app=app,
        target_url="https://shipping-app.com/api/",
    )
    webhook.events.bulk_create(
        [
            WebhookEvent(event_type=event_type, webhook=webhook)
            for event_type in [
                WebhookEventSyncType.SHIPPING_LIST_METHODS_FOR_CHECKOUT,
                WebhookEventAsyncType.FULFILLMENT_CREATED,
            ]
        ]
    )
    return app


@pytest.fixture
def tax_app(db, permission_handle_taxes):
    app = App.objects.create(name="Tax App", is_active=True)
    app.permissions.add(permission_handle_taxes)

    webhook = Webhook.objects.create(
        name="tax-webhook-1",
        app=app,
        target_url="https://tax-app.com/api/",
    )
    webhook.events.bulk_create(
        [
            WebhookEvent(event_type=event_type, webhook=webhook)
            for event_type in [
                WebhookEventSyncType.ORDER_CALCULATE_TAXES,
                WebhookEventSyncType.CHECKOUT_CALCULATE_TAXES,
            ]
        ]
    )
    return app


@pytest.fixture
def observability_webhook(db, permission_manage_observability):
    app = App.objects.create(name="Observability App", is_active=True)
    app.tokens.create(name="Default")
    app.permissions.add(permission_manage_observability)

    webhook = Webhook.objects.create(
        name="observability-webhook-1",
        app=app,
        target_url="https://observability-app.com/api/",
    )
    webhook.events.create(event_type=WebhookEventAsyncType.OBSERVABILITY)
    return webhook


@pytest.fixture
def observability_webhook_data(observability_webhook):
    return WebhookData(
        id=observability_webhook.id,
        saleor_domain="mirumee.com",
        target_url=observability_webhook.target_url,
        secret_key=observability_webhook.secret_key,
    )


@pytest.fixture
def external_app(db):
    app = App.objects.create(
        name="External App",
        is_active=True,
        type=AppType.THIRDPARTY,
        identifier="mirumee.app.sample",
        about_app="About app text.",
        data_privacy="Data privacy text.",
        data_privacy_url="http://www.example.com/privacy/",
        homepage_url="http://www.example.com/homepage/",
        support_url="http://www.example.com/support/contact/",
        configuration_url="http://www.example.com/app-configuration/",
        app_url="http://www.example.com/app/",
    )
    app.tokens.create(name="Default")
    return app


@pytest.fixture
def webhook(app):
    webhook = Webhook.objects.create(
        name="Simple webhook", app=app, target_url="http://www.example.com/test"
    )
    webhook.events.create(event_type=WebhookEventAsyncType.ORDER_CREATED)
    return webhook


@pytest.fixture
def any_webhook(app):
    webhook = Webhook.objects.create(
        name="Any webhook", app=app, target_url="http://www.example.com/any"
    )
    webhook.events.create(event_type=WebhookEventAsyncType.ANY)
    return webhook


@pytest.fixture
def fake_payment_interface(mocker):
    return mocker.Mock(spec=PaymentInterface)


@pytest.fixture
def staff_notification_recipient(db, staff_user):
    return StaffNotificationRecipient.objects.create(active=True, user=staff_user)


@pytest.fixture
def warehouse(address, shipping_zone, channel_USD):
    warehouse = Warehouse.objects.create(
        address=address,
        name="Example Warehouse",
        slug="example-warehouse",
        email="test@example.com",
    )
    warehouse.shipping_zones.add(shipping_zone)
    warehouse.channels.add(channel_USD)
    warehouse.save()
    return warehouse


@pytest.fixture
def warehouse_with_external_ref(address, shipping_zone, channel_USD):
    warehouse = Warehouse.objects.create(
        address=address,
        name="Example Warehouse With Ref",
        slug="example-warehouse-with-ref",
        email="test@example.com",
        external_reference="example-warehouse-with-ref",
    )
    warehouse.shipping_zones.add(shipping_zone)
    warehouse.channels.add(channel_USD)
    warehouse.save()
    return warehouse


@pytest.fixture
def warehouse_JPY(address, shipping_zone_JPY, channel_JPY):
    warehouse = Warehouse.objects.create(
        address=address,
        name="Example Warehouse JPY",
        slug="example-warehouse-jpy",
        email="test-jpy@example.com",
    )
    warehouse.shipping_zones.add(shipping_zone_JPY)
    warehouse.channels.add(channel_JPY)
    warehouse.save()
    return warehouse


@pytest.fixture
def warehouses(address, address_usa, channel_USD):
    warehouses = Warehouse.objects.bulk_create(
        [
            Warehouse(
                address=address.get_copy(),
                name="Warehouse PL",
                slug="warehouse1",
                email="warehouse1@example.com",
                external_reference="warehouse1",
            ),
            Warehouse(
                address=address_usa.get_copy(),
                name="Warehouse USA",
                slug="warehouse2",
                email="warehouse2@example.com",
                external_reference="warehouse2",
            ),
        ]
    )
    for warehouse in warehouses:
        warehouse.channels.add(channel_USD)
    return warehouses


@pytest.fixture()
def warehouses_for_cc(address, shipping_zones, channel_USD):
    warehouses = Warehouse.objects.bulk_create(
        [
            Warehouse(
                address=address.get_copy(),
                name="Warehouse1",
                slug="warehouse1",
                email="warehouse1@example.com",
            ),
            Warehouse(
                address=address.get_copy(),
                name="Warehouse2",
                slug="warehouse2",
                email="warehouse2@example.com",
                click_and_collect_option=WarehouseClickAndCollectOption.ALL_WAREHOUSES,
            ),
            Warehouse(
                address=address.get_copy(),
                name="Warehouse3",
                slug="warehouse3",
                email="warehouse3@example.com",
                click_and_collect_option=WarehouseClickAndCollectOption.LOCAL_STOCK,
                is_private=False,
            ),
            Warehouse(
                address=address.get_copy(),
                name="Warehouse4",
                slug="warehouse4",
                email="warehouse4@example.com",
                click_and_collect_option=WarehouseClickAndCollectOption.LOCAL_STOCK,
                is_private=False,
            ),
        ]
    )
    # add to shipping zones only not click and collect warehouses
    warehouses[0].shipping_zones.add(*shipping_zones)
    channel_USD.warehouses.add(*warehouses)
    return warehouses


@pytest.fixture
def warehouse_for_cc(address, product_variant_list, channel_USD):
    warehouse = Warehouse.objects.create(
        address=address.get_copy(),
        name="Local Warehouse",
        slug="local-warehouse",
        email="local@example.com",
        is_private=False,
        click_and_collect_option=WarehouseClickAndCollectOption.LOCAL_STOCK,
    )
    warehouse.channels.add(channel_USD)

    Stock.objects.bulk_create(
        [
            Stock(
                warehouse=warehouse, product_variant=product_variant_list[0], quantity=1
            ),
            Stock(
                warehouse=warehouse, product_variant=product_variant_list[1], quantity=2
            ),
            Stock(
                warehouse=warehouse, product_variant=product_variant_list[2], quantity=2
            ),
        ]
    )
    return warehouse


@pytest.fixture(params=["warehouse_for_cc", "shipping_method"])
def delivery_method(request, warehouse_for_cc, shipping_method):
    if request.param == "warehouse":
        return warehouse_for_cc
    if request.param == "shipping_method":
        return shipping_method


@pytest.fixture
def stocks_for_cc(warehouses_for_cc, product_variant_list, product_with_two_variants):
    return Stock.objects.bulk_create(
        [
            Stock(
                warehouse=warehouses_for_cc[0],
                product_variant=product_variant_list[0],
                quantity=5,
            ),
            Stock(
                warehouse=warehouses_for_cc[1],
                product_variant=product_variant_list[0],
                quantity=3,
            ),
            Stock(
                warehouse=warehouses_for_cc[1],
                product_variant=product_variant_list[1],
                quantity=10,
            ),
            Stock(
                warehouse=warehouses_for_cc[1],
                product_variant=product_variant_list[2],
                quantity=10,
            ),
            Stock(
                warehouse=warehouses_for_cc[2],
                product_variant=product_variant_list[0],
                quantity=3,
            ),
            Stock(
                warehouse=warehouses_for_cc[3],
                product_variant=product_variant_list[0],
                quantity=3,
            ),
            Stock(
                warehouse=warehouses_for_cc[3],
                product_variant=product_variant_list[1],
                quantity=3,
            ),
            Stock(
                warehouse=warehouses_for_cc[3],
                product_variant=product_with_two_variants.variants.last(),
                quantity=7,
            ),
            Stock(
                warehouse=warehouses_for_cc[3],
                product_variant=product_variant_list[2],
                quantity=3,
            ),
        ]
    )


@pytest.fixture
def checkout_for_cc(channel_USD, customer_user):
    checkout = Checkout.objects.create(
        channel=channel_USD,
        billing_address=customer_user.default_billing_address,
        shipping_address=customer_user.default_shipping_address,
        note="Test notes",
        currency="USD",
        email=customer_user.email,
    )
    CheckoutMetadata.objects.create(checkout=checkout)
    return checkout


@pytest.fixture
def checkout_with_items_for_cc(checkout_for_cc, product_variant_list):
    CheckoutLine.objects.bulk_create(
        [
            CheckoutLine(
                checkout=checkout_for_cc,
                variant=product_variant_list[0],
                quantity=1,
                currency=checkout_for_cc.currency,
            ),
            CheckoutLine(
                checkout=checkout_for_cc,
                variant=product_variant_list[1],
                quantity=1,
                currency=checkout_for_cc.currency,
            ),
            CheckoutLine(
                checkout=checkout_for_cc,
                variant=product_variant_list[2],
                quantity=1,
                currency=checkout_for_cc.currency,
            ),
        ]
    )
    checkout_for_cc.set_country("US", commit=True)

    return checkout_for_cc


@pytest.fixture
def checkout_with_item_for_cc(checkout_for_cc, product_variant_list):
    CheckoutLine.objects.create(
        checkout=checkout_for_cc,
        variant=product_variant_list[0],
        quantity=1,
        currency=checkout_for_cc.currency,
    )
    return checkout_for_cc


@pytest.fixture
def checkout_with_prices(
    checkout_with_items,
    address,
    address_other_country,
    warehouse,
    customer_user,
    shipping_method,
    voucher,
):
    # Need to save shipping_method before fetching checkout info.
    checkout_with_items.shipping_method = shipping_method
    checkout_with_items.save(update_fields=["shipping_method"])

    manager = get_plugins_manager()
    channel = checkout_with_items.channel
    lines = checkout_with_items.lines.all()
    lines_info, _ = fetch_checkout_lines(checkout_with_items)
    checkout_info = fetch_checkout_info(checkout_with_items, lines, manager)

    for line, line_info in zip(lines, lines_info):
        line.total_price_net_amount = base_calculations.calculate_base_line_total_price(
            line_info, channel
        ).amount
        line.total_price_gross_amount = line.total_price_net_amount * Decimal("1.230")

    checkout_with_items.discount_amount = Decimal("5.000")
    checkout_with_items.discount_name = "Voucher 5 USD"
    checkout_with_items.user = customer_user
    checkout_with_items.billing_address = address
    checkout_with_items.shipping_address = address_other_country
    checkout_with_items.collection_point = warehouse
    checkout_with_items.subtotal_net_amount = Decimal("100.000")
    checkout_with_items.subtotal_gross_amount = Decimal("123.000")
    checkout_with_items.total_net_amount = Decimal("150.000")
    checkout_with_items.total_gross_amount = Decimal("178.000")
    shipping_amount = base_calculations.base_checkout_delivery_price(
        checkout_info, lines_info
    ).amount
    checkout_with_items.shipping_price_net_amount = shipping_amount
    checkout_with_items.shipping_price_gross_amount = shipping_amount * Decimal("1.08")
    checkout_with_items.metadata_storage.metadata = {"meta_key": "meta_value"}
    checkout_with_items.metadata_storage.private_metadata = {
        "priv_meta_key": "priv_meta_value"
    }

    checkout_with_items.lines.bulk_update(
        lines,
        [
            "total_price_net_amount",
            "total_price_gross_amount",
        ],
    )

    checkout_with_items.save(
        update_fields=[
            "discount_amount",
            "discount_name",
            "user",
            "billing_address",
            "shipping_address",
            "collection_point",
            "subtotal_net_amount",
            "subtotal_gross_amount",
            "total_net_amount",
            "total_gross_amount",
            "shipping_price_net_amount",
            "shipping_price_gross_amount",
        ]
    )
    checkout_with_items.metadata_storage.save(
        update_fields=["metadata", "private_metadata"]
    )

    user = checkout_with_items.user
    user.metadata = {"user_public_meta_key": "user_public_meta_value"}
    user.save(update_fields=["metadata"])

    return checkout_with_items


@pytest.fixture
def warehouses_with_shipping_zone(warehouses, shipping_zone):
    warehouses[0].shipping_zones.add(shipping_zone)
    warehouses[1].shipping_zones.add(shipping_zone)
    return warehouses


@pytest.fixture
def warehouses_with_different_shipping_zone(warehouses, shipping_zones):
    warehouses[0].shipping_zones.add(shipping_zones[0])
    warehouses[1].shipping_zones.add(shipping_zones[1])
    return warehouses


@pytest.fixture
def warehouse_no_shipping_zone(address, channel_USD):
    warehouse = Warehouse.objects.create(
        address=address,
        name="Warehouse without shipping zone",
        slug="warehouse-no-shipping-zone",
        email="test2@example.com",
    )
    warehouse.channels.add(channel_USD)
    return warehouse


@pytest.fixture
def stock(variant, warehouse):
    return Stock.objects.create(
        product_variant=variant, warehouse=warehouse, quantity=15
    )


@pytest.fixture
def allocation(order_line, stock):
    return Allocation.objects.create(
        order_line=order_line, stock=stock, quantity_allocated=order_line.quantity
    )


@pytest.fixture
def allocations(order_list, stock, channel_USD):
    variant = stock.product_variant
    product = variant.product
    channel_listing = variant.channel_listings.get(channel=channel_USD)
    net = variant.get_price(product, [], channel_USD, channel_listing)
    gross = Money(amount=net.amount * Decimal(1.23), currency=net.currency)
    price = TaxedMoney(net=net, gross=gross)
    lines = OrderLine.objects.bulk_create(
        [
            OrderLine(
                order=order_list[0],
                variant=variant,
                quantity=1,
                product_name=str(variant.product),
                variant_name=str(variant),
                product_sku=variant.sku,
                product_variant_id=variant.get_global_id(),
                is_shipping_required=variant.is_shipping_required(),
                is_gift_card=variant.is_gift_card(),
                unit_price=price,
                total_price=price,
                tax_rate=Decimal("0.23"),
                **get_tax_class_kwargs_for_order_line(product.product_type.tax_class),
            ),
            OrderLine(
                order=order_list[1],
                variant=variant,
                quantity=2,
                product_name=str(variant.product),
                variant_name=str(variant),
                product_sku=variant.sku,
                product_variant_id=variant.get_global_id(),
                is_shipping_required=variant.is_shipping_required(),
                is_gift_card=variant.is_gift_card(),
                unit_price=price,
                total_price=price,
                tax_rate=Decimal("0.23"),
                **get_tax_class_kwargs_for_order_line(product.product_type.tax_class),
            ),
            OrderLine(
                order=order_list[2],
                variant=variant,
                quantity=4,
                product_name=str(variant.product),
                variant_name=str(variant),
                product_sku=variant.sku,
                product_variant_id=variant.get_global_id(),
                is_shipping_required=variant.is_shipping_required(),
                is_gift_card=variant.is_gift_card(),
                unit_price=price,
                total_price=price,
                tax_rate=Decimal("0.23"),
                **get_tax_class_kwargs_for_order_line(product.product_type.tax_class),
            ),
        ]
    )

    for order in order_list:
        order.search_vector = FlatConcatSearchVector(
            *prepare_order_search_vector_value(order)
        )
    Order.objects.bulk_update(order_list, ["search_vector"])

    return Allocation.objects.bulk_create(
        [
            Allocation(
                order_line=lines[0], stock=stock, quantity_allocated=lines[0].quantity
            ),
            Allocation(
                order_line=lines[1], stock=stock, quantity_allocated=lines[1].quantity
            ),
            Allocation(
                order_line=lines[2], stock=stock, quantity_allocated=lines[2].quantity
            ),
        ]
    )


@pytest.fixture
def preorder_allocation(
    order_line, preorder_variant_global_and_channel_threshold, channel_PLN
):
    variant = preorder_variant_global_and_channel_threshold
    product_variant_channel_listing = variant.channel_listings.get(channel=channel_PLN)
    return PreorderAllocation.objects.create(
        order_line=order_line,
        product_variant_channel_listing=product_variant_channel_listing,
        quantity=order_line.quantity,
    )


@pytest.fixture
def app_installation():
    app_installation = AppInstallation.objects.create(
        app_name="External App",
        manifest_url="http://localhost:3000/manifest",
    )
    return app_installation


@pytest.fixture
def user_export_file(staff_user):
    job = ExportFile.objects.create(user=staff_user)
    return job


@pytest.fixture
def app_export_file(app):
    job = ExportFile.objects.create(app=app)
    return job


@pytest.fixture
def export_file_list(staff_user):
    export_file_list = list(
        ExportFile.objects.bulk_create(
            [
                ExportFile(user=staff_user),
                ExportFile(
                    user=staff_user,
                ),
                ExportFile(
                    user=staff_user,
                    status=JobStatus.SUCCESS,
                ),
                ExportFile(user=staff_user, status=JobStatus.SUCCESS),
                ExportFile(
                    user=staff_user,
                    status=JobStatus.FAILED,
                ),
            ]
        )
    )

    updated_date = datetime.datetime(
        2019, 4, 18, tzinfo=timezone.get_current_timezone()
    )
    created_date = datetime.datetime(
        2019, 4, 10, tzinfo=timezone.get_current_timezone()
    )
    new_created_and_updated_dates = [
        (created_date, updated_date),
        (created_date, updated_date + datetime.timedelta(hours=2)),
        (
            created_date + datetime.timedelta(hours=2),
            updated_date - datetime.timedelta(days=2),
        ),
        (created_date - datetime.timedelta(days=2), updated_date),
        (
            created_date - datetime.timedelta(days=5),
            updated_date - datetime.timedelta(days=5),
        ),
    ]
    for counter, export_file in enumerate(export_file_list):
        created, updated = new_created_and_updated_dates[counter]
        export_file.created_at = created
        export_file.updated_at = updated

    ExportFile.objects.bulk_update(export_file_list, ["created_at", "updated_at"])

    return export_file_list


@pytest.fixture
def user_export_event(user_export_file):
    return ExportEvent.objects.create(
        type=ExportEvents.EXPORT_FAILED,
        export_file=user_export_file,
        user=user_export_file.user,
        parameters={"message": "Example error message"},
    )


@pytest.fixture
def app_export_event(app_export_file):
    return ExportEvent.objects.create(
        type=ExportEvents.EXPORT_FAILED,
        export_file=app_export_file,
        app=app_export_file.app,
        parameters={"message": "Example error message"},
    )


@pytest.fixture
def app_manifest():
    return {
        "name": "Sample Saleor App",
        "version": "0.1",
        "about": "Sample Saleor App serving as an example.",
        "dataPrivacy": "",
        "dataPrivacyUrl": "",
        "homepageUrl": "http://172.17.0.1:5000/homepageUrl",
        "supportUrl": "http://172.17.0.1:5000/supportUrl",
        "id": "saleor-complex-sample",
        "permissions": ["MANAGE_PRODUCTS", "MANAGE_USERS"],
        "appUrl": "",
        "configurationUrl": "http://127.0.0.1:5000/configuration/",
        "tokenTargetUrl": "http://127.0.0.1:5000/configuration/install",
    }


@pytest.fixture
def app_manifest_webhook():
    return {
        "name": "webhook",
        "asyncEvents": [
            "ORDER_CREATED",
            "ORDER_FULLY_PAID",
            "CUSTOMER_CREATED",
            "FULFILLMENT_CREATED",
        ],
        "query": """
            subscription {
                event {
                    ... on OrderCreated {
                        order {
                            id
                        }
                    }
                    ... on OrderFullyPaid {
                        order {
                            id
                        }
                    }
                    ... on CustomerCreated {
                        user {
                            id
                        }
                    }
                    ... on FulfillmentCreated {
                        fulfillment {
                            id
                        }
                    }
                }
            }
        """,
        "targetUrl": "https://app.example/api/webhook",
    }


@pytest.fixture
def event_payload():
    """Return event payload."""
    return EventPayload.objects.create(payload='{"payload_key": "payload_value"}')


@pytest.fixture
def event_delivery(event_payload, webhook, app):
    """Return event delivery object"""
    return EventDelivery.objects.create(
        event_type=WebhookEventAsyncType.ANY,
        payload=event_payload,
        webhook=webhook,
    )


@pytest.fixture
def event_attempt(event_delivery):
    """Return event delivery attempt object"""
    return EventDeliveryAttempt.objects.create(
        delivery=event_delivery,
        task_id="example_task_id",
        duration=None,
        response="example_response",
        response_headers=None,
        request_headers=None,
    )


@pytest.fixture
def webhook_response():
    return WebhookResponse(
        content="test_content",
        request_headers={"headers": "test_request"},
        response_headers={"headers": "test_response"},
        response_status_code=200,
        duration=2.0,
        status=EventDeliveryStatus.SUCCESS,
    )


@pytest.fixture
def webhook_response_failed():
    return WebhookResponse(
        content="example_content_response",
        request_headers={"headers": "test_request"},
        response_headers={"headers": "test_response"},
        response_status_code=500,
        duration=2.0,
        status=EventDeliveryStatus.FAILED,
    )


@pytest.fixture
def check_payment_balance_input():
    return {
        "gatewayId": "mirumee.payments.gateway",
        "channel": "channel_default",
        "method": "givex",
        "card": {
            "cvc": "9891",
            "code": "12345678910",
            "money": {"currency": "GBP", "amount": 100.0},
        },
    }


@pytest.fixture
def delivery_attempts(event_delivery):
    """Return consecutive deliveries attempts ids"""
    with freeze_time("2020-03-18 12:00:00"):
        attempt_1 = EventDeliveryAttempt.objects.create(
            delivery=event_delivery,
            task_id="example_task_id_1",
            duration=None,
            response="example_response",
            response_headers=None,
            request_headers=None,
        )

    with freeze_time("2020-03-18 13:00:00"):
        attempt_2 = EventDeliveryAttempt.objects.create(
            delivery=event_delivery,
            task_id="example_task_id_2",
            duration=None,
            response="example_response",
            response_headers=None,
            request_headers=None,
        )

    with freeze_time("2020-03-18 14:00:00"):
        attempt_3 = EventDeliveryAttempt.objects.create(
            delivery=event_delivery,
            task_id="example_task_id_3",
            duration=None,
            response="example_response",
            response_headers=None,
            request_headers=None,
        )

    attempt_1 = graphene.Node.to_global_id("EventDeliveryAttempt", attempt_1.pk)
    attempt_2 = graphene.Node.to_global_id("EventDeliveryAttempt", attempt_2.pk)
    attempt_3 = graphene.Node.to_global_id("EventDeliveryAttempt", attempt_3.pk)
    webhook_id = graphene.Node.to_global_id("Webhook", event_delivery.webhook.pk)

    return {
        "webhook_id": webhook_id,
        "attempt_1_id": attempt_1,
        "attempt_2_id": attempt_2,
        "attempt_3_id": attempt_3,
    }


@pytest.fixture
def event_deliveries(event_payload, webhook, app):
    """Return consecutive event deliveries ids"""
    delivery_1 = EventDelivery.objects.create(
        event_type=WebhookEventAsyncType.ANY,
        payload=event_payload,
        webhook=webhook,
    )
    delivery_2 = EventDelivery.objects.create(
        event_type=WebhookEventAsyncType.ANY,
        payload=event_payload,
        webhook=webhook,
    )
    delivery_3 = EventDelivery.objects.create(
        event_type=WebhookEventAsyncType.ANY,
        payload=event_payload,
        webhook=webhook,
    )
    webhook_id = graphene.Node.to_global_id("Webhook", webhook.pk)
    delivery_1 = graphene.Node.to_global_id("EventDelivery", delivery_1.pk)
    delivery_2 = graphene.Node.to_global_id("EventDelivery", delivery_2.pk)
    delivery_3 = graphene.Node.to_global_id("EventDelivery", delivery_3.pk)

    return {
        "webhook_id": webhook_id,
        "delivery_1_id": delivery_1,
        "delivery_2_id": delivery_2,
        "delivery_3_id": delivery_3,
    }


@pytest.fixture
def action_required_gateway_response():
    return GatewayResponse(
        is_success=True,
        action_required=True,
        action_required_data={
            "paymentData": "test",
            "paymentMethodType": "scheme",
            "url": "https://test.adyen.com/hpp/3d/validate.shtml",
            "data": {
                "MD": "md-test-data",
                "PaReq": "PaReq-test-data",
                "TermUrl": "http://127.0.0.1:3000/",
            },
            "method": "POST",
            "type": "redirect",
        },
        kind=TransactionKind.CAPTURE,
        amount=Decimal(3.0),
        currency="usd",
        transaction_id="1234",
        error=None,
    )


@pytest.fixture
def product_media_image(product, image, media_root):
    return ProductMedia.objects.create(
        product=product,
        image=image,
        alt="image",
        type=ProductMediaTypes.IMAGE,
        oembed_data="{}",
    )


@pytest.fixture
def thumbnail_product_media(product_media_image, image_list, media_root):
    return Thumbnail.objects.create(
        product_media=product_media_image,
        size=128,
        image=image_list[1],
    )


@pytest.fixture
def thumbnail_category(category_with_image, image_list, media_root):
    return Thumbnail.objects.create(
        category=category_with_image,
        size=128,
        image=image_list[1],
    )


@pytest.fixture
def thumbnail_collection(collection_with_image, image_list, media_root):
    return Thumbnail.objects.create(
        collection=collection_with_image,
        size=128,
        image=image_list[1],
    )


@pytest.fixture
def thumbnail_user(customer_user, image_list, media_root):
    customer_user.avatar = image_list[0]
    return Thumbnail.objects.create(
        user=customer_user,
        size=128,
        image=image_list[1],
    )


@pytest.fixture
def transaction_session_response():
    return {
        "pspReference": "psp-123",
        "data": {"some-json": "data"},
        "result": "CHARGE_SUCCESS",
        "amount": "10.00",
        "time": "2022-11-18T13:25:58.169685+00:00",
        "externalUrl": "http://127.0.0.1:9090/external-reference",
        "message": "Message related to the payment",
    }<|MERGE_RESOLUTION|>--- conflicted
+++ resolved
@@ -87,15 +87,10 @@
 from ..page.models import Page, PageTranslation, PageType
 from ..payment import ChargeStatus, TransactionKind
 from ..payment.interface import AddressData, GatewayConfig, GatewayResponse, PaymentData
-<<<<<<< HEAD
-from ..payment.models import Payment, TransactionItem
-from ..payment.utils import create_manual_adjustment_events
-=======
 from ..payment.models import Payment, TransactionEvent, TransactionItem
 from ..payment.transaction_item_calculations import recalculate_transaction_amounts
 from ..payment.utils import create_manual_adjustment_events
 from ..permission.enums import get_permissions
->>>>>>> 99e4b88c
 from ..permission.models import Permission
 from ..plugins.manager import get_plugins_manager
 from ..plugins.webhook.tasks import WebhookResponse
@@ -5809,16 +5804,6 @@
 
 
 @pytest.fixture
-<<<<<<< HEAD
-def transaction_item(order):
-    return TransactionItem.objects.create(
-        token=uuid.uuid4(),
-        status="Captured",
-        type="Credit card",
-        reference="PSP ref",
-        available_actions=["refund"],
-        currency="USD",
-=======
 def transaction_item_generator():
     def create_transaction(
         order_id=None,
@@ -5922,56 +5907,8 @@
 @pytest.fixture
 def transaction_item(order, transaction_item_generator):
     return transaction_item_generator(
->>>>>>> 99e4b88c
         order_id=order.pk,
     )
-
-
-@pytest.fixture
-def transaction_item_generator():
-    def create_transaction(
-        order_id=None,
-        checkout_id=None,
-        app=None,
-        user=None,
-        psp_reference="PSP ref1",
-        name="Credit card",
-        message="Transasction details",
-        available_actions=None,
-        authorized_value=Decimal(0),
-        charged_value=Decimal(0),
-        refunded_value=Decimal(0),
-        canceled_value=Decimal(0),
-    ):
-        if available_actions is None:
-            available_actions = []
-        transaction = TransactionItem.objects.create(
-            token=uuid.uuid4(),
-            name=name,
-            message=message,
-            psp_reference=psp_reference,
-            available_actions=available_actions,
-            currency="USD",
-            order_id=order_id,
-            checkout_id=checkout_id,
-            app_identifier=app.identifier if app else None,
-            app=app,
-            user=user,
-        )
-        create_manual_adjustment_events(
-            transaction=transaction,
-            money_data={
-                "authorized_value": authorized_value,
-                "charged_value": charged_value,
-                "refunded_value": refunded_value,
-                "canceled_value": canceled_value,
-            },
-            user=user,
-            app=app,
-        )
-        return transaction
-
-    return create_transaction
 
 
 @pytest.fixture
