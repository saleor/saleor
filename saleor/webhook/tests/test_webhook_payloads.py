import json
from dataclasses import asdict
from datetime import datetime
from decimal import Decimal
from itertools import chain
from unittest import mock
from unittest.mock import ANY

import graphene
import pytest
from django.core.serializers.json import DjangoJSONEncoder
from django.utils import timezone
from freezegun import freeze_time
from prices import Money, TaxedMoney

from ... import __version__
from ...core.prices import quantize_price
from ...core.taxes import include_taxes_in_prices
from ...core.utils.json_serializer import CustomJsonEncoder
from ...discount import DiscountValueType, OrderDiscountType
from ...graphql.utils import get_user_or_app_from_context
from ...order import OrderOrigin
from ...order.actions import fulfill_order_lines
from ...order.fetch import OrderLineInfo
from ...order.models import Order
from ...plugins.manager import get_plugins_manager
from ...plugins.webhook.utils import from_payment_app_id
from ...product.models import ProductVariant
from ...warehouse import WarehouseClickAndCollectOption
from ..payloads import (
    ORDER_FIELDS,
    PRODUCT_VARIANT_FIELDS,
    _generate_collection_point_payload,
    generate_checkout_payload,
    generate_customer_payload,
    generate_fulfillment_lines_payload,
    generate_invoice_payload,
    generate_list_gateways_payload,
    generate_meta,
    generate_order_payload,
    generate_payment_payload,
    generate_product_variant_payload,
    generate_product_variant_with_stock_payload,
    generate_requestor,
    generate_sale_payload,
    generate_translation_payload,
)
from ..serializers import serialize_checkout_lines


@mock.patch("saleor.webhook.payloads.generate_fulfillment_lines_payload")
def test_generate_order_payload(
    mocked_fulfillment_lines, order_with_lines, fulfilled_order, payment_txn_captured
):
    mocked_fulfillment_lines.return_value = "{}"

    payment_txn_captured.psp_reference = "123"
    payment_txn_captured.save(update_fields=["psp_reference"])

    new_order = Order.objects.create(
        channel=order_with_lines.channel,
        billing_address=order_with_lines.billing_address,
    )
    order_with_lines.origin = OrderOrigin.REISSUE
    order_with_lines.original = new_order
    order_with_lines.save(update_fields=["origin", "original"])

    order_with_lines.discounts.create(
        type=OrderDiscountType.MANUAL,
        value_type=DiscountValueType.PERCENTAGE,
        value=Decimal("20"),
        amount_value=Decimal("33.0"),
        reason="Discount from staff",
    )
    order_with_lines.discounts.create(
        type=OrderDiscountType.VOUCHER,
        value_type=DiscountValueType.PERCENTAGE,
        value=Decimal("10"),
        amount_value=Decimal("16.5"),
        name="Voucher",
    )

    line_without_sku = order_with_lines.lines.last()
    line_without_sku.product_sku = None
    line_without_sku.save()

    assert fulfilled_order.fulfillments.count() == 1
    fulfillment = fulfilled_order.fulfillments.first()

    order_id = graphene.Node.to_global_id("Order", order_with_lines.id)
    payload = json.loads(generate_order_payload(order_with_lines))[0]

    assert order_id == payload["id"]
    non_empty_fields = [f for f in ORDER_FIELDS if f != "collection_point_name"]
    for field in non_empty_fields:
        assert payload.get(field) is not None

    assert payload["collection_point_name"] is None

    assert payload.get("shipping_method")
    assert payload.get("shipping_tax_rate")
    assert payload.get("lines")
    assert payload.get("shipping_address")
    assert payload.get("billing_address")
    assert payload.get("fulfillments")
    assert payload.get("discounts")
    assert payload.get("original") == graphene.Node.to_global_id("Order", new_order.pk)
    assert payload.get("payments")
    assert payload.get("included_taxes_in_prices") == include_taxes_in_prices()
    assert len(payload.get("payments")) == 1
    payments_data = payload.get("payments")[0]
    assert payments_data == {
        "id": graphene.Node.to_global_id("Payment", payment_txn_captured.pk),
        "gateway": payment_txn_captured.gateway,
        "payment_method_type": payment_txn_captured.payment_method_type,
        "cc_brand": payment_txn_captured.cc_brand,
        "is_active": payment_txn_captured.is_active,
        "created": ANY,
        "modified": ANY,
        "charge_status": payment_txn_captured.charge_status,
        "psp_reference": payment_txn_captured.psp_reference,
        "total": str(payment_txn_captured.total.quantize(Decimal("0.01"))),
        "type": "Payment",
        "captured_amount": str(
            payment_txn_captured.captured_amount.quantize(Decimal("0.01"))
        ),
        "currency": payment_txn_captured.currency,
        "billing_email": payment_txn_captured.billing_email,
        "billing_first_name": payment_txn_captured.billing_first_name,
        "billing_last_name": payment_txn_captured.billing_last_name,
        "billing_company_name": payment_txn_captured.billing_company_name,
        "billing_address_1": payment_txn_captured.billing_address_1,
        "billing_address_2": payment_txn_captured.billing_address_2,
        "billing_city": payment_txn_captured.billing_city,
        "billing_city_area": payment_txn_captured.billing_city_area,
        "billing_postal_code": payment_txn_captured.billing_postal_code,
        "billing_country_code": payment_txn_captured.billing_country_code,
        "billing_country_area": payment_txn_captured.billing_country_area,
    }

    mocked_fulfillment_lines.assert_called_with(fulfillment)


def test_generate_fulfillment_lines_payload(order_with_lines):
    fulfillment = order_with_lines.fulfillments.create(tracking_number="123")
    line = order_with_lines.lines.first()
    line.sale_id = graphene.Node.to_global_id("Sale", 1)
    line.voucher_code = "code"
    line.save()
    stock = line.allocations.get().stock
    warehouse_pk = stock.warehouse.pk
    fulfillment_line = fulfillment.lines.create(
        order_line=line, quantity=line.quantity, stock=stock
    )
    fulfill_order_lines(
        [OrderLineInfo(line=line, quantity=line.quantity, warehouse_pk=warehouse_pk)],
        get_plugins_manager(),
    )
    payload = json.loads(generate_fulfillment_lines_payload(fulfillment))[0]

    undiscounted_unit_price_gross = line.undiscounted_unit_price.gross.amount.quantize(
        Decimal("0.01")
    )
    undiscounted_unit_price_net = line.undiscounted_unit_price.net.amount.quantize(
        Decimal("0.01")
    )
    unit_price_gross = line.unit_price.gross.amount.quantize(Decimal("0.01"))
    unit_price_net = line.unit_price.net.amount.quantize(Decimal("0.01"))

    assert payload == {
        "currency": "USD",
        "product_name": line.product_name,
        "variant_name": line.variant_name,
        "product_sku": line.product_sku,
        "product_variant_id": line.product_variant_id,
        "id": graphene.Node.to_global_id("FulfillmentLine", fulfillment_line.id),
        "product_type": "Default Type",
        "quantity": fulfillment_line.quantity,
        "total_price_gross_amount": str(unit_price_gross * fulfillment_line.quantity),
        "total_price_net_amount": str(unit_price_net * fulfillment_line.quantity),
        "type": "FulfillmentLine",
        "undiscounted_unit_price_gross": str(undiscounted_unit_price_gross),
        "undiscounted_unit_price_net": str(undiscounted_unit_price_net),
        "unit_price_gross": str(unit_price_gross),
        "unit_price_net": str(unit_price_net),
        "weight": 0.0,
        "weight_unit": "gram",
        "warehouse_id": graphene.Node.to_global_id(
            "Warehouse", fulfillment_line.stock.warehouse_id
        ),
        "sale_id": line.sale_id,
        "voucher_code": line.voucher_code,
    }


def test_generate_fulfillment_lines_payload_deleted_variant(order_with_lines):
    # given
    fulfillment = order_with_lines.fulfillments.create(tracking_number="123")
    line = order_with_lines.lines.first()
    stock = line.allocations.get().stock
    warehouse_pk = stock.warehouse.pk
    fulfillment.lines.create(order_line=line, quantity=line.quantity, stock=stock)
    fulfill_order_lines(
        [OrderLineInfo(line=line, quantity=line.quantity, warehouse_pk=warehouse_pk)],
        get_plugins_manager(),
    )

    # when
    line.variant.delete()
    payload = json.loads(generate_fulfillment_lines_payload(fulfillment))[0]

    # then
    assert payload["product_type"] is None
    assert payload["weight"] is None


def test_order_lines_have_all_required_fields(order, order_line_with_one_allocation):
    order.lines.add(order_line_with_one_allocation)
    line = order_line_with_one_allocation
    line.voucher_code = "Voucher001"
    line.unit_discount_amount = Decimal("10.0")
    line.unit_discount_type = DiscountValueType.FIXED
    line.undiscounted_unit_price = line.unit_price + line.unit_discount
    line.undiscounted_total_price = line.undiscounted_unit_price * line.quantity
    line.sale_id = graphene.Node.to_global_id("Sale", 1)
    line.save()

    payload = json.loads(generate_order_payload(order))[0]
    lines_payload = payload.get("lines")

    assert len(lines_payload) == 1
    line_id = graphene.Node.to_global_id("OrderLine", line.id)
    line_payload = lines_payload[0]
    unit_net_amount = line.unit_price_net_amount.quantize(Decimal("0.01"))
    unit_gross_amount = line.unit_price_gross_amount.quantize(Decimal("0.01"))
    unit_discount_amount = line.unit_discount_amount.quantize(Decimal("0.01"))
    allocation = line.allocations.first()
    undiscounted_unit_price_net_amount = (
        line.undiscounted_unit_price.net.amount.quantize(Decimal("0.01"))
    )
    undiscounted_unit_price_gross_amount = (
        line.undiscounted_unit_price.gross.amount.quantize(Decimal("0.01"))
    )
    undiscounted_total_price_net_amount = (
        line.undiscounted_total_price.net.amount.quantize(Decimal("0.01"))
    )
    undiscounted_total_price_gross_amount = (
        line.undiscounted_total_price.gross.amount.quantize(Decimal("0.01"))
    )

    total_line = line.total_price
    global_warehouse_id = graphene.Node.to_global_id(
        "Warehouse", allocation.stock.warehouse_id
    )
    product = line.variant.product
    product_type = product.product_type
    assert line_payload == {
        "id": line_id,
        "type": "OrderLine",
        "product_name": line.product_name,
        "variant_name": line.variant_name,
        "translated_product_name": line.translated_product_name,
        "translated_variant_name": line.translated_variant_name,
        "product_sku": line.product_sku,
        "product_variant_id": line.product_variant_id,
        "quantity": line.quantity,
        "currency": line.currency,
        "unit_discount_amount": str(unit_discount_amount),
        "unit_discount_type": line.unit_discount_type,
        "unit_discount_reason": line.unit_discount_reason,
        "unit_price_net_amount": str(unit_net_amount),
        "unit_price_gross_amount": str(unit_gross_amount),
        "total_price_net_amount": str(total_line.net.amount.quantize(Decimal("0.01"))),
        "total_price_gross_amount": str(
            total_line.gross.amount.quantize(Decimal("0.01"))
        ),
        "tax_rate": str(line.tax_rate.quantize(Decimal("0.0001"))),
        "charge_taxes": line.variant.product.charge_taxes,
        "allocations": [
            {
                "warehouse_id": global_warehouse_id,
                "quantity_allocated": allocation.quantity_allocated,
            }
        ],
        "undiscounted_unit_price_net_amount": str(undiscounted_unit_price_net_amount),
        "undiscounted_unit_price_gross_amount": str(
            undiscounted_unit_price_gross_amount
        ),
        "undiscounted_total_price_net_amount": str(undiscounted_total_price_net_amount),
        "undiscounted_total_price_gross_amount": str(
            undiscounted_total_price_gross_amount
        ),
<<<<<<< HEAD
        "product_metadata": product.metadata,
        "product_type_metadata": product_type.metadata,
=======
        "voucher_code": line.voucher_code,
        "sale_id": line.sale_id,
>>>>>>> e5eeb23e
    }


def test_order_line_without_sku_still_has_id(order, order_line_with_one_allocation):
    order.lines.add(order_line_with_one_allocation)
    line = order_line_with_one_allocation
    line.unit_discount_amount = Decimal("10.0")
    line.unit_discount_type = DiscountValueType.FIXED
    line.undiscounted_unit_price = line.unit_price + line.unit_discount
    line.undiscounted_total_price = line.undiscounted_unit_price * line.quantity
    line.product_sku = None
    line.save()

    payload = json.loads(generate_order_payload(order))[0]
    lines_payload = payload.get("lines")

    assert len(lines_payload) == 1

    line_payload = lines_payload[0]
    assert line_payload["product_sku"] is None
    assert line_payload["product_variant_id"] == line.product_variant_id


def test_generate_base_product_variant_payload(product_with_two_variants):
    stocks_to_serialize = [
        variant.stocks.first() for variant in product_with_two_variants.variants.all()
    ]
    first_stock, second_stock = stocks_to_serialize
    payload = json.loads(
        generate_product_variant_with_stock_payload(stocks_to_serialize)
    )
    expected_payload = [
        {
            "type": "Stock",
            "id": graphene.Node.to_global_id("Stock", first_stock.id),
            "product_id": graphene.Node.to_global_id(
                "Product", first_stock.product_variant.product_id
            ),
            "product_variant_id": graphene.Node.to_global_id(
                "ProductVariant", first_stock.product_variant_id
            ),
            "warehouse_id": graphene.Node.to_global_id(
                "Warehouse", first_stock.warehouse_id
            ),
            "product_slug": "test-product-with-two-variant",
            "meta": {
                "issuing_principal": {"id": None, "type": None},
                "issued_at": ANY,
                "version": __version__,
            },
        },
        {
            "type": "Stock",
            "id": graphene.Node.to_global_id("Stock", second_stock.id),
            "product_id": graphene.Node.to_global_id(
                "Product", second_stock.product_variant.product_id
            ),
            "product_variant_id": graphene.Node.to_global_id(
                "ProductVariant", second_stock.product_variant_id
            ),
            "warehouse_id": graphene.Node.to_global_id(
                "Warehouse", second_stock.warehouse_id
            ),
            "product_slug": "test-product-with-two-variant",
            "meta": {
                "issuing_principal": {"id": None, "type": None},
                "issued_at": ANY,
                "version": __version__,
            },
        },
    ]
    assert payload == expected_payload


def test_generate_product_variant_payload(
    product_with_variant_with_two_attributes,
    product_with_images,
    channel_USD,
    staff_user,
):
    variant = product_with_variant_with_two_attributes.variants.first()
    payload = json.loads(generate_product_variant_payload([variant], staff_user))[0]
    variant_id = graphene.Node.to_global_id("ProductVariant", variant.id)
    additional_fields = ["channel_listings"]
    extra_dict_data = ["attributes", "product_id", "media", "meta"]
    payload_fields = list(
        chain(
            ["id", "type"], PRODUCT_VARIANT_FIELDS, extra_dict_data, additional_fields
        )
    )

    for field in payload_fields:
        assert payload.get(field) is not None

    assert variant_id is not None
    assert payload["id"] == variant_id
    assert payload["sku"] == "prodVar1"
    assert len(payload["attributes"]) == 2
    assert len(payload["channel_listings"]) == 1
    assert payload["channel_listings"][0] == {
        "cost_price_amount": "1.000",
        "currency": "USD",
        "id": ANY,
        "channel_slug": channel_USD.slug,
        "price_amount": "10.000",
        "type": "ProductVariantChannelListing",
    }
    assert payload["meta"] == {
        "issuing_principal": generate_requestor(staff_user),
        "issued_at": ANY,
        "version": __version__,
    }
    assert len(payload.keys()) == len(payload_fields)


def test_generate_product_variant_with_external_media_payload(
    product_with_variant_with_external_media, channel_USD
):
    variant = product_with_variant_with_external_media.variants.first()
    payload = json.loads(generate_product_variant_payload([variant]))[0]
    variant_id = graphene.Node.to_global_id("ProductVariant", variant.id)
    additional_fields = ["channel_listings"]
    extra_dict_data = ["attributes", "product_id", "media", "meta"]
    payload_fields = list(
        chain(
            ["id", "type"], PRODUCT_VARIANT_FIELDS, extra_dict_data, additional_fields
        )
    )
    for field in payload_fields:
        assert payload.get(field) is not None

    assert variant_id is not None
    assert payload["id"] == variant_id
    assert payload["sku"] == "prodVar1"
    assert payload["media"] == [
        {"alt": "video_1", "url": "https://www.youtube.com/watch?v=di8_dJ3Clyo"}
    ]
    assert len(payload["attributes"]) == 2
    assert len(payload["channel_listings"]) == 1
    assert payload["channel_listings"][0] == {
        "cost_price_amount": "1.000",
        "currency": "USD",
        "id": ANY,
        "price_amount": "10.000",
        "channel_slug": channel_USD.slug,
        "type": "ProductVariantChannelListing",
    }
    assert len(payload.keys()) == len(payload_fields)


def test_generate_product_variant_without_sku_payload(
    product_with_variant_with_two_attributes, product_with_images, channel_USD
):
    variant = product_with_variant_with_two_attributes.variants.first()
    variant.sku = None
    variant.save()
    payload = json.loads(generate_product_variant_payload([variant]))[0]
    variant_id = graphene.Node.to_global_id("ProductVariant", variant.id)
    additional_fields = ["channel_listings"]
    extra_dict_data = ["attributes", "product_id", "media", "meta"]
    payload_fields = list(
        chain(
            ["id", "type"], PRODUCT_VARIANT_FIELDS, extra_dict_data, additional_fields
        )
    )
    assert variant_id is not None
    assert payload["id"] == variant_id
    assert payload["sku"] is None
    assert len(payload["attributes"]) == 2
    assert len(payload["channel_listings"]) == 1
    assert payload["channel_listings"][0] == {
        "cost_price_amount": "1.000",
        "currency": "USD",
        "id": ANY,
        "channel_slug": channel_USD.slug,
        "price_amount": "10.000",
        "type": "ProductVariantChannelListing",
    }
    assert len(payload.keys()) == len(payload_fields)


def test_generate_product_variant_deleted_payload(
    product_with_variant_with_two_attributes,
):
    variant = product_with_variant_with_two_attributes.variants.prefetch_related(
        "channel_listings",
        "attributes__values",
        "variant_media",
    ).first()
    ProductVariant.objects.filter(id=variant.id).delete()
    payload = json.loads(generate_product_variant_payload([variant]))[0]
    [_, payload_variant_id] = graphene.Node.from_global_id(payload["id"])
    additional_fields = ["channel_listings"]
    extra_dict_data = ["attributes", "product_id", "media", "meta"]
    payload_fields = list(
        chain(
            ["id", "type"], PRODUCT_VARIANT_FIELDS, extra_dict_data, additional_fields
        )
    )
    for field in payload_fields:
        assert payload.get(field) is not None

    assert payload_variant_id != "None"
    assert payload["id"] == variant.get_global_id()
    assert payload["sku"] == "prodVar1"
    assert len(payload["attributes"]) == 2
    assert len(payload["channel_listings"]) == 1
    assert len(payload.keys()) == len(payload_fields)


@freeze_time("1914-06-28 10:50")
def test_generate_invoice_payload(fulfilled_order):
    fulfilled_order.origin = OrderOrigin.CHECKOUT
    fulfilled_order.save(update_fields=["origin"])
    invoice = fulfilled_order.invoices.first()
    payload = json.loads(generate_invoice_payload(invoice))[0]
    undiscounted_total_net = fulfilled_order.undiscounted_total_net_amount.quantize(
        Decimal("0.01")
    )
    undiscounted_total_gross = fulfilled_order.undiscounted_total_gross_amount.quantize(
        Decimal("0.01")
    )
    timestamp = timezone.make_aware(
        datetime.strptime("1914-06-28 10:50", "%Y-%m-%d %H:%M"), timezone.utc
    ).isoformat()

    assert payload == {
        "type": "Invoice",
        "id": graphene.Node.to_global_id("Invoice", invoice.id),
        "meta": {
            "issued_at": timestamp,
            "issuing_principal": {"id": None, "type": None},
            "version": __version__,
        },
        "order": {
            "type": "Order",
            "id": graphene.Node.to_global_id("Order", invoice.order.id),
            "private_metadata": {},
            "metadata": {},
            "created": ANY,
            "status": "fulfilled",
            "origin": OrderOrigin.CHECKOUT,
            "user_email": "test@example.com",
            "shipping_method_name": "DHL",
            "collection_point_name": None,
            "shipping_price_net_amount": "10.00",
            "shipping_price_gross_amount": "12.30",
            "shipping_tax_rate": "0.0000",
            "total_net_amount": "80.00",
            "total_gross_amount": "98.40",
            "weight": "0.0:g",
            "undiscounted_total_net_amount": str(undiscounted_total_net),
            "undiscounted_total_gross_amount": str(undiscounted_total_gross),
        },
        "number": "01/12/2020/TEST",
        "created": ANY,
        "external_url": "http://www.example.com/invoice.pdf",
    }


@freeze_time("1914-06-28 10:50")
def test_generate_list_gateways_payload(checkout):
    currency = "USD"
    payload = generate_list_gateways_payload(currency, checkout)
    data = json.loads(payload)
    assert data["checkout"] == json.loads(generate_checkout_payload(checkout))[0]
    assert data["currency"] == currency


@freeze_time("1914-06-28 10:50")
def test_generate_payment_payload(dummy_webhook_app_payment_data):
    payload = generate_payment_payload(dummy_webhook_app_payment_data)
    expected_payload = asdict(dummy_webhook_app_payment_data)
    expected_payload["amount"] = Decimal(expected_payload["amount"]).quantize(
        Decimal("0.01")
    )
    expected_payload["payment_method"] = from_payment_app_id(
        dummy_webhook_app_payment_data.gateway
    ).name
    expected_payload["meta"] = generate_meta(requestor_data=generate_requestor())

    assert payload == json.dumps(expected_payload, cls=CustomJsonEncoder)


def test_generate_checkout_lines_payload(checkout_with_single_item):
    payload = json.loads(generate_checkout_payload(checkout_with_single_item))[0]
    assert payload.get("lines")

    variant = checkout_with_single_item.lines.first().variant
    line = payload["lines"][0]
    assert line["sku"] == variant.sku
    assert line["variant_id"] == variant.get_global_id()


def test_generate_product_translation_payload(product_translation_fr):
    payload = generate_translation_payload(product_translation_fr)
    data = json.loads(payload)
    assert data["id"] == graphene.Node.to_global_id(
        "Product", product_translation_fr.product_id
    )
    assert data["language_code"] == product_translation_fr.language_code
    assert "product_id" not in data.keys()
    assert "product_variant_id" not in data.keys()
    assert "attribute_id" not in data.keys()
    assert "page_id" not in data.keys()

    translation_keys = {i["key"]: i["value"] for i in data["keys"]}
    assert translation_keys["name"] == product_translation_fr.name
    assert translation_keys["description"] == product_translation_fr.description


def test_generate_product_variant_translation_payload(variant_translation_fr):
    payload = generate_translation_payload(variant_translation_fr)
    data = json.loads(payload)
    assert data["id"] == graphene.Node.to_global_id(
        "ProductVariant", variant_translation_fr.product_variant_id
    )
    assert data["language_code"] == variant_translation_fr.language_code
    assert "product_id" not in data.keys()
    assert "product_variant_id" not in data.keys()
    assert "attribute_id" not in data.keys()
    assert "page_id" not in data.keys()

    translation_keys = {i["key"]: i["value"] for i in data["keys"]}
    assert translation_keys["name"] == variant_translation_fr.name


def test_generate_choices_attribute_value_translation_payload(
    translated_attribute_value, color_attribute
):
    payload = generate_translation_payload(translated_attribute_value)
    data = json.loads(payload)
    assert data["id"] == graphene.Node.to_global_id(
        "AttributeValue", translated_attribute_value.attribute_value_id
    )
    assert data["language_code"] == translated_attribute_value.language_code
    assert data["product_id"] is None
    assert data["product_variant_id"] is None
    assert data["attribute_id"] == graphene.Node.to_global_id(
        "Attribute", color_attribute.id
    )
    assert data["page_id"] is None

    translation_keys = {i["key"]: i["value"] for i in data["keys"]}
    assert translation_keys["name"] == translated_attribute_value.name


def test_generate_unique_product_attribute_value_translation_payload(
    translated_product_unique_attribute_value, product, rich_text_attribute
):
    translated_attribute_value = translated_product_unique_attribute_value
    payload = generate_translation_payload(translated_attribute_value)
    data = json.loads(payload)
    assert data["id"] == graphene.Node.to_global_id(
        "AttributeValue", translated_attribute_value.attribute_value_id
    )
    assert data["language_code"] == translated_attribute_value.language_code
    assert data["product_id"] == graphene.Node.to_global_id("Product", product.id)
    assert data["product_variant_id"] is None
    assert data["attribute_id"] == graphene.Node.to_global_id(
        "Attribute", rich_text_attribute.id
    )
    assert data["page_id"] is None
    assert data["page_type_id"] is None
    translation_keys = {i["key"]: i["value"] for i in data["keys"]}
    assert translation_keys["rich_text"] == translated_attribute_value.rich_text


def test_generate_unique_variant_attribute_value_translation_payload(
    translated_variant_unique_attribute_value, variant, rich_text_attribute
):
    translated_attribute_value = translated_variant_unique_attribute_value
    payload = generate_translation_payload(translated_attribute_value)
    data = json.loads(payload)
    assert data["id"] == graphene.Node.to_global_id(
        "AttributeValue", translated_attribute_value.attribute_value_id
    )
    assert data["language_code"] == translated_attribute_value.language_code
    assert data["product_id"] == graphene.Node.to_global_id(
        "Product", variant.product_id
    )
    assert data["product_variant_id"] == graphene.Node.to_global_id(
        "ProductVariant", variant.id
    )
    assert data["attribute_id"] == graphene.Node.to_global_id(
        "Attribute", rich_text_attribute.id
    )
    assert data["page_id"] is None
    assert data["page_type_id"] is None
    translation_keys = {i["key"]: i["value"] for i in data["keys"]}
    assert translation_keys["rich_text"] == translated_attribute_value.rich_text


def test_generate_unique_page_attribute_value_translation_payload(
    translated_page_unique_attribute_value,
    page,
    rich_text_attribute_page_type,
):
    translated_attribute_value = translated_page_unique_attribute_value
    payload = generate_translation_payload(translated_attribute_value)
    data = json.loads(payload)
    assert data["id"] == graphene.Node.to_global_id(
        "AttributeValue", translated_attribute_value.attribute_value_id
    )
    assert data["language_code"] == translated_attribute_value.language_code
    assert data["product_id"] is None
    assert data["product_variant_id"] is None
    assert data["attribute_id"] == graphene.Node.to_global_id(
        "Attribute", rich_text_attribute_page_type.id
    )
    assert data["page_id"] == graphene.Node.to_global_id("Page", page.id)
    assert data["page_type_id"] == graphene.Node.to_global_id(
        "PageType", page.page_type_id
    )
    translation_keys = {i["key"]: i["value"] for i in data["keys"]}
    assert translation_keys["rich_text"] == translated_attribute_value.rich_text


@freeze_time("1914-06-28 10:50")
def test_generate_customer_payload(customer_user, address_other_country, address):
    customer = customer_user
    customer.default_billing_address = address_other_country
    customer.save()
    payload = json.loads(generate_customer_payload(customer))[0]
    timestamp = timezone.make_aware(
        datetime.strptime("1914-06-28 10:50", "%Y-%m-%d %H:%M"), timezone.utc
    ).isoformat()

    expected_payload = {
        "type": "User",
        "id": graphene.Node.to_global_id("User", customer.id),
        "meta": {
            "issuing_principal": {"id": None, "type": None},
            "issued_at": timestamp,
            "version": __version__,
        },
        "default_shipping_address": {
            "type": "Address",
            "id": graphene.Node.to_global_id(
                "Address", customer.default_shipping_address_id
            ),
            "first_name": customer.default_shipping_address.first_name,
            "last_name": customer.default_shipping_address.last_name,
            "company_name": customer.default_shipping_address.company_name,
            "street_address_1": customer.default_shipping_address.street_address_1,
            "street_address_2": customer.default_shipping_address.street_address_2,
            "city": customer.default_shipping_address.city,
            "city_area": customer.default_shipping_address.city_area,
            "postal_code": customer.default_shipping_address.postal_code,
            "country": customer.default_shipping_address.country,
            "country_area": customer.default_shipping_address.country_area,
            "phone": customer.default_shipping_address.phone,
        },
        "default_billing_address": {
            "type": "Address",
            "id": graphene.Node.to_global_id(
                "Address", customer.default_billing_address_id
            ),
            "first_name": customer.default_billing_address.first_name,
            "last_name": customer.default_billing_address.last_name,
            "company_name": customer.default_billing_address.company_name,
            "street_address_1": customer.default_billing_address.street_address_1,
            "street_address_2": customer.default_billing_address.street_address_2,
            "city": customer.default_billing_address.city,
            "city_area": customer.default_billing_address.city_area,
            "postal_code": customer.default_billing_address.postal_code,
            "country": customer.default_billing_address.country,
            "country_area": customer.default_billing_address.country_area,
            "phone": customer.default_billing_address.phone,
        },
        "addresses": [
            {
                "type": "Address",
                "id": graphene.Node.to_global_id(
                    "Address", customer.default_shipping_address_id
                ),
                "first_name": customer.default_shipping_address.first_name,
                "last_name": customer.default_shipping_address.last_name,
                "company_name": customer.default_shipping_address.company_name,
                "street_address_1": customer.default_shipping_address.street_address_1,
                "street_address_2": customer.default_shipping_address.street_address_2,
                "city": customer.default_shipping_address.city,
                "city_area": customer.default_shipping_address.city_area,
                "postal_code": customer.default_shipping_address.postal_code,
                "country": customer.default_shipping_address.country,
                "country_area": customer.default_shipping_address.country_area,
                "phone": customer.default_shipping_address.phone,
            }
        ],
        "private_metadata": customer.private_metadata,
        "metadata": customer.metadata,
        "email": customer.email,
        "first_name": customer.first_name,
        "last_name": customer.last_name,
        "is_active": customer.is_active,
        "date_joined": ANY,
    }

    assert payload == expected_payload


def test_generate_collection_point_payload(order_with_lines_for_cc):
    payload = json.loads(generate_order_payload(order_with_lines_for_cc))[0]

    payload_collection_point = payload.get("collection_point")

    assert payload_collection_point
    assert payload_collection_point.get("address")
    assert payload_collection_point.get("email") == "local@example.com"
    assert payload_collection_point.get("name") == "Local Warehouse"
    assert not payload_collection_point.get("is_private")
    assert (
        payload_collection_point.get("click_and_collect_option")
        == WarehouseClickAndCollectOption.LOCAL_STOCK
    )


def test_generate_sale_payload_no_previous_and_current_has_empty_catalogue_lists(sale):
    payload = json.loads(generate_sale_payload(sale))[0]

    assert not payload["categories_added"]
    assert not payload["categories_removed"]
    assert not payload["collections_added"]
    assert not payload["collections_removed"]
    assert not payload["products_added"]
    assert not payload["products_removed"]

    assert graphene.Node.to_global_id("Sale", sale.id) == payload["id"]


def test_generate_sale_payload_with_current_only_has_empty_removed_fields(sale):
    catalogue_info = {
        "categories": {1, 2, 3},
        "collections": {45, 70, 90},
        "products": {4, 5, 6},
        "variants": {"aa", "bb", "cc"},
    }
    payload = json.loads(generate_sale_payload(sale, current_catalogue=catalogue_info))[
        0
    ]

    assert set(payload["categories_added"]) == catalogue_info["categories"]
    assert set(payload["collections_added"]) == catalogue_info["collections"]
    assert set(payload["products_added"]) == catalogue_info["products"]
    assert set(payload["variants_added"]) == catalogue_info["variants"]
    assert not payload["categories_removed"]
    assert not payload["collections_removed"]
    assert not payload["products_removed"]
    assert not payload["variants_removed"]


def test_generate_sale_payload_with_current_only_has_empty_added_fields(sale):
    catalogue_info = {
        "categories": {1, 2, 3},
        "collections": {45, 70, 90},
        "products": {4, 5, 6},
        "variants": {"aa", "bb", "cc"},
    }
    payload = json.loads(
        generate_sale_payload(sale, previous_catalogue=catalogue_info)
    )[0]

    assert set(payload["categories_removed"]) == catalogue_info["categories"]
    assert set(payload["collections_removed"]) == catalogue_info["collections"]
    assert set(payload["products_removed"]) == catalogue_info["products"]
    assert set(payload["variants_removed"]) == catalogue_info["variants"]
    assert not payload["categories_added"]
    assert not payload["collections_added"]
    assert not payload["products_added"]
    assert not payload["variants_added"]


def test_generate_sale_payload_calculates_set_differences(sale):
    previous_info = {
        "categories": {1, 2, 3},
        "collections": {45, 70, 90},
        "products": {4, 5, 6},
        "variants": {"aaa", "bbb", "ccc"},
    }
    current_info = {
        "categories": {4, 2, 3},
        "collections": set(),
        "products": {4, 5, 6, 10, 20},
        "variants": {"aaa", "bbb", "ddd"},
    }

    payload = json.loads(
        generate_sale_payload(
            sale, previous_catalogue=previous_info, current_catalogue=current_info
        )
    )[0]

    assert set(payload["categories_removed"]) == {1}
    assert set(payload["categories_added"]) == {4}
    assert set(payload["collections_removed"]) == {45, 70, 90}
    assert not payload["collections_added"]
    assert not payload["products_removed"]
    assert set(payload["products_added"]) == {10, 20}
    assert set(payload["variants_added"]) == {"ddd"}
    assert set(payload["variants_removed"]) == {"ccc"}


@pytest.mark.parametrize("taxes_included", [True, False])
def test_generate_checkout_payload(
    checkout,
    customer_user,
    address,
    address_other_country,
    shipping_method,
    site_settings,
    taxes_included,
    warehouse,
):
    # given
    def parse_django_datetime(date):
        return json.loads(json.dumps(date, cls=DjangoJSONEncoder))

    site_settings.include_taxes_in_prices = taxes_included
    site_settings.save(update_fields=["include_taxes_in_prices"])

    checkout = checkout
    billing_address = address
    shipping_address = address_other_country
    collection_point = warehouse
    user = customer_user
    subtotal = TaxedMoney(
        Money("100.00", checkout.currency), Money("123.00", checkout.currency)
    )
    total = TaxedMoney(
        Money("200.00", checkout.currency), Money("246.00", checkout.currency)
    )

    checkout.user = user
    checkout.billing_address = billing_address
    checkout.shipping_address = shipping_address
    checkout.shipping_method = shipping_method
    checkout.collection_point = collection_point
    checkout.subtotal = subtotal
    checkout.total = total
    checkout.save(
        update_fields=[
            "user",
            "billing_address",
            "shipping_address",
            "shipping_method",
            "collection_point",
            "subtotal_net_amount",
            "subtotal_gross_amount",
            "total_net_amount",
            "total_gross_amount",
        ]
    )

    # when
    payload = json.loads(generate_checkout_payload(checkout))[0]

    # then
    assert payload == {
        "type": "Checkout",
        "token": graphene.Node.to_global_id("Checkout", checkout.pk),
        "created": parse_django_datetime(checkout.created),
        "last_change": parse_django_datetime(checkout.last_change),
        "email": checkout.email,
        "currency": checkout.currency,
        "discount_amount": str(
            quantize_price(checkout.discount_amount, checkout.currency)
        ),
        "discount_name": checkout.discount_name,
        "private_metadata": checkout.private_metadata,
        "metadata": checkout.metadata,
        "channel": checkout.channel_id,
        "user": {
            "type": "User",
            "id": graphene.Node.to_global_id("User", user.pk),
            "email": user.email,
            "first_name": user.first_name,
            "last_name": user.last_name,
        },
        "billing_address": {
            "type": "Address",
            "id": graphene.Node.to_global_id("Address", billing_address.pk),
            "first_name": billing_address.first_name,
            "last_name": billing_address.last_name,
            "company_name": billing_address.company_name,
            "street_address_1": billing_address.street_address_1,
            "street_address_2": billing_address.street_address_2,
            "city": billing_address.city,
            "city_area": billing_address.city_area,
            "postal_code": billing_address.postal_code,
            "country": billing_address.country.code,
            "country_area": billing_address.country_area,
            "phone": str(billing_address.phone),
        },
        "shipping_address": {
            "type": "Address",
            "id": graphene.Node.to_global_id("Address", shipping_address.pk),
            "first_name": shipping_address.first_name,
            "last_name": shipping_address.last_name,
            "company_name": shipping_address.company_name,
            "street_address_1": shipping_address.street_address_1,
            "street_address_2": shipping_address.street_address_2,
            "city": shipping_address.city,
            "city_area": shipping_address.city_area,
            "postal_code": shipping_address.postal_code,
            "country": shipping_address.country.code,
            "country_area": shipping_address.country_area,
            "phone": str(shipping_address.phone),
        },
        "shipping_method": {
            "id": graphene.Node.to_global_id("ShippingMethod", shipping_method.pk),
            "name": shipping_method.name,
            "type": shipping_method.type,
        },
        "included_taxes_in_price": taxes_included,
        "lines": serialize_checkout_lines(checkout),
        "subtotal_net_amount": str(subtotal.net.amount),
        "subtotal_gross_amount": str(subtotal.gross.amount),
        "total_net_amount": str(total.net.amount),
        "total_gross_amount": str(total.gross.amount),
        "collection_point": json.loads(
            _generate_collection_point_payload(collection_point)
        )[0],
        "meta": ANY,
        "warehouse_address": ANY,
    }


def test_generate_requestor_returns_dict_with_user_id_and_user_type(staff_user, rf):
    request = rf.request()
    request.user = staff_user
    request.app = None
    requestor = get_user_or_app_from_context(request)

    assert generate_requestor(requestor) == {
        "id": graphene.Node.to_global_id("User", staff_user.id),
        "type": "user",
    }


def test_generate_requestor_returns_dict_with_app_id_and_app_type(app, rf):
    request = rf.request()
    request.user = None
    request.app = app
    requestor = get_user_or_app_from_context(request)

    assert generate_requestor(requestor) == {"id": app.name, "type": "app"}


@freeze_time("1914-06-28 10:50")
def test_generate_meta(app, rf):
    request = rf.request()
    request.app = app
    request.user = None
    requestor = get_user_or_app_from_context(request)

    timestamp = timezone.make_aware(
        datetime.strptime("1914-06-28 10:50", "%Y-%m-%d %H:%M"), timezone.utc
    ).isoformat()

    assert generate_meta(requestor_data=generate_requestor(requestor)) == {
        "issuing_principal": {"id": "Sample app objects", "type": "app"},
        "issued_at": timestamp,
        "version": __version__,
    }<|MERGE_RESOLUTION|>--- conflicted
+++ resolved
@@ -290,13 +290,10 @@
         "undiscounted_total_price_gross_amount": str(
             undiscounted_total_price_gross_amount
         ),
-<<<<<<< HEAD
         "product_metadata": product.metadata,
         "product_type_metadata": product_type.metadata,
-=======
         "voucher_code": line.voucher_code,
         "sale_id": line.sale_id,
->>>>>>> e5eeb23e
     }
 
 
