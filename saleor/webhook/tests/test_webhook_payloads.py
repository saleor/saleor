--- conflicted
+++ resolved
@@ -1,20 +1,15 @@
 import json
+import graphene
 from decimal import Decimal
 from itertools import chain
 
-import graphene
-
-<<<<<<< HEAD
 from ..payloads import (
     ORDER_FIELDS,
     generate_order_payload,
     generate_product_variant_payload,
     PRODUCT_VARIANT_FIELDS,
 )
-=======
 from ...discount import DiscountValueType, OrderDiscountType
-from ..payloads import ORDER_FIELDS, generate_order_payload
->>>>>>> bf0a1378
 
 
 def test_generate_order_payload(
