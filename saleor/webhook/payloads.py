import json
import uuid
from collections import defaultdict
from dataclasses import asdict
from decimal import Decimal
from typing import TYPE_CHECKING, Any, Dict, Iterable, List, Optional

import graphene
from django.contrib.auth.models import AnonymousUser
from django.db.models import F, QuerySet, Sum
from django.utils import timezone
<<<<<<< HEAD
from prices import TaxedMoney
=======
from graphene.utils.str_converters import to_camel_case
>>>>>>> e5d78c63

from .. import __version__
from ..account.models import User
from ..attribute.models import AttributeValueTranslation
from ..checkout import calculations as checkout_calculations
from ..checkout.fetch import (
    CheckoutInfo,
    CheckoutLineInfo,
    fetch_checkout_info,
    fetch_checkout_lines,
)
from ..checkout.models import Checkout
from ..core.prices import quantize_price, quantize_price_fields
from ..core.taxes import include_taxes_in_prices
from ..core.utils import build_absolute_uri
from ..core.utils.anonymization import (
    anonymize_checkout,
    anonymize_order,
    generate_fake_user,
)
from ..core.utils.json_serializer import CustomJsonEncoder
from ..discount import DiscountInfo
from ..discount.utils import fetch_active_discounts
from ..order import FulfillmentStatus, OrderStatus
from ..order import calculations as order_calculations
from ..order.models import Fulfillment, FulfillmentLine, Order, OrderLine
from ..order.utils import get_order_country
from ..page.models import Page
from ..payment import ChargeStatus
from ..plugins.manager import PluginsManager, get_plugins_manager
from ..plugins.webhook.utils import from_payment_app_id
from ..product import ProductMediaTypes
from ..product.models import Collection, Product
from ..shipping.interface import ShippingMethodData
from ..warehouse.models import Stock, Warehouse
from . import traced_payload_generator
from .event_types import WebhookEventAsyncType
from .payload_serializers import PayloadSerializer
from .serializers import (
    get_base_price,
    serialize_checkout_lines_with_taxes,
    serialize_checkout_lines_without_taxes,
    serialize_product_or_variant_attributes,
)

if TYPE_CHECKING:
    # pylint: disable=unused-import
    from ..product.models import ProductVariant


if TYPE_CHECKING:
    from ..discount.models import Sale
    from ..graphql.discount.mutations import NodeCatalogueInfo
    from ..invoice.models import Invoice
    from ..payment.interface import PaymentData
    from ..payment.models import Payment
    from ..plugins.base_plugin import RequestorOrLazyObject
    from ..translation.models import Translation


ADDRESS_FIELDS = (
    "first_name",
    "last_name",
    "company_name",
    "street_address_1",
    "street_address_2",
    "city",
    "city_area",
    "postal_code",
    "country",
    "country_area",
    "phone",
)


ORDER_FIELDS = (
    "status",
    "origin",
    "shipping_method_name",
    "collection_point_name",
    "weight",
    "language_code",
    "private_metadata",
    "metadata",
)


def generate_requestor(requestor: Optional["RequestorOrLazyObject"] = None):
    if not requestor:
        return {"id": None, "type": None}
    if isinstance(requestor, (User, AnonymousUser)):
        return {"id": graphene.Node.to_global_id("User", requestor.id), "type": "user"}
    return {"id": requestor.name, "type": "app"}  # type: ignore


def generate_meta(*, requestor_data: Dict[str, Any], camel_case=False, **kwargs):
    meta_result = {
        "issued_at": timezone.now().isoformat(),
        "version": __version__,
        "issuing_principal": requestor_data,
    }

    meta_result.update(kwargs)

    if camel_case:
        meta = {}
        for key, value in meta_result.items():
            meta[to_camel_case(key)] = value
    else:
        meta = meta_result

    return meta


def prepare_order_lines_allocations_payload(line):
    warehouse_id_quantity_allocated_map = list(
        line.allocations.values(  # type: ignore
            "quantity_allocated",
            warehouse_id=F("stock__warehouse_id"),
        )
    )
    for item in warehouse_id_quantity_allocated_map:
        item["warehouse_id"] = graphene.Node.to_global_id(
            "Warehouse", item["warehouse_id"]
        )
    return warehouse_id_quantity_allocated_map


def _charge_taxes(order_line: OrderLine) -> Optional[bool]:
    variant = order_line.variant
    return None if not variant else variant.product.charge_taxes


ORDER_LINE_FIELDS = (
    "product_name",
    "variant_name",
    "translated_product_name",
    "translated_variant_name",
    "product_sku",
    "quantity",
    "currency",
    "unit_discount_amount",
    "unit_discount_type",
    "unit_discount_reason",
    "sale_id",
    "voucher_code",
)

ORDER_LINES_EXTRA_DICT_DATA = {
    "id": lambda l: graphene.Node.to_global_id("OrderLine", l.pk),
    "product_variant_id": lambda l: l.product_variant_id,
    "allocations": lambda l: prepare_order_lines_allocations_payload(l),
    "charge_taxes": lambda l: _charge_taxes(l),
    "product_metadata": lambda l: get_product_metadata_for_order_line(l),
    "product_type_metadata": lambda l: get_product_type_metadata_for_order_line(l),
}


@traced_payload_generator
def _generate_order_lines_payload_with_taxes(
    order: Order,
    manager: PluginsManager,
    lines: Iterable[OrderLine],
):
    def get_unit_price(line: OrderLine) -> TaxedMoney:
        return order_calculations.order_line_unit(
            order, line, manager, lines
        ).price_with_discounts

    def get_undiscounted_unit_price(line: OrderLine) -> TaxedMoney:
        return order_calculations.order_line_unit(
            order, line, manager, lines
        ).undiscounted_price

    def get_total_price(line: OrderLine) -> TaxedMoney:
        return order_calculations.order_line_total(
            order, line, manager, lines
        ).price_with_discounts

    def get_undiscounted_total_price(line: OrderLine) -> TaxedMoney:
        return order_calculations.order_line_total(
            order, line, manager, lines
        ).undiscounted_price

    def get_tax_rate(line: OrderLine) -> Decimal:
        return order_calculations.order_line_tax_rate(order, line, manager, lines)

    for line in lines:
        quantize_price_fields(line, ["unit_discount_amount"], line.currency)

    serializer = PayloadSerializer()
    return serializer.serialize(
        lines,
        fields=ORDER_LINE_FIELDS,
        extra_dict_data={
            **ORDER_LINES_EXTRA_DICT_DATA,
            "unit_price_net_amount": (lambda l: get_unit_price(l).net.amount),
            "unit_price_gross_amount": (lambda l: get_unit_price(l).gross.amount),
            "total_price_net_amount": (lambda l: get_total_price(l).net.amount),
            "total_price_gross_amount": (lambda l: get_total_price(l).gross.amount),
            "undiscounted_unit_price_net_amount": (
                lambda l: get_undiscounted_unit_price(l).net.amount
            ),
            "undiscounted_unit_price_gross_amount": (
                lambda l: get_undiscounted_unit_price(l).gross.amount
            ),
            "undiscounted_total_price_net_amount": (
                lambda l: get_undiscounted_total_price(l).net.amount
            ),
            "undiscounted_total_price_gross_amount": (
                lambda l: get_undiscounted_total_price(l).gross.amount
            ),
            "tax_rate": lambda l: get_tax_rate(l),
        },
    )


@traced_payload_generator
def _generate_order_lines_payload_without_taxes(
    order: Order,
    lines: Iterable[OrderLine],
    use_gross_as_base_price: bool,
):
    def untaxed_price_amount(price: TaxedMoney) -> Decimal:
        return quantize_price(
            get_base_price(price, use_gross_as_base_price), order.currency
        )

    for line in lines:
        quantize_price_fields(line, ["unit_discount_amount"], line.currency)

    serializer = PayloadSerializer()
    return serializer.serialize(
        lines,
        fields=ORDER_LINE_FIELDS,
        extra_dict_data={
            **ORDER_LINES_EXTRA_DICT_DATA,
            "unit_price_base_amount": (lambda l: untaxed_price_amount(l.unit_price)),
            "total_price_base_amount": (lambda l: untaxed_price_amount(l.total_price)),
            "undiscounted_unit_price_base_amount": (
                lambda l: untaxed_price_amount(l.undiscounted_unit_price)
            ),
            "undiscounted_total_price_base_amount": (
                lambda l: untaxed_price_amount(l.undiscounted_total_price)
            ),
        },
    )


def get_product_metadata_for_order_line(line: OrderLine) -> Optional[dict]:
    variant = line.variant
    if not variant:
        return None
    return variant.product.metadata


def get_product_type_metadata_for_order_line(line: OrderLine) -> Optional[dict]:
    variant = line.variant
    if not variant:
        return None
    return variant.product.product_type.metadata


def _generate_collection_point_payload(warehouse: "Warehouse"):
    serializer = PayloadSerializer()
    collection_point_fields = (
        "name",
        "email",
        "click_and_collect_option",
        "is_private",
    )
    collection_point_data = serializer.serialize(
        [warehouse],
        fields=collection_point_fields,
        additional_fields={"address": (lambda w: w.address, ADDRESS_FIELDS)},
    )
    return collection_point_data


@traced_payload_generator
def _generate_order_payload(
    order: "Order",
    requestor: Optional["RequestorOrLazyObject"] = None,
    with_meta: bool = True,
    *,
    order_prices_data: Dict[str, Decimal],
    order_lines_payload: str,
    included_taxes_in_prices: bool,
):
    serializer = PayloadSerializer()
    fulfillment_fields = (
        "status",
        "tracking_number",
        "shipping_refund_amount",
        "total_refund_amount",
    )
    fulfillment_price_fields = ("shipping_refund_amount", "total_refund_amount")
    payment_price_fields = ("captured_amount", "total")
    discount_fields = (
        "type",
        "value_type",
        "value",
        "amount_value",
        "name",
        "translated_name",
        "reason",
    )
    discount_price_fields = ("amount_value",)

    channel_fields = ("slug", "currency_code")
    shipping_method_fields = ("name", "type", "currency", "price_amount")

    fulfillments = order.fulfillments.all()
    payments = order.payments.all()
    discounts = order.discounts.all()

    for fulfillment in fulfillments:
        quantize_price_fields(fulfillment, fulfillment_price_fields, order.currency)

    for payment in payments:
        quantize_price_fields(payment, payment_price_fields, order.currency)

    for discount in discounts:
        quantize_price_fields(discount, discount_price_fields, order.currency)

    fulfillments_data = serializer.serialize(
        fulfillments,
        fields=fulfillment_fields,
        extra_dict_data={
            "lines": lambda f: json.loads(generate_fulfillment_lines_payload(f)),
            "created": lambda f: f.created_at,
        },
    )

    extra_dict_data = {
        "id": graphene.Node.to_global_id("Order", order.id),
        "token": str(order.id),
        "user_email": order.get_customer_email(),
        "created": order.created_at,
        "original": graphene.Node.to_global_id("Order", order.original_id),
        "lines": json.loads(order_lines_payload),
        "included_taxes_in_prices": included_taxes_in_prices,
        **order_prices_data,
        "fulfillments": json.loads(fulfillments_data),
        "collection_point": json.loads(
            _generate_collection_point_payload(order.collection_point)
        )[0]
        if order.collection_point
        else None,
        "payments": json.loads(_generate_order_payment_payload(payments)),
    }

    if with_meta:
        extra_dict_data["meta"] = generate_meta(
            requestor_data=generate_requestor(requestor)
        )

    order_data = serializer.serialize(
        [order],
        fields=ORDER_FIELDS,
        additional_fields={
            "channel": (lambda o: o.channel, channel_fields),
            "shipping_method": (lambda o: o.shipping_method, shipping_method_fields),
            "shipping_address": (lambda o: o.shipping_address, ADDRESS_FIELDS),
            "billing_address": (lambda o: o.billing_address, ADDRESS_FIELDS),
            "discounts": (lambda _: discounts, discount_fields),
        },
        extra_dict_data=extra_dict_data,
    )
    return order_data


def _generate_order_payment_payload(payments: Iterable["Payment"]):
    payment_fields = (
        "gateway",
        "payment_method_type",
        "cc_brand",
        "is_active",
        "partial",
        "charge_status",
        "psp_reference",
        "total",
        "captured_amount",
        "currency",
        "billing_email",
        "billing_first_name",
        "billing_last_name",
        "billing_company_name",
        "billing_address_1",
        "billing_address_2",
        "billing_city",
        "billing_city_area",
        "billing_postal_code",
        "billing_country_code",
        "billing_country_area",
    )
    serializer = PayloadSerializer()
    return serializer.serialize(
        payments,
        fields=payment_fields,
        extra_dict_data={
            "created": lambda p: p.created_at,
            "modified": lambda p: p.modified_at,
        },
    )


def _calculate_added(
    previous_catalogue: "NodeCatalogueInfo",
    current_catalogue: "NodeCatalogueInfo",
    key: str,
) -> List[str]:
    return list(current_catalogue[key] - previous_catalogue[key])


def _calculate_removed(
    previous_catalogue: "NodeCatalogueInfo",
    current_catalogue: "NodeCatalogueInfo",
    key: str,
) -> List[str]:
    return _calculate_added(current_catalogue, previous_catalogue, key)


@traced_payload_generator
def generate_sale_payload(
    sale: "Sale",
    previous_catalogue: Optional["NodeCatalogueInfo"] = None,
    current_catalogue: Optional["NodeCatalogueInfo"] = None,
    requestor: Optional["RequestorOrLazyObject"] = None,
):
    if previous_catalogue is None:
        previous_catalogue = defaultdict(set)
    if current_catalogue is None:
        current_catalogue = defaultdict(set)

    serializer = PayloadSerializer()
    sale_fields = ("id",)

    return serializer.serialize(
        [sale],
        fields=sale_fields,
        extra_dict_data={
            "meta": generate_meta(requestor_data=generate_requestor(requestor)),
            "categories_added": _calculate_added(
                previous_catalogue, current_catalogue, "categories"
            ),
            "categories_removed": _calculate_removed(
                previous_catalogue, current_catalogue, "categories"
            ),
            "collections_added": _calculate_added(
                previous_catalogue, current_catalogue, "collections"
            ),
            "collections_removed": _calculate_removed(
                previous_catalogue, current_catalogue, "collections"
            ),
            "products_added": _calculate_added(
                previous_catalogue, current_catalogue, "products"
            ),
            "products_removed": _calculate_removed(
                previous_catalogue, current_catalogue, "products"
            ),
            "variants_added": _calculate_added(
                previous_catalogue, current_catalogue, "variants"
            ),
            "variants_removed": _calculate_removed(
                previous_catalogue, current_catalogue, "variants"
            ),
        },
    )


@traced_payload_generator
def generate_invoice_payload(
    invoice: "Invoice", requestor: Optional["RequestorOrLazyObject"] = None
):
    serializer = PayloadSerializer()
    invoice_fields = ("id", "number", "external_url", "created")

    return serializer.serialize(
        [invoice],
        fields=invoice_fields,
        extra_dict_data={
            # "order": order_data,
            "meta": generate_meta(requestor_data=generate_requestor(requestor)),
            "order": lambda i: json.loads(_generate_order_payload_for_invoice(i.order))[
                0
            ],
        },
    )


@traced_payload_generator
def _generate_order_payload_for_invoice(order: "Order"):
    # This is a temporary method that allows attaching an order token
    # that is no longer part of the order model.
    # The method should be removed after removing the deprecated order token field.
    # After that, we should move generating order data to the `additional_fields`
    # in the `generate_invoice_payload` method.
    serializer = PayloadSerializer()
    manager = get_plugins_manager()
    payload = serializer.serialize(
        [order],
        fields=ORDER_FIELDS,
        extra_dict_data={
            "token": lambda o: o.id,
            "user_email": order.get_customer_email(),
<<<<<<< HEAD
            **_generate_order_prices_data_with_taxes(order, manager),
=======
            "created": order.created_at,
>>>>>>> e5d78c63
        },
    )
    return payload


@traced_payload_generator
def _generate_checkout_payload(
    checkout: "Checkout",
    requestor: Optional["RequestorOrLazyObject"] = None,
    *,
    checkout_prices_data: Dict[str, Decimal],
    lines_dict_data: List[Dict[str, Any]],
    included_taxes_in_prices: bool,
):
    serializer = PayloadSerializer()
    checkout_fields = (
        "last_change",
        "status",
        "email",
        "quantity",
        "currency",
        "discount_amount",
        "discount_name",
        "language_code",
        "private_metadata",
        "metadata",
    )

    quantize_price_fields(checkout, ["discount_amount"], checkout.currency)
    user_fields = ("email", "first_name", "last_name")
    channel_fields = ("slug", "currency_code")
    shipping_method_fields = ("name", "type", "currency", "price_amount")

    # todo use the most appropriate warehouse
    warehouse = None
    if checkout.shipping_address:
        warehouse = Warehouse.objects.for_country(
            checkout.shipping_address.country.code
        ).first()

    checkout_data = serializer.serialize(
        [checkout],
        fields=checkout_fields,
        obj_id_name="token",
        additional_fields={
            "channel": (lambda o: o.channel, channel_fields),
            "user": (lambda c: c.user, user_fields),
            "billing_address": (lambda c: c.billing_address, ADDRESS_FIELDS),
            "shipping_address": (lambda c: c.shipping_address, ADDRESS_FIELDS),
            "shipping_method": (lambda c: c.shipping_method, shipping_method_fields),
            "warehouse_address": (
                lambda c: warehouse.address if warehouse else None,
                ADDRESS_FIELDS,
            ),
        },
        extra_dict_data={
            # Casting to list to make it json-serializable
            "included_taxes_in_prices": included_taxes_in_prices,
            **checkout_prices_data,
            "lines": lines_dict_data,
            "collection_point": json.loads(
                _generate_collection_point_payload(checkout.collection_point)
            )[0]
            if checkout.collection_point
            else None,
            "meta": generate_meta(requestor_data=generate_requestor(requestor)),
            "created": checkout.created_at,
        },
    )
    return checkout_data


@traced_payload_generator
def generate_customer_payload(
    customer: "User", requestor: Optional["RequestorOrLazyObject"] = None
):
    serializer = PayloadSerializer()
    data = serializer.serialize(
        [customer],
        fields=[
            "email",
            "first_name",
            "last_name",
            "is_active",
            "date_joined",
            "language_code",
            "private_metadata",
            "metadata",
        ],
        additional_fields={
            "default_shipping_address": (
                lambda c: c.default_shipping_address,
                ADDRESS_FIELDS,
            ),
            "default_billing_address": (
                lambda c: c.default_billing_address,
                ADDRESS_FIELDS,
            ),
            "addresses": (
                lambda c: c.addresses.all(),
                ADDRESS_FIELDS,
            ),
        },
        extra_dict_data={
            "meta": generate_meta(requestor_data=generate_requestor(requestor))
        },
    )
    return data


@traced_payload_generator
def generate_collection_payload(
    collection: "Collection", requestor: Optional["RequestorOrLazyObject"] = None
):
    serializer = PayloadSerializer()
    data = serializer.serialize(
        [collection],
        fields=[
            "name",
            "description",
            "background_image_alt",
            "private_metadata",
            "metadata",
        ],
        extra_dict_data={
            "background_image": build_absolute_uri(collection.background_image.url)
            if collection.background_image
            else None,
            "meta": generate_meta(requestor_data=generate_requestor(requestor)),
        },
    )
    return data


PRODUCT_FIELDS = (
    "name",
    "description",
    "currency",
    "updated_at",
    "charge_taxes",
    "weight",
    "publication_date",
    "is_published",
    "private_metadata",
    "metadata",
)


def serialize_product_channel_listing_payload(channel_listings):
    serializer = PayloadSerializer()
    fields = (
        "publication_date",
        "id_published",
        "visible_in_listings",
        "available_for_purchase",
    )
    channel_listing_payload = serializer.serialize(
        channel_listings,
        fields=fields,
        extra_dict_data={"channel_slug": lambda pch: pch.channel.slug},
    )
    return channel_listing_payload


@traced_payload_generator
def generate_product_payload(
    product: "Product", requestor: Optional["RequestorOrLazyObject"] = None
):
    serializer = PayloadSerializer(
        extra_model_fields={"ProductVariant": ("quantity", "quantity_allocated")}
    )
    product_payload = serializer.serialize(
        [product],
        fields=PRODUCT_FIELDS,
        additional_fields={
            "category": (lambda p: p.category, ("name", "slug")),
            "collections": (lambda p: p.collections.all(), ("name", "slug")),
        },
        extra_dict_data={
            "meta": generate_meta(requestor_data=generate_requestor(requestor)),
            "attributes": serialize_product_or_variant_attributes(product),
            "media": [
                {
                    "alt": media_obj.alt,
                    "url": (
                        build_absolute_uri(media_obj.image.url)
                        if media_obj.type == ProductMediaTypes.IMAGE
                        else media_obj.external_url
                    ),
                }
                for media_obj in product.media.all()
            ],
            "channel_listings": json.loads(
                serialize_product_channel_listing_payload(
                    product.channel_listings.all()  # type: ignore
                )
            ),
            "variants": lambda x: json.loads(
                (generate_product_variant_payload(x, with_meta=False))
            ),
        },
    )
    return product_payload


@traced_payload_generator
def generate_product_deleted_payload(
    product: "Product", variants_id, requestor: Optional["RequestorOrLazyObject"] = None
):
    serializer = PayloadSerializer()
    product_fields = PRODUCT_FIELDS
    product_variant_ids = [
        graphene.Node.to_global_id("ProductVariant", pk) for pk in variants_id
    ]
    product_payload = serializer.serialize(
        [product],
        fields=product_fields,
        extra_dict_data={
            "meta": generate_meta(requestor_data=generate_requestor(requestor)),
            "variants": list(product_variant_ids),
        },
    )
    return product_payload


PRODUCT_VARIANT_FIELDS = (
    "sku",
    "name",
    "track_inventory",
    "private_metadata",
    "metadata",
)


@traced_payload_generator
def generate_product_variant_listings_payload(variant_channel_listings):
    serializer = PayloadSerializer()
    fields = (
        "currency",
        "price_amount",
        "cost_price_amount",
    )
    channel_listing_payload = serializer.serialize(
        variant_channel_listings,
        fields=fields,
        extra_dict_data={"channel_slug": lambda vch: vch.channel.slug},
    )
    return channel_listing_payload


@traced_payload_generator
def generate_product_variant_media_payload(product_variant):
    return [
        {
            "alt": media_obj.media.alt,
            "url": (
                build_absolute_uri(media_obj.media.image.url)
                if media_obj.media.type == ProductMediaTypes.IMAGE
                else media_obj.media.external_url
            ),
        }
        for media_obj in product_variant.variant_media.all()
    ]


@traced_payload_generator
def generate_product_variant_with_stock_payload(
    stocks: Iterable["Stock"], requestor: Optional["RequestorOrLazyObject"] = None
):
    serializer = PayloadSerializer()
    extra_dict_data = {
        "product_id": lambda v: graphene.Node.to_global_id(
            "Product", v.product_variant.product_id
        ),
        "product_variant_id": lambda v: graphene.Node.to_global_id(
            "ProductVariant", v.product_variant_id
        ),
        "warehouse_id": lambda v: graphene.Node.to_global_id(
            "Warehouse", v.warehouse_id
        ),
        "product_slug": lambda v: v.product_variant.product.slug,
        "meta": generate_meta(requestor_data=generate_requestor(requestor)),
    }
    return serializer.serialize(stocks, fields=[], extra_dict_data=extra_dict_data)


@traced_payload_generator
def generate_product_variant_payload(
    product_variants: Iterable["ProductVariant"],
    requestor: Optional["RequestorOrLazyObject"] = None,
    with_meta: bool = True,
):
    extra_dict_data = {
        "id": lambda v: v.get_global_id(),
        "attributes": lambda v: serialize_product_or_variant_attributes(v),
        "product_id": lambda v: graphene.Node.to_global_id("Product", v.product_id),
        "media": lambda v: generate_product_variant_media_payload(v),
        "channel_listings": lambda v: json.loads(
            generate_product_variant_listings_payload(v.channel_listings.all())
        ),
    }

    if with_meta:
        extra_dict_data["meta"] = generate_meta(
            requestor_data=generate_requestor(requestor)
        )

    serializer = PayloadSerializer()
    payload = serializer.serialize(
        product_variants,
        fields=PRODUCT_VARIANT_FIELDS,
        extra_dict_data=extra_dict_data,
    )
    return payload


@traced_payload_generator
def generate_product_variant_stocks_payload(product_variant: "ProductVariant"):
    return product_variant.stocks.aggregate(Sum("quantity"))["quantity__sum"] or 0


@traced_payload_generator
def generate_fulfillment_lines_payload(fulfillment: Fulfillment):
    serializer = PayloadSerializer()
    lines = FulfillmentLine.objects.prefetch_related(
        "order_line__variant__product__product_type", "stock"
    ).filter(fulfillment=fulfillment)
    line_fields = ("quantity",)
    return serializer.serialize(
        lines,
        fields=line_fields,
        extra_dict_data={
            "product_name": lambda fl: fl.order_line.product_name,
            "variant_name": lambda fl: fl.order_line.variant_name,
            "product_sku": lambda fl: fl.order_line.product_sku,
            "product_variant_id": lambda fl: fl.order_line.product_variant_id,
            "weight": (
                lambda fl: fl.order_line.variant.get_weight().g
                if fl.order_line.variant
                else None
            ),
            "weight_unit": "gram",
            "product_type": (
                lambda fl: fl.order_line.variant.product.product_type.name
                if fl.order_line.variant
                else None
            ),
            "unit_price_net": lambda fl: quantize_price(
                fl.order_line.unit_price_net_amount, fl.order_line.currency
            ),
            "unit_price_gross": lambda fl: quantize_price(
                fl.order_line.unit_price_gross_amount, fl.order_line.currency
            ),
            "undiscounted_unit_price_net": (
                lambda fl: quantize_price(
                    fl.order_line.undiscounted_unit_price.net.amount,
                    fl.order_line.currency,
                )
            ),
            "undiscounted_unit_price_gross": (
                lambda fl: quantize_price(
                    fl.order_line.undiscounted_unit_price.gross.amount,
                    fl.order_line.currency,
                )
            ),
            "total_price_net_amount": (
                lambda fl: quantize_price(
                    fl.order_line.undiscounted_unit_price.net.amount,
                    fl.order_line.currency,
                )
                * fl.quantity
            ),
            "total_price_gross_amount": (
                lambda fl: quantize_price(
                    fl.order_line.undiscounted_unit_price.gross.amount,
                    fl.order_line.currency,
                )
                * fl.quantity
            ),
            "currency": lambda fl: fl.order_line.currency,
            "warehouse_id": lambda fl: graphene.Node.to_global_id(
                "Warehouse", fl.stock.warehouse_id
            )
            if fl.stock
            else None,
            "sale_id": lambda fl: fl.order_line.sale_id,
            "voucher_code": lambda fl: fl.order_line.voucher_code,
        },
    )


@traced_payload_generator
def generate_fulfillment_payload(
    fulfillment: Fulfillment, requestor: Optional["RequestorOrLazyObject"] = None
):
    serializer = PayloadSerializer()

    # fulfillment fields to serialize
    fulfillment_fields = (
        "status",
        "tracking_code",
        "order__user_email",
        "shipping_refund_amount",
        "total_refund_amount",
    )
    fulfillment_price_fields = (
        "shipping_refund_amount",
        "total_refund_amount",
    )
    order = fulfillment.order
    order_country = get_order_country(order)
    quantize_price_fields(
        fulfillment, fulfillment_price_fields, fulfillment.order.currency
    )
    fulfillment_line = fulfillment.lines.first()
    if fulfillment_line and fulfillment_line.stock:
        warehouse = fulfillment_line.stock.warehouse
    else:
        warehouse = Warehouse.objects.for_country(order_country).first()
    fulfillment_data = serializer.serialize(
        [fulfillment],
        fields=fulfillment_fields,
        additional_fields={
            "warehouse_address": (lambda f: warehouse.address, ADDRESS_FIELDS),
        },
        extra_dict_data={
            "order": json.loads(
                generate_order_payload(fulfillment.order, with_meta=False)
            )[0],
            "lines": json.loads(generate_fulfillment_lines_payload(fulfillment)),
            "meta": generate_meta(requestor_data=generate_requestor(requestor)),
        },
    )
    return fulfillment_data


@traced_payload_generator
def generate_page_payload(
    page: Page, requestor: Optional["RequestorOrLazyObject"] = None
):
    serializer = PayloadSerializer()
    page_fields = [
        "private_metadata",
        "metadata",
        "title",
        "content",
        "publication_date",
        "is_published",
        "updated_at",
    ]
    page_payload = serializer.serialize(
        [page],
        fields=page_fields,
        extra_dict_data={
            "data": generate_meta(requestor_data=generate_requestor(requestor))
        },
    )
    return page_payload


@traced_payload_generator
def generate_payment_payload(
    payment_data: "PaymentData", requestor: Optional["RequestorOrLazyObject"] = None
):
    data = asdict(payment_data)
    data["amount"] = quantize_price(data["amount"], data["currency"])
    payment_app_data = from_payment_app_id(data["gateway"])
    if payment_app_data:
        data["payment_method"] = payment_app_data.name
        data["meta"] = generate_meta(requestor_data=generate_requestor(requestor))
    return json.dumps(data, cls=CustomJsonEncoder)


@traced_payload_generator
def generate_list_gateways_payload(
    currency: Optional[str], checkout: Optional["Checkout"]
):
    if checkout:
        # Deserialize checkout payload to dict and generate a new payload including
        # currency.
        checkout_data = json.loads(generate_checkout_payload(checkout))[0]
    else:
        checkout_data = None
    payload = {"checkout": checkout_data, "currency": currency}
    return json.dumps(payload)


def _get_sample_object(qs: QuerySet):
    """Return random object from query."""
    random_object = qs.order_by("?").first()
    return random_object


def _remove_token_from_checkout(checkout):
    checkout_data = json.loads(checkout)
    checkout_data[0]["token"] = str(uuid.UUID(int=1))
    return json.dumps(checkout_data)


def _generate_sample_order_payload(event_name):
    order_qs = Order.objects.prefetch_related(
        "payments",
        "lines",
        "shipping_method",
        "shipping_address",
        "billing_address",
        "fulfillments",
    )
    order = None
    if event_name == WebhookEventAsyncType.ORDER_CREATED:
        order = _get_sample_object(order_qs.filter(status=OrderStatus.UNFULFILLED))
    elif event_name == WebhookEventAsyncType.ORDER_FULLY_PAID:
        order = _get_sample_object(
            order_qs.filter(payments__charge_status=ChargeStatus.FULLY_CHARGED)
        )
    elif event_name == WebhookEventAsyncType.ORDER_FULFILLED:
        order = _get_sample_object(
            order_qs.filter(fulfillments__status=FulfillmentStatus.FULFILLED)
        )
    elif event_name in [
        WebhookEventAsyncType.ORDER_CANCELLED,
        WebhookEventAsyncType.ORDER_UPDATED,
    ]:
        order = _get_sample_object(order_qs.filter(status=OrderStatus.CANCELED))
    if order:
        anonymized_order = anonymize_order(order)
        return generate_order_payload(anonymized_order)


@traced_payload_generator
def generate_sample_payload(event_name: str) -> Optional[dict]:
    checkout_events = [
        WebhookEventAsyncType.CHECKOUT_UPDATED,
        WebhookEventAsyncType.CHECKOUT_CREATED,
    ]
    pages_events = [
        WebhookEventAsyncType.PAGE_CREATED,
        WebhookEventAsyncType.PAGE_DELETED,
        WebhookEventAsyncType.PAGE_UPDATED,
    ]
    user_events = [
        WebhookEventAsyncType.CUSTOMER_CREATED,
        WebhookEventAsyncType.CUSTOMER_UPDATED,
    ]

    if event_name in user_events:
        user = generate_fake_user()
        payload = generate_customer_payload(user)
    elif event_name == WebhookEventAsyncType.PRODUCT_CREATED:
        product = _get_sample_object(
            Product.objects.prefetch_related("category", "collections", "variants")
        )
        payload = generate_product_payload(product) if product else None
    elif event_name in checkout_events:
        checkout = _get_sample_object(
            Checkout.objects.prefetch_related("lines__variant__product")
        )
        if checkout:
            anonymized_checkout = anonymize_checkout(checkout)
            checkout_payload = generate_checkout_payload(anonymized_checkout)
            payload = _remove_token_from_checkout(checkout_payload)
    elif event_name in pages_events:
        page = _get_sample_object(Page.objects.all())
        if page:
            payload = generate_page_payload(page)
    elif event_name == WebhookEventAsyncType.FULFILLMENT_CREATED:
        fulfillment = _get_sample_object(
            Fulfillment.objects.prefetch_related("lines__order_line__variant")
        )
        fulfillment.order = anonymize_order(fulfillment.order)
        payload = generate_fulfillment_payload(fulfillment)
    else:
        payload = _generate_sample_order_payload(event_name)
    return json.loads(payload) if payload else None


def process_translation_context(context):
    additional_id_fields = [
        ("product_id", "Product"),
        ("product_variant_id", "ProductVariant"),
        ("attribute_id", "Attribute"),
        ("page_id", "Page"),
        ("page_type_id", "PageType"),
    ]
    result = {}
    for key, type_name in additional_id_fields:
        if object_id := context.get(key, None):
            result[key] = graphene.Node.to_global_id(type_name, object_id)
        else:
            result[key] = None
    return result


@traced_payload_generator
def generate_translation_payload(
    translation: "Translation", requestor: Optional["RequestorOrLazyObject"] = None
):
    object_type, object_id = translation.get_translated_object_id()
    translated_keys = [
        {"key": key, "value": value}
        for key, value in translation.get_translated_keys().items()
    ]

    context = None
    if isinstance(translation, AttributeValueTranslation):
        context = process_translation_context(translation.get_translation_context())

    translation_data = {
        "id": graphene.Node.to_global_id(object_type, object_id),
        "language_code": translation.language_code,
        "type": object_type,
        "keys": translated_keys,
        "meta": generate_meta(requestor_data=generate_requestor(requestor)),
    }

    if context:
        translation_data.update(context)

    return json.dumps(translation_data)


def _generate_payload_for_shipping_method(method: ShippingMethodData):
    payload = {
        "id": method.graphql_id,
        "price": method.price.amount,
        "currency": method.price.currency,
        "name": method.name,
        "maximum_order_weight": method.maximum_order_weight,
        "minimum_order_weight": method.minimum_order_weight,
        "maximum_delivery_days": method.maximum_delivery_days,
        "minimum_delivery_days": method.minimum_delivery_days,
    }
    return payload


@traced_payload_generator
def generate_excluded_shipping_methods_for_order_payload(
    order: "Order",
    available_shipping_methods: List[ShippingMethodData],
):
    order_data = json.loads(generate_order_payload_without_taxes(order))[0]
    payload = {
        "order": order_data,
        "shipping_methods": [
            _generate_payload_for_shipping_method(shipping_method)
            for shipping_method in available_shipping_methods
        ],
    }
    return json.dumps(payload, cls=CustomJsonEncoder)


@traced_payload_generator
def generate_excluded_shipping_methods_for_checkout_payload(
    checkout_info: "CheckoutInfo",
    lines: Iterable["CheckoutLineInfo"],
    available_shipping_methods: List[ShippingMethodData],
):
    checkout_data = json.loads(
        generate_checkout_payload_without_taxes(checkout_info, lines)
    )[0]
    payload = {
        "checkout": checkout_data,
        "shipping_methods": [
            _generate_payload_for_shipping_method(shipping_method)
            for shipping_method in available_shipping_methods
        ],
    }
    return json.dumps(payload, cls=CustomJsonEncoder)


def _generate_order_prices_data_with_taxes(
    order: "Order",
    manager: PluginsManager,
    lines: Optional[Iterable[OrderLine]] = None,
) -> Dict[str, Decimal]:
    shipping = order_calculations.order_shipping(order, manager, lines)
    shipping_tax_rate = order_calculations.order_shipping_tax_rate(
        order, manager, lines
    )
    total = order_calculations.order_total(order, manager, lines)
    undiscounted_total = order_calculations.order_undiscounted_total(
        order, manager, lines
    )

    return {
        "shipping_price_net_amount": shipping.net.amount,
        "shipping_price_gross_amount": shipping.gross.amount,
        "shipping_tax_rate": shipping_tax_rate,
        "total_net_amount": total.net.amount,
        "total_gross_amount": total.gross.amount,
        "undiscounted_total_net_amount": undiscounted_total.net.amount,
        "undiscounted_total_gross_amount": undiscounted_total.gross.amount,
    }


def _generate_order_prices_data_without_taxes(
    order: "Order",
    use_gross_as_base_price: bool,
) -> Dict[str, Decimal]:
    def untaxed_price_amount(price: TaxedMoney) -> Decimal:
        return quantize_price(
            get_base_price(price, use_gross_as_base_price), order.currency
        )

    return {
        "shipping_price_base_amount": untaxed_price_amount(order.shipping_price),
        "total_base_amount": untaxed_price_amount(order.total),
        "undiscounted_total_base_amount": untaxed_price_amount(
            order.undiscounted_total
        ),
    }


def generate_order_payload(
    order: "Order",
    requestor: Optional["RequestorOrLazyObject"] = None,
    with_meta: bool = True,
):
    manager = get_plugins_manager()
    lines = order.lines.select_related("variant__product__product_type")

    return _generate_order_payload(
        order,
        requestor,
        with_meta,
        order_prices_data=_generate_order_prices_data_with_taxes(order, manager, lines),
        order_lines_payload=_generate_order_lines_payload_with_taxes(
            order, manager, lines
        ),
        included_taxes_in_prices=include_taxes_in_prices(),
    )


def generate_order_payload_without_taxes(
    order: "Order",
    requestor: Optional["RequestorOrLazyObject"] = None,
    with_meta: bool = True,
):
    lines = order.lines.select_related("variant__product__product_type")
    included_taxes_in_prices = include_taxes_in_prices()

    return _generate_order_payload(
        order,
        requestor,
        with_meta,
        order_prices_data=_generate_order_prices_data_without_taxes(
            order, included_taxes_in_prices
        ),
        order_lines_payload=_generate_order_lines_payload_without_taxes(
            order, lines, included_taxes_in_prices
        ),
        included_taxes_in_prices=included_taxes_in_prices,
    )


def _generate_checkout_prices_data_with_taxes(
    manager: PluginsManager,
    checkout_info: CheckoutInfo,
    lines: Iterable[CheckoutLineInfo],
    discounts: Iterable[DiscountInfo],
) -> Dict[str, Decimal]:
    subtotal = checkout_calculations.checkout_subtotal(
        manager=manager,
        checkout_info=checkout_info,
        lines=lines,
        address=None,
        discounts=discounts,
    )
    total = checkout_calculations.checkout_total(
        manager=manager,
        checkout_info=checkout_info,
        lines=lines,
        address=None,
        discounts=discounts,
    )

    return {
        "subtotal_net_amount": subtotal.net.amount,
        "subtotal_gross_amount": subtotal.gross.amount,
        "total_net_amount": total.net.amount,
        "total_gross_amount": total.gross.amount,
    }


def _generate_checkout_prices_data_without_taxes(
    checkout: Checkout,
    use_gross_as_base_price: bool,
) -> Dict[str, Decimal]:
    def untaxed_price_amount(price: TaxedMoney) -> Decimal:
        return quantize_price(
            get_base_price(price, use_gross_as_base_price), checkout.currency
        )

    return {
        "subtotal_base_amount": untaxed_price_amount(checkout.subtotal),
        "total_base_amount": untaxed_price_amount(checkout.total),
    }


def generate_checkout_payload(
    checkout: "Checkout",
    requestor: Optional["RequestorOrLazyObject"] = None,
):
    manager = get_plugins_manager()
    lines, _ = fetch_checkout_lines(checkout, prefetch_variant_attributes=True)
    discounts = fetch_active_discounts()
    checkout_info = fetch_checkout_info(checkout, lines, discounts, manager)

    return _generate_checkout_payload(
        checkout,
        requestor,
        checkout_prices_data=_generate_checkout_prices_data_with_taxes(
            manager, checkout_info, lines, discounts
        ),
        lines_dict_data=serialize_checkout_lines_with_taxes(
            checkout_info, manager, lines, discounts
        ),
        included_taxes_in_prices=include_taxes_in_prices(),
    )


def generate_checkout_payload_without_taxes(
    checkout_info: "CheckoutInfo",
    lines: Iterable["CheckoutLineInfo"],
    requestor: Optional["RequestorOrLazyObject"] = None,
):
    checkout = checkout_info.checkout
    included_taxes_in_prices = include_taxes_in_prices()

    return _generate_checkout_payload(
        checkout,
        requestor,
        checkout_prices_data=_generate_checkout_prices_data_without_taxes(
            checkout, included_taxes_in_prices
        ),
        lines_dict_data=serialize_checkout_lines_without_taxes(
            checkout,
            lines,
            included_taxes_in_prices,
        ),
        included_taxes_in_prices=included_taxes_in_prices,
    )<|MERGE_RESOLUTION|>--- conflicted
+++ resolved
@@ -9,11 +9,8 @@
 from django.contrib.auth.models import AnonymousUser
 from django.db.models import F, QuerySet, Sum
 from django.utils import timezone
-<<<<<<< HEAD
+from graphene.utils.str_converters import to_camel_case
 from prices import TaxedMoney
-=======
-from graphene.utils.str_converters import to_camel_case
->>>>>>> e5d78c63
 
 from .. import __version__
 from ..account.models import User
@@ -520,11 +517,8 @@
         extra_dict_data={
             "token": lambda o: o.id,
             "user_email": order.get_customer_email(),
-<<<<<<< HEAD
+            "created": order.created_at,
             **_generate_order_prices_data_with_taxes(order, manager),
-=======
-            "created": order.created_at,
->>>>>>> e5d78c63
         },
     )
     return payload
