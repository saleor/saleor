import json
import uuid
from collections import defaultdict
from dataclasses import asdict
from decimal import Decimal
from typing import TYPE_CHECKING, Any, Dict, Iterable, List, Optional

import graphene
from django.contrib.auth.models import AnonymousUser
from django.db.models import F, QuerySet, Sum
from django.utils import timezone
from prices import TaxedMoney

from .. import __version__
from ..account.models import User
from ..attribute.models import AttributeValueTranslation
from ..checkout import calculations as checkout_calculations
from ..checkout.fetch import (
    CheckoutInfo,
    CheckoutLineInfo,
    fetch_checkout_info,
    fetch_checkout_lines,
)
from ..checkout.models import Checkout
from ..core.prices import quantize_price, quantize_price_fields
from ..core.taxes import include_taxes_in_prices
from ..core.utils import build_absolute_uri
from ..core.utils.anonymization import (
    anonymize_checkout,
    anonymize_order,
    generate_fake_user,
)
from ..core.utils.json_serializer import CustomJsonEncoder
from ..discount import DiscountInfo
from ..discount.utils import fetch_active_discounts
from ..order import FulfillmentStatus, OrderStatus
from ..order import calculations as order_calculations
from ..order.models import Fulfillment, FulfillmentLine, Order, OrderLine
from ..order.utils import get_order_country
from ..page.models import Page
from ..payment import ChargeStatus
from ..plugins.manager import PluginsManager, get_plugins_manager
from ..plugins.webhook.utils import from_payment_app_id
from ..product import ProductMediaTypes
from ..product.models import Collection, Product
from ..shipping.interface import ShippingMethodData
from ..warehouse.models import Stock, Warehouse
from . import traced_payload_generator
from .event_types import WebhookEventAsyncType
from .payload_serializers import PayloadSerializer
from .serializers import (
    get_base_price,
    serialize_checkout_lines_with_taxes,
    serialize_checkout_lines_without_taxes,
    serialize_product_or_variant_attributes,
)

if TYPE_CHECKING:
    # pylint: disable=unused-import
    from ..product.models import ProductVariant


if TYPE_CHECKING:
    from ..discount.models import Sale
    from ..graphql.discount.mutations import NodeCatalogueInfo
    from ..invoice.models import Invoice
    from ..payment.interface import PaymentData
    from ..plugins.base_plugin import RequestorOrLazyObject
    from ..translation.models import Translation


ADDRESS_FIELDS = (
    "first_name",
    "last_name",
    "company_name",
    "street_address_1",
    "street_address_2",
    "city",
    "city_area",
    "postal_code",
    "country",
    "country_area",
    "phone",
)


ORDER_FIELDS = (
    "created",
    "status",
    "origin",
    "user_email",
    "shipping_method_name",
    "collection_point_name",
    "weight",
    "private_metadata",
    "metadata",
)


def generate_requestor(requestor: Optional["RequestorOrLazyObject"] = None):
    if not requestor:
        return {"id": None, "type": None}
    if isinstance(requestor, (User, AnonymousUser)):
        return {"id": graphene.Node.to_global_id("User", requestor.id), "type": "user"}
    return {"id": requestor.name, "type": "app"}  # type: ignore


def generate_meta(*, requestor_data: Dict[str, Any], **kwargs):
    meta_result = {
        "issued_at": timezone.now().isoformat(),
        "version": __version__,
        "issuing_principal": requestor_data,
    }

    meta_result.update(kwargs)

    return meta_result


def prepare_order_lines_allocations_payload(line):
    warehouse_id_quantity_allocated_map = list(
        line.allocations.values(  # type: ignore
            "quantity_allocated",
            warehouse_id=F("stock__warehouse_id"),
        )
    )
    for item in warehouse_id_quantity_allocated_map:
        item["warehouse_id"] = graphene.Node.to_global_id(
            "Warehouse", item["warehouse_id"]
        )
    return warehouse_id_quantity_allocated_map


def _charge_taxes(order_line: OrderLine) -> Optional[bool]:
    variant = order_line.variant
    return None if not variant else variant.product.charge_taxes


ORDER_LINE_FIELDS = (
    "product_name",
    "variant_name",
    "translated_product_name",
    "translated_variant_name",
    "product_sku",
    "quantity",
    "currency",
    "unit_discount_amount",
    "unit_discount_type",
    "unit_discount_reason",
    "sale_id",
    "voucher_code",
)

ORDER_LINES_EXTRA_DICT_DATA = {
    "id": lambda l: graphene.Node.to_global_id("OrderLine", l.pk),
    "product_variant_id": lambda l: l.product_variant_id,
    "allocations": lambda l: prepare_order_lines_allocations_payload(l),
    "charge_taxes": lambda l: _charge_taxes(l),
    "product_metadata": lambda l: get_product_metadata_for_order_line(l),
    "product_type_metadata": lambda l: get_product_type_metadata_for_order_line(l),
}


@traced_payload_generator
def _generate_order_lines_payload_with_taxes(
    order: Order,
    manager: PluginsManager,
    lines: Iterable[OrderLine],
):
    def get_unit_price(line: OrderLine) -> TaxedMoney:
        return order_calculations.order_line_unit(
            order, line, manager, lines
        ).price_with_discounts

    def get_undiscounted_unit_price(line: OrderLine) -> TaxedMoney:
        return order_calculations.order_line_unit(
            order, line, manager, lines
        ).undiscounted_price

    def get_total_price(line: OrderLine) -> TaxedMoney:
        return order_calculations.order_line_total(
            order, line, manager, lines
        ).price_with_discounts

    def get_undiscounted_total_price(line: OrderLine) -> TaxedMoney:
        return order_calculations.order_line_total(
            order, line, manager, lines
        ).undiscounted_price

    def get_tax_rate(line: OrderLine) -> Decimal:
        return order_calculations.order_line_tax_rate(order, line, manager, lines)

    for line in lines:
        quantize_price_fields(line, ["unit_discount_amount"], line.currency)

    serializer = PayloadSerializer()
    return serializer.serialize(
        lines,
        fields=ORDER_LINE_FIELDS,
        extra_dict_data={
            **ORDER_LINES_EXTRA_DICT_DATA,
            "unit_price_net_amount": (lambda l: get_unit_price(l).net.amount),
            "unit_price_gross_amount": (lambda l: get_unit_price(l).gross.amount),
            "total_price_net_amount": (lambda l: get_total_price(l).net.amount),
            "total_price_gross_amount": (lambda l: get_total_price(l).gross.amount),
            "undiscounted_unit_price_net_amount": (
                lambda l: get_undiscounted_unit_price(l).net.amount
            ),
            "undiscounted_unit_price_gross_amount": (
                lambda l: get_undiscounted_unit_price(l).gross.amount
            ),
            "undiscounted_total_price_net_amount": (
                lambda l: get_undiscounted_total_price(l).net.amount
            ),
            "undiscounted_total_price_gross_amount": (
                lambda l: get_undiscounted_total_price(l).gross.amount
            ),
            "tax_rate": lambda l: get_tax_rate(l),
        },
    )


@traced_payload_generator
def _generate_order_lines_payload_without_taxes(
    order: Order,
    lines: Iterable[OrderLine],
    use_gross_as_base_price: bool,
):
    def untaxed_price_amount(price: TaxedMoney) -> Decimal:
        return quantize_price(
            get_base_price(price, use_gross_as_base_price), order.currency
        )

    for line in lines:
        quantize_price_fields(line, ["unit_discount_amount"], line.currency)

    serializer = PayloadSerializer()
    return serializer.serialize(
        lines,
        fields=ORDER_LINE_FIELDS,
        extra_dict_data={
            **ORDER_LINES_EXTRA_DICT_DATA,
            "unit_price_base_amount": (lambda l: untaxed_price_amount(l.unit_price)),
            "total_price_base_amount": (lambda l: untaxed_price_amount(l.total_price)),
            "undiscounted_unit_price_base_amount": (
                lambda l: untaxed_price_amount(l.undiscounted_unit_price)
            ),
            "undiscounted_total_price_base_amount": (
                lambda l: untaxed_price_amount(l.undiscounted_total_price)
            ),
        },
    )


def get_product_metadata_for_order_line(line: OrderLine) -> Optional[dict]:
    variant = line.variant
    if not variant:
        return None
    return variant.product.metadata


def get_product_type_metadata_for_order_line(line: OrderLine) -> Optional[dict]:
    variant = line.variant
    if not variant:
        return None
    return variant.product.product_type.metadata


def _generate_collection_point_payload(warehouse: "Warehouse"):
    serializer = PayloadSerializer()
    collection_point_fields = (
        "name",
        "email",
        "click_and_collect_option",
        "is_private",
    )
    collection_point_data = serializer.serialize(
        [warehouse],
        fields=collection_point_fields,
        additional_fields={"address": (lambda w: w.address, ADDRESS_FIELDS)},
    )
    return collection_point_data


@traced_payload_generator
def _generate_order_payload(
    order: "Order",
    requestor: Optional["RequestorOrLazyObject"] = None,
    with_meta: bool = True,
    *,
    order_prices_data: Dict[str, Decimal],
    order_lines_payload: str,
    included_taxes_in_prices: bool,
):
    serializer = PayloadSerializer()
    fulfillment_fields = (
        "status",
        "tracking_number",
        "created",
        "shipping_refund_amount",
        "total_refund_amount",
    )
    fulfillment_price_fields = ("shipping_refund_amount", "total_refund_amount")
    payment_fields = (
        "gateway",
        "payment_method_type",
        "cc_brand",
        "is_active",
        "created",
        "partial",
        "modified",
        "charge_status",
        "psp_reference",
        "total",
        "captured_amount",
        "currency",
        "billing_email",
        "billing_first_name",
        "billing_last_name",
        "billing_company_name",
        "billing_address_1",
        "billing_address_2",
        "billing_city",
        "billing_city_area",
        "billing_postal_code",
        "billing_country_code",
        "billing_country_area",
    )
    payment_price_fields = ("captured_amount", "total")
    discount_fields = (
        "type",
        "value_type",
        "value",
        "amount_value",
        "name",
        "translated_name",
        "reason",
    )
    discount_price_fields = ("amount_value",)

    channel_fields = ("slug", "currency_code")
    shipping_method_fields = ("name", "type", "currency", "price_amount")

    fulfillments = order.fulfillments.all()
    payments = order.payments.all()
    discounts = order.discounts.all()

    for fulfillment in fulfillments:
        quantize_price_fields(fulfillment, fulfillment_price_fields, order.currency)

    for payment in payments:
        quantize_price_fields(payment, payment_price_fields, order.currency)

    for discount in discounts:
        quantize_price_fields(discount, discount_price_fields, order.currency)

    fulfillments_data = serializer.serialize(
        fulfillments,
        fields=fulfillment_fields,
        extra_dict_data={
            "lines": lambda f: json.loads(generate_fulfillment_lines_payload(f))
        },
    )

    extra_dict_data = {
        "id": graphene.Node.to_global_id("Order", order.id),
        "token": str(order.id),
        "original": graphene.Node.to_global_id("Order", order.original_id),
        "lines": json.loads(order_lines_payload),
        "included_taxes_in_prices": included_taxes_in_prices,
        **order_prices_data,
        "fulfillments": json.loads(fulfillments_data),
        "collection_point": json.loads(
            _generate_collection_point_payload(order.collection_point)
        )[0]
        if order.collection_point
        else None,
    }

    if with_meta:
        extra_dict_data["meta"] = generate_meta(
            requestor_data=generate_requestor(requestor)
        )

    order_data = serializer.serialize(
        [order],
        fields=ORDER_FIELDS,
        additional_fields={
            "channel": (lambda o: o.channel, channel_fields),
            "shipping_method": (lambda o: o.shipping_method, shipping_method_fields),
            "payments": (lambda _: payments, payment_fields),
            "shipping_address": (lambda o: o.shipping_address, ADDRESS_FIELDS),
            "billing_address": (lambda o: o.billing_address, ADDRESS_FIELDS),
            "discounts": (lambda _: discounts, discount_fields),
        },
        extra_dict_data=extra_dict_data,
    )
    return order_data


def _calculate_added(
    previous_catalogue: "NodeCatalogueInfo",
    current_catalogue: "NodeCatalogueInfo",
    key: str,
) -> List[str]:
    return list(current_catalogue[key] - previous_catalogue[key])


def _calculate_removed(
    previous_catalogue: "NodeCatalogueInfo",
    current_catalogue: "NodeCatalogueInfo",
    key: str,
) -> List[str]:
    return _calculate_added(current_catalogue, previous_catalogue, key)


@traced_payload_generator
def generate_sale_payload(
    sale: "Sale",
    previous_catalogue: Optional["NodeCatalogueInfo"] = None,
    current_catalogue: Optional["NodeCatalogueInfo"] = None,
    requestor: Optional["RequestorOrLazyObject"] = None,
):
    if previous_catalogue is None:
        previous_catalogue = defaultdict(set)
    if current_catalogue is None:
        current_catalogue = defaultdict(set)

    serializer = PayloadSerializer()
    sale_fields = ("id",)

    return serializer.serialize(
        [sale],
        fields=sale_fields,
        extra_dict_data={
            "meta": generate_meta(requestor_data=generate_requestor(requestor)),
            "categories_added": _calculate_added(
                previous_catalogue, current_catalogue, "categories"
            ),
            "categories_removed": _calculate_removed(
                previous_catalogue, current_catalogue, "categories"
            ),
            "collections_added": _calculate_added(
                previous_catalogue, current_catalogue, "collections"
            ),
            "collections_removed": _calculate_removed(
                previous_catalogue, current_catalogue, "collections"
            ),
            "products_added": _calculate_added(
                previous_catalogue, current_catalogue, "products"
            ),
            "products_removed": _calculate_removed(
                previous_catalogue, current_catalogue, "products"
            ),
            "variants_added": _calculate_added(
                previous_catalogue, current_catalogue, "variants"
            ),
            "variants_removed": _calculate_removed(
                previous_catalogue, current_catalogue, "variants"
            ),
        },
    )


@traced_payload_generator
def generate_invoice_payload(
    invoice: "Invoice", requestor: Optional["RequestorOrLazyObject"] = None
):
    serializer = PayloadSerializer()
    invoice_fields = ("id", "number", "external_url", "created")
    manager = get_plugins_manager()

    order_data = None
    if invoice.order is not None:
        order_data = json.loads(
            serializer.serialize(
                [invoice.order],
                fields=ORDER_FIELDS,
                extra_dict_data=_generate_order_prices_data_with_taxes(
                    invoice.order, manager
                ),
            )
        )[0]

    return serializer.serialize(
        [invoice],
        fields=invoice_fields,
        extra_dict_data={
<<<<<<< HEAD
            "order": order_data,
            "meta": generate_meta(requestor_data=generate_requestor(requestor)),
=======
            "meta": generate_meta(requestor_data=generate_requestor(requestor)),
            "order": lambda i: json.loads(_generate_order_payload_for_invoice(i.order))[
                0
            ],
        },
    )


@traced_payload_generator
def _generate_order_payload_for_invoice(order: "Order"):
    # This is a temporary method that allows attaching an order token
    # that is no longer part of the order model.
    # The method should be removed after removing the deprecated order token field.
    # After that, we should move generating order data to the `additional_fields`
    # in the `generate_invoice_payload` method.
    serializer = PayloadSerializer()
    payload = serializer.serialize(
        [order],
        fields=ORDER_FIELDS,
        extra_dict_data={
            "token": lambda o: o.id,
>>>>>>> 4e52b865
        },
    )
    return payload


@traced_payload_generator
def _generate_checkout_payload(
    checkout: "Checkout",
    requestor: Optional["RequestorOrLazyObject"] = None,
    *,
    checkout_prices_data: Dict[str, Decimal],
    lines_dict_data: List[Dict[str, Any]],
    included_taxes_in_prices: bool,
):
    serializer = PayloadSerializer()
    checkout_fields = (
        "created",
        "last_change",
        "status",
        "email",
        "quantity",
        "currency",
        "discount_amount",
        "discount_name",
        "private_metadata",
        "metadata",
    )

    quantize_price_fields(checkout, ["discount_amount"], checkout.currency)
    user_fields = ("email", "first_name", "last_name")
    channel_fields = ("slug", "currency_code")
    shipping_method_fields = ("name", "type", "currency", "price_amount")

    # todo use the most appropriate warehouse
    warehouse = None
    if checkout.shipping_address:
        warehouse = Warehouse.objects.for_country(
            checkout.shipping_address.country.code
        ).first()

    checkout_data = serializer.serialize(
        [checkout],
        fields=checkout_fields,
        obj_id_name="token",
        additional_fields={
            "channel": (lambda o: o.channel, channel_fields),
            "user": (lambda c: c.user, user_fields),
            "billing_address": (lambda c: c.billing_address, ADDRESS_FIELDS),
            "shipping_address": (lambda c: c.shipping_address, ADDRESS_FIELDS),
            "shipping_method": (lambda c: c.shipping_method, shipping_method_fields),
            "warehouse_address": (
                lambda c: warehouse.address if warehouse else None,
                ADDRESS_FIELDS,
            ),
        },
        extra_dict_data={
            # Casting to list to make it json-serializable
            "included_taxes_in_prices": included_taxes_in_prices,
            **checkout_prices_data,
            "lines": lines_dict_data,
            "collection_point": json.loads(
                _generate_collection_point_payload(checkout.collection_point)
            )[0]
            if checkout.collection_point
            else None,
            "meta": generate_meta(requestor_data=generate_requestor(requestor)),
        },
    )
    return checkout_data


@traced_payload_generator
def generate_customer_payload(
    customer: "User", requestor: Optional["RequestorOrLazyObject"] = None
):
    serializer = PayloadSerializer()
    data = serializer.serialize(
        [customer],
        fields=[
            "email",
            "first_name",
            "last_name",
            "is_active",
            "date_joined",
            "private_metadata",
            "metadata",
        ],
        additional_fields={
            "default_shipping_address": (
                lambda c: c.default_shipping_address,
                ADDRESS_FIELDS,
            ),
            "default_billing_address": (
                lambda c: c.default_billing_address,
                ADDRESS_FIELDS,
            ),
            "addresses": (
                lambda c: c.addresses.all(),
                ADDRESS_FIELDS,
            ),
        },
        extra_dict_data={
            "meta": generate_meta(requestor_data=generate_requestor(requestor))
        },
    )
    return data


@traced_payload_generator
def generate_collection_payload(
    collection: "Collection", requestor: Optional["RequestorOrLazyObject"] = None
):
    serializer = PayloadSerializer()
    data = serializer.serialize(
        [collection],
        fields=[
            "name",
            "description",
            "background_image_alt",
            "private_metadata",
            "metadata",
        ],
        extra_dict_data={
            "background_image": build_absolute_uri(collection.background_image.url)
            if collection.background_image
            else None,
            "meta": generate_meta(requestor_data=generate_requestor(requestor)),
        },
    )
    return data


PRODUCT_FIELDS = (
    "name",
    "description",
    "currency",
    "updated_at",
    "charge_taxes",
    "weight",
    "publication_date",
    "is_published",
    "private_metadata",
    "metadata",
)


def serialize_product_channel_listing_payload(channel_listings):
    serializer = PayloadSerializer()
    fields = (
        "publication_date",
        "id_published",
        "visible_in_listings",
        "available_for_purchase",
    )
    channel_listing_payload = serializer.serialize(
        channel_listings,
        fields=fields,
        extra_dict_data={"channel_slug": lambda pch: pch.channel.slug},
    )
    return channel_listing_payload


@traced_payload_generator
def generate_product_payload(
    product: "Product", requestor: Optional["RequestorOrLazyObject"] = None
):
    serializer = PayloadSerializer(
        extra_model_fields={"ProductVariant": ("quantity", "quantity_allocated")}
    )
    product_payload = serializer.serialize(
        [product],
        fields=PRODUCT_FIELDS,
        additional_fields={
            "category": (lambda p: p.category, ("name", "slug")),
            "collections": (lambda p: p.collections.all(), ("name", "slug")),
        },
        extra_dict_data={
            "meta": generate_meta(requestor_data=generate_requestor(requestor)),
            "attributes": serialize_product_or_variant_attributes(product),
            "media": [
                {
                    "alt": media_obj.alt,
                    "url": (
                        build_absolute_uri(media_obj.image.url)
                        if media_obj.type == ProductMediaTypes.IMAGE
                        else media_obj.external_url
                    ),
                }
                for media_obj in product.media.all()
            ],
            "channel_listings": json.loads(
                serialize_product_channel_listing_payload(
                    product.channel_listings.all()  # type: ignore
                )
            ),
            "variants": lambda x: json.loads(
                (generate_product_variant_payload(x, with_meta=False))
            ),
        },
    )
    return product_payload


@traced_payload_generator
def generate_product_deleted_payload(
    product: "Product", variants_id, requestor: Optional["RequestorOrLazyObject"] = None
):
    serializer = PayloadSerializer()
    product_fields = PRODUCT_FIELDS
    product_variant_ids = [
        graphene.Node.to_global_id("ProductVariant", pk) for pk in variants_id
    ]
    product_payload = serializer.serialize(
        [product],
        fields=product_fields,
        extra_dict_data={
            "meta": generate_meta(requestor_data=generate_requestor(requestor)),
            "variants": list(product_variant_ids),
        },
    )
    return product_payload


PRODUCT_VARIANT_FIELDS = (
    "sku",
    "name",
    "track_inventory",
    "private_metadata",
    "metadata",
)


@traced_payload_generator
def generate_product_variant_listings_payload(variant_channel_listings):
    serializer = PayloadSerializer()
    fields = (
        "currency",
        "price_amount",
        "cost_price_amount",
    )
    channel_listing_payload = serializer.serialize(
        variant_channel_listings,
        fields=fields,
        extra_dict_data={"channel_slug": lambda vch: vch.channel.slug},
    )
    return channel_listing_payload


@traced_payload_generator
def generate_product_variant_media_payload(product_variant):
    return [
        {
            "alt": media_obj.media.alt,
            "url": (
                build_absolute_uri(media_obj.media.image.url)
                if media_obj.media.type == ProductMediaTypes.IMAGE
                else media_obj.media.external_url
            ),
        }
        for media_obj in product_variant.variant_media.all()
    ]


@traced_payload_generator
def generate_product_variant_with_stock_payload(
    stocks: Iterable["Stock"], requestor: Optional["RequestorOrLazyObject"] = None
):
    serializer = PayloadSerializer()
    extra_dict_data = {
        "product_id": lambda v: graphene.Node.to_global_id(
            "Product", v.product_variant.product_id
        ),
        "product_variant_id": lambda v: graphene.Node.to_global_id(
            "ProductVariant", v.product_variant_id
        ),
        "warehouse_id": lambda v: graphene.Node.to_global_id(
            "Warehouse", v.warehouse_id
        ),
        "product_slug": lambda v: v.product_variant.product.slug,
        "meta": generate_meta(requestor_data=generate_requestor(requestor)),
    }
    return serializer.serialize(stocks, fields=[], extra_dict_data=extra_dict_data)


@traced_payload_generator
def generate_product_variant_payload(
    product_variants: Iterable["ProductVariant"],
    requestor: Optional["RequestorOrLazyObject"] = None,
    with_meta: bool = True,
):
    extra_dict_data = {
        "id": lambda v: v.get_global_id(),
        "attributes": lambda v: serialize_product_or_variant_attributes(v),
        "product_id": lambda v: graphene.Node.to_global_id("Product", v.product_id),
        "media": lambda v: generate_product_variant_media_payload(v),
        "channel_listings": lambda v: json.loads(
            generate_product_variant_listings_payload(v.channel_listings.all())
        ),
    }

    if with_meta:
        extra_dict_data["meta"] = generate_meta(
            requestor_data=generate_requestor(requestor)
        )

    serializer = PayloadSerializer()
    payload = serializer.serialize(
        product_variants,
        fields=PRODUCT_VARIANT_FIELDS,
        extra_dict_data=extra_dict_data,
    )
    return payload


@traced_payload_generator
def generate_product_variant_stocks_payload(product_variant: "ProductVariant"):
    return product_variant.stocks.aggregate(Sum("quantity"))["quantity__sum"] or 0


@traced_payload_generator
def generate_fulfillment_lines_payload(fulfillment: Fulfillment):
    serializer = PayloadSerializer()
    lines = FulfillmentLine.objects.prefetch_related(
        "order_line__variant__product__product_type", "stock"
    ).filter(fulfillment=fulfillment)
    line_fields = ("quantity",)
    return serializer.serialize(
        lines,
        fields=line_fields,
        extra_dict_data={
            "product_name": lambda fl: fl.order_line.product_name,
            "variant_name": lambda fl: fl.order_line.variant_name,
            "product_sku": lambda fl: fl.order_line.product_sku,
            "product_variant_id": lambda fl: fl.order_line.product_variant_id,
            "weight": (
                lambda fl: fl.order_line.variant.get_weight().g
                if fl.order_line.variant
                else None
            ),
            "weight_unit": "gram",
            "product_type": (
                lambda fl: fl.order_line.variant.product.product_type.name
                if fl.order_line.variant
                else None
            ),
            "unit_price_net": lambda fl: quantize_price(
                fl.order_line.unit_price_net_amount, fl.order_line.currency
            ),
            "unit_price_gross": lambda fl: quantize_price(
                fl.order_line.unit_price_gross_amount, fl.order_line.currency
            ),
            "undiscounted_unit_price_net": (
                lambda fl: quantize_price(
                    fl.order_line.undiscounted_unit_price.net.amount,
                    fl.order_line.currency,
                )
            ),
            "undiscounted_unit_price_gross": (
                lambda fl: quantize_price(
                    fl.order_line.undiscounted_unit_price.gross.amount,
                    fl.order_line.currency,
                )
            ),
            "total_price_net_amount": (
                lambda fl: quantize_price(
                    fl.order_line.undiscounted_unit_price.net.amount,
                    fl.order_line.currency,
                )
                * fl.quantity
            ),
            "total_price_gross_amount": (
                lambda fl: quantize_price(
                    fl.order_line.undiscounted_unit_price.gross.amount,
                    fl.order_line.currency,
                )
                * fl.quantity
            ),
            "currency": lambda fl: fl.order_line.currency,
            "warehouse_id": lambda fl: graphene.Node.to_global_id(
                "Warehouse", fl.stock.warehouse_id
            )
            if fl.stock
            else None,
            "sale_id": lambda fl: fl.order_line.sale_id,
            "voucher_code": lambda fl: fl.order_line.voucher_code,
        },
    )


@traced_payload_generator
def generate_fulfillment_payload(
    fulfillment: Fulfillment, requestor: Optional["RequestorOrLazyObject"] = None
):
    serializer = PayloadSerializer()

    # fulfillment fields to serialize
    fulfillment_fields = (
        "status",
        "tracking_code",
        "order__user_email",
        "shipping_refund_amount",
        "total_refund_amount",
    )
    fulfillment_price_fields = (
        "shipping_refund_amount",
        "total_refund_amount",
    )
    order = fulfillment.order
    order_country = get_order_country(order)
    quantize_price_fields(
        fulfillment, fulfillment_price_fields, fulfillment.order.currency
    )
    fulfillment_line = fulfillment.lines.first()
    if fulfillment_line and fulfillment_line.stock:
        warehouse = fulfillment_line.stock.warehouse
    else:
        warehouse = Warehouse.objects.for_country(order_country).first()
    fulfillment_data = serializer.serialize(
        [fulfillment],
        fields=fulfillment_fields,
        additional_fields={
            "warehouse_address": (lambda f: warehouse.address, ADDRESS_FIELDS),
        },
        extra_dict_data={
            "order": json.loads(
                generate_order_payload(fulfillment.order, with_meta=False)
            )[0],
            "lines": json.loads(generate_fulfillment_lines_payload(fulfillment)),
            "meta": generate_meta(requestor_data=generate_requestor(requestor)),
        },
    )
    return fulfillment_data


@traced_payload_generator
def generate_page_payload(
    page: Page, requestor: Optional["RequestorOrLazyObject"] = None
):
    serializer = PayloadSerializer()
    page_fields = [
        "private_metadata",
        "metadata",
        "title",
        "content",
        "publication_date",
        "is_published",
        "updated_at",
    ]
    page_payload = serializer.serialize(
        [page],
        fields=page_fields,
        extra_dict_data={
            "data": generate_meta(requestor_data=generate_requestor(requestor))
        },
    )
    return page_payload


@traced_payload_generator
def generate_payment_payload(
    payment_data: "PaymentData", requestor: Optional["RequestorOrLazyObject"] = None
):
    data = asdict(payment_data)
    data["amount"] = quantize_price(data["amount"], data["currency"])
    payment_app_data = from_payment_app_id(data["gateway"])
    if payment_app_data:
        data["payment_method"] = payment_app_data.name
        data["meta"] = generate_meta(requestor_data=generate_requestor(requestor))
    return json.dumps(data, cls=CustomJsonEncoder)


@traced_payload_generator
def generate_list_gateways_payload(
    currency: Optional[str], checkout: Optional["Checkout"]
):
    if checkout:
        # Deserialize checkout payload to dict and generate a new payload including
        # currency.
        checkout_data = json.loads(generate_checkout_payload(checkout))[0]
    else:
        checkout_data = None
    payload = {"checkout": checkout_data, "currency": currency}
    return json.dumps(payload)


def _get_sample_object(qs: QuerySet):
    """Return random object from query."""
    random_object = qs.order_by("?").first()
    return random_object


def _remove_token_from_checkout(checkout):
    checkout_data = json.loads(checkout)
    checkout_data[0]["token"] = str(uuid.UUID(int=1))
    return json.dumps(checkout_data)


def _generate_sample_order_payload(event_name):
    order_qs = Order.objects.prefetch_related(
        "payments",
        "lines",
        "shipping_method",
        "shipping_address",
        "billing_address",
        "fulfillments",
    )
    order = None
    if event_name == WebhookEventAsyncType.ORDER_CREATED:
        order = _get_sample_object(order_qs.filter(status=OrderStatus.UNFULFILLED))
    elif event_name == WebhookEventAsyncType.ORDER_FULLY_PAID:
        order = _get_sample_object(
            order_qs.filter(payments__charge_status=ChargeStatus.FULLY_CHARGED)
        )
    elif event_name == WebhookEventAsyncType.ORDER_FULFILLED:
        order = _get_sample_object(
            order_qs.filter(fulfillments__status=FulfillmentStatus.FULFILLED)
        )
    elif event_name in [
        WebhookEventAsyncType.ORDER_CANCELLED,
        WebhookEventAsyncType.ORDER_UPDATED,
    ]:
        order = _get_sample_object(order_qs.filter(status=OrderStatus.CANCELED))
    if order:
        anonymized_order = anonymize_order(order)
        return generate_order_payload(anonymized_order)


@traced_payload_generator
def generate_sample_payload(event_name: str) -> Optional[dict]:
    checkout_events = [
        WebhookEventAsyncType.CHECKOUT_UPDATED,
        WebhookEventAsyncType.CHECKOUT_CREATED,
    ]
    pages_events = [
        WebhookEventAsyncType.PAGE_CREATED,
        WebhookEventAsyncType.PAGE_DELETED,
        WebhookEventAsyncType.PAGE_UPDATED,
    ]
    user_events = [
        WebhookEventAsyncType.CUSTOMER_CREATED,
        WebhookEventAsyncType.CUSTOMER_UPDATED,
    ]

    if event_name in user_events:
        user = generate_fake_user()
        payload = generate_customer_payload(user)
    elif event_name == WebhookEventAsyncType.PRODUCT_CREATED:
        product = _get_sample_object(
            Product.objects.prefetch_related("category", "collections", "variants")
        )
        payload = generate_product_payload(product) if product else None
    elif event_name in checkout_events:
        checkout = _get_sample_object(
            Checkout.objects.prefetch_related("lines__variant__product")
        )
        if checkout:
            anonymized_checkout = anonymize_checkout(checkout)
            checkout_payload = generate_checkout_payload(anonymized_checkout)
            payload = _remove_token_from_checkout(checkout_payload)
    elif event_name in pages_events:
        page = _get_sample_object(Page.objects.all())
        if page:
            payload = generate_page_payload(page)
    elif event_name == WebhookEventAsyncType.FULFILLMENT_CREATED:
        fulfillment = _get_sample_object(
            Fulfillment.objects.prefetch_related("lines__order_line__variant")
        )
        fulfillment.order = anonymize_order(fulfillment.order)
        payload = generate_fulfillment_payload(fulfillment)
    else:
        payload = _generate_sample_order_payload(event_name)
    return json.loads(payload) if payload else None


def process_translation_context(context):
    additional_id_fields = [
        ("product_id", "Product"),
        ("product_variant_id", "ProductVariant"),
        ("attribute_id", "Attribute"),
        ("page_id", "Page"),
        ("page_type_id", "PageType"),
    ]
    result = {}
    for key, type_name in additional_id_fields:
        if object_id := context.get(key, None):
            result[key] = graphene.Node.to_global_id(type_name, object_id)
        else:
            result[key] = None
    return result


@traced_payload_generator
def generate_translation_payload(
    translation: "Translation", requestor: Optional["RequestorOrLazyObject"] = None
):
    object_type, object_id = translation.get_translated_object_id()
    translated_keys = [
        {"key": key, "value": value}
        for key, value in translation.get_translated_keys().items()
    ]

    context = None
    if isinstance(translation, AttributeValueTranslation):
        context = process_translation_context(translation.get_translation_context())

    translation_data = {
        "id": graphene.Node.to_global_id(object_type, object_id),
        "language_code": translation.language_code,
        "type": object_type,
        "keys": translated_keys,
        "meta": generate_meta(requestor_data=generate_requestor(requestor)),
    }

    if context:
        translation_data.update(context)

    return json.dumps(translation_data)


def _generate_payload_for_shipping_method(method: ShippingMethodData):
    payload = {
        "id": method.graphql_id,
        "price": method.price.amount,
        "currency": method.price.currency,
        "name": method.name,
        "maximum_order_weight": method.maximum_order_weight,
        "minimum_order_weight": method.minimum_order_weight,
        "maximum_delivery_days": method.maximum_delivery_days,
        "minimum_delivery_days": method.minimum_delivery_days,
    }
    return payload


@traced_payload_generator
def generate_excluded_shipping_methods_for_order_payload(
    order: "Order",
    available_shipping_methods: List[ShippingMethodData],
):
    order_data = json.loads(generate_order_payload_without_taxes(order))[0]
    payload = {
        "order": order_data,
        "shipping_methods": [
            _generate_payload_for_shipping_method(shipping_method)
            for shipping_method in available_shipping_methods
        ],
    }
    return json.dumps(payload, cls=CustomJsonEncoder)


@traced_payload_generator
def generate_excluded_shipping_methods_for_checkout_payload(
    checkout: "Checkout",
    available_shipping_methods: List[ShippingMethodData],
):
    checkout_data = json.loads(generate_checkout_payload_without_taxes(checkout))[0]
    payload = {
        "checkout": checkout_data,
        "shipping_methods": [
            _generate_payload_for_shipping_method(shipping_method)
            for shipping_method in available_shipping_methods
        ],
    }
    return json.dumps(payload, cls=CustomJsonEncoder)


def _generate_order_prices_data_with_taxes(
    order: "Order",
    manager: PluginsManager,
    lines: Optional[Iterable[OrderLine]] = None,
) -> Dict[str, Decimal]:
    shipping = order_calculations.order_shipping(order, manager, lines)
    shipping_tax_rate = order_calculations.order_shipping_tax_rate(
        order, manager, lines
    )
    total = order_calculations.order_total(order, manager, lines)
    undiscounted_total = order_calculations.order_undiscounted_total(
        order, manager, lines
    )

    return {
        "shipping_price_net_amount": shipping.net.amount,
        "shipping_price_gross_amount": shipping.gross.amount,
        "shipping_tax_rate": shipping_tax_rate,
        "total_net_amount": total.net.amount,
        "total_gross_amount": total.gross.amount,
        "undiscounted_total_net_amount": undiscounted_total.net.amount,
        "undiscounted_total_gross_amount": undiscounted_total.gross.amount,
    }


def _generate_order_prices_data_without_taxes(
    order: "Order",
    use_gross_as_base_price: bool,
) -> Dict[str, Decimal]:
    def untaxed_price_amount(price: TaxedMoney) -> Decimal:
        return quantize_price(
            get_base_price(price, use_gross_as_base_price), order.currency
        )

    return {
        "shipping_price_base_amount": untaxed_price_amount(order.shipping_price),
        "total_base_amount": untaxed_price_amount(order.total),
        "undiscounted_total_base_amount": untaxed_price_amount(
            order.undiscounted_total
        ),
    }


def generate_order_payload(
    order: "Order",
    requestor: Optional["RequestorOrLazyObject"] = None,
    with_meta: bool = True,
):
    manager = get_plugins_manager()
    lines = OrderLine.objects.select_related("variant__product__product_type")

    return _generate_order_payload(
        order,
        requestor,
        with_meta,
        order_prices_data=_generate_order_prices_data_with_taxes(order, manager, lines),
        order_lines_payload=_generate_order_lines_payload_with_taxes(
            order, manager, lines
        ),
        included_taxes_in_prices=include_taxes_in_prices(),
    )


def generate_order_payload_without_taxes(
    order: "Order",
    requestor: Optional["RequestorOrLazyObject"] = None,
    with_meta: bool = True,
):
    lines = OrderLine.objects.select_related("variant__product__product_type")
    included_taxes_in_prices = include_taxes_in_prices()

    return _generate_order_payload(
        order,
        requestor,
        with_meta,
        order_prices_data=_generate_order_prices_data_without_taxes(
            order, included_taxes_in_prices
        ),
        order_lines_payload=_generate_order_lines_payload_without_taxes(
            order, lines, included_taxes_in_prices
        ),
        included_taxes_in_prices=included_taxes_in_prices,
    )


def _generate_checkout_prices_data_with_taxes(
    manager: PluginsManager,
    checkout_info: CheckoutInfo,
    lines: Iterable[CheckoutLineInfo],
    discounts: Iterable[DiscountInfo],
) -> Dict[str, Decimal]:
    subtotal = checkout_calculations.checkout_subtotal(
        manager=manager,
        checkout_info=checkout_info,
        lines=lines,
        address=None,
        discounts=discounts,
    )
    total = checkout_calculations.checkout_total(
        manager=manager,
        checkout_info=checkout_info,
        lines=lines,
        address=None,
        discounts=discounts,
    )

    return {
        "subtotal_net_amount": subtotal.net.amount,
        "subtotal_gross_amount": subtotal.gross.amount,
        "total_net_amount": total.net.amount,
        "total_gross_amount": total.gross.amount,
    }


def _generate_checkout_prices_data_without_taxes(
    checkout: Checkout,
    use_gross_as_base_price: bool,
) -> Dict[str, Decimal]:
    def untaxed_price_amount(price: TaxedMoney) -> Decimal:
        return quantize_price(
            get_base_price(price, use_gross_as_base_price), checkout.currency
        )

    return {
        "subtotal_base_amount": untaxed_price_amount(checkout.subtotal),
        "total_base_amount": untaxed_price_amount(checkout.total),
    }


def generate_checkout_payload(
    checkout: "Checkout",
    requestor: Optional["RequestorOrLazyObject"] = None,
):
    manager = get_plugins_manager()
    lines, _ = fetch_checkout_lines(checkout, prefetch_variant_attributes=True)
    discounts = fetch_active_discounts()
    checkout_info = fetch_checkout_info(checkout, lines, discounts, manager)

    return _generate_checkout_payload(
        checkout,
        requestor,
        checkout_prices_data=_generate_checkout_prices_data_with_taxes(
            manager, checkout_info, lines, discounts
        ),
        lines_dict_data=serialize_checkout_lines_with_taxes(
            checkout_info, manager, lines, discounts
        ),
        included_taxes_in_prices=include_taxes_in_prices(),
    )


def generate_checkout_payload_without_taxes(
    checkout: "Checkout",
    requestor: Optional["RequestorOrLazyObject"] = None,
):
    lines, _ = fetch_checkout_lines(checkout, prefetch_variant_attributes=True)
    included_taxes_in_prices = include_taxes_in_prices()

    return _generate_checkout_payload(
        checkout,
        requestor,
        checkout_prices_data=_generate_checkout_prices_data_without_taxes(
            checkout, included_taxes_in_prices
        ),
        lines_dict_data=serialize_checkout_lines_without_taxes(
            checkout,
            lines,
            included_taxes_in_prices,
        ),
        included_taxes_in_prices=included_taxes_in_prices,
    )<|MERGE_RESOLUTION|>--- conflicted
+++ resolved
@@ -468,28 +468,12 @@
 ):
     serializer = PayloadSerializer()
     invoice_fields = ("id", "number", "external_url", "created")
-    manager = get_plugins_manager()
-
-    order_data = None
-    if invoice.order is not None:
-        order_data = json.loads(
-            serializer.serialize(
-                [invoice.order],
-                fields=ORDER_FIELDS,
-                extra_dict_data=_generate_order_prices_data_with_taxes(
-                    invoice.order, manager
-                ),
-            )
-        )[0]
 
     return serializer.serialize(
         [invoice],
         fields=invoice_fields,
         extra_dict_data={
-<<<<<<< HEAD
-            "order": order_data,
-            "meta": generate_meta(requestor_data=generate_requestor(requestor)),
-=======
+            # "order": order_data,
             "meta": generate_meta(requestor_data=generate_requestor(requestor)),
             "order": lambda i: json.loads(_generate_order_payload_for_invoice(i.order))[
                 0
@@ -506,12 +490,13 @@
     # After that, we should move generating order data to the `additional_fields`
     # in the `generate_invoice_payload` method.
     serializer = PayloadSerializer()
+    manager = get_plugins_manager()
     payload = serializer.serialize(
         [order],
         fields=ORDER_FIELDS,
         extra_dict_data={
             "token": lambda o: o.id,
->>>>>>> 4e52b865
+            **_generate_order_prices_data_with_taxes(order, manager),
         },
     )
     return payload
