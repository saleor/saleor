--- conflicted
+++ resolved
@@ -58,23 +58,6 @@
     PAGE_UPDATED = "page_updated"
     PAGE_DELETED = "page_deleted"
 
-<<<<<<< HEAD
-    PAYMENT_LIST_GATEWAYS = "payment_list_gateways"
-    PAYMENT_AUTHORIZE = "payment_authorize"
-    PAYMENT_CAPTURE = "payment_capture"
-    PAYMENT_REFUND = "payment_refund"
-    PAYMENT_VOID = "payment_void"
-    PAYMENT_CONFIRM = "payment_confirm"
-    PAYMENT_PROCESS = "payment_process"
-
-    CHECKOUT_CALCULATE_TAXES = "checkout_calculate_taxes"
-    ORDER_CALCULATE_TAXES = "order_calculate_taxes"
-    FETCH_TAX_CODES = "fetch_tax_codes"
-
-    SHIPPING_LIST_METHODS_FOR_CHECKOUT = "shipping_list_methods_for_checkout"
-
-=======
->>>>>>> 9b283e3e
     TRANSLATION_CREATED = "translation_created"
     TRANSLATION_UPDATED = "translation_updated"
 
@@ -113,20 +96,6 @@
         PAGE_CREATED: "Page Created",
         PAGE_UPDATED: "Page Updated",
         PAGE_DELETED: "Page Deleted",
-<<<<<<< HEAD
-        PAYMENT_AUTHORIZE: "Authorize payment",
-        PAYMENT_CAPTURE: "Capture payment",
-        PAYMENT_CONFIRM: "Confirm payment",
-        PAYMENT_LIST_GATEWAYS: "List payment gateways",
-        PAYMENT_PROCESS: "Process payment",
-        PAYMENT_REFUND: "Refund payment",
-        PAYMENT_VOID: "Void payment",
-        CHECKOUT_CALCULATE_TAXES: "Checkout calculate taxes",
-        ORDER_CALCULATE_TAXES: "Order calculate taxes",
-        FETCH_TAX_CODES: "Fetch tax codes",
-        SHIPPING_LIST_METHODS_FOR_CHECKOUT: "Shipping list methods for checkout",
-=======
->>>>>>> 9b283e3e
         TRANSLATION_CREATED: "Create translation",
         TRANSLATION_UPDATED: "Update translation",
     }
@@ -166,23 +135,6 @@
         (PAGE_CREATED, DISPLAY_LABELS[PAGE_CREATED]),
         (PAGE_UPDATED, DISPLAY_LABELS[PAGE_UPDATED]),
         (PAGE_DELETED, DISPLAY_LABELS[PAGE_DELETED]),
-<<<<<<< HEAD
-        (PAYMENT_AUTHORIZE, DISPLAY_LABELS[PAYMENT_AUTHORIZE]),
-        (PAYMENT_CAPTURE, DISPLAY_LABELS[PAYMENT_CAPTURE]),
-        (PAYMENT_CONFIRM, DISPLAY_LABELS[PAYMENT_CONFIRM]),
-        (PAYMENT_LIST_GATEWAYS, DISPLAY_LABELS[PAYMENT_LIST_GATEWAYS]),
-        (PAYMENT_PROCESS, DISPLAY_LABELS[PAYMENT_PROCESS]),
-        (PAYMENT_REFUND, DISPLAY_LABELS[PAYMENT_REFUND]),
-        (PAYMENT_VOID, DISPLAY_LABELS[PAYMENT_VOID]),
-        (CHECKOUT_CALCULATE_TAXES, DISPLAY_LABELS[CHECKOUT_CALCULATE_TAXES]),
-        (ORDER_CALCULATE_TAXES, DISPLAY_LABELS[ORDER_CALCULATE_TAXES]),
-        (FETCH_TAX_CODES, DISPLAY_LABELS[FETCH_TAX_CODES]),
-        (
-            SHIPPING_LIST_METHODS_FOR_CHECKOUT,
-            DISPLAY_LABELS[SHIPPING_LIST_METHODS_FOR_CHECKOUT],
-        ),
-=======
->>>>>>> 9b283e3e
         (TRANSLATION_CREATED, DISPLAY_LABELS[TRANSLATION_CREATED]),
         (TRANSLATION_UPDATED, DISPLAY_LABELS[TRANSLATION_UPDATED]),
     ]
@@ -239,6 +191,7 @@
 
     CHECKOUT_CALCULATE_TAXES = "checkout_calculate_taxes"
     ORDER_CALCULATE_TAXES = "order_calculate_taxes"
+    FETCH_TAX_CODES = "fetch_tax_codes"
 
     SHIPPING_LIST_METHODS_FOR_CHECKOUT = "shipping_list_methods_for_checkout"
 
@@ -252,6 +205,7 @@
         PAYMENT_VOID: "Void payment",
         CHECKOUT_CALCULATE_TAXES: "Checkout calculate taxes",
         ORDER_CALCULATE_TAXES: "Order calculate taxes",
+        FETCH_TAX_CODES: "Fetch tax codes",
         SHIPPING_LIST_METHODS_FOR_CHECKOUT: "Shipping list methods for checkout",
     }
 
@@ -263,6 +217,9 @@
         (PAYMENT_PROCESS, DISPLAY_LABELS[PAYMENT_PROCESS]),
         (PAYMENT_REFUND, DISPLAY_LABELS[PAYMENT_REFUND]),
         (PAYMENT_VOID, DISPLAY_LABELS[PAYMENT_VOID]),
+        (CHECKOUT_CALCULATE_TAXES, DISPLAY_LABELS[CHECKOUT_CALCULATE_TAXES]),
+        (ORDER_CALCULATE_TAXES, DISPLAY_LABELS[ORDER_CALCULATE_TAXES]),
+        (FETCH_TAX_CODES, DISPLAY_LABELS[FETCH_TAX_CODES]),
         (
             SHIPPING_LIST_METHODS_FOR_CHECKOUT,
             DISPLAY_LABELS[SHIPPING_LIST_METHODS_FOR_CHECKOUT],
