--- conflicted
+++ resolved
@@ -1,18 +1,12 @@
 import logging
-<<<<<<< HEAD
-=======
 from datetime import UTC, datetime
->>>>>>> 4fbc4ca8
 from typing import Annotated, Any, TypeVar
 
 from pydantic import (
     AfterValidator,
     BeforeValidator,
     ValidationError,
-<<<<<<< HEAD
     ValidationInfo,
-=======
->>>>>>> 4fbc4ca8
     ValidatorFunctionWrapHandler,
     WrapValidator,
 )
@@ -44,7 +38,6 @@
 T = TypeVar("T")
 DefaultIfNone = Annotated[T, BeforeValidator(default_if_none)]
 
-<<<<<<< HEAD
 
 def skip_invalid(
     value: Any, handler: ValidatorFunctionWrapHandler, info: ValidationInfo
@@ -91,7 +84,7 @@
 
 
 OnErrorDefault = Annotated[T, WrapValidator(default_if_invalid)]
-=======
+
 DatetimeUTC = Annotated[datetime, AfterValidator(lambda v: v.replace(tzinfo=UTC))]
 
 
@@ -103,5 +96,4 @@
         raise PydanticOmit() from err
 
 
-OnErrorSkipLiteral = Annotated[T, WrapValidator(skip_invalid_literal)]
->>>>>>> 4fbc4ca8
+OnErrorSkipLiteral = Annotated[T, WrapValidator(skip_invalid_literal)]