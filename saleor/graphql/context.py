--- conflicted
+++ resolved
@@ -1,25 +1,16 @@
 from typing import Optional, cast
 
 from django.contrib.auth import authenticate
-<<<<<<< HEAD
-from django.contrib.auth.hashers import check_password
-from django.contrib.auth.models import AnonymousUser
-from django.db.models import Exists, OuterRef
-=======
 from django.http import HttpRequest
->>>>>>> f5b8251d
 from django.utils.functional import SimpleLazyObject
 
 from ..account.models import User
-from ..app.models import App, AppToken
+from ..app.models import App
 from ..core.auth import get_token_from_request
 from ..core.jwt import jwt_decode_with_exception_handler
 from .api import API_PATH
-<<<<<<< HEAD
-=======
 from .app.dataloaders import load_app
 from .core import SaleorContext
->>>>>>> f5b8251d
 
 
 def get_context_value(request: HttpRequest) -> SaleorContext:
@@ -38,27 +29,6 @@
 class RequestWithUser(HttpRequest):
     _cached_user: UserType
     app: Optional[App]
-<<<<<<< HEAD
-    user: Union[UserType, SimpleLazyObject]
-
-
-def get_app(raw_auth_token) -> Optional[App]:
-    tokens = AppToken.objects.filter(token_last_4=raw_auth_token[-4:]).values_list(
-        "id", "auth_token"
-    )
-    token_ids = [
-        id for id, auth_token in tokens if check_password(raw_auth_token, auth_token)
-    ]
-    return App.objects.filter(
-        Exists(tokens.filter(id__in=token_ids, app_id=OuterRef("pk"))), is_active=True
-    ).first()
-
-
-def set_decoded_auth_token(request):
-    token = get_token_from_request(request)
-    decoded_auth_token = jwt_decode_with_exception_handler(token)
-    request.decoded_auth_token = decoded_auth_token
-=======
 
 
 def set_decoded_auth_token(request: SaleorContext):
@@ -67,15 +37,11 @@
         request.decoded_auth_token = jwt_decode_with_exception_handler(auth_token)
     else:
         request.decoded_auth_token = None
->>>>>>> f5b8251d
 
 
 def set_app_on_context(request: SaleorContext):
     if request.path == API_PATH and not hasattr(request, "app"):
-        request.app = None
-        auth_token = get_token_from_request(request)
-        if auth_token and len(auth_token) == 30:
-            request.app = SimpleLazyObject(lambda: get_app(auth_token))
+        request.app = load_app(request)
 
 
 def get_user(request: SaleorContext) -> UserType:
