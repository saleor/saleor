--- conflicted
+++ resolved
@@ -20,11 +20,7 @@
         return graphene.Node.get_node_from_global_id(info, data.get("id"), Payment)
 
     @permission_required("order.manage_orders")
-<<<<<<< HEAD
-    def resolve_payments(self, info, query=None, **kwargs):
-=======
     def resolve_payments(self, info, query=None, **_kwargs):
->>>>>>> e81494c9
         return resolve_payments(info, query)
 
     def resolve_payment_client_token(self, _info, gateway=None):
