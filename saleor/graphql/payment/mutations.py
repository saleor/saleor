import uuid
from decimal import Decimal
from typing import TYPE_CHECKING, Dict, Iterable, List, Optional, Union, cast

import graphene
from django.core.exceptions import ValidationError
from django.core.validators import URLValidator
from django.db import transaction
from django.db.models import Model, QuerySet
from django.utils import timezone
from graphql import GraphQLError

from ...app.models import App
from ...channel import TransactionFlowStrategy
from ...channel.models import Channel
from ...checkout import models as checkout_models
from ...checkout.actions import transaction_amounts_for_checkout_updated
from ...checkout.calculations import (
    calculate_checkout_total_with_gift_cards,
    fetch_checkout_data,
)
from ...checkout.checkout_cleaner import clean_billing_address, clean_checkout_shipping
from ...checkout.fetch import fetch_checkout_info, fetch_checkout_lines
from ...checkout.utils import cancel_active_payments
from ...core.error_codes import MetadataErrorCode
from ...core.exceptions import PermissionDenied
from ...core.tracing import traced_atomic_transaction
from ...core.utils import get_client_ip
from ...core.utils.url import validate_storefront_url
from ...order import OrderStatus
from ...order import models as order_models
from ...order.events import transaction_event as order_transaction_event
from ...order.models import Order
from ...order.search import update_order_search_vector
from ...order.utils import updates_amounts_for_order
from ...payment import (
    PaymentError,
    StorePaymentMethod,
    TransactionAction,
    TransactionEventType,
    gateway,
)
from ...payment import models as payment_models
from ...payment.error_codes import (
    PaymentErrorCode,
    TransactionCreateErrorCode,
    TransactionProcessErrorCode,
    TransactionRequestActionErrorCode,
    TransactionUpdateErrorCode,
)
from ...payment.gateway import (
    request_cancelation_action,
    request_charge_action,
    request_refund_action,
)
from ...payment.interface import PaymentGatewayData
from ...payment.transaction_item_calculations import (
    calculate_transaction_amount_based_on_events,
    recalculate_transaction_amounts,
)
from ...payment.utils import (
    authorization_success_already_exists,
    create_failed_transaction_event,
    create_manual_adjustment_events,
    create_payment,
    get_already_existing_event,
    get_final_session_statuses,
    handle_transaction_initialize_session,
    handle_transaction_process_session,
    is_currency_supported,
)
from ...permission.auth_filters import AuthorizationFilters
from ...permission.enums import OrderPermissions, PaymentPermissions
from ..account.i18n import I18nMixin
from ..app.dataloaders import get_app_promise
from ..channel.enums import TransactionFlowStrategyEnum
from ..channel.utils import validate_channel
from ..checkout.mutations.utils import get_checkout
from ..checkout.types import Checkout
from ..core import ResolveInfo
from ..core.descriptions import (
    ADDED_IN_31,
    ADDED_IN_34,
    ADDED_IN_313,
    DEPRECATED_IN_3X_INPUT,
    PREVIEW_FEATURE,
    PREVIEW_FEATURE_DEPRECATED_IN_313_INPUT,
)
from ..core.doc_category import DOC_CATEGORY_CHECKOUT, DOC_CATEGORY_PAYMENTS
from ..core.enums import (
    PaymentGatewayInitializeErrorCode,
    TransactionEventReportErrorCode,
    TransactionInitializeErrorCode,
)
from ..core.fields import JSONString
from ..core.mutations import BaseMutation, ModelMutation
from ..core.scalars import JSON, UUID, PositiveDecimal
from ..core.types import BaseInputObjectType
from ..core.types import common as common_types
from ..core.utils import from_global_id_or_error
from ..discount.dataloaders import load_discounts
from ..meta.mutations import MetadataInput
from ..plugins.dataloaders import get_plugin_manager_promise
from ..utils import get_user_or_app_from_context
from .enums import (
    StorePaymentMethodEnum,
    TransactionActionEnum,
    TransactionEventStatusEnum,
    TransactionEventTypeEnum,
)
from .types import Payment, PaymentInitialized, TransactionEvent, TransactionItem
from .utils import check_if_requestor_has_access, metadata_contains_empty_key

if TYPE_CHECKING:
    from ...account.models import User
    from ...discount import DiscountInfo
    from ...plugins.manager import PluginsManager


class PaymentInput(BaseInputObjectType):
    gateway = graphene.Field(
        graphene.String,
        description="A gateway to use with that payment.",
        required=True,
    )
    token = graphene.String(
        required=False,
        description=(
            "Client-side generated payment token, representing customer's "
            "billing data in a secure manner."
        ),
    )
    amount = PositiveDecimal(
        required=False,
        description=(
            "Total amount of the transaction, including "
            "all taxes and discounts. If no amount is provided, "
            "the checkout total will be used."
        ),
    )
    return_url = graphene.String(
        required=False,
        description=(
            "URL of a storefront view where user should be redirected after "
            "requiring additional actions. Payment with additional actions will not be "
            "finished if this field is not provided."
        ),
    )
    store_payment_method = StorePaymentMethodEnum(
        description="Payment store type." + ADDED_IN_31,
        required=False,
        default_value=StorePaymentMethodEnum.NONE.name,
    )
    metadata = common_types.NonNullList(
        MetadataInput,
        description="User public metadata." + ADDED_IN_31,
        required=False,
    )

    class Meta:
        doc_category = DOC_CATEGORY_PAYMENTS


class CheckoutPaymentCreate(BaseMutation, I18nMixin):
    checkout = graphene.Field(Checkout, description="Related checkout object.")
    payment = graphene.Field(Payment, description="A newly created payment.")

    class Arguments:
        id = graphene.ID(
            description="The checkout's ID." + ADDED_IN_34,
            required=False,
        )
        token = UUID(
            description=f"Checkout token.{DEPRECATED_IN_3X_INPUT} Use `id` instead.",
            required=False,
        )
        checkout_id = graphene.ID(
            required=False,
            description=(
                f"The ID of the checkout. {DEPRECATED_IN_3X_INPUT} Use `id` instead."
            ),
        )
        input = PaymentInput(
            description="Data required to create a new payment.", required=True
        )

    class Meta:
        description = "Create a new payment for given checkout."
        doc_category = DOC_CATEGORY_CHECKOUT
        error_type_class = common_types.PaymentError
        error_type_field = "payment_errors"

    @classmethod
    def clean_payment_amount(cls, info: ResolveInfo, checkout_total, amount):
        if amount != checkout_total.gross.amount:
            raise ValidationError(
                {
                    "amount": ValidationError(
                        "Partial payments are not allowed, amount should be "
                        "equal checkout's total.",
                        code=PaymentErrorCode.PARTIAL_PAYMENT_NOT_ALLOWED.value,
                    )
                }
            )

    @classmethod
    def validate_gateway(cls, manager, gateway_id, checkout):
        """Validate if given gateway can be used for this checkout.

        Check if provided gateway is active and CONFIGURATION_PER_CHANNEL is True.
        If CONFIGURATION_PER_CHANNEL is False then check if gateway has
        defined currency.
        """
        payment_gateway = manager.get_plugin(gateway_id, checkout.channel.slug)

        if not payment_gateway or not payment_gateway.active:
            cls.raise_not_supported_gateway_error(gateway_id)

        if not payment_gateway.CONFIGURATION_PER_CHANNEL:
            if not is_currency_supported(checkout.currency, gateway_id, manager):
                cls.raise_not_supported_gateway_error(gateway_id)

    @classmethod
    def raise_not_supported_gateway_error(cls, gateway_id: str):
        raise ValidationError(
            {
                "gateway": ValidationError(
                    f"The gateway {gateway_id} is not available for this checkout.",
                    code=PaymentErrorCode.NOT_SUPPORTED_GATEWAY.value,
                )
            }
        )

    @classmethod
    def validate_token(cls, manager, gateway: str, input_data: dict, channel_slug: str):
        token = input_data.get("token")
        is_required = manager.token_is_required_as_payment_input(gateway, channel_slug)
        if not token and is_required:
            raise ValidationError(
                {
                    "token": ValidationError(
                        f"Token is required for {gateway}.",
                        code=PaymentErrorCode.REQUIRED.value,
                    ),
                }
            )

    @classmethod
    def validate_return_url(cls, input_data):
        return_url = input_data.get("return_url")
        if not return_url:
            return
        try:
            validate_storefront_url(return_url)
        except ValidationError as error:
            raise ValidationError(
                {"redirect_url": error}, code=PaymentErrorCode.INVALID.value
            )

    @classmethod
    def validate_metadata_keys(cls, metadata_list: List[dict]):
        if metadata_contains_empty_key(metadata_list):
            raise ValidationError(
                {
                    "input": ValidationError(
                        {
                            "metadata": ValidationError(
                                "Metadata key cannot be empty.",
                                code=MetadataErrorCode.REQUIRED.value,
                            )
                        }
                    )
                }
            )

    @staticmethod
    def validate_checkout_email(checkout: "checkout_models.Checkout"):
        if not checkout.email:
            raise ValidationError(
                "Checkout email must be set.",
                code=PaymentErrorCode.CHECKOUT_EMAIL_NOT_SET.value,
            )

    @classmethod
    def perform_mutation(  # type: ignore[override]
        cls,
        _root,
        info: ResolveInfo,
        /,
        *,
        checkout_id=None,
        id=None,
        input,
        token=None
    ):
        checkout = get_checkout(cls, info, checkout_id=checkout_id, token=token, id=id)

        cls.validate_checkout_email(checkout)

        gateway = input["gateway"]

        manager = get_plugin_manager_promise(info.context).get()
        cls.validate_gateway(manager, gateway, checkout)
        cls.validate_return_url(input)

        lines, unavailable_variant_pks = fetch_checkout_lines(checkout)
        if unavailable_variant_pks:
            not_available_variants_ids = {
                graphene.Node.to_global_id("ProductVariant", pk)
                for pk in unavailable_variant_pks
            }
            raise ValidationError(
                {
                    "token": ValidationError(
                        "Some of the checkout lines variants are unavailable.",
                        code=PaymentErrorCode.UNAVAILABLE_VARIANT_IN_CHANNEL.value,
                        params={"variants": not_available_variants_ids},
                    )
                }
            )
        if not lines:
            raise ValidationError(
                {
                    "lines": ValidationError(
                        "Cannot create payment for checkout without lines.",
                        code=PaymentErrorCode.NO_CHECKOUT_LINES.value,
                    )
                }
            )
        discounts = load_discounts(info.context)
        checkout_info = fetch_checkout_info(checkout, lines, discounts, manager)

        cls.validate_token(
            manager, gateway, input, channel_slug=checkout_info.channel.slug
        )

        address = (
            checkout.shipping_address or checkout.billing_address
        )  # FIXME: check which address we need here
        checkout_total = calculate_checkout_total_with_gift_cards(
            manager=manager,
            checkout_info=checkout_info,
            lines=lines,
            address=address,
            discounts=discounts,
        )
        amount = input.get("amount", checkout_total.gross.amount)
        clean_checkout_shipping(checkout_info, lines, PaymentErrorCode)
        clean_billing_address(checkout_info, PaymentErrorCode)
        cls.clean_payment_amount(info, checkout_total, amount)
        extra_data = {
            "customer_user_agent": info.context.META.get("HTTP_USER_AGENT"),
        }

        metadata = input.get("metadata")

        if metadata is not None:
            cls.validate_metadata_keys(metadata)
            metadata = {data.key: data.value for data in metadata}

        # The payment creation and deactivation of old payments should happened in the
        # transaction to avoid creating multiple active payments.
        with transaction.atomic():
            # The checkout lock is used to prevent processing checkout completion
            # and new payment creation. This kind of case could result in the missing
            # payments, that were created for the checkout that was already converted
            # to an order.
            checkout = (
                checkout_models.Checkout.objects.select_for_update()
                .filter(pk=checkout_info.checkout.pk)
                .first()
            )

            if not checkout:
                raise ValidationError(
                    "Checkout doesn't exist anymore.",
                    code=PaymentErrorCode.NOT_FOUND.value,
                )

            cancel_active_payments(checkout)

            payment = None
            if amount != 0:
                store_payment_method = (
                    input.get("store_payment_method") or StorePaymentMethod.NONE
                )

                payment = create_payment(
                    gateway=gateway,
                    payment_token=input.get("token", ""),
                    total=amount,
                    currency=checkout.currency,
                    email=checkout.get_customer_email(),
                    extra_data=extra_data,
                    # FIXME this is not a customer IP address.
                    # It is a client storefront ip
                    customer_ip_address=get_client_ip(info.context),
                    checkout=checkout,
                    return_url=input.get("return_url"),
                    store_payment_method=store_payment_method,
                    metadata=metadata,
                )

        return CheckoutPaymentCreate(payment=payment, checkout=checkout)


class PaymentCapture(BaseMutation):
    payment = graphene.Field(Payment, description="Updated payment.")

    class Arguments:
        payment_id = graphene.ID(required=True, description="Payment ID.")
        amount = PositiveDecimal(description="Transaction amount.")

    class Meta:
        description = "Captures the authorized payment amount."
        doc_category = DOC_CATEGORY_PAYMENTS
        permissions = (OrderPermissions.MANAGE_ORDERS,)
        error_type_class = common_types.PaymentError
        error_type_field = "payment_errors"

    @classmethod
    def perform_mutation(  # type: ignore[override]
        cls, _root, info: ResolveInfo, /, *, amount=None, payment_id
    ):
        payment = cls.get_node_or_error(
            info, payment_id, field="payment_id", only_type=Payment
        )
        channel_slug = (
            payment.order.channel.slug
            if payment.order
            else payment.checkout.channel.slug
        )
        manager = get_plugin_manager_promise(info.context).get()
        try:
            gateway.capture(
                payment,
                manager,
                amount=amount,
                channel_slug=channel_slug,
            )
            payment.refresh_from_db()
        except PaymentError as e:
            raise ValidationError(str(e), code=PaymentErrorCode.PAYMENT_ERROR.value)
        return PaymentCapture(payment=payment)


class PaymentRefund(PaymentCapture):
    class Meta:
        description = "Refunds the captured payment amount."
        doc_category = DOC_CATEGORY_PAYMENTS
        permissions = (OrderPermissions.MANAGE_ORDERS,)
        error_type_class = common_types.PaymentError
        error_type_field = "payment_errors"

    @classmethod
    def perform_mutation(  # type: ignore[override]
        cls, _root, info: ResolveInfo, /, *, amount=None, payment_id
    ):
        payment = cls.get_node_or_error(
            info, payment_id, field="payment_id", only_type=Payment
        )
        channel_slug = (
            payment.order.channel.slug
            if payment.order
            else payment.checkout.channel.slug
        )
        manager = get_plugin_manager_promise(info.context).get()
        try:
            gateway.refund(
                payment,
                manager,
                amount=amount,
                channel_slug=channel_slug,
            )
            payment.refresh_from_db()
        except PaymentError as e:
            raise ValidationError(str(e), code=PaymentErrorCode.PAYMENT_ERROR.value)
        return PaymentRefund(payment=payment)


class PaymentVoid(BaseMutation):
    payment = graphene.Field(Payment, description="Updated payment.")

    class Arguments:
        payment_id = graphene.ID(required=True, description="Payment ID.")

    class Meta:
        description = "Voids the authorized payment."
        doc_category = DOC_CATEGORY_PAYMENTS
        permissions = (OrderPermissions.MANAGE_ORDERS,)
        error_type_class = common_types.PaymentError
        error_type_field = "payment_errors"

    @classmethod
    def perform_mutation(  # type: ignore[override]
        cls, _root, info: ResolveInfo, /, *, payment_id
    ):
        payment = cls.get_node_or_error(
            info, payment_id, field="payment_id", only_type=Payment
        )
        channel_slug = (
            payment.order.channel.slug
            if payment.order
            else payment.checkout.channel.slug
        )
        manager = get_plugin_manager_promise(info.context).get()
        try:
            gateway.void(payment, manager, channel_slug=channel_slug)
            payment.refresh_from_db()
        except PaymentError as e:
            raise ValidationError(str(e), code=PaymentErrorCode.PAYMENT_ERROR.value)
        return PaymentVoid(payment=payment)


class PaymentInitialize(BaseMutation):
    initialized_payment = graphene.Field(PaymentInitialized, required=False)

    class Arguments:
        gateway = graphene.String(
            description="A gateway name used to initialize the payment.",
            required=True,
        )
        channel = graphene.String(
            description="Slug of a channel for which the data should be returned.",
        )
        payment_data = JSONString(
            required=False,
            description=(
                "Client-side generated data required to initialize the payment."
            ),
        )

    class Meta:
        description = "Initializes payment process when it is required by gateway."
        doc_category = DOC_CATEGORY_PAYMENTS
        error_type_class = common_types.PaymentError
        error_type_field = "payment_errors"

    @classmethod
    def validate_channel(cls, channel_slug):
        try:
            channel = Channel.objects.get(slug=channel_slug)
        except Channel.DoesNotExist:
            raise ValidationError(
                {
                    "channel": ValidationError(
                        f"Channel with '{channel_slug}' slug does not exist.",
                        code=PaymentErrorCode.NOT_FOUND.value,
                    )
                }
            )
        if not channel.is_active:
            raise ValidationError(
                {
                    "channel": ValidationError(
                        f"Channel with '{channel_slug}' is inactive.",
                        code=PaymentErrorCode.CHANNEL_INACTIVE.value,
                    )
                }
            )
        return channel

    @classmethod
    def perform_mutation(  # type: ignore[override]
        cls, _root, info: ResolveInfo, /, *, channel, gateway, payment_data
    ):
        cls.validate_channel(channel_slug=channel)
        manager = get_plugin_manager_promise(info.context).get()
        try:
            response = manager.initialize_payment(
                gateway, payment_data, channel_slug=channel
            )
        except PaymentError as e:
            raise ValidationError(
                {
                    "payment_data": ValidationError(
                        str(e), code=PaymentErrorCode.INVALID.value
                    )
                }
            )
        return PaymentInitialize(initialized_payment=response)


class MoneyInput(graphene.InputObjectType):
    currency = graphene.String(description="Currency code.", required=True)
    amount = PositiveDecimal(description="Amount of money.", required=True)


class CardInput(graphene.InputObjectType):
    code = graphene.String(
        description=(
            "Payment method nonce, a token returned "
            "by the appropriate provider's SDK."
        ),
        required=True,
    )
    cvc = graphene.String(description="Card security code.", required=False)
    money = MoneyInput(
        description="Information about currency and amount.", required=True
    )


class PaymentCheckBalanceInput(BaseInputObjectType):
    gateway_id = graphene.types.String(
        description="An ID of a payment gateway to check.", required=True
    )
    method = graphene.types.String(description="Payment method name.", required=True)
    channel = graphene.String(
        description="Slug of a channel for which the data should be returned.",
        required=True,
    )
    card = CardInput(description="Information about card.", required=True)

    class Meta:
        doc_category = DOC_CATEGORY_PAYMENTS


class PaymentCheckBalance(BaseMutation):
    data = JSONString(description="Response from the gateway.")

    class Arguments:
        input = PaymentCheckBalanceInput(
            description="Fields required to check payment balance.", required=True
        )

    class Meta:
        description = "Check payment balance."
        doc_category = DOC_CATEGORY_PAYMENTS
        error_type_class = common_types.PaymentError
        error_type_field = "payment_errors"

    @classmethod
    def perform_mutation(cls, _root, info: ResolveInfo, /, **data):
        manager = get_plugin_manager_promise(info.context).get()
        gateway_id = data["input"]["gateway_id"]
        money = data["input"]["card"].get("money", {})

        cls.validate_gateway(gateway_id, manager)
        cls.validate_currency(money.currency, gateway_id, manager)

        channel = data["input"].pop("channel")
        validate_channel(channel, PaymentErrorCode)

        try:
            data = manager.check_payment_balance(data["input"], channel)
        except PaymentError as e:
            raise ValidationError(
                str(e), code=PaymentErrorCode.BALANCE_CHECK_ERROR.value
            )

        return PaymentCheckBalance(data=data)

    @classmethod
    def validate_gateway(cls, gateway_id, manager):
        gateways_id = [gateway.id for gateway in manager.list_payment_gateways()]

        if gateway_id not in gateways_id:
            raise ValidationError(
                {
                    "gateway_id": ValidationError(
                        f"The gateway_id {gateway_id} is not available.",
                        code=PaymentErrorCode.NOT_SUPPORTED_GATEWAY.value,
                    )
                }
            )

    @classmethod
    def validate_currency(cls, currency, gateway_id, manager):
        if not is_currency_supported(currency, gateway_id, manager):
            raise ValidationError(
                {
                    "currency": ValidationError(
                        f"The currency {currency} is not available for {gateway_id}.",
                        code=PaymentErrorCode.NOT_SUPPORTED_GATEWAY.value,
                    )
                }
            )


class TransactionUpdateInput(BaseInputObjectType):
    status = graphene.String(
        description=(
            "Status of the transaction."
            + PREVIEW_FEATURE_DEPRECATED_IN_313_INPUT
            + " The `status` is not needed. The amounts can be used to define "
            "the current status of transactions."
        ),
    )
    type = graphene.String(
        description="Payment type used for this transaction."
        + PREVIEW_FEATURE_DEPRECATED_IN_313_INPUT
        + " Use `name` and `message` instead.",
    )
    name = graphene.String(
        description="Payment name of the transaction." + ADDED_IN_313
    )
    message = graphene.String(
        description="The message of the transaction." + ADDED_IN_313
    )

    reference = graphene.String(
        description=(
            "Reference of the transaction. "
            + PREVIEW_FEATURE_DEPRECATED_IN_313_INPUT
            + " Use `pspReference` instead."
        )
    )
    psp_reference = graphene.String(
        description=("PSP Reference of the transaction. " + ADDED_IN_313)
    )
    available_actions = graphene.List(
        graphene.NonNull(TransactionActionEnum),
        description="List of all possible actions for the transaction",
    )
    amount_authorized = MoneyInput(description="Amount authorized by this transaction.")
    amount_charged = MoneyInput(description="Amount charged by this transaction.")
    amount_refunded = MoneyInput(description="Amount refunded by this transaction.")
    amount_voided = MoneyInput(
        description="Amount voided by this transaction."
        + PREVIEW_FEATURE_DEPRECATED_IN_313_INPUT
        + " Use `amountCanceled` instead."
    )
    amount_canceled = MoneyInput(
        description="Amount canceled by this transaction." + ADDED_IN_313
    )

    metadata = graphene.List(
        graphene.NonNull(MetadataInput),
        description="Payment public metadata.",
        required=False,
    )
    private_metadata = graphene.List(
        graphene.NonNull(MetadataInput),
        description="Payment private metadata.",
        required=False,
    )
    external_url = graphene.String(
        description=(
            "The url that will allow to redirect user to "
            "payment provider page with transaction event details." + ADDED_IN_313
        )
    )

    class Meta:
        doc_category = DOC_CATEGORY_PAYMENTS


class TransactionCreateInput(TransactionUpdateInput):
    ...

    class Meta:
        doc_category = DOC_CATEGORY_PAYMENTS


class TransactionEventInput(BaseInputObjectType):
    status = graphene.Field(
        TransactionEventStatusEnum,
        required=False,
        description="Current status of the payment transaction."
        + PREVIEW_FEATURE_DEPRECATED_IN_313_INPUT
        + " Status will be calculated by Saleor.",
    )
    reference = graphene.String(
        description=(
            "Reference of the transaction. "
            + PREVIEW_FEATURE_DEPRECATED_IN_313_INPUT
            + " Use `pspReference` instead."
        )
    )

    psp_reference = graphene.String(
        description=("PSP Reference related to this action." + ADDED_IN_313)
    )
    name = graphene.String(
        description="Name of the transaction."
        + PREVIEW_FEATURE_DEPRECATED_IN_313_INPUT
        + " Use `message` instead. `name` field will be added to `message`."
    )
    message = graphene.String(
        description="The message related to the event." + ADDED_IN_313
    )

    class Meta:
        doc_category = DOC_CATEGORY_PAYMENTS


class TransactionCreate(BaseMutation):
    transaction = graphene.Field(TransactionItem)

    class Arguments:
        id = graphene.ID(
            description="The ID of the checkout or order.",
            required=True,
        )
        transaction = TransactionCreateInput(
            required=True,
            description="Input data required to create a new transaction object.",
        )
        transaction_event = TransactionEventInput(
            description="Data that defines a transaction event."
        )

    class Meta:
        description = (
            "Create transaction for checkout or order." + ADDED_IN_34 + PREVIEW_FEATURE
        )
        doc_category = DOC_CATEGORY_PAYMENTS
        error_type_class = common_types.TransactionCreateError
        permissions = (PaymentPermissions.HANDLE_PAYMENTS,)

    @classmethod
    def validate_external_url(cls, external_url: Optional[str], error_code: str):
        if external_url is None:
            return
        validator = URLValidator()
        try:
            validator(external_url)
        except ValidationError:
            raise ValidationError(
                {
                    "transaction": ValidationError(
                        "Invalid format of `externalUrl`.", code=error_code
                    )
                }
            )

    @classmethod
    def validate_metadata_keys(  # type: ignore[override]
        cls, metadata_list: List[dict], field_name, error_code
    ):
        if metadata_contains_empty_key(metadata_list):
            raise ValidationError(
                {
                    "transaction": ValidationError(
                        f"{field_name} key cannot be empty.",
                        code=error_code,
                    )
                }
            )

    @classmethod
    def get_money_data_from_input(cls, cleaned_data: dict) -> Dict[str, Decimal]:
        money_data = {}
        if amount_authorized := cleaned_data.pop("amount_authorized", None):
            money_data["authorized_value"] = amount_authorized["amount"]
        if amount_charged := cleaned_data.pop("amount_charged", None):
            money_data["charged_value"] = amount_charged["amount"]
        if amount_refunded := cleaned_data.pop("amount_refunded", None):
            money_data["refunded_value"] = amount_refunded["amount"]

        if amount_canceled := cleaned_data.pop("amount_canceled", None):
            money_data["canceled_value"] = amount_canceled["amount"]
        elif amount_voided := cleaned_data.pop("amount_voided", None):
            money_data["canceled_value"] = amount_voided["amount"]
        return money_data

    @classmethod
    def cleanup_metadata_data(cls, cleaned_data: dict):
        if metadata := cleaned_data.pop("metadata", None):
            cleaned_data["metadata"] = {data.key: data.value for data in metadata}
        if private_metadata := cleaned_data.pop("private_metadata", None):
            cleaned_data["private_metadata"] = {
                data.key: data.value for data in private_metadata
            }

    @classmethod
    def validate_instance(
        cls, instance: Model, instance_id
    ) -> Union[checkout_models.Checkout, order_models.Order]:
        """Validate if provided instance is an order or checkout type."""
        if not isinstance(instance, (checkout_models.Checkout, order_models.Order)):
            raise ValidationError(
                {
                    "id": ValidationError(
                        f"Couldn't resolve to Checkout or Order: {instance_id}",
                        code=TransactionCreateErrorCode.NOT_FOUND.value,
                    )
                }
            )
        return instance

    @classmethod
    def validate_money_input(
        cls, transaction_data: dict, currency: str, error_code: str
    ):
        if not transaction_data:
            return
        money_input_fields = [
            "amount_authorized",
            "amount_charged",
            "amount_refunded",
            "amount_canceled",
            "amount_voided",
        ]
        errors = {}
        for money_field_name in money_input_fields:
            field = transaction_data.get(money_field_name)
            if not field:
                continue
            if field["currency"] != currency:
                errors[money_field_name] = ValidationError(
                    f"Currency needs to be the same as for order: {currency}",
                    code=error_code,
                )
        if errors:
            raise ValidationError(errors)

    @classmethod
    def validate_input(
        cls, instance: Model, *, id, transaction
    ) -> Union[checkout_models.Checkout, order_models.Order]:
        instance = cls.validate_instance(instance, id)
        currency = instance.currency

        cls.validate_money_input(
            transaction,
            currency,
            TransactionCreateErrorCode.INCORRECT_CURRENCY.value,
        )
        cls.validate_metadata_keys(
            transaction.get("metadata", []),
            field_name="metadata",
            error_code=TransactionCreateErrorCode.METADATA_KEY_REQUIRED.value,
        )
        cls.validate_metadata_keys(
            transaction.get("private_metadata", []),
            field_name="privateMetadata",
            error_code=TransactionCreateErrorCode.METADATA_KEY_REQUIRED.value,
        )
        cls.validate_external_url(
            transaction.get("external_url"),
            error_code=TransactionCreateErrorCode.INVALID.value,
        )
        return instance

    @classmethod
    def create_transaction(
        cls, transaction_input: dict, user, app
    ) -> payment_models.TransactionItem:
        cls.cleanup_metadata_data(transaction_input)

        transaction_type = transaction_input.pop("type", None)
        transaction_input["name"] = transaction_input.get("name", transaction_type)
        reference = transaction_input.pop("reference", None)
        transaction_input["psp_reference"] = transaction_input.get(
            "psp_reference", reference
        )
        app_identifier = None
        if app and app.identifier:
            app_identifier = app.identifier
        return payment_models.TransactionItem.objects.create(
            token=uuid.uuid4(),
            use_old_id=True,
            **transaction_input,
            user=user if user and user.is_authenticated else None,
            app_identifier=app_identifier,
            app=app,
        )

    @classmethod
    def create_transaction_event(
        cls,
        transaction_event_input: dict,
        transaction: payment_models.TransactionItem,
        user,
        app,
    ) -> payment_models.TransactionEvent:
        reference = transaction_event_input.pop("reference", None)
        psp_reference = transaction_event_input.get("psp_reference", reference)
        app_identifier = None
        if app and app.identifier:
            app_identifier = app.identifier
        return transaction.events.create(
            status=transaction_event_input.get("status"),
            psp_reference=psp_reference,
            message=cls.create_event_message(transaction_event_input),
            transaction=transaction,
            user=user if user and user.is_authenticated else None,
            app_identifier=app_identifier,
            app=app,
            type=TransactionEventType.INFO,
            currency=transaction.currency,
        )

    @classmethod
    def create_event_message(cls, transaction_event: dict) -> str:
        message = transaction_event.get("message")
        name = transaction_event.get("name")
        if message and name:
            return message + " " + name
        elif message:
            return message
        elif name:
            return name
        return ""

    @classmethod
    def update_order(
        cls, order: order_models.Order, money_data: dict, *args, **kwargs
    ) -> None:
        update_fields = []
        if money_data:
            update_order_search_vector(order, save=False)
            updates_amounts_for_order(order, save=False)
            update_fields.extend(
                [
                    "total_charged_amount",
                    "charge_status",
                    "total_authorized_amount",
                    "authorize_status",
                    "search_vector",
                ]
            )
        if (
            order.channel.automatically_confirm_all_new_orders
            and order.status == OrderStatus.UNCONFIRMED
        ):
            order.status = OrderStatus.UNFULFILLED
            update_fields.append("status")
        if update_fields:
            update_fields.append("updated_at")
            order.save(update_fields=update_fields)

    @classmethod
    def perform_mutation(  # type: ignore[override]
        cls,
        _root,
        info: ResolveInfo,
        /,
        *,
        id: str,
        transaction: Dict,
        transaction_event=None
    ):
        order_or_checkout_instance = cls.get_node_or_error(info, id)

        order_or_checkout_instance = cls.validate_input(
            order_or_checkout_instance, id=id, transaction=transaction
        )
        transaction_data = {**transaction}
        transaction_data["currency"] = order_or_checkout_instance.currency
        app = get_app_promise(info.context).get()
        user = info.context.user

        if isinstance(order_or_checkout_instance, checkout_models.Checkout):
            transaction_data["checkout_id"] = order_or_checkout_instance.pk
        else:
            transaction_data["order_id"] = order_or_checkout_instance.pk
            if transaction_event:
                reference = transaction_event.get("reference", None)
                psp_reference = transaction_event.get("psp_reference", reference)
                order_transaction_event(
                    order=order_or_checkout_instance,
                    user=user,
                    app=app,
                    reference=psp_reference,
                    status=transaction_event.get("status"),
                    message=cls.create_event_message(transaction_event),
                )
        money_data = cls.get_money_data_from_input(transaction_data)
        new_transaction = cls.create_transaction(transaction_data, user=user, app=app)
        if money_data:
            create_manual_adjustment_events(
                transaction=new_transaction, money_data=money_data, user=user, app=app
            )
            recalculate_transaction_amounts(new_transaction)
        if transaction_data.get("order_id") and money_data:
            order = cast(order_models.Order, new_transaction.order)
<<<<<<< HEAD
            cls.update_order(order, money_data)
=======
            update_order_search_vector(order, save=False)
            updates_amounts_for_order(order, save=False)
            order.save(
                update_fields=[
                    "total_charged_amount",
                    "charge_status",
                    "updated_at",
                    "total_authorized_amount",
                    "authorize_status",
                    "search_vector",
                ]
            )
        if transaction_data.get("checkout_id") and money_data:
            discounts = load_discounts(info.context)
            manager = get_plugin_manager_promise(info.context).get()
            transaction_amounts_for_checkout_updated(
                new_transaction, discounts, manager
            )
>>>>>>> f35e0902

        if transaction_event:
            cls.create_transaction_event(transaction_event, new_transaction, user, app)
        return TransactionCreate(transaction=new_transaction)


def get_transaction_item(id: str) -> payment_models.TransactionItem:
    """Get transaction based on global ID.

    The transactions created before 3.13 were using the `id` field as a graphql ID.
    From 3.13, the `token` is used as a graphql ID. All transactionItems created
    before 3.13 will use an `int` id as an identification.
    """
    _, db_id = from_global_id_or_error(
        global_id=id, only_type=TransactionItem, raise_error=True
    )
    if db_id.isdigit():
        query_params = {"id": db_id, "use_old_id": True}
    else:
        query_params = {"token": db_id}
    instance = payment_models.TransactionItem.objects.filter(**query_params).first()
    if not instance:
        raise ValidationError(
            {
                "id": ValidationError(
                    f"Couldn't resolve to a node: {id}",
                    code=TransactionUpdateErrorCode.NOT_FOUND.value,
                )
            }
        )
    return instance


class TransactionUpdate(TransactionCreate):
    transaction = graphene.Field(TransactionItem)

    class Arguments:
        id = graphene.ID(
            description="The ID of the transaction.",
            required=True,
        )
        transaction = TransactionUpdateInput(
            description="Input data required to create a new transaction object.",
        )
        transaction_event = TransactionEventInput(
            description="Data that defines a transaction transaction."
        )

    class Meta:
        auto_permission_message = False
        description = (
            "Create transaction for checkout or order."
            + ADDED_IN_34
            + PREVIEW_FEATURE
            + "\n\nRequires the following permissions: "
            + f"{AuthorizationFilters.OWNER.name} "
            + f"and {PaymentPermissions.HANDLE_PAYMENTS.name}."
        )
        doc_category = DOC_CATEGORY_PAYMENTS
        error_type_class = common_types.TransactionUpdateError
        permissions = (PaymentPermissions.HANDLE_PAYMENTS,)
        object_type = TransactionItem

    @classmethod
    def check_can_update(
        cls,
        transaction: payment_models.TransactionItem,
        user: Optional["User"],
        app: Optional["App"],
    ):
        if not check_if_requestor_has_access(
            transaction=transaction, user=user, app=app
        ):
            raise PermissionDenied(
                permissions=[
                    AuthorizationFilters.OWNER,
                    PaymentPermissions.HANDLE_PAYMENTS,
                ]
            )

    @classmethod
    def validate_transaction_input(
        cls, instance: payment_models.TransactionItem, transaction_data
    ):
        currency = instance.currency
        cls.validate_money_input(
            transaction_data,
            currency,
            TransactionUpdateErrorCode.INCORRECT_CURRENCY.value,
        )
        cls.validate_metadata_keys(
            transaction_data.get("metadata", []),
            field_name="metadata",
            error_code=TransactionUpdateErrorCode.METADATA_KEY_REQUIRED.value,
        )
        cls.validate_metadata_keys(
            transaction_data.get("private_metadata", []),
            field_name="privateMetadata",
            error_code=TransactionUpdateErrorCode.METADATA_KEY_REQUIRED.value,
        )
        cls.validate_external_url(
            transaction_data.get("external_url"),
            error_code=TransactionCreateErrorCode.INVALID.value,
        )

    @classmethod
    def update_transaction(
        cls,
        instance: payment_models.TransactionItem,
        transaction_data: dict,
        user: Optional["User"],
        app: Optional["App"],
        info: ResolveInfo,
    ):
        money_data = cls.get_money_data_from_input(transaction_data)
        psp_reference = transaction_data.get(
            "psp_reference", transaction_data.pop("reference", None)
        )
        if psp_reference and instance.psp_reference != psp_reference:
            if payment_models.TransactionItem.objects.filter(
                psp_reference=psp_reference
            ).exists():
                raise ValidationError(
                    {
                        "transaction": ValidationError(
                            "Transaction with provided `pspReference` already exists.",
                            code=TransactionUpdateErrorCode.UNIQUE.value,
                        )
                    }
                )
        transaction_data["name"] = transaction_data.get(
            "name", transaction_data.pop("type", None)
        )
        transaction_data["psp_reference"] = psp_reference
        instance = cls.construct_instance(instance, transaction_data)
        instance.save()
        if money_data:
            calculate_transaction_amount_based_on_events(transaction=instance)
            create_manual_adjustment_events(
                transaction=instance, money_data=money_data, user=user, app=app
            )
            recalculate_transaction_amounts(instance)
        if instance.order_id:
            order = cast(order_models.Order, instance.order)
            cls.update_order(order, money_data, psp_reference)
        if instance.checkout_id and money_data:
            discounts = load_discounts(info.context)
            manager = get_plugin_manager_promise(info.context).get()
            transaction_amounts_for_checkout_updated(instance, discounts, manager)

    @classmethod
    def update_order(
        cls,
        order: "Order",
        money_data: dict,
        psp_reference: Optional[str] = None,
        *args,
        **kwargs
    ) -> None:
        update_fields = []
        if money_data:
            updates_amounts_for_order(order)
            update_fields.extend(
                [
                    "total_charged_amount",
                    "charge_status",
                    "total_authorized_amount",
                    "authorize_status",
                ]
            )
        if psp_reference:
            update_order_search_vector(order, save=False)
            update_fields.append(
                "search_vector",
            )
        if (
            order.channel.automatically_confirm_all_new_orders
            and order.status == OrderStatus.UNCONFIRMED
        ):
            order.status = OrderStatus.UNFULFILLED
            update_fields.append("status")
        if update_fields:
            update_fields.append("updated_at")
            order.save(update_fields=update_fields)

    @classmethod
    def perform_mutation(  # type: ignore[override]
        cls,
        _root,
        info: ResolveInfo,
        /,
        *,
        id: str,
        transaction=None,
        transaction_event=None
    ):
        app = get_app_promise(info.context).get()
        user = info.context.user
        instance = get_transaction_item(id)

        cls.check_can_update(
            transaction=instance,
            user=user if user and user.is_authenticated else None,
            app=app,
        )

        if transaction:
            cls.validate_transaction_input(instance, transaction)
            cls.cleanup_metadata_data(transaction)
            cls.update_transaction(instance, transaction, user, app, info)

        if transaction_event:
            cls.create_transaction_event(transaction_event, instance, user, app)
            if instance.order:
                reference = transaction_event.pop("reference", None)
                psp_reference = transaction_event.get("psp_reference", reference)
                order_transaction_event(
                    order=instance.order,
                    user=user,
                    app=app,
                    reference=psp_reference or "",
                    status=transaction_event["status"],
                    message=cls.create_event_message(transaction_event),
                )
        return TransactionUpdate(transaction=instance)


class TransactionRequestAction(BaseMutation):
    transaction = graphene.Field(TransactionItem)

    class Arguments:
        id = graphene.ID(
            description="The ID of the transaction.",
            required=True,
        )
        action_type = graphene.Argument(
            TransactionActionEnum,
            required=True,
            description="Determines the action type.",
        )
        amount = PositiveDecimal(
            description=(
                "Transaction request amount. If empty for refund or capture, maximal "
                "possible amount will be used."
            )
        )

    class Meta:
        description = (
            "Request an action for payment transaction." + ADDED_IN_34 + PREVIEW_FEATURE
        )
        doc_category = DOC_CATEGORY_PAYMENTS
        error_type_class = common_types.TransactionRequestActionError
        permissions = (PaymentPermissions.HANDLE_PAYMENTS,)

    @classmethod
    def check_permissions(cls, context, permissions=None, **data):
        required_permissions = permissions or cls._meta.permissions
        requestor = get_user_or_app_from_context(context)
        for required_permission in required_permissions:
            # We want to allow to call this mutation for requestor with one of following
            # permission: manage_orders, handle_payments
            if requestor and requestor.has_perm(required_permission):
                return True
        return False

    @classmethod
    def handle_transaction_action(
        cls, action, action_kwargs, action_value: Optional[Decimal]
    ):
        if action == TransactionAction.VOID or action == TransactionAction.CANCEL:
            transaction = action_kwargs["transaction"]
            request_event = cls.create_transaction_event_requested(
                transaction, 0, action
            )
            request_cancelation_action(
                **action_kwargs,
                cancel_value=action_value,
                request_event=request_event,
                action=action,
            )
        elif action == TransactionAction.CHARGE:
            transaction = action_kwargs["transaction"]
            action_value = action_value or transaction.authorized_value
            action_value = min(action_value, transaction.authorized_value)
            request_event = cls.create_transaction_event_requested(
                transaction, action_value, TransactionAction.CHARGE
            )
            request_charge_action(
                **action_kwargs, charge_value=action_value, request_event=request_event
            )
        elif action == TransactionAction.REFUND:
            transaction = action_kwargs["transaction"]
            action_value = action_value or transaction.charged_value
            action_value = min(action_value, transaction.charged_value)
            request_event = cls.create_transaction_event_requested(
                transaction, action_value, TransactionAction.REFUND
            )
            request_refund_action(
                **action_kwargs, refund_value=action_value, request_event=request_event
            )

    @classmethod
    def create_transaction_event_requested(cls, transaction, action_value, action):
        if action in (TransactionAction.CANCEL, TransactionAction.VOID):
            type = TransactionEventType.CANCEL_REQUEST
        elif action == TransactionAction.CHARGE:
            type = TransactionEventType.CHARGE_REQUEST
        elif action == TransactionAction.REFUND:
            type = TransactionEventType.REFUND_REQUEST
        else:
            raise ValidationError(
                {
                    "actionType": ValidationError(
                        "Incorrect action.",
                        code=TransactionRequestActionErrorCode.INVALID.value,
                    )
                }
            )
        return transaction.events.create(
            amount_value=action_value,
            currency=transaction.currency,
            type=type,
        )

    @classmethod
    def perform_mutation(cls, root, info: ResolveInfo, /, **data):
        id = data["id"]
        action_type = data["action_type"]
        action_value = data.get("amount")
        transaction = get_transaction_item(id)
        if transaction.order_id:
            order = cast(Order, transaction.order)
            channel_slug = order.channel.slug
        else:
            checkout = cast(Checkout, transaction.checkout)
            channel_slug = checkout.channel.slug
        app = get_app_promise(info.context).get()
        manager = get_plugin_manager_promise(info.context).get()
        action_kwargs = {
            "channel_slug": channel_slug,
            "user": info.context.user,
            "app": app,
            "transaction": transaction,
            "manager": manager,
        }

        try:
            cls.handle_transaction_action(action_type, action_kwargs, action_value)
        except PaymentError as e:
            error_enum = TransactionRequestActionErrorCode
            code = error_enum.MISSING_TRANSACTION_ACTION_REQUEST_WEBHOOK.value
            raise ValidationError(str(e), code=code)
        return TransactionRequestAction(transaction=transaction)


class TransactionEventReport(ModelMutation):
    already_processed = graphene.Boolean(
        description="Defines if the reported event hasn't been processed earlier."
    )
    transaction = graphene.Field(
        TransactionItem, description="The transaction related to the reported event."
    )
    transaction_event = graphene.Field(
        TransactionEvent,
        description=(
            "The event assigned to this report. if `alreadyProcessed` is set to `true`,"
            " the previously processed event will be returned."
        ),
    )

    class Arguments:
        id = graphene.ID(
            description="The ID of the transaction.",
            required=True,
        )
        psp_reference = graphene.String(
            description="PSP Reference of the event to report.", required=True
        )
        type = graphene.Argument(
            TransactionEventTypeEnum,
            required=True,
            description="Current status of the event to report.",
        )
        amount = PositiveDecimal(
            description="The amount of the event to report.", required=True
        )
        time = graphene.DateTime(
            description=(
                "The time of the event to report. If not provide, "
                "the current time will be used."
            )
        )
        external_url = graphene.String(
            description=(
                "The url that will allow to redirect user to "
                "payment provider page with event details."
            )
        )
        message = graphene.String(description="The message related to the event.")
        available_actions = graphene.List(
            graphene.NonNull(TransactionActionEnum),
            description="List of all possible actions for the transaction",
        )

    class Meta:
        description = (
            "Report the event for the transaction."
            + ADDED_IN_313
            + PREVIEW_FEATURE
            + "\n\nRequires the following permissions: "
            + f"{AuthorizationFilters.OWNER.name} "
            + f"and {PaymentPermissions.HANDLE_PAYMENTS.name}."
        )
        error_type_class = common_types.TransactionEventReportError
        permissions = (PaymentPermissions.HANDLE_PAYMENTS,)
        doc_category = DOC_CATEGORY_PAYMENTS
        model = payment_models.TransactionEvent
        object_type = TransactionEvent
        auto_permission_message = False

    @classmethod
    def _update_mutation_arguments_and_fields(cls, arguments, fields):
        cls._meta.arguments.update(arguments)

    @classmethod
    def perform_mutation(  # type: ignore[override]
        cls,
        root,
        info: ResolveInfo,
        /,
        *,
        id,
        psp_reference,
        type,
        amount,
        time=None,
        external_url=None,
        message=None,
        available_actions=None
    ):
        user = info.context.user
        app = get_app_promise(info.context).get()
        transaction = get_transaction_item(id)

        if not check_if_requestor_has_access(
            transaction=transaction, user=user, app=app
        ):
            raise PermissionDenied(
                permissions=[
                    AuthorizationFilters.OWNER,
                    PaymentPermissions.HANDLE_PAYMENTS,
                ]
            )

        app_identifier = None
        if app and app.identifier:
            app_identifier = app.identifier

        transaction_event_data = {
            "psp_reference": psp_reference,
            "type": type,
            "amount_value": amount,
            "currency": transaction.currency,
            "created_at": time or timezone.now(),
            "external_url": external_url or "",
            "message": message or "",
            "transaction": transaction,
            "app_identifier": app_identifier,
            "app": app,
            "user": user,
            "include_in_calculations": True,
        }
        transaction_event = cls.get_instance(info, **transaction_event_data)
        transaction_event = cast(payment_models.TransactionEvent, transaction_event)
        transaction_event = cls.construct_instance(
            transaction_event, transaction_event_data
        )

        cls.clean_instance(info, transaction_event)
        already_processed = False
        error_code = None
        error_msg = None
        error_field = None
        with traced_atomic_transaction():
            # The mutation can be called multiple times by the app. That can cause a
            # thread race. We need to be sure, that we will always create a single event
            # on our side for specific action.
            existing_event = get_already_existing_event(transaction_event)
            if existing_event and existing_event.amount != transaction_event.amount:
                error_code = TransactionEventReportErrorCode.INCORRECT_DETAILS.value
                error_msg = (
                    "The transaction with provided `pspReference` and "
                    "`type` already exists with different amount."
                )
                error_field = "pspReference"
            elif existing_event:
                already_processed = True
                transaction_event = existing_event
            elif (
                transaction_event.type == TransactionEventType.AUTHORIZATION_SUCCESS
                and authorization_success_already_exists(transaction.pk)
            ):
                error_code = TransactionEventReportErrorCode.ALREADY_EXISTS.value
                error_msg = (
                    "Event with `AUTHORIZATION_SUCCESS` already "
                    "reported for the transaction. Use "
                    "`AUTHORIZATION_ADJUSTMENT` to change the "
                    "authorization amount."
                )
                error_field = "type"
            else:
                transaction_event.save()

        if error_msg and error_code and error_field:
            create_failed_transaction_event(transaction_event, cause=error_msg)
            raise ValidationError({error_field: ValidationError(error_msg, error_code)})
        if not already_processed:
            if available_actions is not None:
                transaction.available_actions = available_actions
                transaction.save(update_fields=["available_actions"])
            recalculate_transaction_amounts(transaction)
            if transaction.order_id:
                order = cast(order_models.Order, transaction.order)
                update_order_search_vector(order, save=False)
                updates_amounts_for_order(order, save=False)
                order.save(
                    update_fields=[
                        "total_charged_amount",
                        "charge_status",
                        "updated_at",
                        "total_authorized_amount",
                        "authorize_status",
                        "search_vector",
                    ]
                )
            if transaction.checkout_id:
                discounts = load_discounts(info.context)
                manager = get_plugin_manager_promise(info.context).get()
                transaction_amounts_for_checkout_updated(
                    transaction, discounts, manager
                )

        return cls(
            already_processed=already_processed,
            transaction=transaction,
            transaction_event=transaction_event,
            errors=[],
        )


class PaymentGatewayConfig(graphene.ObjectType):
    id = graphene.String(required=True, description="The app identifier.")
    data = graphene.Field(
        JSON, description="The JSON data required to initialize the payment gateway."
    )
    errors = common_types.NonNullList(common_types.PaymentGatewayConfigError)


class PaymentGatewayToInitialize(BaseInputObjectType):
    id = graphene.String(
        required=True,
        description="The identifier of the payment gateway app to initialize.",
    )
    data = graphene.Field(
        JSON, description="The data that will be passed to the payment gateway."
    )

    class Meta:
        doc_category = DOC_CATEGORY_PAYMENTS


class TransactionSessionBase(BaseMutation):
    class Meta:
        abstract = True

    @classmethod
    def clean_source_object(
        cls,
        info,
        id,
        incorrect_type_error_code: str,
        not_found_error: str,
        manager: "PluginsManager",
        discounts: Optional[Iterable["DiscountInfo"]],
    ) -> Union[checkout_models.Checkout, order_models.Order]:
        source_object_type, source_object_id = from_global_id_or_error(
            id, raise_error=False
        )
        if not source_object_type or not source_object_id:
            raise GraphQLError(f"Couldn't resolve id: {id}.")

        if source_object_type not in ["Checkout", "Order"]:
            raise ValidationError(
                {
                    "id": ValidationError(
                        "Must receive a `Checkout` or `Order` id.",
                        code=incorrect_type_error_code,
                    )
                }
            )
        source_object: Optional[Union[checkout_models.Checkout, order_models.Order]]
        if source_object_type == "Checkout":
            source_object = (
                checkout_models.Checkout.objects.select_related("channel")
                .prefetch_related("payment_transactions")
                .filter(pk=source_object_id)
                .first()
            )
            if source_object:
                lines, _ = fetch_checkout_lines(source_object)
                discounts = discounts or []
                checkout_info = fetch_checkout_info(
                    source_object, lines, discounts, manager
                )
                checkout_info, _ = fetch_checkout_data(
                    checkout_info, manager, lines, discounts=discounts
                )
                source_object = checkout_info.checkout
        else:
            source_object = (
                order_models.Order.objects.select_related("channel")
                .prefetch_related("payment_transactions")
                .filter(pk=source_object_id)
                .first()
            )

        if not source_object:
            raise ValidationError(
                {
                    "id": ValidationError(
                        "`Order` or `Checkout` not found.",
                        code=not_found_error,
                    )
                }
            )
        return source_object

    @classmethod
    def get_amount(
        cls,
        source_object: Union[checkout_models.Checkout, order_models.Order],
        input_amount: Optional[Decimal],
    ) -> Decimal:
        if input_amount is not None:
            return input_amount
        amount: Decimal = source_object.total_gross_amount
        transactions = source_object.payment_transactions.all()
        for transaction_item in transactions:
            amount_to_reduce = transaction_item.authorized_value
            if amount_to_reduce < transaction_item.charged_value:
                amount_to_reduce = transaction_item.charged_value
            amount -= amount_to_reduce
            amount -= transaction_item.authorize_pending_value
            amount -= transaction_item.charge_pending_value

        return amount if amount >= Decimal(0) else Decimal(0)


class PaymentGatewayInitialize(TransactionSessionBase):
    gateway_configs = common_types.NonNullList(PaymentGatewayConfig)

    class Arguments:
        id = graphene.ID(
            description="The ID of the checkout or order.",
            required=True,
        )
        amount = graphene.Argument(
            PositiveDecimal,
            description=(
                "The amount requested for initializing the payment gateway. "
                "If not provided, the difference between checkout.total - "
                "transactions that are already processed will be send."
            ),
        )
        payment_gateways = graphene.List(
            graphene.NonNull(PaymentGatewayToInitialize),
            description="List of payment gateways to initialize.",
            required=False,
        )

    class Meta:
        doc_category = DOC_CATEGORY_PAYMENTS
        description = (
            "Initializes a payment gateway session. It triggers the webhook "
            "`PAYMENT_GATEWAY_INITIALIZE_SESSION`, to the requested `paymentGateways`. "
            "If `paymentGateways` is not provided, the webhook will be send to all "
            "subscribed payment gateways." + ADDED_IN_313 + PREVIEW_FEATURE
        )
        error_type_class = common_types.PaymentGatewayInitializeError

    @classmethod
    def prepare_response(
        cls,
        payment_gateways_input: list[PaymentGatewayData],
        payment_gateways_response: list[PaymentGatewayData],
    ) -> list[PaymentGatewayConfig]:
        response = []
        payment_gateways_response_dict = {
            gateway.app_identifier: gateway for gateway in payment_gateways_response
        }

        payment_gateways_input_dict = (
            {gateway.app_identifier: gateway for gateway in payment_gateways_input}
            if payment_gateways_input
            else payment_gateways_response_dict
        )
        for identifier in payment_gateways_input_dict:
            app_identifier = identifier
            payment_gateway_response = payment_gateways_response_dict.get(identifier)
            if payment_gateway_response:
                response_data = payment_gateway_response.data
                errors = []
                if payment_gateway_response.error:
                    code = common_types.PaymentGatewayConfigErrorCode.INVALID.value
                    errors = [
                        {
                            "field": "id",
                            "message": payment_gateway_response.error,
                            "code": code,
                        }
                    ]

            else:
                response_data = None
                code = common_types.PaymentGatewayConfigErrorCode.NOT_FOUND.value
                msg = (
                    "Active app with `HANDLE_PAYMENT` permissions or "
                    "app webhook not found."
                )
                errors = [
                    {
                        "field": "id",
                        "message": msg,
                        "code": code,
                    }
                ]
            data_to_return = response_data.get("data") if response_data else None
            response.append(
                PaymentGatewayConfig(
                    id=app_identifier, data=data_to_return, errors=errors
                )
            )
        return response

    @classmethod
    def perform_mutation(cls, root, info, *, id, amount=None, payment_gateways=None):
        discounts = load_discounts(info.context)
        manager = get_plugin_manager_promise(info.context).get()
        source_object = cls.clean_source_object(
            info,
            id,
            PaymentGatewayInitializeErrorCode.INVALID.value,
            PaymentGatewayInitializeErrorCode.NOT_FOUND.value,
            discounts=discounts,
            manager=manager,
        )
        payment_gateways_data = []
        if payment_gateways:
            payment_gateways_data = [
                PaymentGatewayData(
                    app_identifier=gateway["id"], data=gateway.get("data")
                )
                for gateway in payment_gateways
            ]
        amount = cls.get_amount(source_object, amount)
        response_data = manager.payment_gateway_initialize_session(
            amount, payment_gateways_data, source_object
        )
        return cls(
            gateway_configs=cls.prepare_response(payment_gateways_data, response_data),
            errors=[],
        )


class TransactionInitialize(TransactionSessionBase):
    transaction = graphene.Field(
        TransactionItem, description="The initialized transaction."
    )
    transaction_event = graphene.Field(
        TransactionEvent,
        description="The event created for the initialized transaction.",
    )
    data = graphene.Field(
        JSON, description="The JSON data required to finalize the payment."
    )

    class Arguments:
        id = graphene.ID(
            description="The ID of the checkout or order.",
            required=True,
        )
        amount = graphene.Argument(
            PositiveDecimal,
            description=(
                "The amount requested for initializing the payment gateway. "
                "If not provided, the difference between checkout.total - "
                "transactions that are already processed will be send."
            ),
        )
        action = graphene.Argument(
            TransactionFlowStrategyEnum,
            description=(
                "The expected action called for the transaction. By default, the "
                "`channel.defaultTransactionFlowStrategy` will be used. The field "
                "can be used only by app that has `HANDLE_PAYMENTS` permission."
            ),
        )
        payment_gateway = graphene.Argument(
            PaymentGatewayToInitialize,
            description="Payment gateway used to initialize the transaction.",
            required=True,
        )

    class Meta:
        doc_category = DOC_CATEGORY_PAYMENTS
        description = (
            "Initializes a transaction session. It triggers the webhook "
            "`TRANSACTION_INITIALIZE_SESSION`, to the requested `paymentGateways`. "
            + ADDED_IN_313
            + PREVIEW_FEATURE
        )
        error_type_class = common_types.TransactionInitializeError

    @classmethod
    def clean_action(cls, info, action: Optional[str], channel: "Channel"):
        if not action:
            return channel.default_transaction_flow_strategy
        app = get_app_promise(info.context).get()
        if not app or not app.has_perm(PaymentPermissions.HANDLE_PAYMENTS):
            raise PermissionDenied(permissions=[PaymentPermissions.HANDLE_PAYMENTS])
        return action

    @classmethod
    def clean_app_from_payment_gateway(cls, payment_gateway: PaymentGatewayData) -> App:
        app = App.objects.filter(identifier=payment_gateway.app_identifier).first()
        if not app:
            raise ValidationError(
                {
                    "payment_gateway": ValidationError(
                        message="App with provided identifier not found.",
                        code=TransactionInitializeErrorCode.NOT_FOUND.value,
                    )
                }
            )
        return app

    @classmethod
    def perform_mutation(
        cls, root, info, *, id, payment_gateway, amount=None, action=None
    ):
        discounts = load_discounts(info.context)
        manager = get_plugin_manager_promise(info.context).get()
        payment_gateway_data = PaymentGatewayData(
            app_identifier=payment_gateway["id"], data=payment_gateway.get("data")
        )
        source_object = cls.clean_source_object(
            info,
            id,
            TransactionInitializeErrorCode.INVALID.value,
            TransactionInitializeErrorCode.NOT_FOUND.value,
            discounts=discounts,
            manager=manager,
        )
        action = cls.clean_action(info, action, source_object.channel)

        amount = cls.get_amount(
            source_object,
            amount,
        )
        app = cls.clean_app_from_payment_gateway(payment_gateway_data)
        transaction, event, data = handle_transaction_initialize_session(
            source_object=source_object,
            payment_gateway=payment_gateway_data,
            amount=amount,
            action=action,
            app=app,
            manager=manager,
            discounts=discounts,
        )
        return cls(transaction=transaction, transaction_event=event, data=data)


class TransactionProcess(BaseMutation):
    transaction = graphene.Field(
        TransactionItem, description="The processed transaction."
    )
    transaction_event = graphene.Field(
        TransactionEvent,
        description="The event created for the processed transaction.",
    )
    data = graphene.Field(
        JSON, description="The json data required to finalize the payment."
    )

    class Arguments:
        id = graphene.ID(
            description="The ID of the transaction to process.",
            required=True,
        )
        data = graphene.Argument(
            JSON, description="The data that will be passed to the payment gateway."
        )

    class Meta:
        doc_category = DOC_CATEGORY_PAYMENTS
        description = (
            "Processes a transaction session. It triggers the webhook "
            "`TRANSACTION_PROCESS_SESSION`, to the assigned `paymentGateways`. "
            + ADDED_IN_313
            + PREVIEW_FEATURE
        )
        error_type_class = common_types.TransactionProcessError

    @classmethod
    def get_action(cls, event: payment_models.TransactionEvent, channel: "Channel"):
        if event.type == TransactionEventType.AUTHORIZATION_REQUEST:
            return TransactionFlowStrategy.AUTHORIZATION
        elif event.type == TransactionEventType.CHARGE_REQUEST:
            return TransactionFlowStrategy.CHARGE

        return channel.default_transaction_flow_strategy

    @classmethod
    def get_source_object(
        cls, transaction_item: payment_models.TransactionItem
    ) -> Union[checkout_models.Checkout, order_models.Order]:
        if transaction_item.checkout_id:
            checkout = cast(checkout_models.Checkout, transaction_item.checkout)
            return checkout
        if transaction_item.order_id:
            order = cast(order_models.Order, transaction_item.order)
            return order
        raise ValidationError(
            {
                "id": ValidationError(
                    "Transaction doesn't have attached order or checkout.",
                    code=TransactionProcessErrorCode.INVALID.value,
                )
            }
        )

    @classmethod
    def get_request_event(cls, events: QuerySet) -> payment_models.TransactionEvent:
        """Get event with details of requested action.

        This searches for a request event with the appropriate type and
        include_in_calculations set to false. Request events created from
        transactionInitialize have their include_in_calculation set to false by default.
        """
        for event in events:
            if (
                event.type
                in [
                    TransactionEventType.AUTHORIZATION_REQUEST,
                    TransactionEventType.CHARGE_REQUEST,
                ]
                and not event.include_in_calculations
            ):
                return event
        raise ValidationError(
            {
                "id": ValidationError(
                    "Missing call of `transactionInitialize` mutation.",
                    code=TransactionProcessErrorCode.INVALID.value,
                )
            }
        )

    @classmethod
    def get_already_processed_event(cls, events) -> Optional[TransactionEvent]:
        for event in events:
            if (
                event.type in get_final_session_statuses()
                and event.include_in_calculations
            ):
                return event
        return None

    @classmethod
    def clean_payment_app(cls, transaction_item: payment_models.TransactionItem) -> App:
        if not transaction_item.app_identifier:
            raise ValidationError(
                {
                    "id": ValidationError(
                        "Transaction doesn't have attached app that could process the "
                        "request.",
                        code=TransactionProcessErrorCode.MISSING_PAYMENT_APP_RELATION.value,
                    )
                }
            )
        app = App.objects.filter(identifier=transaction_item.app_identifier).first()
        if not app:
            raise ValidationError(
                {
                    "id": ValidationError(
                        "Payment app attached to the transaction, doesn't exist.",
                        code=TransactionProcessErrorCode.MISSING_PAYMENT_APP.value,
                    )
                }
            )
        return app

    @classmethod
    def perform_mutation(cls, root, info, *, id, data=None):
        transaction_item = cls.get_node_or_error(
            info, id, only_type="TransactionItem", field="token"
        )
        transaction_item = cast(payment_models.TransactionItem, transaction_item)
        events = transaction_item.events.all()
        if processed_event := cls.get_already_processed_event(events):
            return cls(
                transaction=transaction_item,
                transaction_event=processed_event,
                data=None,
            )
        request_event = cls.get_request_event(events)
        source_object = cls.get_source_object(transaction_item)
        app = cls.clean_payment_app(transaction_item)
        app_identifier = app.identifier
        app_identifier = cast(str, app_identifier)
        action = cls.get_action(request_event, source_object.channel)
        manager = get_plugin_manager_promise(info.context).get()
        discounts = load_discounts(info.context)
        event, data = handle_transaction_process_session(
            transaction_item=transaction_item,
            source_object=source_object,
            payment_gateway=PaymentGatewayData(
                app_identifier=app_identifier, data=data
            ),
            app=app,
            action=action,
            manager=manager,
            request_event=request_event,
            discounts=discounts,
        )

        transaction_item.refresh_from_db()
        return cls(transaction=transaction_item, transaction_event=event, data=data)<|MERGE_RESOLUTION|>--- conflicted
+++ resolved
@@ -1066,28 +1066,13 @@
             recalculate_transaction_amounts(new_transaction)
         if transaction_data.get("order_id") and money_data:
             order = cast(order_models.Order, new_transaction.order)
-<<<<<<< HEAD
             cls.update_order(order, money_data)
-=======
-            update_order_search_vector(order, save=False)
-            updates_amounts_for_order(order, save=False)
-            order.save(
-                update_fields=[
-                    "total_charged_amount",
-                    "charge_status",
-                    "updated_at",
-                    "total_authorized_amount",
-                    "authorize_status",
-                    "search_vector",
-                ]
-            )
         if transaction_data.get("checkout_id") and money_data:
             discounts = load_discounts(info.context)
             manager = get_plugin_manager_promise(info.context).get()
             transaction_amounts_for_checkout_updated(
                 new_transaction, discounts, manager
             )
->>>>>>> f35e0902
 
         if transaction_event:
             cls.create_transaction_event(transaction_event, new_transaction, user, app)
