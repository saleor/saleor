--- conflicted
+++ resolved
@@ -732,21 +732,9 @@
         permissions = (PaymentPermissions.HANDLE_PAYMENTS,)
 
     @classmethod
-<<<<<<< HEAD
-    def validate_metadata_keys(cls, metadata_list: List[dict], field_name, error_code):
-=======
-    def check_permissions(cls, context, permissions=None):
-        """Determine whether app has rights to perform this mutation."""
-        permissions = permissions or cls._meta.permissions
-        if app := getattr(context, "app", None):
-            return app.has_perms(permissions)
-        return False
-
-    @classmethod
     def validate_metadata_keys(  # type: ignore
         cls, metadata_list: List[dict], field_name, error_code
     ):
->>>>>>> b1e48ada
         if metadata_contains_empty_key(metadata_list):
             raise ValidationError(
                 {
@@ -883,7 +871,7 @@
         try:
             return payment_models.TransactionItem.objects.create(
                 **transaction_input,
-                user=user if user.is_authenticated else None,
+                user=user if user and user.is_authenticated else None,
                 app=app,
             )
         except IntegrityError:
@@ -1105,7 +1093,9 @@
         instance = cls.get_node_or_error(info, instance_id, only_type=TransactionItem)
 
         cls.check_can_update(
-            transaction=instance, user=user if user.is_authenticated else None, app=app
+            transaction=instance,
+            user=user if user and user.is_authenticated else None,
+            app=app,
         )
 
         transaction_data = data.get("transaction")
