import uuid
from decimal import Decimal
from typing import TYPE_CHECKING, Dict, Iterable, List, Optional, Union, cast

import graphene
from django.core.exceptions import ValidationError
from django.core.validators import URLValidator
from django.db import transaction
from django.db.models import Model, QuerySet
from django.utils import timezone
from graphql import GraphQLError

from ...app.models import App
from ...channel import TransactionFlowStrategy
from ...channel.models import Channel
from ...checkout import models as checkout_models
from ...checkout.actions import transaction_amounts_for_checkout_updated
from ...checkout.calculations import (
    calculate_checkout_total_with_gift_cards,
    fetch_checkout_data,
)
from ...checkout.checkout_cleaner import clean_billing_address, clean_checkout_shipping
from ...checkout.fetch import fetch_checkout_info, fetch_checkout_lines
from ...checkout.utils import cancel_active_payments
from ...core.error_codes import MetadataErrorCode
from ...core.exceptions import PermissionDenied
from ...core.tracing import traced_atomic_transaction
from ...core.utils import get_client_ip
from ...core.utils.url import validate_storefront_url
from ...order import OrderStatus
from ...order import models as order_models
from ...order.actions import order_transaction_updated
from ...order.events import transaction_event as order_transaction_event
from ...order.fetch import fetch_order_info
from ...order.models import Order
from ...order.search import update_order_search_vector
from ...order.utils import updates_amounts_for_order
from ...payment import (
    PaymentError,
    StorePaymentMethod,
    TransactionAction,
    TransactionEventType,
    gateway,
)
from ...payment import models as payment_models
from ...payment.error_codes import (
    PaymentErrorCode,
    TransactionCreateErrorCode,
    TransactionProcessErrorCode,
    TransactionRequestActionErrorCode,
    TransactionUpdateErrorCode,
)
from ...payment.gateway import (
    request_cancelation_action,
    request_charge_action,
    request_refund_action,
)
from ...payment.interface import PaymentGatewayData
from ...payment.transaction_item_calculations import (
    calculate_transaction_amount_based_on_events,
    recalculate_transaction_amounts,
)
from ...payment.utils import (
    authorization_success_already_exists,
    create_failed_transaction_event,
    create_manual_adjustment_events,
    create_payment,
    get_already_existing_event,
    get_final_session_statuses,
    handle_transaction_initialize_session,
    handle_transaction_process_session,
    is_currency_supported,
)
from ...permission.auth_filters import AuthorizationFilters
from ...permission.enums import OrderPermissions, PaymentPermissions
from ..account.i18n import I18nMixin
from ..app.dataloaders import get_app_promise
from ..channel.enums import TransactionFlowStrategyEnum
from ..channel.utils import validate_channel
from ..checkout.mutations.utils import get_checkout
from ..checkout.types import Checkout
from ..core import ResolveInfo
from ..core.descriptions import (
    ADDED_IN_31,
    ADDED_IN_34,
    ADDED_IN_313,
    DEPRECATED_IN_3X_INPUT,
    PREVIEW_FEATURE,
    PREVIEW_FEATURE_DEPRECATED_IN_313_INPUT,
)
from ..core.doc_category import DOC_CATEGORY_CHECKOUT, DOC_CATEGORY_PAYMENTS
from ..core.enums import (
    PaymentGatewayInitializeErrorCode,
    TransactionEventReportErrorCode,
    TransactionInitializeErrorCode,
)
from ..core.fields import JSONString
from ..core.mutations import BaseMutation, ModelMutation
from ..core.scalars import JSON, UUID, PositiveDecimal
from ..core.types import BaseInputObjectType
from ..core.types import common as common_types
from ..core.utils import from_global_id_or_error
from ..discount.dataloaders import load_discounts
from ..meta.mutations import MetadataInput
from ..plugins.dataloaders import get_plugin_manager_promise
from ..utils import get_user_or_app_from_context
from .enums import (
    StorePaymentMethodEnum,
    TransactionActionEnum,
    TransactionEventStatusEnum,
    TransactionEventTypeEnum,
)
from .types import Payment, PaymentInitialized, TransactionEvent, TransactionItem
from .utils import check_if_requestor_has_access, metadata_contains_empty_key

if TYPE_CHECKING:
    from ...account.models import User
    from ...discount import DiscountInfo
    from ...plugins.manager import PluginsManager


class PaymentInput(BaseInputObjectType):
    gateway = graphene.Field(
        graphene.String,
        description="A gateway to use with that payment.",
        required=True,
    )
    token = graphene.String(
        required=False,
        description=(
            "Client-side generated payment token, representing customer's "
            "billing data in a secure manner."
        ),
    )
    amount = PositiveDecimal(
        required=False,
        description=(
            "Total amount of the transaction, including "
            "all taxes and discounts. If no amount is provided, "
            "the checkout total will be used."
        ),
    )
    return_url = graphene.String(
        required=False,
        description=(
            "URL of a storefront view where user should be redirected after "
            "requiring additional actions. Payment with additional actions will not be "
            "finished if this field is not provided."
        ),
    )
    store_payment_method = StorePaymentMethodEnum(
        description="Payment store type." + ADDED_IN_31,
        required=False,
        default_value=StorePaymentMethodEnum.NONE.name,
    )
    metadata = common_types.NonNullList(
        MetadataInput,
        description="User public metadata." + ADDED_IN_31,
        required=False,
    )

    class Meta:
        doc_category = DOC_CATEGORY_PAYMENTS


class CheckoutPaymentCreate(BaseMutation, I18nMixin):
    checkout = graphene.Field(Checkout, description="Related checkout object.")
    payment = graphene.Field(Payment, description="A newly created payment.")

    class Arguments:
        id = graphene.ID(
            description="The checkout's ID." + ADDED_IN_34,
            required=False,
        )
        token = UUID(
            description=f"Checkout token.{DEPRECATED_IN_3X_INPUT} Use `id` instead.",
            required=False,
        )
        checkout_id = graphene.ID(
            required=False,
            description=(
                f"The ID of the checkout. {DEPRECATED_IN_3X_INPUT} Use `id` instead."
            ),
        )
        input = PaymentInput(
            description="Data required to create a new payment.", required=True
        )

    class Meta:
        description = "Create a new payment for given checkout."
        doc_category = DOC_CATEGORY_CHECKOUT
        error_type_class = common_types.PaymentError
        error_type_field = "payment_errors"

    @classmethod
    def clean_payment_amount(cls, info: ResolveInfo, checkout_total, amount):
        if amount != checkout_total.gross.amount:
            raise ValidationError(
                {
                    "amount": ValidationError(
                        "Partial payments are not allowed, amount should be "
                        "equal checkout's total.",
                        code=PaymentErrorCode.PARTIAL_PAYMENT_NOT_ALLOWED.value,
                    )
                }
            )

    @classmethod
    def validate_gateway(cls, manager, gateway_id, checkout):
        """Validate if given gateway can be used for this checkout.

        Check if provided gateway is active and CONFIGURATION_PER_CHANNEL is True.
        If CONFIGURATION_PER_CHANNEL is False then check if gateway has
        defined currency.
        """
        payment_gateway = manager.get_plugin(gateway_id, checkout.channel.slug)

        if not payment_gateway or not payment_gateway.active:
            cls.raise_not_supported_gateway_error(gateway_id)

        if not payment_gateway.CONFIGURATION_PER_CHANNEL:
            if not is_currency_supported(checkout.currency, gateway_id, manager):
                cls.raise_not_supported_gateway_error(gateway_id)

    @classmethod
    def raise_not_supported_gateway_error(cls, gateway_id: str):
        raise ValidationError(
            {
                "gateway": ValidationError(
                    f"The gateway {gateway_id} is not available for this checkout.",
                    code=PaymentErrorCode.NOT_SUPPORTED_GATEWAY.value,
                )
            }
        )

    @classmethod
    def validate_token(cls, manager, gateway: str, input_data: dict, channel_slug: str):
        token = input_data.get("token")
        is_required = manager.token_is_required_as_payment_input(gateway, channel_slug)
        if not token and is_required:
            raise ValidationError(
                {
                    "token": ValidationError(
                        f"Token is required for {gateway}.",
                        code=PaymentErrorCode.REQUIRED.value,
                    ),
                }
            )

    @classmethod
    def validate_return_url(cls, input_data):
        return_url = input_data.get("return_url")
        if not return_url:
            return
        try:
            validate_storefront_url(return_url)
        except ValidationError as error:
            raise ValidationError(
                {"redirect_url": error}, code=PaymentErrorCode.INVALID.value
            )

    @classmethod
    def validate_metadata_keys(cls, metadata_list: List[dict]):
        if metadata_contains_empty_key(metadata_list):
            raise ValidationError(
                {
                    "input": ValidationError(
                        {
                            "metadata": ValidationError(
                                "Metadata key cannot be empty.",
                                code=MetadataErrorCode.REQUIRED.value,
                            )
                        }
                    )
                }
            )

    @staticmethod
    def validate_checkout_email(checkout: "checkout_models.Checkout"):
        if not checkout.email:
            raise ValidationError(
                "Checkout email must be set.",
                code=PaymentErrorCode.CHECKOUT_EMAIL_NOT_SET.value,
            )

    @classmethod
    def perform_mutation(  # type: ignore[override]
        cls,
        _root,
        info: ResolveInfo,
        /,
        *,
        checkout_id=None,
        id=None,
        input,
        token=None
    ):
        checkout = get_checkout(cls, info, checkout_id=checkout_id, token=token, id=id)

        cls.validate_checkout_email(checkout)

        gateway = input["gateway"]

        manager = get_plugin_manager_promise(info.context).get()
        cls.validate_gateway(manager, gateway, checkout)
        cls.validate_return_url(input)

        lines, unavailable_variant_pks = fetch_checkout_lines(checkout)
        if unavailable_variant_pks:
            not_available_variants_ids = {
                graphene.Node.to_global_id("ProductVariant", pk)
                for pk in unavailable_variant_pks
            }
            raise ValidationError(
                {
                    "token": ValidationError(
                        "Some of the checkout lines variants are unavailable.",
                        code=PaymentErrorCode.UNAVAILABLE_VARIANT_IN_CHANNEL.value,
                        params={"variants": not_available_variants_ids},
                    )
                }
            )
        if not lines:
            raise ValidationError(
                {
                    "lines": ValidationError(
                        "Cannot create payment for checkout without lines.",
                        code=PaymentErrorCode.NO_CHECKOUT_LINES.value,
                    )
                }
            )
        discounts = load_discounts(info.context)
        checkout_info = fetch_checkout_info(checkout, lines, discounts, manager)

        cls.validate_token(
            manager, gateway, input, channel_slug=checkout_info.channel.slug
        )

        address = (
            checkout.shipping_address or checkout.billing_address
        )  # FIXME: check which address we need here
        checkout_total = calculate_checkout_total_with_gift_cards(
            manager=manager,
            checkout_info=checkout_info,
            lines=lines,
            address=address,
            discounts=discounts,
        )
        amount = input.get("amount", checkout_total.gross.amount)
        clean_checkout_shipping(checkout_info, lines, PaymentErrorCode)
        clean_billing_address(checkout_info, PaymentErrorCode)
        cls.clean_payment_amount(info, checkout_total, amount)
        extra_data = {
            "customer_user_agent": info.context.META.get("HTTP_USER_AGENT"),
        }

        metadata = input.get("metadata")

        if metadata is not None:
            cls.validate_metadata_keys(metadata)
            metadata = {data.key: data.value for data in metadata}

        # The payment creation and deactivation of old payments should happened in the
        # transaction to avoid creating multiple active payments.
        with transaction.atomic():
            # The checkout lock is used to prevent processing checkout completion
            # and new payment creation. This kind of case could result in the missing
            # payments, that were created for the checkout that was already converted
            # to an order.
            checkout = (
                checkout_models.Checkout.objects.select_for_update()
                .filter(pk=checkout_info.checkout.pk)
                .first()
            )

            if not checkout:
                raise ValidationError(
                    "Checkout doesn't exist anymore.",
                    code=PaymentErrorCode.NOT_FOUND.value,
                )

            cancel_active_payments(checkout)

            payment = None
            if amount != 0:
                store_payment_method = (
                    input.get("store_payment_method") or StorePaymentMethod.NONE
                )

                payment = create_payment(
                    gateway=gateway,
                    payment_token=input.get("token", ""),
                    total=amount,
                    currency=checkout.currency,
                    email=checkout.get_customer_email(),
                    extra_data=extra_data,
                    # FIXME this is not a customer IP address.
                    # It is a client storefront ip
                    customer_ip_address=get_client_ip(info.context),
                    checkout=checkout,
                    return_url=input.get("return_url"),
                    store_payment_method=store_payment_method,
                    metadata=metadata,
                )

        return CheckoutPaymentCreate(payment=payment, checkout=checkout)


class PaymentCapture(BaseMutation):
    payment = graphene.Field(Payment, description="Updated payment.")

    class Arguments:
        payment_id = graphene.ID(required=True, description="Payment ID.")
        amount = PositiveDecimal(description="Transaction amount.")

    class Meta:
        description = "Captures the authorized payment amount."
        doc_category = DOC_CATEGORY_PAYMENTS
        permissions = (OrderPermissions.MANAGE_ORDERS,)
        error_type_class = common_types.PaymentError
        error_type_field = "payment_errors"

    @classmethod
    def perform_mutation(  # type: ignore[override]
        cls, _root, info: ResolveInfo, /, *, amount=None, payment_id
    ):
        payment = cls.get_node_or_error(
            info, payment_id, field="payment_id", only_type=Payment
        )
        channel_slug = (
            payment.order.channel.slug
            if payment.order
            else payment.checkout.channel.slug
        )
        manager = get_plugin_manager_promise(info.context).get()
        try:
            gateway.capture(
                payment,
                manager,
                amount=amount,
                channel_slug=channel_slug,
            )
            payment.refresh_from_db()
        except PaymentError as e:
            raise ValidationError(str(e), code=PaymentErrorCode.PAYMENT_ERROR.value)
        return PaymentCapture(payment=payment)


class PaymentRefund(PaymentCapture):
    class Meta:
        description = "Refunds the captured payment amount."
        doc_category = DOC_CATEGORY_PAYMENTS
        permissions = (OrderPermissions.MANAGE_ORDERS,)
        error_type_class = common_types.PaymentError
        error_type_field = "payment_errors"

    @classmethod
    def perform_mutation(  # type: ignore[override]
        cls, _root, info: ResolveInfo, /, *, amount=None, payment_id
    ):
        payment = cls.get_node_or_error(
            info, payment_id, field="payment_id", only_type=Payment
        )
        channel_slug = (
            payment.order.channel.slug
            if payment.order
            else payment.checkout.channel.slug
        )
        manager = get_plugin_manager_promise(info.context).get()
        try:
            gateway.refund(
                payment,
                manager,
                amount=amount,
                channel_slug=channel_slug,
            )
            payment.refresh_from_db()
        except PaymentError as e:
            raise ValidationError(str(e), code=PaymentErrorCode.PAYMENT_ERROR.value)
        return PaymentRefund(payment=payment)


class PaymentVoid(BaseMutation):
    payment = graphene.Field(Payment, description="Updated payment.")

    class Arguments:
        payment_id = graphene.ID(required=True, description="Payment ID.")

    class Meta:
        description = "Voids the authorized payment."
        doc_category = DOC_CATEGORY_PAYMENTS
        permissions = (OrderPermissions.MANAGE_ORDERS,)
        error_type_class = common_types.PaymentError
        error_type_field = "payment_errors"

    @classmethod
    def perform_mutation(  # type: ignore[override]
        cls, _root, info: ResolveInfo, /, *, payment_id
    ):
        payment = cls.get_node_or_error(
            info, payment_id, field="payment_id", only_type=Payment
        )
        channel_slug = (
            payment.order.channel.slug
            if payment.order
            else payment.checkout.channel.slug
        )
        manager = get_plugin_manager_promise(info.context).get()
        try:
            gateway.void(payment, manager, channel_slug=channel_slug)
            payment.refresh_from_db()
        except PaymentError as e:
            raise ValidationError(str(e), code=PaymentErrorCode.PAYMENT_ERROR.value)
        return PaymentVoid(payment=payment)


class PaymentInitialize(BaseMutation):
    initialized_payment = graphene.Field(PaymentInitialized, required=False)

    class Arguments:
        gateway = graphene.String(
            description="A gateway name used to initialize the payment.",
            required=True,
        )
        channel = graphene.String(
            description="Slug of a channel for which the data should be returned.",
        )
        payment_data = JSONString(
            required=False,
            description=(
                "Client-side generated data required to initialize the payment."
            ),
        )

    class Meta:
        description = "Initializes payment process when it is required by gateway."
        doc_category = DOC_CATEGORY_PAYMENTS
        error_type_class = common_types.PaymentError
        error_type_field = "payment_errors"

    @classmethod
    def validate_channel(cls, channel_slug):
        try:
            channel = Channel.objects.get(slug=channel_slug)
        except Channel.DoesNotExist:
            raise ValidationError(
                {
                    "channel": ValidationError(
                        f"Channel with '{channel_slug}' slug does not exist.",
                        code=PaymentErrorCode.NOT_FOUND.value,
                    )
                }
            )
        if not channel.is_active:
            raise ValidationError(
                {
                    "channel": ValidationError(
                        f"Channel with '{channel_slug}' is inactive.",
                        code=PaymentErrorCode.CHANNEL_INACTIVE.value,
                    )
                }
            )
        return channel

    @classmethod
    def perform_mutation(  # type: ignore[override]
        cls, _root, info: ResolveInfo, /, *, channel, gateway, payment_data
    ):
        cls.validate_channel(channel_slug=channel)
        manager = get_plugin_manager_promise(info.context).get()
        try:
            response = manager.initialize_payment(
                gateway, payment_data, channel_slug=channel
            )
        except PaymentError as e:
            raise ValidationError(
                {
                    "payment_data": ValidationError(
                        str(e), code=PaymentErrorCode.INVALID.value
                    )
                }
            )
        return PaymentInitialize(initialized_payment=response)


class MoneyInput(graphene.InputObjectType):
    currency = graphene.String(description="Currency code.", required=True)
    amount = PositiveDecimal(description="Amount of money.", required=True)


class CardInput(graphene.InputObjectType):
    code = graphene.String(
        description=(
            "Payment method nonce, a token returned "
            "by the appropriate provider's SDK."
        ),
        required=True,
    )
    cvc = graphene.String(description="Card security code.", required=False)
    money = MoneyInput(
        description="Information about currency and amount.", required=True
    )


class PaymentCheckBalanceInput(BaseInputObjectType):
    gateway_id = graphene.types.String(
        description="An ID of a payment gateway to check.", required=True
    )
    method = graphene.types.String(description="Payment method name.", required=True)
    channel = graphene.String(
        description="Slug of a channel for which the data should be returned.",
        required=True,
    )
    card = CardInput(description="Information about card.", required=True)

    class Meta:
        doc_category = DOC_CATEGORY_PAYMENTS


class PaymentCheckBalance(BaseMutation):
    data = JSONString(description="Response from the gateway.")

    class Arguments:
        input = PaymentCheckBalanceInput(
            description="Fields required to check payment balance.", required=True
        )

    class Meta:
        description = "Check payment balance."
        doc_category = DOC_CATEGORY_PAYMENTS
        error_type_class = common_types.PaymentError
        error_type_field = "payment_errors"

    @classmethod
    def perform_mutation(cls, _root, info: ResolveInfo, /, **data):
        manager = get_plugin_manager_promise(info.context).get()
        gateway_id = data["input"]["gateway_id"]
        money = data["input"]["card"].get("money", {})

        cls.validate_gateway(gateway_id, manager)
        cls.validate_currency(money.currency, gateway_id, manager)

        channel = data["input"].pop("channel")
        validate_channel(channel, PaymentErrorCode)

        try:
            data = manager.check_payment_balance(data["input"], channel)
        except PaymentError as e:
            raise ValidationError(
                str(e), code=PaymentErrorCode.BALANCE_CHECK_ERROR.value
            )

        return PaymentCheckBalance(data=data)

    @classmethod
    def validate_gateway(cls, gateway_id, manager):
        gateways_id = [gateway.id for gateway in manager.list_payment_gateways()]

        if gateway_id not in gateways_id:
            raise ValidationError(
                {
                    "gateway_id": ValidationError(
                        f"The gateway_id {gateway_id} is not available.",
                        code=PaymentErrorCode.NOT_SUPPORTED_GATEWAY.value,
                    )
                }
            )

    @classmethod
    def validate_currency(cls, currency, gateway_id, manager):
        if not is_currency_supported(currency, gateway_id, manager):
            raise ValidationError(
                {
                    "currency": ValidationError(
                        f"The currency {currency} is not available for {gateway_id}.",
                        code=PaymentErrorCode.NOT_SUPPORTED_GATEWAY.value,
                    )
                }
            )


class TransactionUpdateInput(BaseInputObjectType):
    status = graphene.String(
        description=(
            "Status of the transaction."
            + PREVIEW_FEATURE_DEPRECATED_IN_313_INPUT
            + " The `status` is not needed. The amounts can be used to define "
            "the current status of transactions."
        ),
    )
    type = graphene.String(
        description="Payment type used for this transaction."
        + PREVIEW_FEATURE_DEPRECATED_IN_313_INPUT
        + " Use `name` and `message` instead.",
    )
    name = graphene.String(
        description="Payment name of the transaction." + ADDED_IN_313
    )
    message = graphene.String(
        description="The message of the transaction." + ADDED_IN_313
    )

    reference = graphene.String(
        description=(
            "Reference of the transaction. "
            + PREVIEW_FEATURE_DEPRECATED_IN_313_INPUT
            + " Use `pspReference` instead."
        )
    )
    psp_reference = graphene.String(
        description=("PSP Reference of the transaction. " + ADDED_IN_313)
    )
    available_actions = graphene.List(
        graphene.NonNull(TransactionActionEnum),
        description="List of all possible actions for the transaction",
    )
    amount_authorized = MoneyInput(description="Amount authorized by this transaction.")
    amount_charged = MoneyInput(description="Amount charged by this transaction.")
    amount_refunded = MoneyInput(description="Amount refunded by this transaction.")
    amount_voided = MoneyInput(
        description="Amount voided by this transaction."
        + PREVIEW_FEATURE_DEPRECATED_IN_313_INPUT
        + " Use `amountCanceled` instead."
    )
    amount_canceled = MoneyInput(
        description="Amount canceled by this transaction." + ADDED_IN_313
    )

    metadata = graphene.List(
        graphene.NonNull(MetadataInput),
        description="Payment public metadata.",
        required=False,
    )
    private_metadata = graphene.List(
        graphene.NonNull(MetadataInput),
        description="Payment private metadata.",
        required=False,
    )
    external_url = graphene.String(
        description=(
            "The url that will allow to redirect user to "
            "payment provider page with transaction event details." + ADDED_IN_313
        )
    )

    class Meta:
        doc_category = DOC_CATEGORY_PAYMENTS


class TransactionCreateInput(TransactionUpdateInput):
    ...

    class Meta:
        doc_category = DOC_CATEGORY_PAYMENTS


class TransactionEventInput(BaseInputObjectType):
    status = graphene.Field(
        TransactionEventStatusEnum,
        required=False,
        description="Current status of the payment transaction."
        + PREVIEW_FEATURE_DEPRECATED_IN_313_INPUT
        + " Status will be calculated by Saleor.",
    )
    reference = graphene.String(
        description=(
            "Reference of the transaction. "
            + PREVIEW_FEATURE_DEPRECATED_IN_313_INPUT
            + " Use `pspReference` instead."
        )
    )

    psp_reference = graphene.String(
        description=("PSP Reference related to this action." + ADDED_IN_313)
    )
    name = graphene.String(
        description="Name of the transaction."
        + PREVIEW_FEATURE_DEPRECATED_IN_313_INPUT
        + " Use `message` instead. `name` field will be added to `message`."
    )
    message = graphene.String(
        description="The message related to the event." + ADDED_IN_313
    )

    class Meta:
        doc_category = DOC_CATEGORY_PAYMENTS


class TransactionCreate(BaseMutation):
    transaction = graphene.Field(TransactionItem)

    class Arguments:
        id = graphene.ID(
            description="The ID of the checkout or order.",
            required=True,
        )
        transaction = TransactionCreateInput(
            required=True,
            description="Input data required to create a new transaction object.",
        )
        transaction_event = TransactionEventInput(
            description="Data that defines a transaction event."
        )

    class Meta:
        description = (
            "Create transaction for checkout or order." + ADDED_IN_34 + PREVIEW_FEATURE
        )
        doc_category = DOC_CATEGORY_PAYMENTS
        error_type_class = common_types.TransactionCreateError
        permissions = (PaymentPermissions.HANDLE_PAYMENTS,)

    @classmethod
    def validate_external_url(cls, external_url: Optional[str], error_code: str):
        if external_url is None:
            return
        validator = URLValidator()
        try:
            validator(external_url)
        except ValidationError:
            raise ValidationError(
                {
                    "transaction": ValidationError(
                        "Invalid format of `externalUrl`.", code=error_code
                    )
                }
            )

    @classmethod
    def validate_metadata_keys(  # type: ignore[override]
        cls, metadata_list: List[dict], field_name, error_code
    ):
        if metadata_contains_empty_key(metadata_list):
            raise ValidationError(
                {
                    "transaction": ValidationError(
                        f"{field_name} key cannot be empty.",
                        code=error_code,
                    )
                }
            )

    @classmethod
    def get_money_data_from_input(cls, cleaned_data: dict) -> Dict[str, Decimal]:
        money_data = {}
        if amount_authorized := cleaned_data.pop("amount_authorized", None):
            money_data["authorized_value"] = amount_authorized["amount"]
        if amount_charged := cleaned_data.pop("amount_charged", None):
            money_data["charged_value"] = amount_charged["amount"]
        if amount_refunded := cleaned_data.pop("amount_refunded", None):
            money_data["refunded_value"] = amount_refunded["amount"]

        if amount_canceled := cleaned_data.pop("amount_canceled", None):
            money_data["canceled_value"] = amount_canceled["amount"]
        elif amount_voided := cleaned_data.pop("amount_voided", None):
            money_data["canceled_value"] = amount_voided["amount"]
        return money_data

    @classmethod
    def cleanup_metadata_data(cls, cleaned_data: dict):
        if metadata := cleaned_data.pop("metadata", None):
            cleaned_data["metadata"] = {data.key: data.value for data in metadata}
        if private_metadata := cleaned_data.pop("private_metadata", None):
            cleaned_data["private_metadata"] = {
                data.key: data.value for data in private_metadata
            }

    @classmethod
    def validate_instance(
        cls, instance: Model, instance_id
    ) -> Union[checkout_models.Checkout, order_models.Order]:
        """Validate if provided instance is an order or checkout type."""
        if not isinstance(instance, (checkout_models.Checkout, order_models.Order)):
            raise ValidationError(
                {
                    "id": ValidationError(
                        f"Couldn't resolve to Checkout or Order: {instance_id}",
                        code=TransactionCreateErrorCode.NOT_FOUND.value,
                    )
                }
            )
        return instance

    @classmethod
    def validate_money_input(
        cls, transaction_data: dict, currency: str, error_code: str
    ):
        if not transaction_data:
            return
        money_input_fields = [
            "amount_authorized",
            "amount_charged",
            "amount_refunded",
            "amount_canceled",
            "amount_voided",
        ]
        errors = {}
        for money_field_name in money_input_fields:
            field = transaction_data.get(money_field_name)
            if not field:
                continue
            if field["currency"] != currency:
                errors[money_field_name] = ValidationError(
                    f"Currency needs to be the same as for order: {currency}",
                    code=error_code,
                )
        if errors:
            raise ValidationError(errors)

    @classmethod
    def validate_input(
        cls, instance: Model, *, id, transaction
    ) -> Union[checkout_models.Checkout, order_models.Order]:
        instance = cls.validate_instance(instance, id)
        currency = instance.currency

        cls.validate_money_input(
            transaction,
            currency,
            TransactionCreateErrorCode.INCORRECT_CURRENCY.value,
        )
        cls.validate_metadata_keys(
            transaction.get("metadata", []),
            field_name="metadata",
            error_code=TransactionCreateErrorCode.METADATA_KEY_REQUIRED.value,
        )
        cls.validate_metadata_keys(
            transaction.get("private_metadata", []),
            field_name="privateMetadata",
            error_code=TransactionCreateErrorCode.METADATA_KEY_REQUIRED.value,
        )
        cls.validate_external_url(
            transaction.get("external_url"),
            error_code=TransactionCreateErrorCode.INVALID.value,
        )
        return instance

    @classmethod
    def create_transaction(
        cls, transaction_input: dict, user, app
    ) -> payment_models.TransactionItem:
        cls.cleanup_metadata_data(transaction_input)

        transaction_type = transaction_input.pop("type", None)
        transaction_input["name"] = transaction_input.get("name", transaction_type)
        reference = transaction_input.pop("reference", None)
        transaction_input["psp_reference"] = transaction_input.get(
            "psp_reference", reference
        )
        app_identifier = None
        if app and app.identifier:
            app_identifier = app.identifier
        return payment_models.TransactionItem.objects.create(
            token=uuid.uuid4(),
            use_old_id=True,
            **transaction_input,
            user=user if user and user.is_authenticated else None,
            app_identifier=app_identifier,
            app=app,
        )

    @classmethod
    def create_transaction_event(
        cls,
        transaction_event_input: dict,
        transaction: payment_models.TransactionItem,
        user,
        app,
    ) -> payment_models.TransactionEvent:
        reference = transaction_event_input.pop("reference", None)
        psp_reference = transaction_event_input.get("psp_reference", reference)
        app_identifier = None
        if app and app.identifier:
            app_identifier = app.identifier
        return transaction.events.create(
            status=transaction_event_input.get("status"),
            psp_reference=psp_reference,
            message=cls.create_event_message(transaction_event_input),
            transaction=transaction,
            user=user if user and user.is_authenticated else None,
            app_identifier=app_identifier,
            app=app,
            type=TransactionEventType.INFO,
            currency=transaction.currency,
        )

    @classmethod
    def create_event_message(cls, transaction_event: dict) -> str:
        message = transaction_event.get("message")
        name = transaction_event.get("name")
        if message and name:
            return message + " " + name
        elif message:
            return message
        elif name:
            return name
        return ""

    @classmethod
    def update_order(
<<<<<<< HEAD
        cls, order: "Order", money_data: dict, update_search_vector: bool = True
    ) -> None:
        update_fields = []
        if money_data:
            updates_amounts_for_order(order, save=False)
            update_fields.extend(
                [
                    "total_authorized_amount",
                    "total_charged_amount",
                    "authorize_status",
                    "charge_status",
                ]
            )
        if update_search_vector:
            update_order_search_vector(order, save=False)
            update_fields.append(
                "search_vector",
            )
=======
        cls, order: order_models.Order, money_data: dict, *args, **kwargs
    ) -> None:
        update_fields = []
        if money_data:
            update_order_search_vector(order, save=False)
            updates_amounts_for_order(order, save=False)
            update_fields.extend(
                [
                    "total_charged_amount",
                    "charge_status",
                    "total_authorized_amount",
                    "authorize_status",
                    "search_vector",
                ]
            )
        if (
            order.channel.automatically_confirm_all_new_orders
            and order.status == OrderStatus.UNCONFIRMED
        ):
            order.status = OrderStatus.UNFULFILLED
            update_fields.append("status")
>>>>>>> 103ae605
        if update_fields:
            update_fields.append("updated_at")
            order.save(update_fields=update_fields)

    @classmethod
    def perform_mutation(  # type: ignore[override]
        cls,
        _root,
        info: ResolveInfo,
        /,
        *,
        id: str,
        transaction: Dict,
        transaction_event=None
    ):
        order_or_checkout_instance = cls.get_node_or_error(info, id)

        order_or_checkout_instance = cls.validate_input(
            order_or_checkout_instance, id=id, transaction=transaction
        )
        transaction_data = {**transaction}
        transaction_data["currency"] = order_or_checkout_instance.currency
        app = get_app_promise(info.context).get()
        user = info.context.user
        manager = get_plugin_manager_promise(info.context).get()

        if isinstance(order_or_checkout_instance, checkout_models.Checkout):
            transaction_data["checkout_id"] = order_or_checkout_instance.pk
        else:
            transaction_data["order_id"] = order_or_checkout_instance.pk
            if transaction_event:
                reference = transaction_event.get("reference", None)
                psp_reference = transaction_event.get("psp_reference", reference)
                order_transaction_event(
                    order=order_or_checkout_instance,
                    user=user,
                    app=app,
                    reference=psp_reference,
                    status=transaction_event.get("status"),
                    message=cls.create_event_message(transaction_event),
                )
        money_data = cls.get_money_data_from_input(transaction_data)
        new_transaction = cls.create_transaction(transaction_data, user=user, app=app)
        if money_data:
            create_manual_adjustment_events(
                transaction=new_transaction, money_data=money_data, user=user, app=app
            )
            recalculate_transaction_amounts(new_transaction)
        if transaction_data.get("order_id") and money_data:
            order = cast(order_models.Order, new_transaction.order)
<<<<<<< HEAD
            cls.update_order(order, money_data, update_search_vector=True)

            order_info = fetch_order_info(order)
            order_transaction_updated(
                order_info=order_info,
                transaction_item=new_transaction,
                manager=manager,
                user=user,
                app=app,
                previous_authorized_value=Decimal(0),
                previous_charged_value=Decimal(0),
            )
=======
            cls.update_order(order, money_data)
>>>>>>> 103ae605
        if transaction_data.get("checkout_id") and money_data:
            discounts = load_discounts(info.context)
            transaction_amounts_for_checkout_updated(
                new_transaction, discounts, manager
            )

        if transaction_event:
            cls.create_transaction_event(transaction_event, new_transaction, user, app)
        return TransactionCreate(transaction=new_transaction)


def get_transaction_item(id: str) -> payment_models.TransactionItem:
    """Get transaction based on global ID.

    The transactions created before 3.13 were using the `id` field as a graphql ID.
    From 3.13, the `token` is used as a graphql ID. All transactionItems created
    before 3.13 will use an `int` id as an identification.
    """
    _, db_id = from_global_id_or_error(
        global_id=id, only_type=TransactionItem, raise_error=True
    )
    if db_id.isdigit():
        query_params = {"id": db_id, "use_old_id": True}
    else:
        query_params = {"token": db_id}
    instance = payment_models.TransactionItem.objects.filter(**query_params).first()
    if not instance:
        raise ValidationError(
            {
                "id": ValidationError(
                    f"Couldn't resolve to a node: {id}",
                    code=TransactionUpdateErrorCode.NOT_FOUND.value,
                )
            }
        )
    return instance


class TransactionUpdate(TransactionCreate):
    transaction = graphene.Field(TransactionItem)

    class Arguments:
        id = graphene.ID(
            description="The ID of the transaction.",
            required=True,
        )
        transaction = TransactionUpdateInput(
            description="Input data required to create a new transaction object.",
        )
        transaction_event = TransactionEventInput(
            description="Data that defines a transaction transaction."
        )

    class Meta:
        auto_permission_message = False
        description = (
            "Create transaction for checkout or order."
            + ADDED_IN_34
            + PREVIEW_FEATURE
            + "\n\nRequires the following permissions: "
            + f"{AuthorizationFilters.OWNER.name} "
            + f"and {PaymentPermissions.HANDLE_PAYMENTS.name}."
        )
        doc_category = DOC_CATEGORY_PAYMENTS
        error_type_class = common_types.TransactionUpdateError
        permissions = (PaymentPermissions.HANDLE_PAYMENTS,)
        object_type = TransactionItem

    @classmethod
    def check_can_update(
        cls,
        transaction: payment_models.TransactionItem,
        user: Optional["User"],
        app: Optional["App"],
    ):
        if not check_if_requestor_has_access(
            transaction=transaction, user=user, app=app
        ):
            raise PermissionDenied(
                permissions=[
                    AuthorizationFilters.OWNER,
                    PaymentPermissions.HANDLE_PAYMENTS,
                ]
            )

    @classmethod
    def validate_transaction_input(
        cls, instance: payment_models.TransactionItem, transaction_data
    ):
        currency = instance.currency
        cls.validate_money_input(
            transaction_data,
            currency,
            TransactionUpdateErrorCode.INCORRECT_CURRENCY.value,
        )
        cls.validate_metadata_keys(
            transaction_data.get("metadata", []),
            field_name="metadata",
            error_code=TransactionUpdateErrorCode.METADATA_KEY_REQUIRED.value,
        )
        cls.validate_metadata_keys(
            transaction_data.get("private_metadata", []),
            field_name="privateMetadata",
            error_code=TransactionUpdateErrorCode.METADATA_KEY_REQUIRED.value,
        )
        cls.validate_external_url(
            transaction_data.get("external_url"),
            error_code=TransactionCreateErrorCode.INVALID.value,
        )

    @classmethod
    def update_transaction(
        cls,
        instance: payment_models.TransactionItem,
        transaction_data: dict,
        money_data: dict,
        user: Optional["User"],
        app: Optional["App"],
    ):
        psp_reference = transaction_data.get(
            "psp_reference", transaction_data.pop("reference", None)
        )
        if psp_reference and instance.psp_reference != psp_reference:
            if payment_models.TransactionItem.objects.filter(
                psp_reference=psp_reference
            ).exists():
                raise ValidationError(
                    {
                        "transaction": ValidationError(
                            "Transaction with provided `pspReference` already exists.",
                            code=TransactionUpdateErrorCode.UNIQUE.value,
                        )
                    }
                )
        transaction_data["name"] = transaction_data.get(
            "name", transaction_data.pop("type", None)
        )
        transaction_data["psp_reference"] = psp_reference
        instance = cls.construct_instance(instance, transaction_data)
        instance.save()
        if money_data:
            calculate_transaction_amount_based_on_events(transaction=instance)
            create_manual_adjustment_events(
                transaction=instance, money_data=money_data, user=user, app=app
            )
            recalculate_transaction_amounts(instance)
<<<<<<< HEAD
=======
        if instance.order_id:
            order = cast(order_models.Order, instance.order)
            cls.update_order(order, money_data, psp_reference)
        if instance.checkout_id and money_data:
            discounts = load_discounts(info.context)
            manager = get_plugin_manager_promise(info.context).get()
            transaction_amounts_for_checkout_updated(instance, discounts, manager)

    @classmethod
    def update_order(
        cls,
        order: "Order",
        money_data: dict,
        psp_reference: Optional[str] = None,
        *args,
        **kwargs
    ) -> None:
        update_fields = []
        if money_data:
            updates_amounts_for_order(order)
            update_fields.extend(
                [
                    "total_charged_amount",
                    "charge_status",
                    "total_authorized_amount",
                    "authorize_status",
                ]
            )
        if psp_reference:
            update_order_search_vector(order, save=False)
            update_fields.append(
                "search_vector",
            )
        if (
            order.channel.automatically_confirm_all_new_orders
            and order.status == OrderStatus.UNCONFIRMED
        ):
            order.status = OrderStatus.UNFULFILLED
            update_fields.append("status")
        if update_fields:
            update_fields.append("updated_at")
            order.save(update_fields=update_fields)
>>>>>>> 103ae605

    @classmethod
    def perform_mutation(  # type: ignore[override]
        cls,
        _root,
        info: ResolveInfo,
        /,
        *,
        id: str,
        transaction=None,
        transaction_event=None
    ):
        app = get_app_promise(info.context).get()
        user = info.context.user
        instance = get_transaction_item(id)
        manager = get_plugin_manager_promise(info.context).get()

        cls.check_can_update(
            transaction=instance,
            user=user if user and user.is_authenticated else None,
            app=app,
        )
        money_data = {}
        previous_transaction_psp_reference = instance.psp_reference
        previous_authorized_value = instance.authorized_value
        previous_charged_value = instance.charged_value

        if transaction:
            cls.validate_transaction_input(instance, transaction)
            cls.cleanup_metadata_data(transaction)
            money_data = cls.get_money_data_from_input(transaction)
            cls.update_transaction(instance, transaction, money_data, user, app)

        event = None
        if transaction_event:
            event = cls.create_transaction_event(transaction_event, instance, user, app)
            if instance.order:
                reference = transaction_event.pop("reference", None)
                psp_reference = transaction_event.get("psp_reference", reference)
                order_transaction_event(
                    order=instance.order,
                    user=user,
                    app=app,
                    reference=psp_reference or "",
                    status=transaction_event["status"],
                    message=cls.create_event_message(transaction_event),
                )
        if instance.order_id:
            order = cast(order_models.Order, instance.order)
            should_update_search_vector = bool(
                (instance.psp_reference != previous_transaction_psp_reference)
                or (event and event.psp_reference)
            )
            cls.update_order(
                order, money_data, update_search_vector=should_update_search_vector
            )
            order_info = fetch_order_info(order)
            order_transaction_updated(
                order_info=order_info,
                transaction_item=instance,
                manager=manager,
                user=user,
                app=app,
                previous_authorized_value=previous_authorized_value,
                previous_charged_value=previous_charged_value,
            )
        if instance.checkout_id and money_data:
            discounts = load_discounts(info.context)
            manager = get_plugin_manager_promise(info.context).get()
            transaction_amounts_for_checkout_updated(instance, discounts, manager)

        return TransactionUpdate(transaction=instance)


class TransactionRequestAction(BaseMutation):
    transaction = graphene.Field(TransactionItem)

    class Arguments:
        id = graphene.ID(
            description="The ID of the transaction.",
            required=True,
        )
        action_type = graphene.Argument(
            TransactionActionEnum,
            required=True,
            description="Determines the action type.",
        )
        amount = PositiveDecimal(
            description=(
                "Transaction request amount. If empty for refund or capture, maximal "
                "possible amount will be used."
            )
        )

    class Meta:
        description = (
            "Request an action for payment transaction." + ADDED_IN_34 + PREVIEW_FEATURE
        )
        doc_category = DOC_CATEGORY_PAYMENTS
        error_type_class = common_types.TransactionRequestActionError
        permissions = (PaymentPermissions.HANDLE_PAYMENTS,)

    @classmethod
    def check_permissions(cls, context, permissions=None, **data):
        required_permissions = permissions or cls._meta.permissions
        requestor = get_user_or_app_from_context(context)
        for required_permission in required_permissions:
            # We want to allow to call this mutation for requestor with one of following
            # permission: manage_orders, handle_payments
            if requestor and requestor.has_perm(required_permission):
                return True
        return False

    @classmethod
    def handle_transaction_action(
        cls, action, action_kwargs, action_value: Optional[Decimal]
    ):
        if action == TransactionAction.VOID or action == TransactionAction.CANCEL:
            transaction = action_kwargs["transaction"]
            request_event = cls.create_transaction_event_requested(
                transaction, 0, action
            )
            request_cancelation_action(
                **action_kwargs,
                cancel_value=action_value,
                request_event=request_event,
                action=action,
            )
        elif action == TransactionAction.CHARGE:
            transaction = action_kwargs["transaction"]
            action_value = action_value or transaction.authorized_value
            action_value = min(action_value, transaction.authorized_value)
            request_event = cls.create_transaction_event_requested(
                transaction, action_value, TransactionAction.CHARGE
            )
            request_charge_action(
                **action_kwargs, charge_value=action_value, request_event=request_event
            )
        elif action == TransactionAction.REFUND:
            transaction = action_kwargs["transaction"]
            action_value = action_value or transaction.charged_value
            action_value = min(action_value, transaction.charged_value)
            request_event = cls.create_transaction_event_requested(
                transaction, action_value, TransactionAction.REFUND
            )
            request_refund_action(
                **action_kwargs, refund_value=action_value, request_event=request_event
            )

    @classmethod
    def create_transaction_event_requested(cls, transaction, action_value, action):
        if action in (TransactionAction.CANCEL, TransactionAction.VOID):
            type = TransactionEventType.CANCEL_REQUEST
        elif action == TransactionAction.CHARGE:
            type = TransactionEventType.CHARGE_REQUEST
        elif action == TransactionAction.REFUND:
            type = TransactionEventType.REFUND_REQUEST
        else:
            raise ValidationError(
                {
                    "actionType": ValidationError(
                        "Incorrect action.",
                        code=TransactionRequestActionErrorCode.INVALID.value,
                    )
                }
            )
        return transaction.events.create(
            amount_value=action_value,
            currency=transaction.currency,
            type=type,
        )

    @classmethod
    def perform_mutation(cls, root, info: ResolveInfo, /, **data):
        id = data["id"]
        action_type = data["action_type"]
        action_value = data.get("amount")
        transaction = get_transaction_item(id)
        if transaction.order_id:
            order = cast(Order, transaction.order)
            channel_slug = order.channel.slug
        else:
            checkout = cast(Checkout, transaction.checkout)
            channel_slug = checkout.channel.slug
        app = get_app_promise(info.context).get()
        manager = get_plugin_manager_promise(info.context).get()
        action_kwargs = {
            "channel_slug": channel_slug,
            "user": info.context.user,
            "app": app,
            "transaction": transaction,
            "manager": manager,
        }

        try:
            cls.handle_transaction_action(action_type, action_kwargs, action_value)
        except PaymentError as e:
            error_enum = TransactionRequestActionErrorCode
            code = error_enum.MISSING_TRANSACTION_ACTION_REQUEST_WEBHOOK.value
            raise ValidationError(str(e), code=code)
        return TransactionRequestAction(transaction=transaction)


class TransactionEventReport(ModelMutation):
    already_processed = graphene.Boolean(
        description="Defines if the reported event hasn't been processed earlier."
    )
    transaction = graphene.Field(
        TransactionItem, description="The transaction related to the reported event."
    )
    transaction_event = graphene.Field(
        TransactionEvent,
        description=(
            "The event assigned to this report. if `alreadyProcessed` is set to `true`,"
            " the previously processed event will be returned."
        ),
    )

    class Arguments:
        id = graphene.ID(
            description="The ID of the transaction.",
            required=True,
        )
        psp_reference = graphene.String(
            description="PSP Reference of the event to report.", required=True
        )
        type = graphene.Argument(
            TransactionEventTypeEnum,
            required=True,
            description="Current status of the event to report.",
        )
        amount = PositiveDecimal(
            description="The amount of the event to report.", required=True
        )
        time = graphene.DateTime(
            description=(
                "The time of the event to report. If not provide, "
                "the current time will be used."
            )
        )
        external_url = graphene.String(
            description=(
                "The url that will allow to redirect user to "
                "payment provider page with event details."
            )
        )
        message = graphene.String(description="The message related to the event.")
        available_actions = graphene.List(
            graphene.NonNull(TransactionActionEnum),
            description="List of all possible actions for the transaction",
        )

    class Meta:
        description = (
            "Report the event for the transaction."
            + ADDED_IN_313
            + PREVIEW_FEATURE
            + "\n\nRequires the following permissions: "
            + f"{AuthorizationFilters.OWNER.name} "
            + f"and {PaymentPermissions.HANDLE_PAYMENTS.name}."
        )
        error_type_class = common_types.TransactionEventReportError
        permissions = (PaymentPermissions.HANDLE_PAYMENTS,)
        doc_category = DOC_CATEGORY_PAYMENTS
        model = payment_models.TransactionEvent
        object_type = TransactionEvent
        auto_permission_message = False

    @classmethod
    def _update_mutation_arguments_and_fields(cls, arguments, fields):
        cls._meta.arguments.update(arguments)

    @classmethod
    def perform_mutation(  # type: ignore[override]
        cls,
        root,
        info: ResolveInfo,
        /,
        *,
        id,
        psp_reference,
        type,
        amount,
        time=None,
        external_url=None,
        message=None,
        available_actions=None
    ):
        user = info.context.user
        app = get_app_promise(info.context).get()
        manager = get_plugin_manager_promise(info.context).get()

        transaction = get_transaction_item(id)

        if not check_if_requestor_has_access(
            transaction=transaction, user=user, app=app
        ):
            raise PermissionDenied(
                permissions=[
                    AuthorizationFilters.OWNER,
                    PaymentPermissions.HANDLE_PAYMENTS,
                ]
            )

        app_identifier = None
        if app and app.identifier:
            app_identifier = app.identifier

        transaction_event_data = {
            "psp_reference": psp_reference,
            "type": type,
            "amount_value": amount,
            "currency": transaction.currency,
            "created_at": time or timezone.now(),
            "external_url": external_url or "",
            "message": message or "",
            "transaction": transaction,
            "app_identifier": app_identifier,
            "app": app,
            "user": user,
            "include_in_calculations": True,
        }
        transaction_event = cls.get_instance(info, **transaction_event_data)
        transaction_event = cast(payment_models.TransactionEvent, transaction_event)
        transaction_event = cls.construct_instance(
            transaction_event, transaction_event_data
        )

        cls.clean_instance(info, transaction_event)
        already_processed = False
        error_code = None
        error_msg = None
        error_field = None
        with traced_atomic_transaction():
            # The mutation can be called multiple times by the app. That can cause a
            # thread race. We need to be sure, that we will always create a single event
            # on our side for specific action.
            existing_event = get_already_existing_event(transaction_event)
            if existing_event and existing_event.amount != transaction_event.amount:
                error_code = TransactionEventReportErrorCode.INCORRECT_DETAILS.value
                error_msg = (
                    "The transaction with provided `pspReference` and "
                    "`type` already exists with different amount."
                )
                error_field = "pspReference"
            elif existing_event:
                already_processed = True
                transaction_event = existing_event
            elif (
                transaction_event.type == TransactionEventType.AUTHORIZATION_SUCCESS
                and authorization_success_already_exists(transaction.pk)
            ):
                error_code = TransactionEventReportErrorCode.ALREADY_EXISTS.value
                error_msg = (
                    "Event with `AUTHORIZATION_SUCCESS` already "
                    "reported for the transaction. Use "
                    "`AUTHORIZATION_ADJUSTMENT` to change the "
                    "authorization amount."
                )
                error_field = "type"
            else:
                transaction_event.save()

        if error_msg and error_code and error_field:
            create_failed_transaction_event(transaction_event, cause=error_msg)
            raise ValidationError({error_field: ValidationError(error_msg, error_code)})
        if not already_processed:
            previous_authorized_value = transaction.authorized_value
            previous_charged_value = transaction.charged_value
            if available_actions is not None:
                transaction.available_actions = available_actions
                transaction.save(update_fields=["available_actions"])
            recalculate_transaction_amounts(transaction)
            if transaction.order_id:
                order = cast(order_models.Order, transaction.order)
                update_order_search_vector(order, save=False)
                updates_amounts_for_order(order, save=False)
                order.save(
                    update_fields=[
                        "total_charged_amount",
                        "charge_status",
                        "updated_at",
                        "total_authorized_amount",
                        "authorize_status",
                        "search_vector",
                    ]
                )
                order_info = fetch_order_info(order)
                order_transaction_updated(
                    order_info=order_info,
                    transaction_item=transaction,
                    manager=manager,
                    user=user,
                    app=app,
                    previous_authorized_value=previous_authorized_value,
                    previous_charged_value=previous_charged_value,
                )
            if transaction.checkout_id:
                discounts = load_discounts(info.context)
                manager = get_plugin_manager_promise(info.context).get()
                transaction_amounts_for_checkout_updated(
                    transaction, discounts, manager
                )

        return cls(
            already_processed=already_processed,
            transaction=transaction,
            transaction_event=transaction_event,
            errors=[],
        )


class PaymentGatewayConfig(graphene.ObjectType):
    id = graphene.String(required=True, description="The app identifier.")
    data = graphene.Field(
        JSON, description="The JSON data required to initialize the payment gateway."
    )
    errors = common_types.NonNullList(common_types.PaymentGatewayConfigError)


class PaymentGatewayToInitialize(BaseInputObjectType):
    id = graphene.String(
        required=True,
        description="The identifier of the payment gateway app to initialize.",
    )
    data = graphene.Field(
        JSON, description="The data that will be passed to the payment gateway."
    )

    class Meta:
        doc_category = DOC_CATEGORY_PAYMENTS


class TransactionSessionBase(BaseMutation):
    class Meta:
        abstract = True

    @classmethod
    def clean_source_object(
        cls,
        info,
        id,
        incorrect_type_error_code: str,
        not_found_error: str,
        manager: "PluginsManager",
        discounts: Optional[Iterable["DiscountInfo"]],
    ) -> Union[checkout_models.Checkout, order_models.Order]:
        source_object_type, source_object_id = from_global_id_or_error(
            id, raise_error=False
        )
        if not source_object_type or not source_object_id:
            raise GraphQLError(f"Couldn't resolve id: {id}.")

        if source_object_type not in ["Checkout", "Order"]:
            raise ValidationError(
                {
                    "id": ValidationError(
                        "Must receive a `Checkout` or `Order` id.",
                        code=incorrect_type_error_code,
                    )
                }
            )
        source_object: Optional[Union[checkout_models.Checkout, order_models.Order]]
        if source_object_type == "Checkout":
            source_object = (
                checkout_models.Checkout.objects.select_related("channel")
                .prefetch_related("payment_transactions")
                .filter(pk=source_object_id)
                .first()
            )
            if source_object:
                lines, _ = fetch_checkout_lines(source_object)
                discounts = discounts or []
                checkout_info = fetch_checkout_info(
                    source_object, lines, discounts, manager
                )
                checkout_info, _ = fetch_checkout_data(
                    checkout_info, manager, lines, discounts=discounts
                )
                source_object = checkout_info.checkout
        else:
            source_object = (
                order_models.Order.objects.select_related("channel")
                .prefetch_related("payment_transactions")
                .filter(pk=source_object_id)
                .first()
            )

        if not source_object:
            raise ValidationError(
                {
                    "id": ValidationError(
                        "`Order` or `Checkout` not found.",
                        code=not_found_error,
                    )
                }
            )
        return source_object

    @classmethod
    def get_amount(
        cls,
        source_object: Union[checkout_models.Checkout, order_models.Order],
        input_amount: Optional[Decimal],
    ) -> Decimal:
        if input_amount is not None:
            return input_amount
        amount: Decimal = source_object.total_gross_amount
        transactions = source_object.payment_transactions.all()
        for transaction_item in transactions:
            amount_to_reduce = transaction_item.authorized_value
            if amount_to_reduce < transaction_item.charged_value:
                amount_to_reduce = transaction_item.charged_value
            amount -= amount_to_reduce
            amount -= transaction_item.authorize_pending_value
            amount -= transaction_item.charge_pending_value

        return amount if amount >= Decimal(0) else Decimal(0)


class PaymentGatewayInitialize(TransactionSessionBase):
    gateway_configs = common_types.NonNullList(PaymentGatewayConfig)

    class Arguments:
        id = graphene.ID(
            description="The ID of the checkout or order.",
            required=True,
        )
        amount = graphene.Argument(
            PositiveDecimal,
            description=(
                "The amount requested for initializing the payment gateway. "
                "If not provided, the difference between checkout.total - "
                "transactions that are already processed will be send."
            ),
        )
        payment_gateways = graphene.List(
            graphene.NonNull(PaymentGatewayToInitialize),
            description="List of payment gateways to initialize.",
            required=False,
        )

    class Meta:
        doc_category = DOC_CATEGORY_PAYMENTS
        description = (
            "Initializes a payment gateway session. It triggers the webhook "
            "`PAYMENT_GATEWAY_INITIALIZE_SESSION`, to the requested `paymentGateways`. "
            "If `paymentGateways` is not provided, the webhook will be send to all "
            "subscribed payment gateways." + ADDED_IN_313 + PREVIEW_FEATURE
        )
        error_type_class = common_types.PaymentGatewayInitializeError

    @classmethod
    def prepare_response(
        cls,
        payment_gateways_input: list[PaymentGatewayData],
        payment_gateways_response: list[PaymentGatewayData],
    ) -> list[PaymentGatewayConfig]:
        response = []
        payment_gateways_response_dict = {
            gateway.app_identifier: gateway for gateway in payment_gateways_response
        }

        payment_gateways_input_dict = (
            {gateway.app_identifier: gateway for gateway in payment_gateways_input}
            if payment_gateways_input
            else payment_gateways_response_dict
        )
        for identifier in payment_gateways_input_dict:
            app_identifier = identifier
            payment_gateway_response = payment_gateways_response_dict.get(identifier)
            if payment_gateway_response:
                response_data = payment_gateway_response.data
                errors = []
                if payment_gateway_response.error:
                    code = common_types.PaymentGatewayConfigErrorCode.INVALID.value
                    errors = [
                        {
                            "field": "id",
                            "message": payment_gateway_response.error,
                            "code": code,
                        }
                    ]

            else:
                response_data = None
                code = common_types.PaymentGatewayConfigErrorCode.NOT_FOUND.value
                msg = (
                    "Active app with `HANDLE_PAYMENT` permissions or "
                    "app webhook not found."
                )
                errors = [
                    {
                        "field": "id",
                        "message": msg,
                        "code": code,
                    }
                ]
            data_to_return = response_data.get("data") if response_data else None
            response.append(
                PaymentGatewayConfig(
                    id=app_identifier, data=data_to_return, errors=errors
                )
            )
        return response

    @classmethod
    def perform_mutation(cls, root, info, *, id, amount=None, payment_gateways=None):
        discounts = load_discounts(info.context)
        manager = get_plugin_manager_promise(info.context).get()
        source_object = cls.clean_source_object(
            info,
            id,
            PaymentGatewayInitializeErrorCode.INVALID.value,
            PaymentGatewayInitializeErrorCode.NOT_FOUND.value,
            discounts=discounts,
            manager=manager,
        )
        payment_gateways_data = []
        if payment_gateways:
            payment_gateways_data = [
                PaymentGatewayData(
                    app_identifier=gateway["id"], data=gateway.get("data")
                )
                for gateway in payment_gateways
            ]
        amount = cls.get_amount(source_object, amount)
        response_data = manager.payment_gateway_initialize_session(
            amount, payment_gateways_data, source_object
        )
        return cls(
            gateway_configs=cls.prepare_response(payment_gateways_data, response_data),
            errors=[],
        )


class TransactionInitialize(TransactionSessionBase):
    transaction = graphene.Field(
        TransactionItem, description="The initialized transaction."
    )
    transaction_event = graphene.Field(
        TransactionEvent,
        description="The event created for the initialized transaction.",
    )
    data = graphene.Field(
        JSON, description="The JSON data required to finalize the payment."
    )

    class Arguments:
        id = graphene.ID(
            description="The ID of the checkout or order.",
            required=True,
        )
        amount = graphene.Argument(
            PositiveDecimal,
            description=(
                "The amount requested for initializing the payment gateway. "
                "If not provided, the difference between checkout.total - "
                "transactions that are already processed will be send."
            ),
        )
        action = graphene.Argument(
            TransactionFlowStrategyEnum,
            description=(
                "The expected action called for the transaction. By default, the "
                "`channel.defaultTransactionFlowStrategy` will be used. The field "
                "can be used only by app that has `HANDLE_PAYMENTS` permission."
            ),
        )
        payment_gateway = graphene.Argument(
            PaymentGatewayToInitialize,
            description="Payment gateway used to initialize the transaction.",
            required=True,
        )

    class Meta:
        doc_category = DOC_CATEGORY_PAYMENTS
        description = (
            "Initializes a transaction session. It triggers the webhook "
            "`TRANSACTION_INITIALIZE_SESSION`, to the requested `paymentGateways`. "
            + ADDED_IN_313
            + PREVIEW_FEATURE
        )
        error_type_class = common_types.TransactionInitializeError

    @classmethod
    def clean_action(cls, info, action: Optional[str], channel: "Channel"):
        if not action:
            return channel.default_transaction_flow_strategy
        app = get_app_promise(info.context).get()
        if not app or not app.has_perm(PaymentPermissions.HANDLE_PAYMENTS):
            raise PermissionDenied(permissions=[PaymentPermissions.HANDLE_PAYMENTS])
        return action

    @classmethod
    def clean_app_from_payment_gateway(cls, payment_gateway: PaymentGatewayData) -> App:
        app = App.objects.filter(identifier=payment_gateway.app_identifier).first()
        if not app:
            raise ValidationError(
                {
                    "payment_gateway": ValidationError(
                        message="App with provided identifier not found.",
                        code=TransactionInitializeErrorCode.NOT_FOUND.value,
                    )
                }
            )
        return app

    @classmethod
    def perform_mutation(
        cls, root, info, *, id, payment_gateway, amount=None, action=None
    ):
        discounts = load_discounts(info.context)
        manager = get_plugin_manager_promise(info.context).get()
        payment_gateway_data = PaymentGatewayData(
            app_identifier=payment_gateway["id"], data=payment_gateway.get("data")
        )
        source_object = cls.clean_source_object(
            info,
            id,
            TransactionInitializeErrorCode.INVALID.value,
            TransactionInitializeErrorCode.NOT_FOUND.value,
            discounts=discounts,
            manager=manager,
        )
        action = cls.clean_action(info, action, source_object.channel)

        amount = cls.get_amount(
            source_object,
            amount,
        )
        app = cls.clean_app_from_payment_gateway(payment_gateway_data)
        transaction, event, data = handle_transaction_initialize_session(
            source_object=source_object,
            payment_gateway=payment_gateway_data,
            amount=amount,
            action=action,
            app=app,
            manager=manager,
            discounts=discounts,
        )
        return cls(transaction=transaction, transaction_event=event, data=data)


class TransactionProcess(BaseMutation):
    transaction = graphene.Field(
        TransactionItem, description="The processed transaction."
    )
    transaction_event = graphene.Field(
        TransactionEvent,
        description="The event created for the processed transaction.",
    )
    data = graphene.Field(
        JSON, description="The json data required to finalize the payment."
    )

    class Arguments:
        id = graphene.ID(
            description="The ID of the transaction to process.",
            required=True,
        )
        data = graphene.Argument(
            JSON, description="The data that will be passed to the payment gateway."
        )

    class Meta:
        doc_category = DOC_CATEGORY_PAYMENTS
        description = (
            "Processes a transaction session. It triggers the webhook "
            "`TRANSACTION_PROCESS_SESSION`, to the assigned `paymentGateways`. "
            + ADDED_IN_313
            + PREVIEW_FEATURE
        )
        error_type_class = common_types.TransactionProcessError

    @classmethod
    def get_action(cls, event: payment_models.TransactionEvent, channel: "Channel"):
        if event.type == TransactionEventType.AUTHORIZATION_REQUEST:
            return TransactionFlowStrategy.AUTHORIZATION
        elif event.type == TransactionEventType.CHARGE_REQUEST:
            return TransactionFlowStrategy.CHARGE

        return channel.default_transaction_flow_strategy

    @classmethod
    def get_source_object(
        cls, transaction_item: payment_models.TransactionItem
    ) -> Union[checkout_models.Checkout, order_models.Order]:
        if transaction_item.checkout_id:
            checkout = cast(checkout_models.Checkout, transaction_item.checkout)
            return checkout
        if transaction_item.order_id:
            order = cast(order_models.Order, transaction_item.order)
            return order
        raise ValidationError(
            {
                "id": ValidationError(
                    "Transaction doesn't have attached order or checkout.",
                    code=TransactionProcessErrorCode.INVALID.value,
                )
            }
        )

    @classmethod
    def get_request_event(cls, events: QuerySet) -> payment_models.TransactionEvent:
        """Get event with details of requested action.

        This searches for a request event with the appropriate type and
        include_in_calculations set to false. Request events created from
        transactionInitialize have their include_in_calculation set to false by default.
        """
        for event in events:
            if (
                event.type
                in [
                    TransactionEventType.AUTHORIZATION_REQUEST,
                    TransactionEventType.CHARGE_REQUEST,
                ]
                and not event.include_in_calculations
            ):
                return event
        raise ValidationError(
            {
                "id": ValidationError(
                    "Missing call of `transactionInitialize` mutation.",
                    code=TransactionProcessErrorCode.INVALID.value,
                )
            }
        )

    @classmethod
    def get_already_processed_event(cls, events) -> Optional[TransactionEvent]:
        for event in events:
            if (
                event.type in get_final_session_statuses()
                and event.include_in_calculations
            ):
                return event
        return None

    @classmethod
    def clean_payment_app(cls, transaction_item: payment_models.TransactionItem) -> App:
        if not transaction_item.app_identifier:
            raise ValidationError(
                {
                    "id": ValidationError(
                        "Transaction doesn't have attached app that could process the "
                        "request.",
                        code=TransactionProcessErrorCode.MISSING_PAYMENT_APP_RELATION.value,
                    )
                }
            )
        app = App.objects.filter(identifier=transaction_item.app_identifier).first()
        if not app:
            raise ValidationError(
                {
                    "id": ValidationError(
                        "Payment app attached to the transaction, doesn't exist.",
                        code=TransactionProcessErrorCode.MISSING_PAYMENT_APP.value,
                    )
                }
            )
        return app

    @classmethod
    def perform_mutation(cls, root, info, *, id, data=None):
        transaction_item = cls.get_node_or_error(
            info, id, only_type="TransactionItem", field="token"
        )
        transaction_item = cast(payment_models.TransactionItem, transaction_item)
        events = transaction_item.events.all()
        if processed_event := cls.get_already_processed_event(events):
            return cls(
                transaction=transaction_item,
                transaction_event=processed_event,
                data=None,
            )
        request_event = cls.get_request_event(events)
        source_object = cls.get_source_object(transaction_item)
        app = cls.clean_payment_app(transaction_item)
        app_identifier = app.identifier
        app_identifier = cast(str, app_identifier)
        action = cls.get_action(request_event, source_object.channel)
        manager = get_plugin_manager_promise(info.context).get()
        discounts = load_discounts(info.context)
        event, data = handle_transaction_process_session(
            transaction_item=transaction_item,
            source_object=source_object,
            payment_gateway=PaymentGatewayData(
                app_identifier=app_identifier, data=data
            ),
            app=app,
            action=action,
            manager=manager,
            request_event=request_event,
            discounts=discounts,
        )

        transaction_item.refresh_from_db()
        return cls(transaction=transaction_item, transaction_event=event, data=data)<|MERGE_RESOLUTION|>--- conflicted
+++ resolved
@@ -998,8 +998,10 @@
 
     @classmethod
     def update_order(
-<<<<<<< HEAD
-        cls, order: "Order", money_data: dict, update_search_vector: bool = True
+        cls,
+        order: order_models.Order,
+        money_data: dict,
+        update_search_vector: bool = True,
     ) -> None:
         update_fields = []
         if money_data:
@@ -1012,34 +1014,19 @@
                     "charge_status",
                 ]
             )
-        if update_search_vector:
-            update_order_search_vector(order, save=False)
-            update_fields.append(
-                "search_vector",
-            )
-=======
-        cls, order: order_models.Order, money_data: dict, *args, **kwargs
-    ) -> None:
-        update_fields = []
-        if money_data:
-            update_order_search_vector(order, save=False)
-            updates_amounts_for_order(order, save=False)
-            update_fields.extend(
-                [
-                    "total_charged_amount",
-                    "charge_status",
-                    "total_authorized_amount",
-                    "authorize_status",
-                    "search_vector",
-                ]
-            )
         if (
             order.channel.automatically_confirm_all_new_orders
             and order.status == OrderStatus.UNCONFIRMED
         ):
             order.status = OrderStatus.UNFULFILLED
             update_fields.append("status")
->>>>>>> 103ae605
+
+        if update_search_vector:
+            update_order_search_vector(order, save=False)
+            update_fields.append(
+                "search_vector",
+            )
+
         if update_fields:
             update_fields.append("updated_at")
             order.save(update_fields=update_fields)
@@ -1090,7 +1077,6 @@
             recalculate_transaction_amounts(new_transaction)
         if transaction_data.get("order_id") and money_data:
             order = cast(order_models.Order, new_transaction.order)
-<<<<<<< HEAD
             cls.update_order(order, money_data, update_search_vector=True)
 
             order_info = fetch_order_info(order)
@@ -1103,9 +1089,6 @@
                 previous_authorized_value=Decimal(0),
                 previous_charged_value=Decimal(0),
             )
-=======
-            cls.update_order(order, money_data)
->>>>>>> 103ae605
         if transaction_data.get("checkout_id") and money_data:
             discounts = load_discounts(info.context)
             transaction_amounts_for_checkout_updated(
@@ -1252,51 +1235,6 @@
                 transaction=instance, money_data=money_data, user=user, app=app
             )
             recalculate_transaction_amounts(instance)
-<<<<<<< HEAD
-=======
-        if instance.order_id:
-            order = cast(order_models.Order, instance.order)
-            cls.update_order(order, money_data, psp_reference)
-        if instance.checkout_id and money_data:
-            discounts = load_discounts(info.context)
-            manager = get_plugin_manager_promise(info.context).get()
-            transaction_amounts_for_checkout_updated(instance, discounts, manager)
-
-    @classmethod
-    def update_order(
-        cls,
-        order: "Order",
-        money_data: dict,
-        psp_reference: Optional[str] = None,
-        *args,
-        **kwargs
-    ) -> None:
-        update_fields = []
-        if money_data:
-            updates_amounts_for_order(order)
-            update_fields.extend(
-                [
-                    "total_charged_amount",
-                    "charge_status",
-                    "total_authorized_amount",
-                    "authorize_status",
-                ]
-            )
-        if psp_reference:
-            update_order_search_vector(order, save=False)
-            update_fields.append(
-                "search_vector",
-            )
-        if (
-            order.channel.automatically_confirm_all_new_orders
-            and order.status == OrderStatus.UNCONFIRMED
-        ):
-            order.status = OrderStatus.UNFULFILLED
-            update_fields.append("status")
-        if update_fields:
-            update_fields.append("updated_at")
-            order.save(update_fields=update_fields)
->>>>>>> 103ae605
 
     @classmethod
     def perform_mutation(  # type: ignore[override]
