--- conflicted
+++ resolved
@@ -10,16 +10,8 @@
     def batch_load(self, keys):
         events = (
             TransactionEvent.objects.using(self.database_connection_name)
-<<<<<<< HEAD
-            .filter(
-                transaction_id__in=keys,
-                include_in_calculations=False,  # zero-downtime compatibilty with 3.13
-            )
-            .order_by("pk")
-=======
             .filter(transaction_id__in=keys)
             .order_by("-created_at")
->>>>>>> 99e4b88c
         )
         event_map = defaultdict(list)
         for event in events:
