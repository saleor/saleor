schema {
  query: Query
  mutation: Mutation
}

type AccountAddressCreate {
  errors: [Error!]! @deprecated(reason: "Use typed errors with error codes. This field will be removed after 2020-07-31.")
  user: User
  accountErrors: [AccountError!]!
  address: Address
}

type AccountAddressDelete {
  errors: [Error!]! @deprecated(reason: "Use typed errors with error codes. This field will be removed after 2020-07-31.")
  user: User
  accountErrors: [AccountError!]!
  address: Address
}

type AccountAddressUpdate {
  errors: [Error!]! @deprecated(reason: "Use typed errors with error codes. This field will be removed after 2020-07-31.")
  user: User
  accountErrors: [AccountError!]!
  address: Address
}

type AccountDelete {
  errors: [Error!]! @deprecated(reason: "Use typed errors with error codes. This field will be removed after 2020-07-31.")
  accountErrors: [AccountError!]!
  user: User
}

type AccountError {
  field: String
  message: String
  code: AccountErrorCode!
}

enum AccountErrorCode {
  ACTIVATE_OWN_ACCOUNT
  ACTIVATE_SUPERUSER_ACCOUNT
  DUPLICATED_INPUT_ITEM
  DEACTIVATE_OWN_ACCOUNT
  DEACTIVATE_SUPERUSER_ACCOUNT
  DELETE_NON_STAFF_USER
  DELETE_OWN_ACCOUNT
  DELETE_STAFF_ACCOUNT
  DELETE_SUPERUSER_ACCOUNT
  GRAPHQL_ERROR
  INVALID
  INVALID_PASSWORD
  LEFT_NOT_MANAGEABLE_PERMISSION
  INVALID_CREDENTIALS
  NOT_FOUND
  OUT_OF_SCOPE_SERVICE_ACCOUNT
  OUT_OF_SCOPE_USER
  OUT_OF_SCOPE_GROUP
  OUT_OF_SCOPE_PERMISSION
  PASSWORD_ENTIRELY_NUMERIC
  PASSWORD_TOO_COMMON
  PASSWORD_TOO_SHORT
  PASSWORD_TOO_SIMILAR
  REQUIRED
  UNIQUE
  JWT_SIGNATURE_EXPIRED
  JWT_INVALID_TOKEN
  JWT_DECODE_ERROR
  JWT_MISSING_TOKEN
  JWT_INVALID_CSRF_TOKEN
}

input AccountInput {
  firstName: String
  lastName: String
  defaultBillingAddress: AddressInput
  defaultShippingAddress: AddressInput
}

type AccountRegister {
  errors: [Error!]! @deprecated(reason: "Use typed errors with error codes. This field will be removed after 2020-07-31.")
  requiresConfirmation: Boolean
  accountErrors: [AccountError!]!
  user: User
}

input AccountRegisterInput {
  email: String!
  password: String!
  redirectUrl: String
}

type AccountRequestDeletion {
  errors: [Error!]! @deprecated(reason: "Use typed errors with error codes. This field will be removed after 2020-07-31.")
  accountErrors: [AccountError!]!
}

type AccountSetDefaultAddress {
  errors: [Error!]! @deprecated(reason: "Use typed errors with error codes. This field will be removed after 2020-07-31.")
  user: User
  accountErrors: [AccountError!]!
}

type AccountUpdate {
  errors: [Error!]! @deprecated(reason: "Use typed errors with error codes. This field will be removed after 2020-07-31.")
  accountErrors: [AccountError!]!
  user: User
}

type AccountUpdateMeta {
  errors: [Error!]! @deprecated(reason: "Use typed errors with error codes. This field will be removed after 2020-07-31.")
  accountErrors: [AccountError!]!
  user: User
}

type Address implements Node {
  id: ID!
  firstName: String!
  lastName: String!
  companyName: String!
  streetAddress1: String!
  streetAddress2: String!
  city: String!
  cityArea: String!
  postalCode: String!
  country: CountryDisplay!
  countryArea: String!
  phone: String
  isDefaultShippingAddress: Boolean
  isDefaultBillingAddress: Boolean
}

type AddressCreate {
  errors: [Error!]! @deprecated(reason: "Use typed errors with error codes. This field will be removed after 2020-07-31.")
  user: User
  accountErrors: [AccountError!]!
  address: Address
}

type AddressDelete {
  errors: [Error!]! @deprecated(reason: "Use typed errors with error codes. This field will be removed after 2020-07-31.")
  user: User
  accountErrors: [AccountError!]!
  address: Address
}

input AddressInput {
  firstName: String
  lastName: String
  companyName: String
  streetAddress1: String
  streetAddress2: String
  city: String
  cityArea: String
  postalCode: String
  country: CountryCode
  countryArea: String
  phone: String
}

type AddressSetDefault {
  errors: [Error!]! @deprecated(reason: "Use typed errors with error codes. This field will be removed after 2020-07-31.")
  user: User
  accountErrors: [AccountError!]!
}

enum AddressTypeEnum {
  BILLING
  SHIPPING
}

type AddressUpdate {
  errors: [Error!]! @deprecated(reason: "Use typed errors with error codes. This field will be removed after 2020-07-31.")
  user: User
  accountErrors: [AccountError!]!
  address: Address
}

type AddressValidationData {
  countryCode: String
  countryName: String
  addressFormat: String
  addressLatinFormat: String
  allowedFields: [String]
  requiredFields: [String]
  upperFields: [String]
  countryAreaType: String
  countryAreaChoices: [ChoiceValue]
  cityType: String
  cityChoices: [ChoiceValue]
  cityAreaType: String
  cityAreaChoices: [ChoiceValue]
  postalCodeType: String
  postalCodeMatchers: [String]
  postalCodeExamples: [String]
  postalCodePrefix: String
}

type App implements Node & ObjectWithMetadata {
  id: ID!
  name: String
  created: DateTime
  isActive: Boolean
  permissions: [Permission]
  tokens: [AppToken]
  privateMetadata: [MetadataItem]!
  metadata: [MetadataItem]!
  privateMeta: [MetaStore]! @deprecated(reason: "Use the `privetaMetadata` field. This field will be removed after 2020-07-31.")
  meta: [MetaStore]! @deprecated(reason: "Use the `metadata` field. This field will be removed after 2020-07-31.")
  type: AppTypeEnum
  webhooks: [Webhook]
  aboutApp: String
  dataPrivacy: String
  dataPrivacyUrl: String
  homepageUrl: String
  supportUrl: String
  configurationUrl: String
  appUrl: String
  version: String
  accessToken: String
}

type AppActivate {
  errors: [Error!]! @deprecated(reason: "Use typed errors with error codes. This field will be removed after 2020-07-31.")
  appErrors: [AppError!]!
  app: App
}

type AppCountableConnection {
  pageInfo: PageInfo!
  edges: [AppCountableEdge!]!
  totalCount: Int
}

type AppCountableEdge {
  node: App!
  cursor: String!
}

type AppCreate {
  errors: [Error!]! @deprecated(reason: "Use typed errors with error codes. This field will be removed after 2020-07-31.")
  authToken: String
  appErrors: [AppError!]!
  app: App
}

type AppDeactivate {
  errors: [Error!]! @deprecated(reason: "Use typed errors with error codes. This field will be removed after 2020-07-31.")
  appErrors: [AppError!]!
  app: App
}

type AppDelete {
  errors: [Error!]! @deprecated(reason: "Use typed errors with error codes. This field will be removed after 2020-07-31.")
  appErrors: [AppError!]!
  app: App
}

type AppDeleteFailedInstallation {
  errors: [Error!]! @deprecated(reason: "Use typed errors with error codes. This field will be removed after 2020-07-31.")
  appErrors: [AppError!]!
  appInstallation: AppInstallation
}

type AppError {
  field: String
  message: String
  code: AppErrorCode!
  permissions: [PermissionEnum!]
}

enum AppErrorCode {
  FORBIDDEN
  GRAPHQL_ERROR
  INVALID
  INVALID_STATUS
  INVALID_PERMISSION
  INVALID_URL_FORMAT
  INVALID_MANIFEST_FORMAT
  MANIFEST_URL_CANT_CONNECT
  NOT_FOUND
  REQUIRED
  UNIQUE
  OUT_OF_SCOPE_APP
  OUT_OF_SCOPE_PERMISSION
}

type AppFetchManifest {
  errors: [Error!]! @deprecated(reason: "Use typed errors with error codes. This field will be removed after 2020-07-31.")
  manifest: Manifest
  appErrors: [AppError!]!
}

input AppFilterInput {
  search: String
  isActive: Boolean
  type: AppTypeEnum
}

input AppInput {
  name: String
  isActive: Boolean
  permissions: [PermissionEnum]
}

type AppInstall {
  errors: [Error!]! @deprecated(reason: "Use typed errors with error codes. This field will be removed after 2020-07-31.")
  appErrors: [AppError!]!
  appInstallation: AppInstallation
}

input AppInstallInput {
  appName: String
  manifestUrl: String
  activateAfterInstallation: Boolean = true
  permissions: [PermissionEnum]
}

type AppInstallation implements Node & Job {
  appName: String!
  manifestUrl: String!
  id: ID!
  status: JobStatusEnum!
  createdAt: DateTime!
  updatedAt: DateTime!
  message: String
}

type AppRetryInstall {
  errors: [Error!]! @deprecated(reason: "Use typed errors with error codes. This field will be removed after 2020-07-31.")
  appErrors: [AppError!]!
  appInstallation: AppInstallation
}

enum AppSortField {
  NAME
  CREATION_DATE
}

input AppSortingInput {
  direction: OrderDirection!
  field: AppSortField!
}

type AppToken implements Node {
  name: String
  authToken: String
  id: ID!
}

type AppTokenCreate {
  errors: [Error!]! @deprecated(reason: "Use typed errors with error codes. This field will be removed after 2020-07-31.")
  authToken: String
  appErrors: [AppError!]!
  appToken: AppToken
}

type AppTokenDelete {
  errors: [Error!]! @deprecated(reason: "Use typed errors with error codes. This field will be removed after 2020-07-31.")
  appErrors: [AppError!]!
  appToken: AppToken
}

input AppTokenInput {
  name: String
  app: ID!
}

type AppTokenVerify {
  errors: [Error!]! @deprecated(reason: "Use typed errors with error codes. This field will be removed after 2020-07-31.")
  valid: Boolean!
  appErrors: [AppError!]!
}

enum AppTypeEnum {
  LOCAL
  THIRDPARTY
}

type AppUpdate {
  errors: [Error!]! @deprecated(reason: "Use typed errors with error codes. This field will be removed after 2020-07-31.")
  appErrors: [AppError!]!
  app: App
}

type AssignNavigation {
  errors: [Error!]! @deprecated(reason: "Use typed errors with error codes. This field will be removed after 2020-07-31.")
  menu: Menu
  menuErrors: [MenuError!]!
}

type Attribute implements Node & ObjectWithMetadata {
  id: ID!
  productTypes(before: String, after: String, first: Int, last: Int): ProductTypeCountableConnection!
  productVariantTypes(before: String, after: String, first: Int, last: Int): ProductTypeCountableConnection!
  privateMetadata: [MetadataItem]!
  metadata: [MetadataItem]!
  privateMeta: [MetaStore]! @deprecated(reason: "Use the `privetaMetadata` field. This field will be removed after 2020-07-31.")
  meta: [MetaStore]! @deprecated(reason: "Use the `metadata` field. This field will be removed after 2020-07-31.")
  inputType: AttributeInputTypeEnum
  name: String
  slug: String
  values: [AttributeValue]
  valueRequired: Boolean!
  visibleInStorefront: Boolean!
  filterableInStorefront: Boolean!
  filterableInDashboard: Boolean!
  availableInGrid: Boolean!
  translation(languageCode: LanguageCodeEnum!): AttributeTranslation
  storefrontSearchPosition: Int!
}

type AttributeAssign {
  errors: [Error!]! @deprecated(reason: "Use typed errors with error codes. This field will be removed after 2020-07-31.")
  productType: ProductType
  productErrors: [ProductError!]!
}

input AttributeAssignInput {
  id: ID!
  type: AttributeTypeEnum!
}

type AttributeBulkDelete {
  errors: [Error!]! @deprecated(reason: "Use typed errors with error codes. This field will be removed after 2020-07-31.")
  count: Int!
  productErrors: [ProductError!]!
}

type AttributeClearMeta {
  errors: [Error!]! @deprecated(reason: "Use typed errors with error codes. This field will be removed after 2020-07-31.")
  productErrors: [ProductError!]!
  attribute: Attribute
}

type AttributeClearPrivateMeta {
  errors: [Error!]! @deprecated(reason: "Use typed errors with error codes. This field will be removed after 2020-07-31.")
  productErrors: [ProductError!]!
  attribute: Attribute
}

type AttributeCountableConnection {
  pageInfo: PageInfo!
  edges: [AttributeCountableEdge!]!
  totalCount: Int
}

type AttributeCountableEdge {
  node: Attribute!
  cursor: String!
}

type AttributeCreate {
  errors: [Error!]! @deprecated(reason: "Use typed errors with error codes. This field will be removed after 2020-07-31.")
  attribute: Attribute
  productErrors: [ProductError!]!
}

input AttributeCreateInput {
  inputType: AttributeInputTypeEnum
  name: String!
  slug: String
  values: [AttributeValueCreateInput]
  valueRequired: Boolean
  isVariantOnly: Boolean
  visibleInStorefront: Boolean
  filterableInStorefront: Boolean
  filterableInDashboard: Boolean
  storefrontSearchPosition: Int
  availableInGrid: Boolean
}

type AttributeDelete {
  errors: [Error!]! @deprecated(reason: "Use typed errors with error codes. This field will be removed after 2020-07-31.")
  productErrors: [ProductError!]!
  attribute: Attribute
}

input AttributeFilterInput {
  valueRequired: Boolean
  isVariantOnly: Boolean
  visibleInStorefront: Boolean
  filterableInStorefront: Boolean
  filterableInDashboard: Boolean
  availableInGrid: Boolean
  search: String
  ids: [ID]
  inCollection: ID
  inCategory: ID
  channel: String
}

input AttributeInput {
  slug: String!
  value: String
  values: [String]
}

enum AttributeInputTypeEnum {
  DROPDOWN
  MULTISELECT
}

type AttributeReorderValues {
  errors: [Error!]! @deprecated(reason: "Use typed errors with error codes. This field will be removed after 2020-07-31.")
  attribute: Attribute
  productErrors: [ProductError!]!
}

enum AttributeSortField {
  NAME
  SLUG
  VALUE_REQUIRED
  IS_VARIANT_ONLY
  VISIBLE_IN_STOREFRONT
  FILTERABLE_IN_STOREFRONT
  FILTERABLE_IN_DASHBOARD
  STOREFRONT_SEARCH_POSITION
  AVAILABLE_IN_GRID
}

input AttributeSortingInput {
  direction: OrderDirection!
  field: AttributeSortField!
}

type AttributeTranslatableContent implements Node {
  id: ID!
  name: String!
  translation(languageCode: LanguageCodeEnum!): AttributeTranslation
  attribute: Attribute
}

type AttributeTranslate {
  errors: [Error!]! @deprecated(reason: "Use typed errors with error codes. This field will be removed after 2020-07-31.")
  translationErrors: [TranslationError!]!
  attribute: Attribute
}

type AttributeTranslation implements Node {
  id: ID!
  name: String!
  language: LanguageDisplay!
}

enum AttributeTypeEnum {
  PRODUCT
  VARIANT
}

type AttributeUnassign {
  errors: [Error!]! @deprecated(reason: "Use typed errors with error codes. This field will be removed after 2020-07-31.")
  productType: ProductType
  productErrors: [ProductError!]!
}

type AttributeUpdate {
  errors: [Error!]! @deprecated(reason: "Use typed errors with error codes. This field will be removed after 2020-07-31.")
  attribute: Attribute
  productErrors: [ProductError!]!
}

input AttributeUpdateInput {
  name: String
  slug: String
  removeValues: [ID]
  addValues: [AttributeValueCreateInput]
  valueRequired: Boolean
  isVariantOnly: Boolean
  visibleInStorefront: Boolean
  filterableInStorefront: Boolean
  filterableInDashboard: Boolean
  storefrontSearchPosition: Int
  availableInGrid: Boolean
}

type AttributeUpdateMeta {
  errors: [Error!]! @deprecated(reason: "Use typed errors with error codes. This field will be removed after 2020-07-31.")
  productErrors: [ProductError!]!
  attribute: Attribute
}

type AttributeUpdatePrivateMeta {
  errors: [Error!]! @deprecated(reason: "Use typed errors with error codes. This field will be removed after 2020-07-31.")
  productErrors: [ProductError!]!
  attribute: Attribute
}

type AttributeValue implements Node {
  id: ID!
  name: String
  slug: String
  type: AttributeValueType @deprecated(reason: "Use the `inputType` field to determine the type of attribute's value. This field will be removed after 2020-07-31.")
  translation(languageCode: LanguageCodeEnum!): AttributeValueTranslation
  inputType: AttributeInputTypeEnum
}

type AttributeValueBulkDelete {
  errors: [Error!]! @deprecated(reason: "Use typed errors with error codes. This field will be removed after 2020-07-31.")
  count: Int!
  productErrors: [ProductError!]!
}

type AttributeValueCreate {
  errors: [Error!]! @deprecated(reason: "Use typed errors with error codes. This field will be removed after 2020-07-31.")
  attribute: Attribute
  productErrors: [ProductError!]!
  attributeValue: AttributeValue
}

input AttributeValueCreateInput {
  name: String!
}

type AttributeValueDelete {
  errors: [Error!]! @deprecated(reason: "Use typed errors with error codes. This field will be removed after 2020-07-31.")
  attribute: Attribute
  productErrors: [ProductError!]!
  attributeValue: AttributeValue
}

input AttributeValueInput {
  id: ID
  values: [String]!
}

type AttributeValueTranslatableContent implements Node {
  id: ID!
  name: String!
  translation(languageCode: LanguageCodeEnum!): AttributeValueTranslation
  attributeValue: AttributeValue
}

type AttributeValueTranslate {
  errors: [Error!]! @deprecated(reason: "Use typed errors with error codes. This field will be removed after 2020-07-31.")
  translationErrors: [TranslationError!]!
  attributeValue: AttributeValue
}

type AttributeValueTranslation implements Node {
  id: ID!
  name: String!
  language: LanguageDisplay!
}

enum AttributeValueType {
  COLOR
  GRADIENT
  URL
  STRING
}

type AttributeValueUpdate {
  errors: [Error!]! @deprecated(reason: "Use typed errors with error codes. This field will be removed after 2020-07-31.")
  attribute: Attribute
  productErrors: [ProductError!]!
  attributeValue: AttributeValue
}

type AuthorizationKey {
  name: AuthorizationKeyType!
  key: String!
}

type AuthorizationKeyAdd {
  errors: [Error!]! @deprecated(reason: "Use typed errors with error codes. This field will be removed after 2020-07-31.")
  authorizationKey: AuthorizationKey
  shop: Shop
  shopErrors: [ShopError!]!
}

type AuthorizationKeyDelete {
  errors: [Error!]! @deprecated(reason: "Use typed errors with error codes. This field will be removed after 2020-07-31.")
  authorizationKey: AuthorizationKey
  shop: Shop
  shopErrors: [ShopError!]!
}

input AuthorizationKeyInput {
  key: String!
  password: String!
}

enum AuthorizationKeyType {
  FACEBOOK
  GOOGLE_OAUTH2
}

type BulkProductError {
  field: String
  message: String
  code: ProductErrorCode!
  attributes: [ID!]
  index: Int
  warehouses: [ID!]
  channels: [ID!]
}

type BulkStockError {
  field: String
  message: String
  code: ProductErrorCode!
  attributes: [ID!]
  index: Int
}

input CatalogueInput {
  products: [ID]
  categories: [ID]
  collections: [ID]
}

type Category implements Node & ObjectWithMetadata {
  seoTitle: String
  seoDescription: String
  id: ID!
  name: String!
  description: String!
  descriptionJson: JSONString!
  slug: String!
  parent: Category
  level: Int!
  privateMetadata: [MetadataItem]!
  metadata: [MetadataItem]!
  privateMeta: [MetaStore]! @deprecated(reason: "Use the `privetaMetadata` field. This field will be removed after 2020-07-31.")
  meta: [MetaStore]! @deprecated(reason: "Use the `metadata` field. This field will be removed after 2020-07-31.")
  ancestors(before: String, after: String, first: Int, last: Int): CategoryCountableConnection
  products(channel: String, before: String, after: String, first: Int, last: Int): ProductCountableConnection
  url: String @deprecated(reason: "This field will be removed after 2020-07-31.")
  children(before: String, after: String, first: Int, last: Int): CategoryCountableConnection
  backgroundImage(size: Int): Image
  translation(languageCode: LanguageCodeEnum!): CategoryTranslation
}

type CategoryBulkDelete {
  errors: [Error!]! @deprecated(reason: "Use typed errors with error codes. This field will be removed after 2020-07-31.")
  count: Int!
  productErrors: [ProductError!]!
}

type CategoryClearMeta {
  errors: [Error!]! @deprecated(reason: "Use typed errors with error codes. This field will be removed after 2020-07-31.")
  productErrors: [ProductError!]!
  category: Category
}

type CategoryClearPrivateMeta {
  errors: [Error!]! @deprecated(reason: "Use typed errors with error codes. This field will be removed after 2020-07-31.")
  productErrors: [ProductError!]!
  category: Category
}

type CategoryCountableConnection {
  pageInfo: PageInfo!
  edges: [CategoryCountableEdge!]!
  totalCount: Int
}

type CategoryCountableEdge {
  node: Category!
  cursor: String!
}

type CategoryCreate {
  errors: [Error!]! @deprecated(reason: "Use typed errors with error codes. This field will be removed after 2020-07-31.")
  productErrors: [ProductError!]!
  category: Category
}

type CategoryDelete {
  errors: [Error!]! @deprecated(reason: "Use typed errors with error codes. This field will be removed after 2020-07-31.")
  productErrors: [ProductError!]!
  category: Category
}

input CategoryFilterInput {
  search: String
  ids: [ID]
}

input CategoryInput {
  description: String
  descriptionJson: JSONString
  name: String
  slug: String
  seo: SeoInput
  backgroundImage: Upload
  backgroundImageAlt: String
}

enum CategorySortField {
  NAME
  PRODUCT_COUNT
  SUBCATEGORY_COUNT
}

input CategorySortingInput {
  direction: OrderDirection!
  field: CategorySortField!
}

type CategoryTranslatableContent implements Node {
  seoTitle: String
  seoDescription: String
  id: ID!
  name: String!
  description: String!
  descriptionJson: JSONString!
  translation(languageCode: LanguageCodeEnum!): CategoryTranslation
  category: Category
}

type CategoryTranslate {
  errors: [Error!]! @deprecated(reason: "Use typed errors with error codes. This field will be removed after 2020-07-31.")
  translationErrors: [TranslationError!]!
  category: Category
}

type CategoryTranslation implements Node {
  seoTitle: String
  seoDescription: String
  id: ID!
  name: String!
  description: String!
  descriptionJson: JSONString!
  language: LanguageDisplay!
}

type CategoryUpdate {
  errors: [Error!]! @deprecated(reason: "Use typed errors with error codes. This field will be removed after 2020-07-31.")
  productErrors: [ProductError!]!
  category: Category
}

type CategoryUpdateMeta {
  errors: [Error!]! @deprecated(reason: "Use typed errors with error codes. This field will be removed after 2020-07-31.")
  productErrors: [ProductError!]!
  category: Category
}

type CategoryUpdatePrivateMeta {
  errors: [Error!]! @deprecated(reason: "Use typed errors with error codes. This field will be removed after 2020-07-31.")
  productErrors: [ProductError!]!
  category: Category
}

type Channel implements Node {
  id: ID!
  name: String!
  isActive: Boolean!
  slug: String!
  currencyCode: String!
}

type ChannelActivate {
  errors: [Error!]! @deprecated(reason: "Use typed errors with error codes. This field will be removed after 2020-07-31.")
  channel: Channel
  channelErrors: [ChannelError!]!
}

type ChannelCreate {
  errors: [Error!]! @deprecated(reason: "Use typed errors with error codes. This field will be removed after 2020-07-31.")
  channelErrors: [ChannelError!]!
  channel: Channel
}

input ChannelCreateInput {
  isActive: Boolean
  name: String!
  slug: String!
  currencyCode: String!
}

type ChannelDeactivate {
  errors: [Error!]! @deprecated(reason: "Use typed errors with error codes. This field will be removed after 2020-07-31.")
  channel: Channel
  channelErrors: [ChannelError!]!
}

type ChannelDelete {
  errors: [Error!]! @deprecated(reason: "Use typed errors with error codes. This field will be removed after 2020-07-31.")
  channelErrors: [ChannelError!]!
  channel: Channel
}

input ChannelDeleteInput {
  targetChannel: ID!
}

type ChannelError {
  field: String
  message: String
  code: ChannelErrorCode!
}

enum ChannelErrorCode {
  ALREADY_EXISTS
  GRAPHQL_ERROR
  INVALID
  NOT_FOUND
  REQUIRED
  UNIQUE
  CHANNEL_TARGET_ID_MUST_BE_DIFFERENT
  CHANNELS_CURRENCY_MUST_BE_THE_SAME
}

type ChannelUpdate {
  errors: [Error!]! @deprecated(reason: "Use typed errors with error codes. This field will be removed after 2020-07-31.")
  channelErrors: [ChannelError!]!
  channel: Channel
}

input ChannelUpdateInput {
  isActive: Boolean
  name: String
  slug: String
}

type Checkout implements Node & ObjectWithMetadata {
  created: DateTime!
  lastChange: DateTime!
  user: User
  quantity: Int!
  channel: Channel!
  billingAddress: Address
  shippingAddress: Address
  note: String!
  discount: Money
  discountName: String
  translatedDiscountName: String
  voucherCode: String
  giftCards: [GiftCard]
  id: ID!
  privateMetadata: [MetadataItem]!
  metadata: [MetadataItem]!
  privateMeta: [MetaStore]! @deprecated(reason: "Use the `privetaMetadata` field. This field will be removed after 2020-07-31.")
  meta: [MetaStore]! @deprecated(reason: "Use the `metadata` field. This field will be removed after 2020-07-31.")
  availableShippingMethods: [ShippingMethod]!
  availablePaymentGateways: [PaymentGateway!]!
  email: String!
  isShippingRequired: Boolean!
  lines: [CheckoutLine]
  shippingPrice: TaxedMoney
  shippingMethod: ShippingMethod
  subtotalPrice: TaxedMoney
  token: UUID!
  totalPrice: TaxedMoney
}

type CheckoutAddPromoCode {
  errors: [Error!]! @deprecated(reason: "Use typed errors with error codes. This field will be removed after 2020-07-31.")
  checkout: Checkout
  checkoutErrors: [CheckoutError!]!
}

type CheckoutBillingAddressUpdate {
  errors: [Error!]! @deprecated(reason: "Use typed errors with error codes. This field will be removed after 2020-07-31.")
  checkout: Checkout
  checkoutErrors: [CheckoutError!]!
}

type CheckoutClearMeta {
  errors: [Error!]! @deprecated(reason: "Use typed errors with error codes. This field will be removed after 2020-07-31.")
  checkoutErrors: [CheckoutError!]!
  checkout: Checkout
}

type CheckoutClearPrivateMeta {
  errors: [Error!]! @deprecated(reason: "Use typed errors with error codes. This field will be removed after 2020-07-31.")
  checkoutErrors: [CheckoutError!]!
  checkout: Checkout
}

type CheckoutComplete {
  errors: [Error!]! @deprecated(reason: "Use typed errors with error codes. This field will be removed after 2020-07-31.")
  order: Order
  confirmationNeeded: Boolean!
  confirmationData: JSONString
  checkoutErrors: [CheckoutError!]!
}

type CheckoutCountableConnection {
  pageInfo: PageInfo!
  edges: [CheckoutCountableEdge!]!
  totalCount: Int
}

type CheckoutCountableEdge {
  node: Checkout!
  cursor: String!
}

type CheckoutCreate {
  errors: [Error!]! @deprecated(reason: "Use typed errors with error codes. This field will be removed after 2020-07-31.")
  created: Boolean
  checkoutErrors: [CheckoutError!]!
  checkout: Checkout
}

input CheckoutCreateInput {
  channel: String
  lines: [CheckoutLineInput]!
  email: String
  shippingAddress: AddressInput
  billingAddress: AddressInput
}

type CheckoutCustomerAttach {
  errors: [Error!]! @deprecated(reason: "Use typed errors with error codes. This field will be removed after 2020-07-31.")
  checkout: Checkout
  checkoutErrors: [CheckoutError!]!
}

type CheckoutCustomerDetach {
  errors: [Error!]! @deprecated(reason: "Use typed errors with error codes. This field will be removed after 2020-07-31.")
  checkout: Checkout
  checkoutErrors: [CheckoutError!]!
}

type CheckoutEmailUpdate {
  errors: [Error!]! @deprecated(reason: "Use typed errors with error codes. This field will be removed after 2020-07-31.")
  checkout: Checkout
  checkoutErrors: [CheckoutError!]!
}

type CheckoutError {
  field: String
  message: String
  code: CheckoutErrorCode!
  variants: [ID!]
}

enum CheckoutErrorCode {
  BILLING_ADDRESS_NOT_SET
  CHECKOUT_NOT_FULLY_PAID
  GRAPHQL_ERROR
  PRODUCT_NOT_PUBLISHED
  PRODUCT_UNAVAILABLE_FOR_PURCHASE
  INSUFFICIENT_STOCK
  INVALID
  INVALID_SHIPPING_METHOD
  NOT_FOUND
  PAYMENT_ERROR
  QUANTITY_GREATER_THAN_LIMIT
  REQUIRED
  SHIPPING_ADDRESS_NOT_SET
  SHIPPING_METHOD_NOT_APPLICABLE
  SHIPPING_METHOD_NOT_SET
  SHIPPING_NOT_REQUIRED
  TAX_ERROR
  UNIQUE
  VOUCHER_NOT_APPLICABLE
  ZERO_QUANTITY
  MISSING_CHANNEL_SLUG
  CHANNEL_INACTIVE
}

type CheckoutLine implements Node {
  id: ID!
  variant: ProductVariant!
  quantity: Int!
  totalPrice: TaxedMoney
  requiresShipping: Boolean
}

type CheckoutLineCountableConnection {
  pageInfo: PageInfo!
  edges: [CheckoutLineCountableEdge!]!
  totalCount: Int
}

type CheckoutLineCountableEdge {
  node: CheckoutLine!
  cursor: String!
}

type CheckoutLineDelete {
  errors: [Error!]! @deprecated(reason: "Use typed errors with error codes. This field will be removed after 2020-07-31.")
  checkout: Checkout
  checkoutErrors: [CheckoutError!]!
}

input CheckoutLineInput {
  quantity: Int!
  variantId: ID!
}

type CheckoutLinesAdd {
  errors: [Error!]! @deprecated(reason: "Use typed errors with error codes. This field will be removed after 2020-07-31.")
  checkout: Checkout
  checkoutErrors: [CheckoutError!]!
}

type CheckoutLinesUpdate {
  errors: [Error!]! @deprecated(reason: "Use typed errors with error codes. This field will be removed after 2020-07-31.")
  checkout: Checkout
  checkoutErrors: [CheckoutError!]!
}

type CheckoutPaymentCreate {
  errors: [Error!]! @deprecated(reason: "Use typed errors with error codes. This field will be removed after 2020-07-31.")
  checkout: Checkout
  payment: Payment
  paymentErrors: [PaymentError!]!
}

type CheckoutRemovePromoCode {
  errors: [Error!]! @deprecated(reason: "Use typed errors with error codes. This field will be removed after 2020-07-31.")
  checkout: Checkout
  checkoutErrors: [CheckoutError!]!
}

type CheckoutShippingAddressUpdate {
  errors: [Error!]! @deprecated(reason: "Use typed errors with error codes. This field will be removed after 2020-07-31.")
  checkout: Checkout
  checkoutErrors: [CheckoutError!]!
}

type CheckoutShippingMethodUpdate {
  errors: [Error!]! @deprecated(reason: "Use typed errors with error codes. This field will be removed after 2020-07-31.")
  checkout: Checkout
  checkoutErrors: [CheckoutError!]!
}

type CheckoutUpdateMeta {
  errors: [Error!]! @deprecated(reason: "Use typed errors with error codes. This field will be removed after 2020-07-31.")
  checkoutErrors: [CheckoutError!]!
  checkout: Checkout
}

type CheckoutUpdatePrivateMeta {
  errors: [Error!]! @deprecated(reason: "Use typed errors with error codes. This field will be removed after 2020-07-31.")
  checkoutErrors: [CheckoutError!]!
  checkout: Checkout
}

type ChoiceValue {
  raw: String
  verbose: String
}

type Collection implements Node & ObjectWithMetadata {
  seoTitle: String
  seoDescription: String
  id: ID!
  name: String!
  description: String!
  descriptionJson: JSONString!
  slug: String!
  privateMetadata: [MetadataItem]!
  metadata: [MetadataItem]!
  privateMeta: [MetaStore]! @deprecated(reason: "Use the `privetaMetadata` field. This field will be removed after 2020-07-31.")
  meta: [MetaStore]! @deprecated(reason: "Use the `metadata` field. This field will be removed after 2020-07-31.")
  products(channel: String, filter: ProductFilterInput, sortBy: ProductOrder, before: String, after: String, first: Int, last: Int): ProductCountableConnection
  backgroundImage(size: Int): Image
  translation(languageCode: LanguageCodeEnum!): CollectionTranslation
  channelListing: [CollectionChannelListing!]
}

type CollectionAddProducts {
  errors: [Error!]! @deprecated(reason: "Use typed errors with error codes. This field will be removed after 2020-07-31.")
  collection: Collection
  collectionErrors: [CollectionError!]!
}

type CollectionBulkDelete {
  errors: [Error!]! @deprecated(reason: "Use typed errors with error codes. This field will be removed after 2020-07-31.")
  count: Int!
  productErrors: [ProductError!]!
}

type CollectionBulkPublish {
  errors: [Error!]! @deprecated(reason: "Use typed errors with error codes. This field will be removed after 2020-07-31.")
  count: Int!
  productErrors: [ProductError!]!
}

type CollectionChannelListing implements Node {
  publicationDate: Date
  isPublished: Boolean!
  id: ID!
  channel: Channel!
}

type CollectionChannelListingError {
  field: String
  message: String
  code: ProductErrorCode!
  attributes: [ID!]
  channels: [ID!]
}

type CollectionChannelListingUpdate {
  errors: [Error!]! @deprecated(reason: "Use typed errors with error codes. This field will be removed after 2020-07-31.")
  collection: Collection
  collectionChannelListingErrors: [CollectionChannelListingError!]!
}

input CollectionChannelListingUpdateInput {
  addChannels: [PublishableChannelListingInput!]
  removeChannels: [ID!]
}

type CollectionClearMeta {
  errors: [Error!]! @deprecated(reason: "Use typed errors with error codes. This field will be removed after 2020-07-31.")
  productErrors: [ProductError!]!
  collection: Collection
}

type CollectionClearPrivateMeta {
  errors: [Error!]! @deprecated(reason: "Use typed errors with error codes. This field will be removed after 2020-07-31.")
  productErrors: [ProductError!]!
  collection: Collection
}

type CollectionCountableConnection {
  pageInfo: PageInfo!
  edges: [CollectionCountableEdge!]!
  totalCount: Int
}

type CollectionCountableEdge {
  node: Collection!
  cursor: String!
}

type CollectionCreate {
  errors: [Error!]! @deprecated(reason: "Use typed errors with error codes. This field will be removed after 2020-07-31.")
  collectionErrors: [CollectionError!]!
  collection: Collection
}

input CollectionCreateInput {
  isPublished: Boolean
  name: String
  slug: String
  description: String
  descriptionJson: JSONString
  backgroundImage: Upload
  backgroundImageAlt: String
  seo: SeoInput
  publicationDate: Date
  products: [ID]
}

type CollectionDelete {
  errors: [Error!]! @deprecated(reason: "Use typed errors with error codes. This field will be removed after 2020-07-31.")
  collectionErrors: [CollectionError!]!
  collection: Collection
}

type CollectionError {
  field: String
  message: String
  products: [ID!]
  code: CollectionErrorCode!
}

enum CollectionErrorCode {
  ALREADY_EXISTS
  ATTRIBUTE_ALREADY_ASSIGNED
  ATTRIBUTE_CANNOT_BE_ASSIGNED
  ATTRIBUTE_VARIANTS_DISABLED
  DUPLICATED_INPUT_ITEM
  GRAPHQL_ERROR
  INVALID
  PRODUCT_WITHOUT_CATEGORY
  NOT_PRODUCTS_IMAGE
  NOT_PRODUCTS_VARIANT
  NOT_FOUND
  REQUIRED
  UNIQUE
  VARIANT_NO_DIGITAL_CONTENT
  CANNOT_MANAGE_PRODUCT_WITHOUT_VARIANT
  PRODUCT_NOT_ASSIGNED_TO_CHANNEL
}

input CollectionFilterInput {
  isPublished: Boolean
  search: String
  ids: [ID]
  channel: String
}

input CollectionInput {
  isPublished: Boolean
  name: String
  slug: String
  description: String
  descriptionJson: JSONString
  backgroundImage: Upload
  backgroundImageAlt: String
  seo: SeoInput
  publicationDate: Date
}

type CollectionRemoveProducts {
  errors: [Error!]! @deprecated(reason: "Use typed errors with error codes. This field will be removed after 2020-07-31.")
  collection: Collection
  collectionErrors: [CollectionError!]!
}

type CollectionReorderProducts {
  errors: [Error!]! @deprecated(reason: "Use typed errors with error codes. This field will be removed after 2020-07-31.")
  collection: Collection
  productErrors: [ProductError!]!
}

enum CollectionSortField {
  NAME
  AVAILABILITY
  PRODUCT_COUNT
}

input CollectionSortingInput {
  direction: OrderDirection!
  channel: String
  field: CollectionSortField!
}

type CollectionTranslatableContent implements Node {
  seoTitle: String
  seoDescription: String
  id: ID!
  name: String!
  description: String!
  descriptionJson: JSONString!
  translation(languageCode: LanguageCodeEnum!): CollectionTranslation
  collection: Collection
}

type CollectionTranslate {
  errors: [Error!]! @deprecated(reason: "Use typed errors with error codes. This field will be removed after 2020-07-31.")
  translationErrors: [TranslationError!]!
  collection: Collection
}

type CollectionTranslation implements Node {
  seoTitle: String
  seoDescription: String
  id: ID!
  name: String!
  description: String!
  descriptionJson: JSONString!
  language: LanguageDisplay!
}

type CollectionUpdate {
  errors: [Error!]! @deprecated(reason: "Use typed errors with error codes. This field will be removed after 2020-07-31.")
  collectionErrors: [CollectionError!]!
  collection: Collection
}

type CollectionUpdateMeta {
  errors: [Error!]! @deprecated(reason: "Use typed errors with error codes. This field will be removed after 2020-07-31.")
  productErrors: [ProductError!]!
  collection: Collection
}

type CollectionUpdatePrivateMeta {
  errors: [Error!]! @deprecated(reason: "Use typed errors with error codes. This field will be removed after 2020-07-31.")
  productErrors: [ProductError!]!
  collection: Collection
}

type ConfigurationItem {
  name: String!
  value: String
  type: ConfigurationTypeFieldEnum
  helpText: String
  label: String
}

input ConfigurationItemInput {
  name: String!
  value: String
}

enum ConfigurationTypeFieldEnum {
  STRING
  BOOLEAN
  SECRET
  PASSWORD
}

type ConfirmAccount {
  errors: [Error!]! @deprecated(reason: "Use typed errors with error codes. This field will be removed after 2020-07-31.")
  user: User
  accountErrors: [AccountError!]!
}

type ConfirmEmailChange {
  errors: [Error!]! @deprecated(reason: "Use typed errors with error codes. This field will be removed after 2020-07-31.")
  user: User
  accountErrors: [AccountError!]!
}

enum CountryCode {
  AF
  AX
  AL
  DZ
  AS
  AD
  AO
  AI
  AQ
  AG
  AR
  AM
  AW
  AU
  AT
  AZ
  BS
  BH
  BD
  BB
  BY
  BE
  BZ
  BJ
  BM
  BT
  BO
  BQ
  BA
  BW
  BV
  BR
  IO
  BN
  BG
  BF
  BI
  CV
  KH
  CM
  CA
  KY
  CF
  TD
  CL
  CN
  CX
  CC
  CO
  KM
  CG
  CD
  CK
  CR
  CI
  HR
  CU
  CW
  CY
  CZ
  DK
  DJ
  DM
  DO
  EC
  EG
  SV
  GQ
  ER
  EE
  SZ
  ET
  EU
  FK
  FO
  FJ
  FI
  FR
  GF
  PF
  TF
  GA
  GM
  GE
  DE
  GH
  GI
  GR
  GL
  GD
  GP
  GU
  GT
  GG
  GN
  GW
  GY
  HT
  HM
  VA
  HN
  HK
  HU
  IS
  IN
  ID
  IR
  IQ
  IE
  IM
  IL
  IT
  JM
  JP
  JE
  JO
  KZ
  KE
  KI
  KW
  KG
  LA
  LV
  LB
  LS
  LR
  LY
  LI
  LT
  LU
  MO
  MG
  MW
  MY
  MV
  ML
  MT
  MH
  MQ
  MR
  MU
  YT
  MX
  FM
  MD
  MC
  MN
  ME
  MS
  MA
  MZ
  MM
  NA
  NR
  NP
  NL
  NC
  NZ
  NI
  NE
  NG
  NU
  NF
  KP
  MK
  MP
  NO
  OM
  PK
  PW
  PS
  PA
  PG
  PY
  PE
  PH
  PN
  PL
  PT
  PR
  QA
  RE
  RO
  RU
  RW
  BL
  SH
  KN
  LC
  MF
  PM
  VC
  WS
  SM
  ST
  SA
  SN
  RS
  SC
  SL
  SG
  SX
  SK
  SI
  SB
  SO
  ZA
  GS
  KR
  SS
  ES
  LK
  SD
  SR
  SJ
  SE
  CH
  SY
  TW
  TJ
  TZ
  TH
  TL
  TG
  TK
  TO
  TT
  TN
  TR
  TM
  TC
  TV
  UG
  UA
  AE
  GB
  UM
  US
  UY
  UZ
  VU
  VE
  VN
  VG
  VI
  WF
  EH
  YE
  ZM
  ZW
}

type CountryDisplay {
  code: String!
  country: String!
  vat: VAT
}

type CreateToken {
  errors: [Error!]! @deprecated(reason: "Use typed errors with error codes. This field will be removed after 2020-07-31.")
  token: String
  refreshToken: String
  csrfToken: String
  user: User
  accountErrors: [AccountError!]!
}

type CreditCard {
  brand: String!
  firstDigits: String
  lastDigits: String!
  expMonth: Int
  expYear: Int
}

type CustomerBulkDelete {
  errors: [Error!]! @deprecated(reason: "Use typed errors with error codes. This field will be removed after 2020-07-31.")
  count: Int!
  accountErrors: [AccountError!]!
}

type CustomerCreate {
  errors: [Error!]! @deprecated(reason: "Use typed errors with error codes. This field will be removed after 2020-07-31.")
  accountErrors: [AccountError!]!
  user: User
}

type CustomerDelete {
  errors: [Error!]! @deprecated(reason: "Use typed errors with error codes. This field will be removed after 2020-07-31.")
  accountErrors: [AccountError!]!
  user: User
}

type CustomerEvent implements Node {
  id: ID!
  date: DateTime
  type: CustomerEventsEnum
  user: User
  message: String
  count: Int
  order: Order
  orderLine: OrderLine
}

enum CustomerEventsEnum {
  ACCOUNT_CREATED
  PASSWORD_RESET_LINK_SENT
  PASSWORD_RESET
  EMAIL_CHANGED_REQUEST
  PASSWORD_CHANGED
  EMAIL_CHANGED
  PLACED_ORDER
  NOTE_ADDED_TO_ORDER
  DIGITAL_LINK_DOWNLOADED
  CUSTOMER_DELETED
  NAME_ASSIGNED
  EMAIL_ASSIGNED
  NOTE_ADDED
}

input CustomerFilterInput {
  dateJoined: DateRangeInput
  moneySpent: PriceRangeInput
  numberOfOrders: IntRangeInput
  placedOrders: DateRangeInput
  search: String
}

input CustomerInput {
  defaultBillingAddress: AddressInput
  defaultShippingAddress: AddressInput
  firstName: String
  lastName: String
  email: String
  isActive: Boolean
  note: String
}

type CustomerUpdate {
  errors: [Error!]! @deprecated(reason: "Use typed errors with error codes. This field will be removed after 2020-07-31.")
  accountErrors: [AccountError!]!
  user: User
}

scalar Date

input DateRangeInput {
  gte: Date
  lte: Date
}

scalar DateTime

input DateTimeRangeInput {
  gte: DateTime
  lte: DateTime
}

type DeactivateAllUserTokens {
  errors: [Error!]! @deprecated(reason: "Use typed errors with error codes. This field will be removed after 2020-07-31.")
  accountErrors: [AccountError!]!
}

type DeleteMetadata {
  errors: [Error!]! @deprecated(reason: "Use typed errors with error codes. This field will be removed after 2020-07-31.")
  metadataErrors: [MetadataError!]!
  item: ObjectWithMetadata
}

type DeletePrivateMetadata {
  errors: [Error!]! @deprecated(reason: "Use typed errors with error codes. This field will be removed after 2020-07-31.")
  metadataErrors: [MetadataError!]!
  item: ObjectWithMetadata
}

type DigitalContent implements Node & ObjectWithMetadata {
  useDefaultSettings: Boolean!
  automaticFulfillment: Boolean!
  productVariant: ProductVariant!
  contentFile: String!
  maxDownloads: Int
  urlValidDays: Int
  urls: [DigitalContentUrl]
  id: ID!
  privateMetadata: [MetadataItem]!
  metadata: [MetadataItem]!
  privateMeta: [MetaStore]! @deprecated(reason: "Use the `privetaMetadata` field. This field will be removed after 2020-07-31.")
  meta: [MetaStore]! @deprecated(reason: "Use the `metadata` field. This field will be removed after 2020-07-31.")
}

type DigitalContentCountableConnection {
  pageInfo: PageInfo!
  edges: [DigitalContentCountableEdge!]!
  totalCount: Int
}

type DigitalContentCountableEdge {
  node: DigitalContent!
  cursor: String!
}

type DigitalContentCreate {
  errors: [Error!]! @deprecated(reason: "Use typed errors with error codes. This field will be removed after 2020-07-31.")
  variant: ProductVariant
  content: DigitalContent
  productErrors: [ProductError!]!
}

type DigitalContentDelete {
  errors: [Error!]! @deprecated(reason: "Use typed errors with error codes. This field will be removed after 2020-07-31.")
  variant: ProductVariant
  productErrors: [ProductError!]!
}

input DigitalContentInput {
  useDefaultSettings: Boolean!
  maxDownloads: Int
  urlValidDays: Int
  automaticFulfillment: Boolean
}

type DigitalContentUpdate {
  errors: [Error!]! @deprecated(reason: "Use typed errors with error codes. This field will be removed after 2020-07-31.")
  variant: ProductVariant
  content: DigitalContent
  productErrors: [ProductError!]!
}

input DigitalContentUploadInput {
  useDefaultSettings: Boolean!
  maxDownloads: Int
  urlValidDays: Int
  automaticFulfillment: Boolean
  contentFile: Upload!
}

type DigitalContentUrl implements Node {
  content: DigitalContent!
  created: DateTime!
  downloadNum: Int!
  id: ID!
  url: String
  token: UUID!
}

type DigitalContentUrlCreate {
  errors: [Error!]! @deprecated(reason: "Use typed errors with error codes. This field will be removed after 2020-07-31.")
  productErrors: [ProductError!]!
  digitalContentUrl: DigitalContentUrl
}

input DigitalContentUrlCreateInput {
  content: ID!
}

type DiscountError {
  field: String
  message: String
  products: [ID!]
  code: DiscountErrorCode!
  channels: [ID!]
}

enum DiscountErrorCode {
  ALREADY_EXISTS
  GRAPHQL_ERROR
  INVALID
  NOT_FOUND
  REQUIRED
  UNIQUE
  CANNOT_MANAGE_PRODUCT_WITHOUT_VARIANT
  DUPLICATED_INPUT_ITEM
}

enum DiscountStatusEnum {
  ACTIVE
  EXPIRED
  SCHEDULED
}

enum DiscountValueTypeEnum {
  FIXED
  PERCENTAGE
}

type Domain {
  host: String!
  sslEnabled: Boolean!
  url: String!
}

type DraftOrderBulkDelete {
  errors: [Error!]! @deprecated(reason: "Use typed errors with error codes. This field will be removed after 2020-07-31.")
  count: Int!
  orderErrors: [OrderError!]!
}

type DraftOrderComplete {
  errors: [Error!]! @deprecated(reason: "Use typed errors with error codes. This field will be removed after 2020-07-31.")
  order: Order
  orderErrors: [OrderError!]!
}

type DraftOrderCreate {
  errors: [Error!]! @deprecated(reason: "Use typed errors with error codes. This field will be removed after 2020-07-31.")
  orderErrors: [OrderError!]!
  order: Order
}

input DraftOrderCreateInput {
  billingAddress: AddressInput
  user: ID
  userEmail: String
  discount: PositiveDecimal
  shippingAddress: AddressInput
  shippingMethod: ID
  voucher: ID
  customerNote: String
  channel: ID
  lines: [OrderLineCreateInput]
}

type DraftOrderDelete {
  errors: [Error!]! @deprecated(reason: "Use typed errors with error codes. This field will be removed after 2020-07-31.")
  orderErrors: [OrderError!]!
  order: Order
}

input DraftOrderInput {
  billingAddress: AddressInput
  user: ID
  userEmail: String
  discount: PositiveDecimal
  shippingAddress: AddressInput
  shippingMethod: ID
  voucher: ID
  customerNote: String
  channel: ID
}

type DraftOrderLineDelete {
  errors: [Error!]! @deprecated(reason: "Use typed errors with error codes. This field will be removed after 2020-07-31.")
  order: Order
  orderLine: OrderLine
  orderErrors: [OrderError!]!
}

type DraftOrderLineUpdate {
  errors: [Error!]! @deprecated(reason: "Use typed errors with error codes. This field will be removed after 2020-07-31.")
  order: Order
  orderErrors: [OrderError!]!
  orderLine: OrderLine
}

type DraftOrderLinesBulkDelete {
  errors: [Error!]! @deprecated(reason: "Use typed errors with error codes. This field will be removed after 2020-07-31.")
  count: Int!
  orderErrors: [OrderError!]!
}

type DraftOrderLinesCreate {
  errors: [Error!]! @deprecated(reason: "Use typed errors with error codes. This field will be removed after 2020-07-31.")
  order: Order
  orderLines: [OrderLine!]
  orderErrors: [OrderError!]!
}

type DraftOrderUpdate {
  errors: [Error!]! @deprecated(reason: "Use typed errors with error codes. This field will be removed after 2020-07-31.")
  orderErrors: [OrderError!]!
  order: Order
}

type Error {
  field: String
  message: String
}

type ExportError {
  field: String
  message: String
  code: ExportErrorCode!
}

enum ExportErrorCode {
  INVALID
  NOT_FOUND
  REQUIRED
}

type ExportEvent implements Node {
  id: ID!
  date: DateTime!
  type: ExportEventsEnum!
  user: User
  app: App
  message: String!
}

enum ExportEventsEnum {
  EXPORT_PENDING
  EXPORT_SUCCESS
  EXPORT_FAILED
  EXPORT_DELETED
  EXPORTED_FILE_SENT
  EXPORT_FAILED_INFO_SENT
}

type ExportFile implements Node & Job {
  id: ID!
  user: User
  app: App
  status: JobStatusEnum!
  createdAt: DateTime!
  updatedAt: DateTime!
  message: String
  url: String
  events: [ExportEvent!]
}

type ExportFileCountableConnection {
  pageInfo: PageInfo!
  edges: [ExportFileCountableEdge!]!
  totalCount: Int
}

type ExportFileCountableEdge {
  node: ExportFile!
  cursor: String!
}

input ExportFileFilterInput {
  createdAt: DateTimeRangeInput
  updatedAt: DateTimeRangeInput
  status: JobStatusEnum
  user: String
  app: String
}

enum ExportFileSortField {
  STATUS
  CREATED_AT
  UPDATED_AT
}

input ExportFileSortingInput {
  direction: OrderDirection!
  field: ExportFileSortField!
}

input ExportInfoInput {
  attributes: [ID!]
  warehouses: [ID!]
  channels: [ID!]
  fields: [ProductFieldEnum!]
}

type ExportProducts {
  errors: [Error!]! @deprecated(reason: "Use typed errors with error codes. This field will be removed after 2020-07-31.")
  exportFile: ExportFile
  exportErrors: [ExportError!]!
}

input ExportProductsInput {
  scope: ExportScope!
  filter: ProductFilterInput
  ids: [ID!]
  exportInfo: ExportInfoInput
  fileType: FileTypesEnum!
}

enum ExportScope {
  ALL
  IDS
  FILTER
}

enum FileTypesEnum {
  CSV
  XLSX
}

type Fulfillment implements Node & ObjectWithMetadata {
  id: ID!
  fulfillmentOrder: Int!
  status: FulfillmentStatus!
  trackingNumber: String!
  created: DateTime!
  privateMetadata: [MetadataItem]!
  metadata: [MetadataItem]!
  privateMeta: [MetaStore]! @deprecated(reason: "Use the `privetaMetadata` field. This field will be removed after 2020-07-31.")
  meta: [MetaStore]! @deprecated(reason: "Use the `metadata` field. This field will be removed after 2020-07-31.")
  lines: [FulfillmentLine]
  statusDisplay: String
  warehouse: Warehouse
}

type FulfillmentCancel {
  errors: [Error!]! @deprecated(reason: "Use typed errors with error codes. This field will be removed after 2020-07-31.")
  fulfillment: Fulfillment
  order: Order
  orderErrors: [OrderError!]!
}

input FulfillmentCancelInput {
  warehouseId: ID!
}

type FulfillmentClearMeta {
  errors: [Error!]! @deprecated(reason: "Use typed errors with error codes. This field will be removed after 2020-07-31.")
  fulfillment: Fulfillment
}

type FulfillmentClearPrivateMeta {
  errors: [Error!]! @deprecated(reason: "Use typed errors with error codes. This field will be removed after 2020-07-31.")
  fulfillment: Fulfillment
}

type FulfillmentLine implements Node {
  id: ID!
  quantity: Int!
  orderLine: OrderLine
}

enum FulfillmentStatus {
  FULFILLED
  CANCELED
}

type FulfillmentUpdateMeta {
  errors: [Error!]! @deprecated(reason: "Use typed errors with error codes. This field will be removed after 2020-07-31.")
  fulfillment: Fulfillment
}

type FulfillmentUpdatePrivateMeta {
  errors: [Error!]! @deprecated(reason: "Use typed errors with error codes. This field will be removed after 2020-07-31.")
  fulfillment: Fulfillment
}

type FulfillmentUpdateTracking {
  errors: [Error!]! @deprecated(reason: "Use typed errors with error codes. This field will be removed after 2020-07-31.")
  fulfillment: Fulfillment
  order: Order
  orderErrors: [OrderError!]!
}

input FulfillmentUpdateTrackingInput {
  trackingNumber: String
  notifyCustomer: Boolean = false
}

type GatewayConfigLine {
  field: String!
  value: String
}

scalar GenericScalar

type Geolocalization {
  country: CountryDisplay
}

type GiftCard implements Node {
  code: String
  user: User
  created: DateTime!
  startDate: Date!
  endDate: Date
  lastUsedOn: DateTime
  isActive: Boolean!
  initialBalance: Money
  currentBalance: Money
  id: ID!
  displayCode: String
}

type GiftCardActivate {
  errors: [Error!]! @deprecated(reason: "Use typed errors with error codes. This field will be removed after 2020-07-31.")
  giftCard: GiftCard
  giftCardErrors: [GiftCardError!]!
}

type GiftCardCountableConnection {
  pageInfo: PageInfo!
  edges: [GiftCardCountableEdge!]!
  totalCount: Int
}

type GiftCardCountableEdge {
  node: GiftCard!
  cursor: String!
}

type GiftCardCreate {
  errors: [Error!]! @deprecated(reason: "Use typed errors with error codes. This field will be removed after 2020-07-31.")
  giftCardErrors: [GiftCardError!]!
  giftCard: GiftCard
}

input GiftCardCreateInput {
  startDate: Date
  endDate: Date
  balance: PositiveDecimal
  userEmail: String
  code: String
}

type GiftCardDeactivate {
  errors: [Error!]! @deprecated(reason: "Use typed errors with error codes. This field will be removed after 2020-07-31.")
  giftCard: GiftCard
  giftCardErrors: [GiftCardError!]!
}

type GiftCardError {
  field: String
  message: String
  code: GiftCardErrorCode!
}

enum GiftCardErrorCode {
  ALREADY_EXISTS
  GRAPHQL_ERROR
  INVALID
  NOT_FOUND
  REQUIRED
  UNIQUE
}

type GiftCardUpdate {
  errors: [Error!]! @deprecated(reason: "Use typed errors with error codes. This field will be removed after 2020-07-31.")
  giftCardErrors: [GiftCardError!]!
  giftCard: GiftCard
}

input GiftCardUpdateInput {
  startDate: Date
  endDate: Date
  balance: PositiveDecimal
  userEmail: String
}

type Group implements Node {
  id: ID!
  name: String!
  permissions: [Permission]
  users: [User]
  userCanManage: Boolean!
}

type GroupCountableConnection {
  pageInfo: PageInfo!
  edges: [GroupCountableEdge!]!
  totalCount: Int
}

type GroupCountableEdge {
  node: Group!
  cursor: String!
}

type HomepageCollectionUpdate {
  errors: [Error!]! @deprecated(reason: "Use typed errors with error codes. This field will be removed after 2020-07-31.")
  shop: Shop
  shopErrors: [ShopError!]!
}

type Image {
  url: String!
  alt: String
}

input IntRangeInput {
  gte: Int
  lte: Int
}

type Invoice implements ObjectWithMetadata & Job & Node {
  id: ID!
  metadata: [MetadataItem]!
  status: JobStatusEnum!
  number: String
  externalUrl: String
  privateMetadata: [MetadataItem]!
  privateMeta: [MetaStore]! @deprecated(reason: "Use the `privetaMetadata` field. This field will be removed after 2020-07-31.")
  meta: [MetaStore]! @deprecated(reason: "Use the `metadata` field. This field will be removed after 2020-07-31.")
  createdAt: DateTime!
  updatedAt: DateTime!
  message: String
  url: String
}

type InvoiceCreate {
  errors: [Error!]! @deprecated(reason: "Use typed errors with error codes. This field will be removed after 2020-07-31.")
  invoiceErrors: [InvoiceError!]!
  invoice: Invoice
}

input InvoiceCreateInput {
  number: String!
  url: String!
}

type InvoiceDelete {
  errors: [Error!]! @deprecated(reason: "Use typed errors with error codes. This field will be removed after 2020-07-31.")
  invoiceErrors: [InvoiceError!]!
  invoice: Invoice
}

type InvoiceError {
  field: String
  message: String
  code: InvoiceErrorCode!
}

enum InvoiceErrorCode {
  REQUIRED
  NOT_READY
  URL_NOT_SET
  EMAIL_NOT_SET
  NUMBER_NOT_SET
  NOT_FOUND
  INVALID_STATUS
}

type InvoiceRequest {
  errors: [Error!]! @deprecated(reason: "Use typed errors with error codes. This field will be removed after 2020-07-31.")
  order: Order
  invoiceErrors: [InvoiceError!]!
  invoice: Invoice
}

type InvoiceRequestDelete {
  errors: [Error!]! @deprecated(reason: "Use typed errors with error codes. This field will be removed after 2020-07-31.")
  invoiceErrors: [InvoiceError!]!
  invoice: Invoice
}

type InvoiceSendEmail {
  errors: [Error!]! @deprecated(reason: "Use typed errors with error codes. This field will be removed after 2020-07-31.")
  invoiceErrors: [InvoiceError!]!
  invoice: Invoice
}

type InvoiceUpdate {
  errors: [Error!]! @deprecated(reason: "Use typed errors with error codes. This field will be removed after 2020-07-31.")
  invoiceErrors: [InvoiceError!]!
  invoice: Invoice
}

scalar JSONString

interface Job {
  status: JobStatusEnum!
  createdAt: DateTime!
  updatedAt: DateTime!
  message: String
}

enum JobStatusEnum {
  PENDING
  SUCCESS
  FAILED
  DELETED
}

enum LanguageCodeEnum {
  AR
  AZ
  BG
  BN
  CA
  CS
  DA
  DE
  EL
  EN
  ES
  ES_CO
  ET
  FA
  FI
  FR
  HI
  HU
  HY
  ID
  IS
  IT
  JA
  KM
  KO
  LT
  MN
  MY
  NB
  NL
  PL
  PT
  PT_BR
  RO
  RU
  SK
  SL
  SQ
  SR
  SV
  SW
  TA
  TH
  TR
  UK
  VI
  ZH_HANS
  ZH_HANT
}

type LanguageDisplay {
  code: LanguageCodeEnum!
  language: String!
}

type Manifest {
  identifier: String!
  version: String!
  name: String!
  about: String
  permissions: [Permission]
  appUrl: String
  configurationUrl: String
  tokenTargetUrl: String
  dataPrivacy: String
  dataPrivacyUrl: String
  homepageUrl: String
  supportUrl: String
}

type Margin {
  start: Int
  stop: Int
}

type Menu implements Node {
  id: ID!
  name: String!
  items: [MenuItem]
}

type MenuBulkDelete {
  errors: [Error!]! @deprecated(reason: "Use typed errors with error codes. This field will be removed after 2020-07-31.")
  count: Int!
  menuErrors: [MenuError!]!
}

type MenuCountableConnection {
  pageInfo: PageInfo!
  edges: [MenuCountableEdge!]!
  totalCount: Int
}

type MenuCountableEdge {
  node: Menu!
  cursor: String!
}

type MenuCreate {
  errors: [Error!]! @deprecated(reason: "Use typed errors with error codes. This field will be removed after 2020-07-31.")
  menuErrors: [MenuError!]!
  menu: Menu
}

input MenuCreateInput {
  name: String!
  items: [MenuItemInput]
}

type MenuDelete {
  errors: [Error!]! @deprecated(reason: "Use typed errors with error codes. This field will be removed after 2020-07-31.")
  menuErrors: [MenuError!]!
  menu: Menu
}

type MenuError {
  field: String
  message: String
  code: MenuErrorCode!
}

enum MenuErrorCode {
  CANNOT_ASSIGN_NODE
  GRAPHQL_ERROR
  INVALID
  INVALID_MENU_ITEM
  NO_MENU_ITEM_PROVIDED
  NOT_FOUND
  REQUIRED
  TOO_MANY_MENU_ITEMS
  UNIQUE
}

input MenuFilterInput {
  search: String
}

input MenuInput {
  name: String
}

type MenuItem implements Node {
  id: ID!
  name: String!
  menu: Menu!
  parent: MenuItem
  category: Category
  collection: Collection
  page: Page
  level: Int!
  children: [MenuItem]
  url: String
  translation(languageCode: LanguageCodeEnum!): MenuItemTranslation
}

type MenuItemBulkDelete {
  errors: [Error!]! @deprecated(reason: "Use typed errors with error codes. This field will be removed after 2020-07-31.")
  count: Int!
  menuErrors: [MenuError!]!
}

type MenuItemCountableConnection {
  pageInfo: PageInfo!
  edges: [MenuItemCountableEdge!]!
  totalCount: Int
}

type MenuItemCountableEdge {
  node: MenuItem!
  cursor: String!
}

type MenuItemCreate {
  errors: [Error!]! @deprecated(reason: "Use typed errors with error codes. This field will be removed after 2020-07-31.")
  menuErrors: [MenuError!]!
  menuItem: MenuItem
}

input MenuItemCreateInput {
  name: String!
  url: String
  category: ID
  collection: ID
  page: ID
  menu: ID!
  parent: ID
}

type MenuItemDelete {
  errors: [Error!]! @deprecated(reason: "Use typed errors with error codes. This field will be removed after 2020-07-31.")
  menuErrors: [MenuError!]!
  menuItem: MenuItem
}

input MenuItemFilterInput {
  search: String
}

input MenuItemInput {
  name: String
  url: String
  category: ID
  collection: ID
  page: ID
}

type MenuItemMove {
  errors: [Error!]! @deprecated(reason: "Use typed errors with error codes. This field will be removed after 2020-07-31.")
  menu: Menu
  menuErrors: [MenuError!]!
}

input MenuItemMoveInput {
  itemId: ID!
  parentId: ID
  sortOrder: Int
}

input MenuItemSortingInput {
  direction: OrderDirection!
  field: MenuItemsSortField!
}

type MenuItemTranslatableContent implements Node {
  id: ID!
  name: String!
  translation(languageCode: LanguageCodeEnum!): MenuItemTranslation
  menuItem: MenuItem
}

type MenuItemTranslate {
  errors: [Error!]! @deprecated(reason: "Use typed errors with error codes. This field will be removed after 2020-07-31.")
  translationErrors: [TranslationError!]!
  menuItem: MenuItem
}

type MenuItemTranslation implements Node {
  id: ID!
  name: String!
  language: LanguageDisplay!
}

type MenuItemUpdate {
  errors: [Error!]! @deprecated(reason: "Use typed errors with error codes. This field will be removed after 2020-07-31.")
  menuErrors: [MenuError!]!
  menuItem: MenuItem
}

enum MenuItemsSortField {
  NAME
}

enum MenuSortField {
  NAME
  ITEMS_COUNT
}

input MenuSortingInput {
  direction: OrderDirection!
  field: MenuSortField!
}

type MenuUpdate {
  errors: [Error!]! @deprecated(reason: "Use typed errors with error codes. This field will be removed after 2020-07-31.")
  menuErrors: [MenuError!]!
  menu: Menu
}

type MetaClientStore {
  name: String!
  metadata: [MetaItem]!
}

input MetaInput {
  namespace: String!
  clientName: String!
  key: String!
  value: String!
}

type MetaItem {
  key: String!
  value: String!
}

input MetaPath {
  namespace: String!
  clientName: String!
  key: String!
}

type MetaStore {
  namespace: String!
  clients: [MetaClientStore]!
}

type MetadataError {
  field: String
  message: String
  code: MetadataErrorCode!
}

enum MetadataErrorCode {
  GRAPHQL_ERROR
  INVALID
  NOT_FOUND
  REQUIRED
}

input MetadataInput {
  key: String!
  value: String!
}

type MetadataItem {
  key: String!
  value: String!
}

type Money {
  currency: String!
  amount: Float!
  localized: String! @deprecated(reason: "Price formatting according to the current locale should be handled by the frontend client. This field will be removed after 2020-07-31.")
}

type MoneyRange {
  start: Money
  stop: Money
}

input MoveProductInput {
  productId: ID!
  sortOrder: Int
}

type Mutation {
  webhookCreate(input: WebhookCreateInput!): WebhookCreate
  webhookDelete(id: ID!): WebhookDelete
  webhookUpdate(id: ID!, input: WebhookUpdateInput!): WebhookUpdate
  createWarehouse(input: WarehouseCreateInput!): WarehouseCreate
  updateWarehouse(id: ID!, input: WarehouseUpdateInput!): WarehouseUpdate
  deleteWarehouse(id: ID!): WarehouseDelete
  assignWarehouseShippingZone(id: ID!, shippingZoneIds: [ID!]!): WarehouseShippingZoneAssign
  unassignWarehouseShippingZone(id: ID!, shippingZoneIds: [ID!]!): WarehouseShippingZoneUnassign
  authorizationKeyAdd(input: AuthorizationKeyInput!, keyType: AuthorizationKeyType!): AuthorizationKeyAdd
  authorizationKeyDelete(keyType: AuthorizationKeyType!): AuthorizationKeyDelete
  staffNotificationRecipientCreate(input: StaffNotificationRecipientInput!): StaffNotificationRecipientCreate
  staffNotificationRecipientUpdate(id: ID!, input: StaffNotificationRecipientInput!): StaffNotificationRecipientUpdate
  staffNotificationRecipientDelete(id: ID!): StaffNotificationRecipientDelete
  homepageCollectionUpdate(collection: ID): HomepageCollectionUpdate
  shopDomainUpdate(input: SiteDomainInput): ShopDomainUpdate
  shopSettingsUpdate(input: ShopSettingsInput!): ShopSettingsUpdate
  shopFetchTaxRates: ShopFetchTaxRates
  shopSettingsTranslate(input: ShopSettingsTranslationInput!, languageCode: LanguageCodeEnum!): ShopSettingsTranslate
  shopAddressUpdate(input: AddressInput): ShopAddressUpdate
  shippingMethodChannelListingUpdate(id: ID!, input: ShippingMethodChannelListingInput!): ShippingMethodChannelListingUpdate
  shippingPriceCreate(input: ShippingPriceInput!): ShippingPriceCreate
  shippingPriceDelete(id: ID!): ShippingPriceDelete
  shippingPriceBulkDelete(ids: [ID]!): ShippingPriceBulkDelete
  shippingPriceUpdate(id: ID!, input: ShippingPriceInput!): ShippingPriceUpdate
  shippingPriceTranslate(id: ID!, input: NameTranslationInput!, languageCode: LanguageCodeEnum!): ShippingPriceTranslate
  shippingZoneCreate(input: ShippingZoneCreateInput!): ShippingZoneCreate
  shippingZoneDelete(id: ID!): ShippingZoneDelete
  shippingZoneBulkDelete(ids: [ID]!): ShippingZoneBulkDelete
  shippingZoneUpdate(id: ID!, input: ShippingZoneUpdateInput!): ShippingZoneUpdate
  attributeCreate(input: AttributeCreateInput!): AttributeCreate
  attributeDelete(id: ID!): AttributeDelete
  attributeBulkDelete(ids: [ID]!): AttributeBulkDelete
  attributeAssign(operations: [AttributeAssignInput]!, productTypeId: ID!): AttributeAssign
  attributeUnassign(attributeIds: [ID]!, productTypeId: ID!): AttributeUnassign
  attributeUpdate(id: ID!, input: AttributeUpdateInput!): AttributeUpdate
  attributeTranslate(id: ID!, input: NameTranslationInput!, languageCode: LanguageCodeEnum!): AttributeTranslate
  attributeUpdateMetadata(id: ID!, input: MetaInput!): AttributeUpdateMeta @deprecated(reason: "Use the `updateMetadata` mutation instead. This field will be removed after 2020-07-31.")
  attributeClearMetadata(id: ID!, input: MetaPath!): AttributeClearMeta @deprecated(reason: "Use the `deleteMetadata` mutation instead. This field will be removed after 2020-07-31.")
  attributeUpdatePrivateMetadata(id: ID!, input: MetaInput!): AttributeUpdatePrivateMeta @deprecated(reason: "Use the `updatePrivateMetadata` mutation instead. This field will be removed after 2020-07-31.")
  attributeClearPrivateMetadata(id: ID!, input: MetaPath!): AttributeClearPrivateMeta @deprecated(reason: "Use the `deletePrivateMetadata` mutation instead. This field will be removed after 2020-07-31.")
  attributeValueCreate(attribute: ID!, input: AttributeValueCreateInput!): AttributeValueCreate
  attributeValueDelete(id: ID!): AttributeValueDelete
  attributeValueBulkDelete(ids: [ID]!): AttributeValueBulkDelete
  attributeValueUpdate(id: ID!, input: AttributeValueCreateInput!): AttributeValueUpdate
  attributeValueTranslate(id: ID!, input: NameTranslationInput!, languageCode: LanguageCodeEnum!): AttributeValueTranslate
  attributeReorderValues(attributeId: ID!, moves: [ReorderInput]!): AttributeReorderValues
  categoryCreate(input: CategoryInput!, parent: ID): CategoryCreate
  categoryDelete(id: ID!): CategoryDelete
  categoryBulkDelete(ids: [ID]!): CategoryBulkDelete
  categoryUpdate(id: ID!, input: CategoryInput!): CategoryUpdate
  categoryTranslate(id: ID!, input: TranslationInput!, languageCode: LanguageCodeEnum!): CategoryTranslate
  categoryUpdateMetadata(id: ID!, input: MetaInput!): CategoryUpdateMeta @deprecated(reason: "Use the `updateMetadata` mutation instead. This field will be removed after 2020-07-31.")
  categoryClearMetadata(id: ID!, input: MetaPath!): CategoryClearMeta @deprecated(reason: "Use the `deleteMetadata` mutation instead. This field will be removed after 2020-07-31.")
  categoryUpdatePrivateMetadata(id: ID!, input: MetaInput!): CategoryUpdatePrivateMeta @deprecated(reason: "Use the `updatePrivateMetadata` mutation instead. This field will be removed after 2020-07-31.")
  categoryClearPrivateMetadata(id: ID!, input: MetaPath!): CategoryClearPrivateMeta @deprecated(reason: "Use the `deletePrivateMetadata` mutation instead. This field will be removed after 2020-07-31.")
  collectionAddProducts(collectionId: ID!, products: [ID]!): CollectionAddProducts
  collectionCreate(input: CollectionCreateInput!): CollectionCreate
  collectionDelete(id: ID!): CollectionDelete
  collectionReorderProducts(collectionId: ID!, moves: [MoveProductInput]!): CollectionReorderProducts
  collectionBulkDelete(ids: [ID]!): CollectionBulkDelete
  collectionBulkPublish(ids: [ID]!, isPublished: Boolean!): CollectionBulkPublish
  collectionRemoveProducts(collectionId: ID!, products: [ID]!): CollectionRemoveProducts
  collectionUpdate(id: ID!, input: CollectionInput!): CollectionUpdate
  collectionTranslate(id: ID!, input: TranslationInput!, languageCode: LanguageCodeEnum!): CollectionTranslate
  collectionUpdateMetadata(id: ID!, input: MetaInput!): CollectionUpdateMeta @deprecated(reason: "Use the `updateMetadata` mutation instead. This field will be removed after 2020-07-31.")
  collectionClearMetadata(id: ID!, input: MetaPath!): CollectionClearMeta @deprecated(reason: "Use the `deleteMetadata` mutation instead. This field will be removed after 2020-07-31.")
  collectionUpdatePrivateMetadata(id: ID!, input: MetaInput!): CollectionUpdatePrivateMeta @deprecated(reason: "Use the `updatePrivateMetadata` mutation instead. This field will be removed after 2020-07-31.")
  collectionClearPrivateMetadata(id: ID!, input: MetaPath!): CollectionClearPrivateMeta @deprecated(reason: "Use the `deletePrivateMetadata` mutation instead. This field will be removed after 2020-07-31.")
  collectionChannelListingUpdate(id: ID!, input: CollectionChannelListingUpdateInput!): CollectionChannelListingUpdate
  productCreate(input: ProductCreateInput!): ProductCreate
  productDelete(id: ID!): ProductDelete
  productBulkDelete(ids: [ID]!): ProductBulkDelete
  productBulkPublish(ids: [ID]!, isPublished: Boolean!): ProductBulkPublish
  productUpdate(id: ID!, input: ProductInput!): ProductUpdate
  productTranslate(id: ID!, input: TranslationInput!, languageCode: LanguageCodeEnum!): ProductTranslate
  productUpdateMetadata(id: ID!, input: MetaInput!): ProductUpdateMeta @deprecated(reason: "Use the `updateMetadata` mutation instead. This field will be removed after 2020-07-31.")
  productClearMetadata(id: ID!, input: MetaPath!): ProductClearMeta @deprecated(reason: "Use the `deleteMetadata` mutation instead. This field will be removed after 2020-07-31.")
  productUpdatePrivateMetadata(id: ID!, input: MetaInput!): ProductUpdatePrivateMeta @deprecated(reason: "Use the `updatePrivateMetadata` mutation instead. This field will be removed after 2020-07-31.")
  productClearPrivateMetadata(id: ID!, input: MetaPath!): ProductClearPrivateMeta @deprecated(reason: "Use the `deletePrivateMetadata` mutation instead. This field will be removed after 2020-07-31.")
  productChannelListingUpdate(id: ID!, input: ProductChannelListingUpdateInput!): ProductChannelListingUpdate
  productImageCreate(input: ProductImageCreateInput!): ProductImageCreate
  productVariantReorder(moves: [ReorderInput]!, productId: ID!): ProductVariantReorder
  productImageDelete(id: ID!): ProductImageDelete
  productImageBulkDelete(ids: [ID]!): ProductImageBulkDelete
  productImageReorder(imagesIds: [ID]!, productId: ID!): ProductImageReorder
  productImageUpdate(id: ID!, input: ProductImageUpdateInput!): ProductImageUpdate
  productTypeCreate(input: ProductTypeInput!): ProductTypeCreate
  productTypeDelete(id: ID!): ProductTypeDelete
  productTypeBulkDelete(ids: [ID]!): ProductTypeBulkDelete
  productTypeUpdate(id: ID!, input: ProductTypeInput!): ProductTypeUpdate
  productTypeReorderAttributes(moves: [ReorderInput]!, productTypeId: ID!, type: AttributeTypeEnum!): ProductTypeReorderAttributes
  productTypeUpdateMetadata(id: ID!, input: MetaInput!): ProductTypeUpdateMeta @deprecated(reason: "Use the `updateMetadata` mutation instead. This field will be removed after 2020-07-31.")
  productTypeClearMetadata(id: ID!, input: MetaPath!): ProductTypeClearMeta @deprecated(reason: "Use the `deleteMetadata` mutation instead. This field will be removed after 2020-07-31.")
  productTypeUpdatePrivateMetadata(id: ID!, input: MetaInput!): ProductTypeUpdatePrivateMeta @deprecated(reason: "Use the `updatePrivateMetadata` mutation instead. This field will be removed after 2020-07-31.")
  productTypeClearPrivateMetadata(id: ID!, input: MetaPath!): ProductTypeClearPrivateMeta @deprecated(reason: "Use the `deletePrivateMetadata` mutation instead. This field will be removed after 2020-07-31.")
  digitalContentCreate(input: DigitalContentUploadInput!, variantId: ID!): DigitalContentCreate
  digitalContentDelete(variantId: ID!): DigitalContentDelete
  digitalContentUpdate(input: DigitalContentInput!, variantId: ID!): DigitalContentUpdate
  digitalContentUrlCreate(input: DigitalContentUrlCreateInput!): DigitalContentUrlCreate
  productVariantCreate(input: ProductVariantCreateInput!): ProductVariantCreate
  productVariantDelete(id: ID!): ProductVariantDelete
  productVariantBulkCreate(product: ID!, variants: [ProductVariantBulkCreateInput]!): ProductVariantBulkCreate
  productVariantBulkDelete(ids: [ID]!): ProductVariantBulkDelete
  productVariantStocksCreate(stocks: [StockInput!]!, variantId: ID!): ProductVariantStocksCreate
  productVariantStocksDelete(variantId: ID!, warehouseIds: [ID!]): ProductVariantStocksDelete
  productVariantStocksUpdate(stocks: [StockInput!]!, variantId: ID!): ProductVariantStocksUpdate
  productVariantUpdate(id: ID!, input: ProductVariantInput!): ProductVariantUpdate
  productVariantSetDefault(productId: ID!, variantId: ID!): ProductVariantSetDefault
  productVariantTranslate(id: ID!, input: NameTranslationInput!, languageCode: LanguageCodeEnum!): ProductVariantTranslate
  productVariantUpdateMetadata(id: ID!, input: MetaInput!): ProductVariantUpdateMeta @deprecated(reason: "Use the `updateMetadata` mutation instead. This field will be removed after 2020-07-31.")
  productVariantClearMetadata(id: ID!, input: MetaPath!): ProductVariantClearMeta @deprecated(reason: "Use the `deleteMetadata` mutation instead. This field will be removed after 2020-07-31.")
  productVariantUpdatePrivateMetadata(id: ID!, input: MetaInput!): ProductVariantUpdatePrivateMeta @deprecated(reason: "Use the `updatePrivateMetadata` mutation instead. This field will be removed after 2020-07-31.")
  productVariantClearPrivateMetadata(id: ID!, input: MetaPath!): ProductVariantClearPrivateMeta @deprecated(reason: "Use the `deletePrivateMetadata` mutation instead. This field will be removed after 2020-07-31.")
  productVariantChannelListingUpdate(id: ID!, input: [ProductVariantChannelListingAddInput!]!): ProductVariantChannelListingUpdate
  variantImageAssign(imageId: ID!, variantId: ID!): VariantImageAssign
  variantImageUnassign(imageId: ID!, variantId: ID!): VariantImageUnassign
  paymentCapture(amount: PositiveDecimal, paymentId: ID!): PaymentCapture
  paymentRefund(amount: PositiveDecimal, paymentId: ID!): PaymentRefund
  paymentVoid(paymentId: ID!): PaymentVoid
  pageCreate(input: PageInput!): PageCreate
  pageDelete(id: ID!): PageDelete
  pageBulkDelete(ids: [ID]!): PageBulkDelete
  pageBulkPublish(ids: [ID]!, isPublished: Boolean!): PageBulkPublish
  pageUpdate(id: ID!, input: PageInput!): PageUpdate
  pageTranslate(id: ID!, input: PageTranslationInput!, languageCode: LanguageCodeEnum!): PageTranslate
  draftOrderComplete(id: ID!): DraftOrderComplete
  draftOrderCreate(input: DraftOrderCreateInput!): DraftOrderCreate
  draftOrderDelete(id: ID!): DraftOrderDelete
  draftOrderBulkDelete(ids: [ID]!): DraftOrderBulkDelete
  draftOrderLinesBulkDelete(ids: [ID]!): DraftOrderLinesBulkDelete
  draftOrderLinesCreate(id: ID!, input: [OrderLineCreateInput]!): DraftOrderLinesCreate
  draftOrderLineDelete(id: ID!): DraftOrderLineDelete
  draftOrderLineUpdate(id: ID!, input: OrderLineInput!): DraftOrderLineUpdate
  draftOrderUpdate(id: ID!, input: DraftOrderInput!): DraftOrderUpdate
  orderAddNote(order: ID!, input: OrderAddNoteInput!): OrderAddNote
  orderCancel(id: ID!): OrderCancel
  orderCapture(amount: PositiveDecimal!, id: ID!): OrderCapture
  orderClearPrivateMeta(id: ID!, input: MetaPath!): OrderClearPrivateMeta @deprecated(reason: "Use the `deletePrivateMetadata` mutation instead. This field will be removed after 2020-07-31.")
  orderClearMeta(input: MetaPath!, token: UUID!): OrderClearMeta @deprecated(reason: "Use the `deleteMetadata` mutation instead. This field will be removed after 2020-07-31.")
  orderFulfill(input: OrderFulfillInput!, order: ID): OrderFulfill
  orderFulfillmentCancel(id: ID!, input: FulfillmentCancelInput!): FulfillmentCancel
  orderFulfillmentUpdateTracking(id: ID!, input: FulfillmentUpdateTrackingInput!): FulfillmentUpdateTracking
  orderFulfillmentClearMeta(id: ID!, input: MetaPath!): FulfillmentClearMeta @deprecated(reason: "Use the `deleteMetadata` mutation instead. This field will be removed after 2020-07-31.")
  orderFulfillmentClearPrivateMeta(id: ID!, input: MetaPath!): FulfillmentClearPrivateMeta @deprecated(reason: "Use the `deletePrivateMetadata` mutation instead. This field will be removed after 2020-07-31.")
  orderFulfillmentUpdateMeta(id: ID!, input: MetaInput!): FulfillmentUpdateMeta @deprecated(reason: "Use the `updateMetadata` mutation instead. This field will be removed after 2020-07-31.")
  orderFulfillmentUpdatePrivateMeta(id: ID!, input: MetaInput!): FulfillmentUpdatePrivateMeta @deprecated(reason: "Use the `updatePrivateMetadata` mutation instead. This field will be removed after 2020-07-31.")
  orderMarkAsPaid(id: ID!): OrderMarkAsPaid
  orderRefund(amount: PositiveDecimal!, id: ID!): OrderRefund
  orderUpdate(id: ID!, input: OrderUpdateInput!): OrderUpdate
  orderUpdateMeta(input: MetaInput!, token: UUID!): OrderUpdateMeta @deprecated(reason: "Use the `updateMetadata` mutation instead. This field will be removed after 2020-07-31.")
  orderUpdatePrivateMeta(id: ID!, input: MetaInput!): OrderUpdatePrivateMeta @deprecated(reason: "Use the `updatePrivateMetadata` mutation instead. This field will be removed after 2020-07-31.")
  orderUpdateShipping(order: ID!, input: OrderUpdateShippingInput): OrderUpdateShipping
  orderVoid(id: ID!): OrderVoid
  orderBulkCancel(ids: [ID]!): OrderBulkCancel
  deleteMetadata(id: ID!, keys: [String!]!): DeleteMetadata
  deletePrivateMetadata(id: ID!, keys: [String!]!): DeletePrivateMetadata
  updateMetadata(id: ID!, input: [MetadataInput!]!): UpdateMetadata
  updatePrivateMetadata(id: ID!, input: [MetadataInput!]!): UpdatePrivateMetadata
  assignNavigation(menu: ID, navigationType: NavigationType!): AssignNavigation
  menuCreate(input: MenuCreateInput!): MenuCreate
  menuDelete(id: ID!): MenuDelete
  menuBulkDelete(ids: [ID]!): MenuBulkDelete
  menuUpdate(id: ID!, input: MenuInput!): MenuUpdate
  menuItemCreate(input: MenuItemCreateInput!): MenuItemCreate
  menuItemDelete(id: ID!): MenuItemDelete
  menuItemBulkDelete(ids: [ID]!): MenuItemBulkDelete
  menuItemUpdate(id: ID!, input: MenuItemInput!): MenuItemUpdate
  menuItemTranslate(id: ID!, input: NameTranslationInput!, languageCode: LanguageCodeEnum!): MenuItemTranslate
  menuItemMove(menu: ID!, moves: [MenuItemMoveInput]!): MenuItemMove
  invoiceRequest(number: String, orderId: ID!): InvoiceRequest
  invoiceRequestDelete(id: ID!): InvoiceRequestDelete
  invoiceCreate(input: InvoiceCreateInput!, orderId: ID!): InvoiceCreate
  invoiceDelete(id: ID!): InvoiceDelete
  invoiceUpdate(id: ID!, input: UpdateInvoiceInput!): InvoiceUpdate
  invoiceSendEmail(id: ID!): InvoiceSendEmail
  giftCardActivate(id: ID!): GiftCardActivate
  giftCardCreate(input: GiftCardCreateInput!): GiftCardCreate
  giftCardDeactivate(id: ID!): GiftCardDeactivate
  giftCardUpdate(id: ID!, input: GiftCardUpdateInput!): GiftCardUpdate
  pluginUpdate(id: ID!, input: PluginUpdateInput!): PluginUpdate
  saleCreate(input: SaleInput!): SaleCreate
  saleDelete(id: ID!): SaleDelete
  saleBulkDelete(ids: [ID]!): SaleBulkDelete
  saleUpdate(id: ID!, input: SaleInput!): SaleUpdate
  saleCataloguesAdd(id: ID!, input: CatalogueInput!): SaleAddCatalogues
  saleCataloguesRemove(id: ID!, input: CatalogueInput!): SaleRemoveCatalogues
  saleTranslate(id: ID!, input: NameTranslationInput!, languageCode: LanguageCodeEnum!): SaleTranslate
  saleChannelListingUpdate(id: ID!, input: SaleChannelListingInput!): SaleChannelListingUpdate
  voucherCreate(input: VoucherInput!): VoucherCreate
  voucherDelete(id: ID!): VoucherDelete
  voucherBulkDelete(ids: [ID]!): VoucherBulkDelete
  voucherUpdate(id: ID!, input: VoucherInput!): VoucherUpdate
  voucherCataloguesAdd(id: ID!, input: CatalogueInput!): VoucherAddCatalogues
  voucherCataloguesRemove(id: ID!, input: CatalogueInput!): VoucherRemoveCatalogues
  voucherTranslate(id: ID!, input: NameTranslationInput!, languageCode: LanguageCodeEnum!): VoucherTranslate
  voucherChannelListingUpdate(id: ID!, input: VoucherChannelListingInput!): VoucherChannelListingUpdate
  exportProducts(input: ExportProductsInput!): ExportProducts
  checkoutAddPromoCode(checkoutId: ID!, promoCode: String!): CheckoutAddPromoCode
  checkoutBillingAddressUpdate(billingAddress: AddressInput!, checkoutId: ID!): CheckoutBillingAddressUpdate
  checkoutComplete(checkoutId: ID!, paymentData: JSONString, redirectUrl: String, storeSource: Boolean = false): CheckoutComplete
  checkoutCreate(input: CheckoutCreateInput!): CheckoutCreate
  checkoutCustomerAttach(checkoutId: ID!, customerId: ID): CheckoutCustomerAttach
  checkoutCustomerDetach(checkoutId: ID!): CheckoutCustomerDetach
  checkoutEmailUpdate(checkoutId: ID, email: String!): CheckoutEmailUpdate
  checkoutLineDelete(checkoutId: ID!, lineId: ID): CheckoutLineDelete
  checkoutLinesAdd(checkoutId: ID!, lines: [CheckoutLineInput]!): CheckoutLinesAdd
  checkoutLinesUpdate(checkoutId: ID!, lines: [CheckoutLineInput]!): CheckoutLinesUpdate
  checkoutRemovePromoCode(checkoutId: ID!, promoCode: String!): CheckoutRemovePromoCode
  checkoutPaymentCreate(checkoutId: ID!, input: PaymentInput!): CheckoutPaymentCreate
  checkoutShippingAddressUpdate(checkoutId: ID!, shippingAddress: AddressInput!): CheckoutShippingAddressUpdate
  checkoutShippingMethodUpdate(checkoutId: ID, shippingMethodId: ID!): CheckoutShippingMethodUpdate
  checkoutUpdateMetadata(id: ID!, input: MetaInput!): CheckoutUpdateMeta @deprecated(reason: "Use the `updateMetadata` mutation. This field will be removed after 2020-07-31.")
  checkoutClearMetadata(id: ID!, input: MetaPath!): CheckoutClearMeta @deprecated(reason: "Use the `deleteMetadata` mutation. This field will be removed after 2020-07-31.")
  checkoutUpdatePrivateMetadata(id: ID!, input: MetaInput!): CheckoutUpdatePrivateMeta @deprecated(reason: "Use the `updatePrivateMetadata` mutation. This field will be removed after 2020-07-31.")
  checkoutClearPrivateMetadata(id: ID!, input: MetaPath!): CheckoutClearPrivateMeta @deprecated(reason: "Use the `deletePrivateMetadata` mutation. This field will be removed after 2020-07-31.")
  channelCreate(input: ChannelCreateInput!): ChannelCreate
  channelUpdate(id: ID!, input: ChannelUpdateInput!): ChannelUpdate
  channelDelete(id: ID!, input: ChannelDeleteInput!): ChannelDelete
  channelActivate(id: ID!): ChannelActivate
  channelDeactivate(id: ID!): ChannelDeactivate
  appCreate(input: AppInput!): AppCreate
  appUpdate(id: ID!, input: AppInput!): AppUpdate
  appDelete(id: ID!): AppDelete
  appTokenCreate(input: AppTokenInput!): AppTokenCreate
  appTokenDelete(id: ID!): AppTokenDelete
  appTokenVerify(token: String!): AppTokenVerify
  appInstall(input: AppInstallInput!): AppInstall
  appRetryInstall(activateAfterInstallation: Boolean = true, id: ID!): AppRetryInstall
  appDeleteFailedInstallation(id: ID!): AppDeleteFailedInstallation
  appFetchManifest(manifestUrl: String!): AppFetchManifest
  appActivate(id: ID!): AppActivate
  appDeactivate(id: ID!): AppDeactivate
  tokenCreate(email: String!, password: String!): CreateToken
  tokenRefresh(csrfToken: String, refreshToken: String): RefreshToken
  tokenVerify(token: String!): VerifyToken
  tokensDeactivateAll: DeactivateAllUserTokens
  requestPasswordReset(email: String!, redirectUrl: String!): RequestPasswordReset
  confirmAccount(email: String!, token: String!): ConfirmAccount
  setPassword(email: String!, password: String!, token: String!): SetPassword
  passwordChange(newPassword: String!, oldPassword: String!): PasswordChange
  requestEmailChange(newEmail: String!, password: String!, redirectUrl: String!): RequestEmailChange
  confirmEmailChange(token: String!): ConfirmEmailChange
  accountAddressCreate(input: AddressInput!, type: AddressTypeEnum): AccountAddressCreate
  accountAddressUpdate(id: ID!, input: AddressInput!): AccountAddressUpdate
  accountAddressDelete(id: ID!): AccountAddressDelete
  accountSetDefaultAddress(id: ID!, type: AddressTypeEnum!): AccountSetDefaultAddress
  accountRegister(input: AccountRegisterInput!): AccountRegister
  accountUpdate(input: AccountInput!): AccountUpdate
  accountRequestDeletion(redirectUrl: String!): AccountRequestDeletion
  accountDelete(token: String!): AccountDelete
  accountUpdateMeta(input: MetaInput!): AccountUpdateMeta @deprecated(reason: "Use the `updateMetadata` mutation. This field will be removed after 2020-07-31.")
  addressCreate(input: AddressInput!, userId: ID!): AddressCreate
  addressUpdate(id: ID!, input: AddressInput!): AddressUpdate
  addressDelete(id: ID!): AddressDelete
  addressSetDefault(addressId: ID!, type: AddressTypeEnum!, userId: ID!): AddressSetDefault
  customerCreate(input: UserCreateInput!): CustomerCreate
  customerUpdate(id: ID!, input: CustomerInput!): CustomerUpdate
  customerDelete(id: ID!): CustomerDelete
  customerBulkDelete(ids: [ID]!): CustomerBulkDelete
  staffCreate(input: StaffCreateInput!): StaffCreate
  staffUpdate(id: ID!, input: StaffUpdateInput!): StaffUpdate
  staffDelete(id: ID!): StaffDelete
  staffBulkDelete(ids: [ID]!): StaffBulkDelete
  userAvatarUpdate(image: Upload!): UserAvatarUpdate
  userAvatarDelete: UserAvatarDelete
  userBulkSetActive(ids: [ID]!, isActive: Boolean!): UserBulkSetActive
  userUpdateMetadata(id: ID!, input: MetaInput!): UserUpdateMeta @deprecated(reason: "Use the `updateMetadata` mutation. This field will be removed after 2020-07-31.")
  userClearMetadata(id: ID!, input: MetaPath!): UserClearMeta @deprecated(reason: "Use the `deleteMetadata` mutation. This field will be removed after 2020-07-31.")
  userUpdatePrivateMetadata(id: ID!, input: MetaInput!): UserUpdatePrivateMeta @deprecated(reason: "Use the `updatePrivateMetadata` mutation. This field will be removed after 2020-07-31.")
  userClearPrivateMetadata(id: ID!, input: MetaPath!): UserClearPrivateMeta @deprecated(reason: "Use the `deletePrivateMetadata` mutation. This field will be removed after 2020-07-31.")
  serviceAccountCreate(input: ServiceAccountInput!): ServiceAccountCreate @deprecated(reason: "Use the `appCreate` mutation instead. This field will be removed after 2020-07-31.")
  serviceAccountUpdate(id: ID!, input: ServiceAccountInput!): ServiceAccountUpdate @deprecated(reason: "Use the `appUpdate` mutation instead. This field will be removed after 2020-07-31.")
  serviceAccountDelete(id: ID!): ServiceAccountDelete @deprecated(reason: "Use the `appDelete` mutation instead. This field will be removed after 2020-07-31.")
  serviceAccountUpdatePrivateMetadata(id: ID!, input: MetaInput!): ServiceAccountUpdatePrivateMeta @deprecated(reason: "Use the `updatePrivateMetadata` mutation with App instead.This field will be removed after 2020-07-31.")
  serviceAccountClearPrivateMetadata(id: ID!, input: MetaPath!): ServiceAccountClearPrivateMeta @deprecated(reason: "Use the `deletePrivateMetadata` mutation with App instead.This field will be removed after 2020-07-31.")
  serviceAccountTokenCreate(input: ServiceAccountTokenInput!): ServiceAccountTokenCreate @deprecated(reason: "Use the `appTokenCreate` mutation instead. This field will be removed after 2020-07-31.")
  serviceAccountTokenDelete(id: ID!): ServiceAccountTokenDelete @deprecated(reason: "Use the `appTokenDelete` mutation instead. This field will be removed after 2020-07-31.")
  permissionGroupCreate(input: PermissionGroupCreateInput!): PermissionGroupCreate
  permissionGroupUpdate(id: ID!, input: PermissionGroupUpdateInput!): PermissionGroupUpdate
  permissionGroupDelete(id: ID!): PermissionGroupDelete
}

input NameTranslationInput {
  name: String
}

type Navigation {
  main: Menu
  secondary: Menu
}

enum NavigationType {
  MAIN
  SECONDARY
}

interface Node {
  id: ID!
}

interface ObjectWithMetadata {
  privateMetadata: [MetadataItem]!
  metadata: [MetadataItem]!
  privateMeta: [MetaStore]! @deprecated(reason: "Use the `privetaMetadata` field. This field will be removed after 2020-07-31.")
  meta: [MetaStore]! @deprecated(reason: "Use the `metadata` field. This field will be removed after 2020-07-31.")
}

type Order implements Node & ObjectWithMetadata {
  id: ID!
  created: DateTime!
  status: OrderStatus!
  user: User
  languageCode: String!
  trackingClientId: String!
  billingAddress: Address
  shippingAddress: Address
  shippingMethod: ShippingMethod
  shippingMethodName: String
  channel: Channel!
  shippingPrice: TaxedMoney
  token: String!
  voucher: Voucher
  giftCards: [GiftCard]
  discount: Money
  discountName: String
  translatedDiscountName: String
  displayGrossPrices: Boolean!
  customerNote: String!
  weight: Weight
  privateMetadata: [MetadataItem]!
  metadata: [MetadataItem]!
  privateMeta: [MetaStore]! @deprecated(reason: "Use the `privetaMetadata` field. This field will be removed after 2020-07-31.")
  meta: [MetaStore]! @deprecated(reason: "Use the `metadata` field. This field will be removed after 2020-07-31.")
  fulfillments: [Fulfillment]!
  lines: [OrderLine]!
  actions: [OrderAction]!
  availableShippingMethods: [ShippingMethod]
  invoices: [Invoice]
  number: String
  isPaid: Boolean
  paymentStatus: PaymentChargeStatusEnum
  paymentStatusDisplay: String
  payments: [Payment]
  total: TaxedMoney
  subtotal: TaxedMoney
  statusDisplay: String
  canFinalize: Boolean!
  totalAuthorized: Money
  totalCaptured: Money
  events: [OrderEvent]
  totalBalance: Money!
  userEmail: String
  isShippingRequired: Boolean!
}

enum OrderAction {
  CAPTURE
  MARK_AS_PAID
  REFUND
  VOID
}

type OrderAddNote {
  errors: [Error!]! @deprecated(reason: "Use typed errors with error codes. This field will be removed after 2020-07-31.")
  order: Order
  event: OrderEvent
  orderErrors: [OrderError!]!
}

input OrderAddNoteInput {
  message: String!
}

type OrderBulkCancel {
  errors: [Error!]! @deprecated(reason: "Use typed errors with error codes. This field will be removed after 2020-07-31.")
  count: Int!
  orderErrors: [OrderError!]!
}

type OrderCancel {
  errors: [Error!]! @deprecated(reason: "Use typed errors with error codes. This field will be removed after 2020-07-31.")
  order: Order
  orderErrors: [OrderError!]!
}

type OrderCapture {
  errors: [Error!]! @deprecated(reason: "Use typed errors with error codes. This field will be removed after 2020-07-31.")
  order: Order
  orderErrors: [OrderError!]!
}

type OrderClearMeta {
  errors: [Error!]! @deprecated(reason: "Use typed errors with error codes. This field will be removed after 2020-07-31.")
  order: Order
}

type OrderClearPrivateMeta {
  errors: [Error!]! @deprecated(reason: "Use typed errors with error codes. This field will be removed after 2020-07-31.")
  order: Order
}

type OrderCountableConnection {
  pageInfo: PageInfo!
  edges: [OrderCountableEdge!]!
  totalCount: Int
}

type OrderCountableEdge {
  node: Order!
  cursor: String!
}

enum OrderDirection {
  ASC
  DESC
}

input OrderDraftFilterInput {
  customer: String
  created: DateRangeInput
  search: String
}

type OrderError {
  field: String
  message: String
  code: OrderErrorCode!
  warehouse: ID
  orderLine: ID
  variants: [ID!]
}

enum OrderErrorCode {
  BILLING_ADDRESS_NOT_SET
  CANNOT_CANCEL_FULFILLMENT
  CANNOT_CANCEL_ORDER
  CANNOT_DELETE
  CANNOT_REFUND
  CAPTURE_INACTIVE_PAYMENT
  NOT_EDITABLE
  FULFILL_ORDER_LINE
  GRAPHQL_ERROR
  INVALID
  PRODUCT_NOT_PUBLISHED
  PRODUCT_UNAVAILABLE_FOR_PURCHASE
  NOT_FOUND
  ORDER_NO_SHIPPING_ADDRESS
  PAYMENT_ERROR
  PAYMENT_MISSING
  REQUIRED
  SHIPPING_METHOD_NOT_APPLICABLE
  SHIPPING_METHOD_REQUIRED
  TAX_ERROR
  UNIQUE
  VOID_INACTIVE_PAYMENT
  ZERO_QUANTITY
  INSUFFICIENT_STOCK
  DUPLICATED_INPUT_ITEM
  MISSING_CHANNEL
  NOT_AVAILABLE_IN_CHANNEL
  CHANNEL_INACTIVE
}

type OrderEvent implements Node {
  id: ID!
  date: DateTime
  type: OrderEventsEnum
  user: User
  message: String
  email: String
  emailType: OrderEventsEmailsEnum
  amount: Float
  paymentId: String
  paymentGateway: String
  quantity: Int
  composedId: String
  orderNumber: String
  invoiceNumber: String
  oversoldItems: [String]
  lines: [OrderEventOrderLineObject]
  fulfilledItems: [FulfillmentLine]
  warehouse: Warehouse
}

type OrderEventCountableConnection {
  pageInfo: PageInfo!
  edges: [OrderEventCountableEdge!]!
  totalCount: Int
}

type OrderEventCountableEdge {
  node: OrderEvent!
  cursor: String!
}

type OrderEventOrderLineObject {
  quantity: Int
  orderLine: OrderLine
  itemName: String
}

enum OrderEventsEmailsEnum {
  PAYMENT_CONFIRMATION
  SHIPPING_CONFIRMATION
  TRACKING_UPDATED
  ORDER_CONFIRMATION
  ORDER_CANCEL
  ORDER_REFUND
  FULFILLMENT_CONFIRMATION
  DIGITAL_LINKS
}

enum OrderEventsEnum {
  DRAFT_CREATED
  DRAFT_ADDED_PRODUCTS
  DRAFT_REMOVED_PRODUCTS
  PLACED
  PLACED_FROM_DRAFT
  OVERSOLD_ITEMS
  CANCELED
  ORDER_MARKED_AS_PAID
  ORDER_FULLY_PAID
  UPDATED_ADDRESS
  EMAIL_SENT
  PAYMENT_AUTHORIZED
  PAYMENT_CAPTURED
  EXTERNAL_SERVICE_NOTIFICATION
  PAYMENT_REFUNDED
  PAYMENT_VOIDED
  PAYMENT_FAILED
  INVOICE_REQUESTED
  INVOICE_GENERATED
  INVOICE_UPDATED
  INVOICE_SENT
  FULFILLMENT_CANCELED
  FULFILLMENT_RESTOCKED_ITEMS
  FULFILLMENT_FULFILLED_ITEMS
  TRACKING_UPDATED
  NOTE_ADDED
  OTHER
}

input OrderFilterInput {
  paymentStatus: [PaymentChargeStatusEnum]
  status: [OrderStatusFilter]
  customer: String
  created: DateRangeInput
  search: String
}

type OrderFulfill {
  errors: [Error!]! @deprecated(reason: "Use typed errors with error codes. This field will be removed after 2020-07-31.")
  fulfillments: [Fulfillment]
  order: Order
  orderErrors: [OrderError!]!
}

input OrderFulfillInput {
  lines: [OrderFulfillLineInput!]!
  notifyCustomer: Boolean
}

input OrderFulfillLineInput {
  orderLineId: ID
  stocks: [OrderFulfillStockInput!]!
}

input OrderFulfillStockInput {
  quantity: Int
  warehouse: ID
}

type OrderLine implements Node {
  id: ID!
  productName: String!
  variantName: String!
  productSku: String!
  isShippingRequired: Boolean!
  quantity: Int!
  quantityFulfilled: Int!
  taxRate: Float!
  digitalContentUrl: DigitalContentUrl
  thumbnail(size: Int): Image
  unitPrice: TaxedMoney
  totalPrice: TaxedMoney
  variant: ProductVariant
  translatedProductName: String!
  translatedVariantName: String!
}

input OrderLineCreateInput {
  quantity: Int!
  variantId: ID!
}

input OrderLineInput {
  quantity: Int!
}

type OrderMarkAsPaid {
  errors: [Error!]! @deprecated(reason: "Use typed errors with error codes. This field will be removed after 2020-07-31.")
  order: Order
  orderErrors: [OrderError!]!
}

type OrderRefund {
  errors: [Error!]! @deprecated(reason: "Use typed errors with error codes. This field will be removed after 2020-07-31.")
  order: Order
  orderErrors: [OrderError!]!
}

enum OrderSortField {
  NUMBER
  CREATION_DATE
  CUSTOMER
  PAYMENT
  FULFILLMENT_STATUS
  TOTAL
}

input OrderSortingInput {
  direction: OrderDirection!
  field: OrderSortField!
}

enum OrderStatus {
  DRAFT
  UNFULFILLED
  PARTIALLY_FULFILLED
  FULFILLED
  CANCELED
}

enum OrderStatusFilter {
  READY_TO_FULFILL
  READY_TO_CAPTURE
  UNFULFILLED
  PARTIALLY_FULFILLED
  FULFILLED
  CANCELED
}

type OrderUpdate {
  errors: [Error!]! @deprecated(reason: "Use typed errors with error codes. This field will be removed after 2020-07-31.")
  orderErrors: [OrderError!]!
  order: Order
}

input OrderUpdateInput {
  billingAddress: AddressInput
  userEmail: String
  shippingAddress: AddressInput
}

type OrderUpdateMeta {
  errors: [Error!]! @deprecated(reason: "Use typed errors with error codes. This field will be removed after 2020-07-31.")
  order: Order
}

type OrderUpdatePrivateMeta {
  errors: [Error!]! @deprecated(reason: "Use typed errors with error codes. This field will be removed after 2020-07-31.")
  order: Order
}

type OrderUpdateShipping {
  errors: [Error!]! @deprecated(reason: "Use typed errors with error codes. This field will be removed after 2020-07-31.")
  order: Order
  orderErrors: [OrderError!]!
}

input OrderUpdateShippingInput {
  shippingMethod: ID
}

type OrderVoid {
  errors: [Error!]! @deprecated(reason: "Use typed errors with error codes. This field will be removed after 2020-07-31.")
  order: Order
  orderErrors: [OrderError!]!
}

type Page implements Node {
  seoTitle: String
  seoDescription: String
  id: ID!
  title: String!
  content: String!
  contentJson: JSONString!
  publicationDate: Date
  isPublished: Boolean!
  slug: String!
  created: DateTime!
  translation(languageCode: LanguageCodeEnum!): PageTranslation
}

type PageBulkDelete {
  errors: [Error!]! @deprecated(reason: "Use typed errors with error codes. This field will be removed after 2020-07-31.")
  count: Int!
  pageErrors: [PageError!]!
}

type PageBulkPublish {
  errors: [Error!]! @deprecated(reason: "Use typed errors with error codes. This field will be removed after 2020-07-31.")
  count: Int!
  pageErrors: [PageError!]!
}

type PageCountableConnection {
  pageInfo: PageInfo!
  edges: [PageCountableEdge!]!
  totalCount: Int
}

type PageCountableEdge {
  node: Page!
  cursor: String!
}

type PageCreate {
  errors: [Error!]! @deprecated(reason: "Use typed errors with error codes. This field will be removed after 2020-07-31.")
  pageErrors: [PageError!]!
  page: Page
}

type PageDelete {
  errors: [Error!]! @deprecated(reason: "Use typed errors with error codes. This field will be removed after 2020-07-31.")
  pageErrors: [PageError!]!
  page: Page
}

type PageError {
  field: String
  message: String
  code: PageErrorCode!
}

enum PageErrorCode {
  GRAPHQL_ERROR
  INVALID
  NOT_FOUND
  REQUIRED
  UNIQUE
}

input PageFilterInput {
  search: String
}

type PageInfo {
  hasNextPage: Boolean!
  hasPreviousPage: Boolean!
  startCursor: String
  endCursor: String
}

input PageInput {
  slug: String
  title: String
  content: String
  contentJson: JSONString
  isPublished: Boolean
  publicationDate: String
  seo: SeoInput
}

enum PageSortField {
  TITLE
  SLUG
  VISIBILITY
  CREATION_DATE
  PUBLICATION_DATE
}

input PageSortingInput {
  direction: OrderDirection!
  field: PageSortField!
}

type PageTranslatableContent implements Node {
  seoTitle: String
  seoDescription: String
  id: ID!
  title: String!
  content: String!
  contentJson: JSONString!
  translation(languageCode: LanguageCodeEnum!): PageTranslation
  page: Page
}

type PageTranslate {
  errors: [Error!]! @deprecated(reason: "Use typed errors with error codes. This field will be removed after 2020-07-31.")
  translationErrors: [TranslationError!]!
  page: PageTranslatableContent
}

type PageTranslation implements Node {
  seoTitle: String
  seoDescription: String
  id: ID!
  title: String!
  content: String!
  contentJson: JSONString!
  language: LanguageDisplay!
}

input PageTranslationInput {
  seoTitle: String
  seoDescription: String
  title: String
  content: String
  contentJson: JSONString
}

type PageUpdate {
  errors: [Error!]! @deprecated(reason: "Use typed errors with error codes. This field will be removed after 2020-07-31.")
  pageErrors: [PageError!]!
  page: Page
}

type PasswordChange {
  errors: [Error!]! @deprecated(reason: "Use typed errors with error codes. This field will be removed after 2020-07-31.")
  user: User
  accountErrors: [AccountError!]!
}

type Payment implements Node {
  id: ID!
  gateway: String!
  isActive: Boolean!
  created: DateTime!
  modified: DateTime!
  token: String!
  checkout: Checkout
  order: Order
  customerIpAddress: String
  chargeStatus: PaymentChargeStatusEnum!
  actions: [OrderAction]!
  total: Money
  capturedAmount: Money
  transactions: [Transaction]
  availableCaptureAmount: Money
  availableRefundAmount: Money
  creditCard: CreditCard
}

type PaymentCapture {
  errors: [Error!]! @deprecated(reason: "Use typed errors with error codes. This field will be removed after 2020-07-31.")
  payment: Payment
  paymentErrors: [PaymentError!]!
}

enum PaymentChargeStatusEnum {
  NOT_CHARGED
  PENDING
  PARTIALLY_CHARGED
  FULLY_CHARGED
  PARTIALLY_REFUNDED
  FULLY_REFUNDED
  REFUSED
  CANCELLED
}

type PaymentCountableConnection {
  pageInfo: PageInfo!
  edges: [PaymentCountableEdge!]!
  totalCount: Int
}

type PaymentCountableEdge {
  node: Payment!
  cursor: String!
}

type PaymentError {
  field: String
  message: String
  code: PaymentErrorCode!
}

enum PaymentErrorCode {
  BILLING_ADDRESS_NOT_SET
  GRAPHQL_ERROR
  INVALID
  NOT_FOUND
  REQUIRED
  UNIQUE
  PARTIAL_PAYMENT_NOT_ALLOWED
  SHIPPING_ADDRESS_NOT_SET
  INVALID_SHIPPING_METHOD
  SHIPPING_METHOD_NOT_SET
  PAYMENT_ERROR
  NOT_SUPPORTED_GATEWAY
}

type PaymentGateway {
  name: String!
  id: ID!
  config: [GatewayConfigLine!]!
  currencies: [String]!
}

input PaymentInput {
  gateway: String!
  token: String
  amount: PositiveDecimal
  billingAddress: AddressInput
  returnUrl: String
}

type PaymentRefund {
  errors: [Error!]! @deprecated(reason: "Use typed errors with error codes. This field will be removed after 2020-07-31.")
  payment: Payment
  paymentErrors: [PaymentError!]!
}

type PaymentSource {
  gateway: String!
  creditCardInfo: CreditCard
}

type PaymentVoid {
  errors: [Error!]! @deprecated(reason: "Use typed errors with error codes. This field will be removed after 2020-07-31.")
  payment: Payment
  paymentErrors: [PaymentError!]!
}

type Permission {
  code: PermissionEnum!
  name: String!
}

enum PermissionEnum {
  MANAGE_USERS
  MANAGE_STAFF
  MANAGE_SERVICE_ACCOUNTS
  MANAGE_APPS
  MANAGE_CHANNELS
  MANAGE_DISCOUNTS
  MANAGE_PLUGINS
  MANAGE_GIFT_CARD
  MANAGE_MENUS
  MANAGE_ORDERS
  MANAGE_PAGES
  MANAGE_PRODUCTS
  MANAGE_SHIPPING
  MANAGE_SETTINGS
  MANAGE_TRANSLATIONS
  MANAGE_CHECKOUTS
}

type PermissionGroupCreate {
  errors: [Error!]! @deprecated(reason: "Use typed errors with error codes. This field will be removed after 2020-07-31.")
  permissionGroupErrors: [PermissionGroupError!]!
  group: Group
}

input PermissionGroupCreateInput {
  addPermissions: [PermissionEnum!]
  addUsers: [ID!]
  name: String!
}

type PermissionGroupDelete {
  errors: [Error!]! @deprecated(reason: "Use typed errors with error codes. This field will be removed after 2020-07-31.")
  permissionGroupErrors: [PermissionGroupError!]!
  group: Group
}

type PermissionGroupError {
  field: String
  message: String
  code: PermissionGroupErrorCode!
  permissions: [PermissionEnum!]
  users: [ID!]
}

enum PermissionGroupErrorCode {
  ASSIGN_NON_STAFF_MEMBER
  DUPLICATED_INPUT_ITEM
  CANNOT_REMOVE_FROM_LAST_GROUP
  LEFT_NOT_MANAGEABLE_PERMISSION
  OUT_OF_SCOPE_PERMISSION
  OUT_OF_SCOPE_USER
  REQUIRED
  UNIQUE
}

input PermissionGroupFilterInput {
  search: String
}

enum PermissionGroupSortField {
  NAME
}

input PermissionGroupSortingInput {
  direction: OrderDirection!
  field: PermissionGroupSortField!
}

type PermissionGroupUpdate {
  errors: [Error!]! @deprecated(reason: "Use typed errors with error codes. This field will be removed after 2020-07-31.")
  permissionGroupErrors: [PermissionGroupError!]!
  group: Group
}

input PermissionGroupUpdateInput {
  addPermissions: [PermissionEnum!]
  addUsers: [ID!]
  name: String
  removePermissions: [PermissionEnum!]
  removeUsers: [ID!]
}

type Plugin implements Node {
  id: ID!
  name: String!
  description: String!
  active: Boolean!
  configuration: [ConfigurationItem]
}

type PluginCountableConnection {
  pageInfo: PageInfo!
  edges: [PluginCountableEdge!]!
  totalCount: Int
}

type PluginCountableEdge {
  node: Plugin!
  cursor: String!
}

type PluginError {
  field: String
  message: String
  code: PluginErrorCode!
}

enum PluginErrorCode {
  GRAPHQL_ERROR
  INVALID
  PLUGIN_MISCONFIGURED
  NOT_FOUND
  REQUIRED
  UNIQUE
}

input PluginFilterInput {
  active: Boolean
  search: String
}

enum PluginSortField {
  NAME
  IS_ACTIVE
}

input PluginSortingInput {
  direction: OrderDirection!
  field: PluginSortField!
}

type PluginUpdate {
  errors: [Error!]! @deprecated(reason: "Use typed errors with error codes. This field will be removed after 2020-07-31.")
  plugin: Plugin
  pluginsErrors: [PluginError!]!
}

input PluginUpdateInput {
  active: Boolean
  configuration: [ConfigurationItemInput]
}

scalar PositiveDecimal

input PriceRangeInput {
  gte: Float
  lte: Float
}

type Product implements Node & ObjectWithMetadata {
  id: ID!
  seoTitle: String
  seoDescription: String
  name: String!
  description: String!
  descriptionJson: JSONString!
  productType: ProductType!
  slug: String!
  category: Category
  updatedAt: DateTime
  chargeTaxes: Boolean!
  weight: Weight
  defaultVariant: ProductVariant
  privateMetadata: [MetadataItem]!
  metadata: [MetadataItem]!
  privateMeta: [MetaStore]! @deprecated(reason: "Use the `privetaMetadata` field. This field will be removed after 2020-07-31.")
  meta: [MetaStore]! @deprecated(reason: "Use the `metadata` field. This field will be removed after 2020-07-31.")
  url: String! @deprecated(reason: "This field will be removed after 2020-07-31.")
  thumbnail(size: Int): Image
  pricing: ProductPricingInfo
  isAvailable: Boolean
  taxType: TaxType
  attributes: [SelectedAttribute!]!
  channelListing: [ProductChannelListing!]
  imageById(id: ID): ProductImage
  variants: [ProductVariant]
  images: [ProductImage]
  collections: [Collection]
  translation(languageCode: LanguageCodeEnum!): ProductTranslation
  availableForPurchase: Date
  isAvailableForPurchase: Boolean
}

type ProductBulkDelete {
  errors: [Error!]! @deprecated(reason: "Use typed errors with error codes. This field will be removed after 2020-07-31.")
  count: Int!
  productErrors: [ProductError!]!
}

type ProductBulkPublish {
  errors: [Error!]! @deprecated(reason: "Use typed errors with error codes. This field will be removed after 2020-07-31.")
  count: Int!
  productErrors: [ProductError!]!
}

type ProductChannelListing implements Node {
  id: ID!
  publicationDate: Date
  isPublished: Boolean!
  channel: Channel!
  visibleInListings: Boolean!
  availableForPurchase: Date
  discountedPrice: Money
  purchaseCost: MoneyRange
  margin: Margin
  isAvailableForPurchase: Boolean
}

<<<<<<< HEAD
=======
input ProductChannelListingAddInput {
  channelId: ID!
  isPublished: Boolean
  publicationDate: Date
  visibleInListings: Boolean
  isAvailableForPurchase: Boolean
  availableForPurchaseDate: Date
}

>>>>>>> 8523ccf4
type ProductChannelListingError {
  field: String
  message: String
  code: ProductErrorCode!
  attributes: [ID!]
  channels: [ID!]
}

type ProductChannelListingUpdate {
  errors: [Error!]! @deprecated(reason: "Use typed errors with error codes. This field will be removed after 2020-07-31.")
  product: Product
  productChannelListingErrors: [ProductChannelListingError!]!
}

input ProductChannelListingUpdateInput {
  addChannels: [PublishableChannelListingInput!]
  removeChannels: [ID!]
}

type ProductClearMeta {
  errors: [Error!]! @deprecated(reason: "Use typed errors with error codes. This field will be removed after 2020-07-31.")
  productErrors: [ProductError!]!
  product: Product
}

type ProductClearPrivateMeta {
  errors: [Error!]! @deprecated(reason: "Use typed errors with error codes. This field will be removed after 2020-07-31.")
  productErrors: [ProductError!]!
  product: Product
}

type ProductCountableConnection {
  pageInfo: PageInfo!
  edges: [ProductCountableEdge!]!
  totalCount: Int
}

type ProductCountableEdge {
  node: Product!
  cursor: String!
}

type ProductCreate {
  errors: [Error!]! @deprecated(reason: "Use typed errors with error codes. This field will be removed after 2020-07-31.")
  productErrors: [ProductError!]!
  product: Product
}

input ProductCreateInput {
  attributes: [AttributeValueInput]
  category: ID
  chargeTaxes: Boolean
  collections: [ID]
  description: String
  descriptionJson: JSONString
  name: String
  slug: String
  taxCode: String
  seo: SeoInput
  weight: WeightScalar
  productType: ID!
}

type ProductDelete {
  errors: [Error!]! @deprecated(reason: "Use typed errors with error codes. This field will be removed after 2020-07-31.")
  productErrors: [ProductError!]!
  product: Product
}

type ProductError {
  field: String
  message: String
  code: ProductErrorCode!
  attributes: [ID!]
}

enum ProductErrorCode {
  ALREADY_EXISTS
  ATTRIBUTE_ALREADY_ASSIGNED
  ATTRIBUTE_CANNOT_BE_ASSIGNED
  ATTRIBUTE_VARIANTS_DISABLED
  DUPLICATED_INPUT_ITEM
  GRAPHQL_ERROR
  INVALID
  PRODUCT_WITHOUT_CATEGORY
  NOT_PRODUCTS_IMAGE
  NOT_PRODUCTS_VARIANT
  NOT_FOUND
  REQUIRED
  UNIQUE
  VARIANT_NO_DIGITAL_CONTENT
  CANNOT_MANAGE_PRODUCT_WITHOUT_VARIANT
  PRODUCT_NOT_ASSIGNED_TO_CHANNEL
}

enum ProductFieldEnum {
  NAME
  DESCRIPTION
  PRODUCT_TYPE
  CATEGORY
  VISIBLE
  PRODUCT_WEIGHT
  COLLECTIONS
  CHARGE_TAXES
  PRODUCT_IMAGES
  VARIANT_SKU
  VARIANT_WEIGHT
  VARIANT_IMAGES
}

input ProductFilterInput {
  isPublished: Boolean
  collections: [ID]
  categories: [ID]
  hasCategory: Boolean
  attributes: [AttributeInput]
  stockAvailability: StockAvailability
  productType: ID
  stocks: ProductStockFilterInput
  search: String
  price: PriceRangeInput
  minimalPrice: PriceRangeInput
  productTypes: [ID]
  channel: String
}

type ProductImage implements Node {
  id: ID!
  sortOrder: Int
  alt: String!
  url(size: Int): String!
}

type ProductImageBulkDelete {
  errors: [Error!]! @deprecated(reason: "Use typed errors with error codes. This field will be removed after 2020-07-31.")
  count: Int!
  productErrors: [ProductError!]!
}

type ProductImageCreate {
  errors: [Error!]! @deprecated(reason: "Use typed errors with error codes. This field will be removed after 2020-07-31.")
  product: Product
  image: ProductImage
  productErrors: [ProductError!]!
}

input ProductImageCreateInput {
  alt: String
  image: Upload!
  product: ID!
}

type ProductImageDelete {
  errors: [Error!]! @deprecated(reason: "Use typed errors with error codes. This field will be removed after 2020-07-31.")
  product: Product
  image: ProductImage
  productErrors: [ProductError!]!
}

type ProductImageReorder {
  errors: [Error!]! @deprecated(reason: "Use typed errors with error codes. This field will be removed after 2020-07-31.")
  product: Product
  images: [ProductImage]
  productErrors: [ProductError!]!
}

type ProductImageUpdate {
  errors: [Error!]! @deprecated(reason: "Use typed errors with error codes. This field will be removed after 2020-07-31.")
  product: Product
  image: ProductImage
  productErrors: [ProductError!]!
}

input ProductImageUpdateInput {
  alt: String
}

input ProductInput {
  attributes: [AttributeValueInput]
  category: ID
  chargeTaxes: Boolean
  collections: [ID]
  description: String
  descriptionJson: JSONString
  name: String
  slug: String
  taxCode: String
  seo: SeoInput
  weight: WeightScalar
}

input ProductOrder {
  direction: OrderDirection!
  channel: String
  attributeId: ID
  field: ProductOrderField
}

enum ProductOrderField {
  NAME
  PRICE
  MINIMAL_PRICE
  DATE
  TYPE
  PUBLISHED
}

type ProductPricingInfo {
  onSale: Boolean
  discount: TaxedMoney
  discountLocalCurrency: TaxedMoney
  priceRange: TaxedMoneyRange
  priceRangeUndiscounted: TaxedMoneyRange
  priceRangeLocalCurrency: TaxedMoneyRange
}

input ProductStockFilterInput {
  warehouseIds: [ID!]
  quantity: IntRangeInput
}

type ProductTranslatableContent implements Node {
  id: ID!
  seoTitle: String
  seoDescription: String
  name: String!
  description: String!
  descriptionJson: JSONString!
  translation(languageCode: LanguageCodeEnum!): ProductTranslation
  product: Product
}

type ProductTranslate {
  errors: [Error!]! @deprecated(reason: "Use typed errors with error codes. This field will be removed after 2020-07-31.")
  translationErrors: [TranslationError!]!
  product: Product
}

type ProductTranslation implements Node {
  id: ID!
  seoTitle: String
  seoDescription: String
  name: String!
  description: String!
  descriptionJson: JSONString!
  language: LanguageDisplay!
}

type ProductType implements Node & ObjectWithMetadata {
  id: ID!
  name: String!
  slug: String!
  hasVariants: Boolean!
  isShippingRequired: Boolean!
  isDigital: Boolean!
  weight: Weight
  privateMetadata: [MetadataItem]!
  metadata: [MetadataItem]!
  privateMeta: [MetaStore]! @deprecated(reason: "Use the `privetaMetadata` field. This field will be removed after 2020-07-31.")
  meta: [MetaStore]! @deprecated(reason: "Use the `metadata` field. This field will be removed after 2020-07-31.")
  products(channel: String, before: String, after: String, first: Int, last: Int): ProductCountableConnection @deprecated(reason: "Use the top-level `products` query with the `productTypes` filter.")
  taxRate: TaxRateType
  taxType: TaxType
  variantAttributes: [Attribute]
  productAttributes: [Attribute]
  availableAttributes(filter: AttributeFilterInput, before: String, after: String, first: Int, last: Int): AttributeCountableConnection
}

type ProductTypeBulkDelete {
  errors: [Error!]! @deprecated(reason: "Use typed errors with error codes. This field will be removed after 2020-07-31.")
  count: Int!
  productErrors: [ProductError!]!
}

type ProductTypeClearMeta {
  errors: [Error!]! @deprecated(reason: "Use typed errors with error codes. This field will be removed after 2020-07-31.")
  productErrors: [ProductError!]!
  productType: ProductType
}

type ProductTypeClearPrivateMeta {
  errors: [Error!]! @deprecated(reason: "Use typed errors with error codes. This field will be removed after 2020-07-31.")
  productErrors: [ProductError!]!
  productType: ProductType
}

enum ProductTypeConfigurable {
  CONFIGURABLE
  SIMPLE
}

type ProductTypeCountableConnection {
  pageInfo: PageInfo!
  edges: [ProductTypeCountableEdge!]!
  totalCount: Int
}

type ProductTypeCountableEdge {
  node: ProductType!
  cursor: String!
}

type ProductTypeCreate {
  errors: [Error!]! @deprecated(reason: "Use typed errors with error codes. This field will be removed after 2020-07-31.")
  productErrors: [ProductError!]!
  productType: ProductType
}

type ProductTypeDelete {
  errors: [Error!]! @deprecated(reason: "Use typed errors with error codes. This field will be removed after 2020-07-31.")
  productErrors: [ProductError!]!
  productType: ProductType
}

enum ProductTypeEnum {
  DIGITAL
  SHIPPABLE
}

input ProductTypeFilterInput {
  search: String
  configurable: ProductTypeConfigurable
  productType: ProductTypeEnum
  ids: [ID]
}

input ProductTypeInput {
  name: String
  slug: String
  hasVariants: Boolean
  productAttributes: [ID]
  variantAttributes: [ID]
  isShippingRequired: Boolean
  isDigital: Boolean
  weight: WeightScalar
  taxCode: String
}

type ProductTypeReorderAttributes {
  errors: [Error!]! @deprecated(reason: "Use typed errors with error codes. This field will be removed after 2020-07-31.")
  productType: ProductType
  productErrors: [ProductError!]!
}

enum ProductTypeSortField {
  NAME
  DIGITAL
  SHIPPING_REQUIRED
}

input ProductTypeSortingInput {
  direction: OrderDirection!
  field: ProductTypeSortField!
}

type ProductTypeUpdate {
  errors: [Error!]! @deprecated(reason: "Use typed errors with error codes. This field will be removed after 2020-07-31.")
  productErrors: [ProductError!]!
  productType: ProductType
}

type ProductTypeUpdateMeta {
  errors: [Error!]! @deprecated(reason: "Use typed errors with error codes. This field will be removed after 2020-07-31.")
  productErrors: [ProductError!]!
  productType: ProductType
}

type ProductTypeUpdatePrivateMeta {
  errors: [Error!]! @deprecated(reason: "Use typed errors with error codes. This field will be removed after 2020-07-31.")
  productErrors: [ProductError!]!
  productType: ProductType
}

type ProductUpdate {
  errors: [Error!]! @deprecated(reason: "Use typed errors with error codes. This field will be removed after 2020-07-31.")
  productErrors: [ProductError!]!
  product: Product
}

type ProductUpdateMeta {
  errors: [Error!]! @deprecated(reason: "Use typed errors with error codes. This field will be removed after 2020-07-31.")
  productErrors: [ProductError!]!
  product: Product
}

type ProductUpdatePrivateMeta {
  errors: [Error!]! @deprecated(reason: "Use typed errors with error codes. This field will be removed after 2020-07-31.")
  productErrors: [ProductError!]!
  product: Product
}

type ProductVariant implements Node & ObjectWithMetadata {
  id: ID!
  name: String!
  sku: String!
  product: Product!
  trackInventory: Boolean!
  weight: Weight
  privateMetadata: [MetadataItem]!
  metadata: [MetadataItem]!
  privateMeta: [MetaStore]! @deprecated(reason: "Use the `privetaMetadata` field. This field will be removed after 2020-07-31.")
  meta: [MetaStore]! @deprecated(reason: "Use the `metadata` field. This field will be removed after 2020-07-31.")
  quantity: Int! @deprecated(reason: "Use the stock field instead. This field will be removed after 2020-07-31.")
  quantityAllocated: Int @deprecated(reason: "Use the stock field instead. This field will be removed after 2020-07-31.")
  stockQuantity: Int! @deprecated(reason: "Use the quantityAvailable field instead. This field will be removed after 2020-07-31.")
  channelListing: [ProductVariantChannelListing!]
  pricing: VariantPricingInfo
  isAvailable: Boolean @deprecated(reason: "Use the stock field instead. This field will be removed after 2020-07-31.")
  attributes: [SelectedAttribute!]!
  costPrice: Money
  margin: Int
  quantityOrdered: Int
  revenue(period: ReportingPeriod): TaxedMoney
  images: [ProductImage]
  translation(languageCode: LanguageCodeEnum!): ProductVariantTranslation
  digitalContent: DigitalContent
  stocks(countryCode: CountryCode): [Stock]
  quantityAvailable(countryCode: CountryCode): Int!
}

type ProductVariantBulkCreate {
  errors: [Error!]! @deprecated(reason: "Use typed errors with error codes. This field will be removed after 2020-07-31.")
  count: Int!
  productVariants: [ProductVariant!]!
  bulkProductErrors: [BulkProductError!]!
}

input ProductVariantBulkCreateInput {
  attributes: [AttributeValueInput]!
  sku: String!
  trackInventory: Boolean
  weight: WeightScalar
  stocks: [StockInput!]
  channelListings: [ProductVariantChannelListingAddInput!]
}

type ProductVariantBulkDelete {
  errors: [Error!]! @deprecated(reason: "Use typed errors with error codes. This field will be removed after 2020-07-31.")
  count: Int!
  productErrors: [ProductError!]!
}

type ProductVariantChannelListing implements Node {
  id: ID!
  channel: Channel!
  price: Money
  costPrice: Money
  margin: Int
}

input ProductVariantChannelListingAddInput {
  channelId: ID!
  price: PositiveDecimal!
  costPrice: PositiveDecimal
}

type ProductVariantChannelListingUpdate {
  errors: [Error!]! @deprecated(reason: "Use typed errors with error codes. This field will be removed after 2020-07-31.")
  variant: ProductVariant
  productChannelListingErrors: [ProductChannelListingError!]!
}

type ProductVariantClearMeta {
  errors: [Error!]! @deprecated(reason: "Use typed errors with error codes. This field will be removed after 2020-07-31.")
  productErrors: [ProductError!]!
  productVariant: ProductVariant
}

type ProductVariantClearPrivateMeta {
  errors: [Error!]! @deprecated(reason: "Use typed errors with error codes. This field will be removed after 2020-07-31.")
  productErrors: [ProductError!]!
  productVariant: ProductVariant
}

type ProductVariantCountableConnection {
  pageInfo: PageInfo!
  edges: [ProductVariantCountableEdge!]!
  totalCount: Int
}

type ProductVariantCountableEdge {
  node: ProductVariant!
  cursor: String!
}

type ProductVariantCreate {
  errors: [Error!]! @deprecated(reason: "Use typed errors with error codes. This field will be removed after 2020-07-31.")
  productErrors: [ProductError!]!
  productVariant: ProductVariant
}

input ProductVariantCreateInput {
  attributes: [AttributeValueInput]!
  sku: String
  trackInventory: Boolean
  weight: WeightScalar
  product: ID!
  stocks: [StockInput!]
}

type ProductVariantDelete {
  errors: [Error!]! @deprecated(reason: "Use typed errors with error codes. This field will be removed after 2020-07-31.")
  productErrors: [ProductError!]!
  productVariant: ProductVariant
}

input ProductVariantFilterInput {
  search: String
  sku: [String]
}

input ProductVariantInput {
  attributes: [AttributeValueInput]
  sku: String
  trackInventory: Boolean
  weight: WeightScalar
}

type ProductVariantReorder {
  errors: [Error!]! @deprecated(reason: "Use typed errors with error codes. This field will be removed after 2020-07-31.")
  product: Product
  productErrors: [ProductError!]!
}

type ProductVariantSetDefault {
  errors: [Error!]! @deprecated(reason: "Use typed errors with error codes. This field will be removed after 2020-07-31.")
  product: Product
  productErrors: [ProductError!]!
}

type ProductVariantStocksCreate {
  errors: [Error!]! @deprecated(reason: "Use typed errors with error codes. This field will be removed after 2020-07-31.")
  productVariant: ProductVariant
  bulkStockErrors: [BulkStockError!]!
}

type ProductVariantStocksDelete {
  errors: [Error!]! @deprecated(reason: "Use typed errors with error codes. This field will be removed after 2020-07-31.")
  productVariant: ProductVariant
  stockErrors: [StockError!]!
}

type ProductVariantStocksUpdate {
  errors: [Error!]! @deprecated(reason: "Use typed errors with error codes. This field will be removed after 2020-07-31.")
  productVariant: ProductVariant
  bulkStockErrors: [BulkStockError!]!
}

type ProductVariantTranslatableContent implements Node {
  id: ID!
  name: String!
  translation(languageCode: LanguageCodeEnum!): ProductVariantTranslation
  productVariant: ProductVariant
}

type ProductVariantTranslate {
  errors: [Error!]! @deprecated(reason: "Use typed errors with error codes. This field will be removed after 2020-07-31.")
  translationErrors: [TranslationError!]!
  productVariant: ProductVariant
}

type ProductVariantTranslation implements Node {
  id: ID!
  name: String!
  language: LanguageDisplay!
}

type ProductVariantUpdate {
  errors: [Error!]! @deprecated(reason: "Use typed errors with error codes. This field will be removed after 2020-07-31.")
  productErrors: [ProductError!]!
  productVariant: ProductVariant
}

type ProductVariantUpdateMeta {
  errors: [Error!]! @deprecated(reason: "Use typed errors with error codes. This field will be removed after 2020-07-31.")
  productErrors: [ProductError!]!
  productVariant: ProductVariant
}

type ProductVariantUpdatePrivateMeta {
  errors: [Error!]! @deprecated(reason: "Use typed errors with error codes. This field will be removed after 2020-07-31.")
  productErrors: [ProductError!]!
  productVariant: ProductVariant
}

input PublishableChannelListingInput {
  channelId: ID!
  isPublished: Boolean!
  publicationDate: Date
}

type Query {
  webhook(id: ID!): Webhook
  webhooks(sortBy: WebhookSortingInput, filter: WebhookFilterInput, before: String, after: String, first: Int, last: Int): WebhookCountableConnection @deprecated(reason: "Use webhooks field on app(s) query instead. This field will be removed after 2020-07-31.")
  webhookEvents: [WebhookEvent]
  webhookSamplePayload(eventType: WebhookSampleEventTypeEnum!): JSONString
  warehouse(id: ID!): Warehouse
  warehouses(filter: WarehouseFilterInput, sortBy: WarehouseSortingInput, before: String, after: String, first: Int, last: Int): WarehouseCountableConnection
  translations(kind: TranslatableKinds!, before: String, after: String, first: Int, last: Int): TranslatableItemConnection
  translation(id: ID!, kind: TranslatableKinds!): TranslatableItem
  stock(id: ID!): Stock
  stocks(filter: StockFilterInput, before: String, after: String, first: Int, last: Int): StockCountableConnection
  shop: Shop!
  shippingZone(id: ID!, channel: String): ShippingZone
  shippingZones(channel: String, before: String, after: String, first: Int, last: Int): ShippingZoneCountableConnection
  digitalContent(id: ID!): DigitalContent
  digitalContents(before: String, after: String, first: Int, last: Int): DigitalContentCountableConnection
  attributes(filter: AttributeFilterInput, sortBy: AttributeSortingInput, before: String, after: String, first: Int, last: Int): AttributeCountableConnection
  attribute(id: ID!): Attribute
  categories(filter: CategoryFilterInput, sortBy: CategorySortingInput, level: Int, before: String, after: String, first: Int, last: Int): CategoryCountableConnection
  category(id: ID, slug: String): Category
  collection(id: ID, slug: String, channel: String): Collection
  collections(filter: CollectionFilterInput, sortBy: CollectionSortingInput, channel: String, before: String, after: String, first: Int, last: Int): CollectionCountableConnection
  product(id: ID, slug: String, channel: String): Product
  products(filter: ProductFilterInput, sortBy: ProductOrder, stockAvailability: StockAvailability, channel: String, before: String, after: String, first: Int, last: Int): ProductCountableConnection
  productType(id: ID!): ProductType
  productTypes(filter: ProductTypeFilterInput, sortBy: ProductTypeSortingInput, before: String, after: String, first: Int, last: Int): ProductTypeCountableConnection
  productVariant(id: ID, sku: String, channel: String): ProductVariant
  productVariants(ids: [ID], channel: String, filter: ProductVariantFilterInput, before: String, after: String, first: Int, last: Int): ProductVariantCountableConnection
  reportProductSales(period: ReportingPeriod!, channel: String, before: String, after: String, first: Int, last: Int): ProductVariantCountableConnection
  payment(id: ID!): Payment
  payments(before: String, after: String, first: Int, last: Int): PaymentCountableConnection
  page(id: ID, slug: String): Page
  pages(sortBy: PageSortingInput, filter: PageFilterInput, before: String, after: String, first: Int, last: Int): PageCountableConnection
  homepageEvents(before: String, after: String, first: Int, last: Int): OrderEventCountableConnection
  order(id: ID!): Order
  orders(sortBy: OrderSortingInput, filter: OrderFilterInput, created: ReportingPeriod, status: OrderStatusFilter, before: String, after: String, first: Int, last: Int): OrderCountableConnection
  draftOrders(sortBy: OrderSortingInput, filter: OrderDraftFilterInput, created: ReportingPeriod, before: String, after: String, first: Int, last: Int): OrderCountableConnection
  ordersTotal(period: ReportingPeriod): TaxedMoney
  orderByToken(token: UUID!): Order
  menu(channel: String, id: ID, name: String): Menu
  menus(channel: String, sortBy: MenuSortingInput, filter: MenuFilterInput, before: String, after: String, first: Int, last: Int): MenuCountableConnection
  menuItem(id: ID!, channel: String): MenuItem
  menuItems(channel: String, sortBy: MenuItemSortingInput, filter: MenuItemFilterInput, before: String, after: String, first: Int, last: Int): MenuItemCountableConnection
  giftCard(id: ID!): GiftCard
  giftCards(before: String, after: String, first: Int, last: Int): GiftCardCountableConnection
  plugin(id: ID!): Plugin
  plugins(filter: PluginFilterInput, sortBy: PluginSortingInput, before: String, after: String, first: Int, last: Int): PluginCountableConnection
  sale(id: ID!, channel: String): Sale
  sales(filter: SaleFilterInput, sortBy: SaleSortingInput, query: String, channel: String, before: String, after: String, first: Int, last: Int): SaleCountableConnection
  voucher(id: ID!, channel: String): Voucher
  vouchers(filter: VoucherFilterInput, sortBy: VoucherSortingInput, query: String, channel: String, before: String, after: String, first: Int, last: Int): VoucherCountableConnection
  exportFile(id: ID!): ExportFile
  exportFiles(filter: ExportFileFilterInput, sortBy: ExportFileSortingInput, before: String, after: String, first: Int, last: Int): ExportFileCountableConnection
  taxTypes: [TaxType]
  checkout(token: UUID, channel: String): Checkout
  checkouts(before: String, after: String, first: Int, last: Int): CheckoutCountableConnection
  checkoutLine(id: ID): CheckoutLine
  checkoutLines(before: String, after: String, first: Int, last: Int): CheckoutLineCountableConnection
  channel(id: ID): Channel
  channels: [Channel!]
  appsInstallations: [AppInstallation!]!
  apps(filter: AppFilterInput, sortBy: AppSortingInput, before: String, after: String, first: Int, last: Int): AppCountableConnection
  app(id: ID!): App
  addressValidationRules(countryCode: CountryCode!, countryArea: String, city: String, cityArea: String): AddressValidationData
  address(id: ID!): Address
  customers(filter: CustomerFilterInput, sortBy: UserSortingInput, before: String, after: String, first: Int, last: Int): UserCountableConnection
  permissionGroups(filter: PermissionGroupFilterInput, sortBy: PermissionGroupSortingInput, before: String, after: String, first: Int, last: Int): GroupCountableConnection
  permissionGroup(id: ID!): Group
  me: User
  staffUsers(filter: StaffUserInput, sortBy: UserSortingInput, before: String, after: String, first: Int, last: Int): UserCountableConnection
  serviceAccounts(filter: ServiceAccountFilterInput, sortBy: ServiceAccountSortingInput, before: String, after: String, first: Int, last: Int): ServiceAccountCountableConnection @deprecated(reason: "Use the `apps` query instead. This field will be removed after 2020-07-31.")
  serviceAccount(id: ID!): ServiceAccount @deprecated(reason: "Use the `app` query instead. This field will be removed after 2020-07-31.")
  user(id: ID!): User
  _entities(representations: [_Any]): [_Entity]
  _service: _Service
}

type ReducedRate {
  rate: Float!
  rateType: TaxRateType!
}

type RefreshToken {
  errors: [Error!]! @deprecated(reason: "Use typed errors with error codes. This field will be removed after 2020-07-31.")
  token: String
  user: User
  accountErrors: [AccountError!]!
}

input ReorderInput {
  id: ID!
  sortOrder: Int
}

enum ReportingPeriod {
  TODAY
  THIS_MONTH
}

type RequestEmailChange {
  errors: [Error!]! @deprecated(reason: "Use typed errors with error codes. This field will be removed after 2020-07-31.")
  user: User
  accountErrors: [AccountError!]!
}

type RequestPasswordReset {
  errors: [Error!]! @deprecated(reason: "Use typed errors with error codes. This field will be removed after 2020-07-31.")
  accountErrors: [AccountError!]!
}

type Sale implements Node {
  id: ID!
  name: String!
  type: SaleType!
  startDate: DateTime!
  endDate: DateTime
  categories(before: String, after: String, first: Int, last: Int): CategoryCountableConnection
  collections(before: String, after: String, first: Int, last: Int): CollectionCountableConnection
  products(before: String, after: String, first: Int, last: Int): ProductCountableConnection
  translation(languageCode: LanguageCodeEnum!): SaleTranslation
  channelListing: [SaleChannelListing!]
  discountValue: Float
  currency: String
}

type SaleAddCatalogues {
  errors: [Error!]! @deprecated(reason: "Use typed errors with error codes. This field will be removed after 2020-07-31.")
  sale: Sale
  discountErrors: [DiscountError!]!
}

type SaleBulkDelete {
  errors: [Error!]! @deprecated(reason: "Use typed errors with error codes. This field will be removed after 2020-07-31.")
  count: Int!
  discountErrors: [DiscountError!]!
}

type SaleChannelListing implements Node {
  id: ID!
  channel: Channel!
  discountValue: Float!
  currency: String!
}

input SaleChannelListingAddInput {
  channelId: ID!
  discountValue: PositiveDecimal!
}

input SaleChannelListingInput {
  addChannels: [SaleChannelListingAddInput!]
  removeChannels: [ID!]
}

type SaleChannelListingUpdate {
  errors: [Error!]! @deprecated(reason: "Use typed errors with error codes. This field will be removed after 2020-07-31.")
  sale: Sale
  discountErrors: [DiscountError!]!
}

type SaleCountableConnection {
  pageInfo: PageInfo!
  edges: [SaleCountableEdge!]!
  totalCount: Int
}

type SaleCountableEdge {
  node: Sale!
  cursor: String!
}

type SaleCreate {
  errors: [Error!]! @deprecated(reason: "Use typed errors with error codes. This field will be removed after 2020-07-31.")
  discountErrors: [DiscountError!]!
  sale: Sale
}

type SaleDelete {
  errors: [Error!]! @deprecated(reason: "Use typed errors with error codes. This field will be removed after 2020-07-31.")
  discountErrors: [DiscountError!]!
  sale: Sale
}

input SaleFilterInput {
  status: [DiscountStatusEnum]
  saleType: DiscountValueTypeEnum
  started: DateTimeRangeInput
  search: String
}

input SaleInput {
  name: String
  type: DiscountValueTypeEnum
  value: PositiveDecimal
  products: [ID]
  categories: [ID]
  collections: [ID]
  startDate: DateTime
  endDate: DateTime
}

type SaleRemoveCatalogues {
  errors: [Error!]! @deprecated(reason: "Use typed errors with error codes. This field will be removed after 2020-07-31.")
  sale: Sale
  discountErrors: [DiscountError!]!
}

enum SaleSortField {
  NAME
  START_DATE
  END_DATE
  VALUE
  TYPE
}

input SaleSortingInput {
  direction: OrderDirection!
  channel: String
  field: SaleSortField!
}

type SaleTranslatableContent implements Node {
  id: ID!
  name: String!
  translation(languageCode: LanguageCodeEnum!): SaleTranslation
  sale: Sale
}

type SaleTranslate {
  errors: [Error!]! @deprecated(reason: "Use typed errors with error codes. This field will be removed after 2020-07-31.")
  translationErrors: [TranslationError!]!
  sale: Sale
}

type SaleTranslation implements Node {
  id: ID!
  name: String
  language: LanguageDisplay!
}

enum SaleType {
  FIXED
  PERCENTAGE
}

type SaleUpdate {
  errors: [Error!]! @deprecated(reason: "Use typed errors with error codes. This field will be removed after 2020-07-31.")
  discountErrors: [DiscountError!]!
  sale: Sale
}

type SelectedAttribute {
  attribute: Attribute!
  values: [AttributeValue]!
}

input SeoInput {
  title: String
  description: String
}

type ServiceAccount implements Node & ObjectWithMetadata {
  id: ID!
  name: String
  created: DateTime
  isActive: Boolean
  permissions: [Permission]
  tokens: [ServiceAccountToken]
  privateMetadata: [MetadataItem]!
  metadata: [MetadataItem]!
  privateMeta: [MetaStore]! @deprecated(reason: "Use the `privetaMetadata` field. This field will be removed after 2020-07-31.")
  meta: [MetaStore]! @deprecated(reason: "Use the `metadata` field. This field will be removed after 2020-07-31.")
}

type ServiceAccountClearPrivateMeta {
  errors: [Error!]! @deprecated(reason: "Use typed errors with error codes. This field will be removed after 2020-07-31.")
  accountErrors: [AccountError!]!
  serviceAccount: ServiceAccount
}

type ServiceAccountCountableConnection {
  pageInfo: PageInfo!
  edges: [ServiceAccountCountableEdge!]!
  totalCount: Int
}

type ServiceAccountCountableEdge {
  node: ServiceAccount!
  cursor: String!
}

type ServiceAccountCreate {
  errors: [Error!]! @deprecated(reason: "Use typed errors with error codes. This field will be removed after 2020-07-31.")
  authToken: String
  accountErrors: [AccountError!]!
  serviceAccount: ServiceAccount
}

type ServiceAccountDelete {
  errors: [Error!]! @deprecated(reason: "Use typed errors with error codes. This field will be removed after 2020-07-31.")
  accountErrors: [AccountError!]!
  serviceAccount: ServiceAccount
}

input ServiceAccountFilterInput {
  search: String
  isActive: Boolean
}

input ServiceAccountInput {
  name: String
  isActive: Boolean
  permissions: [PermissionEnum]
}

enum ServiceAccountSortField {
  NAME
  CREATION_DATE
}

input ServiceAccountSortingInput {
  direction: OrderDirection!
  field: ServiceAccountSortField!
}

type ServiceAccountToken implements Node {
  name: String
  authToken: String
  id: ID!
}

type ServiceAccountTokenCreate {
  errors: [Error!]! @deprecated(reason: "Use typed errors with error codes. This field will be removed after 2020-07-31.")
  authToken: String
  accountErrors: [AccountError!]!
  serviceAccountToken: ServiceAccountToken
}

type ServiceAccountTokenDelete {
  errors: [Error!]! @deprecated(reason: "Use typed errors with error codes. This field will be removed after 2020-07-31.")
  accountErrors: [AccountError!]!
  serviceAccountToken: ServiceAccountToken
}

input ServiceAccountTokenInput {
  name: String
  serviceAccount: ID!
}

type ServiceAccountUpdate {
  errors: [Error!]! @deprecated(reason: "Use typed errors with error codes. This field will be removed after 2020-07-31.")
  accountErrors: [AccountError!]!
  serviceAccount: ServiceAccount
}

type ServiceAccountUpdatePrivateMeta {
  errors: [Error!]! @deprecated(reason: "Use typed errors with error codes. This field will be removed after 2020-07-31.")
  accountErrors: [AccountError!]!
  serviceAccount: ServiceAccount
}

type SetPassword {
  errors: [Error!]! @deprecated(reason: "Use typed errors with error codes. This field will be removed after 2020-07-31.")
  token: String
  refreshToken: String
  csrfToken: String
  user: User
  accountErrors: [AccountError!]!
}

type ShippingError {
  field: String
  message: String
  code: ShippingErrorCode!
  warehouses: [ID!]
  channels: [ID!]
}

enum ShippingErrorCode {
  ALREADY_EXISTS
  GRAPHQL_ERROR
  INVALID
  MAX_LESS_THAN_MIN
  NOT_FOUND
  REQUIRED
  UNIQUE
  DUPLICATED_INPUT_ITEM
}

type ShippingMethod implements Node {
  id: ID!
  name: String!
  minimumOrderWeight: Weight
  maximumOrderWeight: Weight
  type: ShippingMethodTypeEnum
  translation(languageCode: LanguageCodeEnum!): ShippingMethodTranslation
  channelListing: [ShippingMethodChannelListing!]
  price: Money
  maximumOrderPrice: Money
  minimumOrderPrice: Money
}

type ShippingMethodChannelListing implements Node {
  id: ID!
  channel: Channel!
  minimumOrderPrice: Money
  maximumOrderPrice: Money
  price: Money
}

input ShippingMethodChannelListingAddInput {
  channelId: ID!
  price: PositiveDecimal
  minimumOrderPrice: PositiveDecimal
  maximumOrderPrice: PositiveDecimal
}

input ShippingMethodChannelListingInput {
  addChannels: [ShippingMethodChannelListingAddInput!]
  removeChannels: [ID!]
}

type ShippingMethodChannelListingUpdate {
  errors: [Error!]! @deprecated(reason: "Use typed errors with error codes. This field will be removed after 2020-07-31.")
  shippingMethod: ShippingMethod
  shippingErrors: [ShippingError!]!
}

type ShippingMethodTranslatableContent implements Node {
  id: ID!
  name: String!
  translation(languageCode: LanguageCodeEnum!): ShippingMethodTranslation
  shippingMethod: ShippingMethod
}

type ShippingMethodTranslation implements Node {
  id: ID!
  name: String
  language: LanguageDisplay!
}

enum ShippingMethodTypeEnum {
  PRICE
  WEIGHT
}

type ShippingPriceBulkDelete {
  errors: [Error!]! @deprecated(reason: "Use typed errors with error codes. This field will be removed after 2020-07-31.")
  count: Int!
  shippingErrors: [ShippingError!]!
}

type ShippingPriceCreate {
  errors: [Error!]! @deprecated(reason: "Use typed errors with error codes. This field will be removed after 2020-07-31.")
  shippingZone: ShippingZone
  shippingMethod: ShippingMethod
  shippingErrors: [ShippingError!]!
}

type ShippingPriceDelete {
  errors: [Error!]! @deprecated(reason: "Use typed errors with error codes. This field will be removed after 2020-07-31.")
  shippingMethod: ShippingMethod
  shippingZone: ShippingZone
  shippingErrors: [ShippingError!]!
}

input ShippingPriceInput {
  name: String
  minimumOrderWeight: WeightScalar
  maximumOrderWeight: WeightScalar
  type: ShippingMethodTypeEnum
  shippingZone: ID
}

type ShippingPriceTranslate {
  errors: [Error!]! @deprecated(reason: "Use typed errors with error codes. This field will be removed after 2020-07-31.")
  translationErrors: [TranslationError!]!
  shippingMethod: ShippingMethod
}

type ShippingPriceUpdate {
  errors: [Error!]! @deprecated(reason: "Use typed errors with error codes. This field will be removed after 2020-07-31.")
  shippingZone: ShippingZone
  shippingMethod: ShippingMethod
  shippingErrors: [ShippingError!]!
}

type ShippingZone implements Node {
  id: ID!
  name: String!
  default: Boolean!
  priceRange: MoneyRange
  countries: [CountryDisplay]
  shippingMethods: [ShippingMethod]
  warehouses: [Warehouse]
}

type ShippingZoneBulkDelete {
  errors: [Error!]! @deprecated(reason: "Use typed errors with error codes. This field will be removed after 2020-07-31.")
  count: Int!
  shippingErrors: [ShippingError!]!
}

type ShippingZoneCountableConnection {
  pageInfo: PageInfo!
  edges: [ShippingZoneCountableEdge!]!
  totalCount: Int
}

type ShippingZoneCountableEdge {
  node: ShippingZone!
  cursor: String!
}

type ShippingZoneCreate {
  errors: [Error!]! @deprecated(reason: "Use typed errors with error codes. This field will be removed after 2020-07-31.")
  shippingErrors: [ShippingError!]!
  shippingZone: ShippingZone
}

input ShippingZoneCreateInput {
  name: String
  countries: [String]
  default: Boolean
  addWarehouses: [ID]
}

type ShippingZoneDelete {
  errors: [Error!]! @deprecated(reason: "Use typed errors with error codes. This field will be removed after 2020-07-31.")
  shippingErrors: [ShippingError!]!
  shippingZone: ShippingZone
}

type ShippingZoneUpdate {
  errors: [Error!]! @deprecated(reason: "Use typed errors with error codes. This field will be removed after 2020-07-31.")
  shippingErrors: [ShippingError!]!
  shippingZone: ShippingZone
}

input ShippingZoneUpdateInput {
  name: String
  countries: [String]
  default: Boolean
  addWarehouses: [ID]
  removeWarehouses: [ID]
}

type Shop {
  availablePaymentGateways(currency: String): [PaymentGateway!]!
  geolocalization: Geolocalization
  authorizationKeys: [AuthorizationKey]!
  countries(languageCode: LanguageCodeEnum): [CountryDisplay!]!
  currencies: [String]!
  defaultCurrency: String!
  defaultCountry: CountryDisplay
  defaultMailSenderName: String
  defaultMailSenderAddress: String
  description: String
  domain: Domain!
  homepageCollection: Collection
  languages: [LanguageDisplay]!
  name: String!
  navigation: Navigation
  permissions: [Permission]!
  phonePrefixes: [String]!
  headerText: String
  includeTaxesInPrices: Boolean!
  displayGrossPrices: Boolean!
  chargeTaxesOnShipping: Boolean!
  trackInventoryByDefault: Boolean
  defaultWeightUnit: WeightUnitsEnum
  translation(languageCode: LanguageCodeEnum!): ShopTranslation
  automaticFulfillmentDigitalProducts: Boolean
  defaultDigitalMaxDownloads: Int
  defaultDigitalUrlValidDays: Int
  companyAddress: Address
  customerSetPasswordUrl: String
  staffNotificationRecipients: [StaffNotificationRecipient]
}

type ShopAddressUpdate {
  errors: [Error!]! @deprecated(reason: "Use typed errors with error codes. This field will be removed after 2020-07-31.")
  shop: Shop
  shopErrors: [ShopError!]!
}

type ShopDomainUpdate {
  errors: [Error!]! @deprecated(reason: "Use typed errors with error codes. This field will be removed after 2020-07-31.")
  shop: Shop
  shopErrors: [ShopError!]!
}

type ShopError {
  field: String
  message: String
  code: ShopErrorCode!
}

enum ShopErrorCode {
  ALREADY_EXISTS
  CANNOT_FETCH_TAX_RATES
  GRAPHQL_ERROR
  INVALID
  NOT_FOUND
  REQUIRED
  UNIQUE
}

type ShopFetchTaxRates {
  errors: [Error!]! @deprecated(reason: "Use typed errors with error codes. This field will be removed after 2020-07-31.")
  shop: Shop
  shopErrors: [ShopError!]!
}

input ShopSettingsInput {
  headerText: String
  description: String
  includeTaxesInPrices: Boolean
  displayGrossPrices: Boolean
  chargeTaxesOnShipping: Boolean
  trackInventoryByDefault: Boolean
  defaultWeightUnit: WeightUnitsEnum
  automaticFulfillmentDigitalProducts: Boolean
  defaultDigitalMaxDownloads: Int
  defaultDigitalUrlValidDays: Int
  defaultMailSenderName: String
  defaultMailSenderAddress: String
  customerSetPasswordUrl: String
}

type ShopSettingsTranslate {
  errors: [Error!]! @deprecated(reason: "Use typed errors with error codes. This field will be removed after 2020-07-31.")
  shop: Shop
  translationErrors: [TranslationError!]!
}

input ShopSettingsTranslationInput {
  headerText: String
  description: String
}

type ShopSettingsUpdate {
  errors: [Error!]! @deprecated(reason: "Use typed errors with error codes. This field will be removed after 2020-07-31.")
  shop: Shop
  shopErrors: [ShopError!]!
}

type ShopTranslation implements Node {
  id: ID!
  headerText: String!
  description: String!
  language: LanguageDisplay!
}

input SiteDomainInput {
  domain: String
  name: String
}

type StaffBulkDelete {
  errors: [Error!]! @deprecated(reason: "Use typed errors with error codes. This field will be removed after 2020-07-31.")
  count: Int!
  staffErrors: [StaffError!]!
}

type StaffCreate {
  errors: [Error!]! @deprecated(reason: "Use typed errors with error codes. This field will be removed after 2020-07-31.")
  staffErrors: [StaffError!]!
  user: User
}

input StaffCreateInput {
  firstName: String
  lastName: String
  email: String
  isActive: Boolean
  note: String
  addGroups: [ID!]
  redirectUrl: String
}

type StaffDelete {
  errors: [Error!]! @deprecated(reason: "Use typed errors with error codes. This field will be removed after 2020-07-31.")
  staffErrors: [StaffError!]!
  user: User
}

type StaffError {
  field: String
  message: String
  code: AccountErrorCode!
  permissions: [PermissionEnum!]
  groups: [ID!]
  users: [ID!]
}

enum StaffMemberStatus {
  ACTIVE
  DEACTIVATED
}

type StaffNotificationRecipient implements Node {
  user: User
  active: Boolean
  id: ID!
  email: String
}

type StaffNotificationRecipientCreate {
  errors: [Error!]! @deprecated(reason: "Use typed errors with error codes. This field will be removed after 2020-07-31.")
  shopErrors: [ShopError!]!
  staffNotificationRecipient: StaffNotificationRecipient
}

type StaffNotificationRecipientDelete {
  errors: [Error!]! @deprecated(reason: "Use typed errors with error codes. This field will be removed after 2020-07-31.")
  shopErrors: [ShopError!]!
  staffNotificationRecipient: StaffNotificationRecipient
}

input StaffNotificationRecipientInput {
  user: ID
  email: String
  active: Boolean
}

type StaffNotificationRecipientUpdate {
  errors: [Error!]! @deprecated(reason: "Use typed errors with error codes. This field will be removed after 2020-07-31.")
  shopErrors: [ShopError!]!
  staffNotificationRecipient: StaffNotificationRecipient
}

type StaffUpdate {
  errors: [Error!]! @deprecated(reason: "Use typed errors with error codes. This field will be removed after 2020-07-31.")
  staffErrors: [StaffError!]!
  user: User
}

input StaffUpdateInput {
  firstName: String
  lastName: String
  email: String
  isActive: Boolean
  note: String
  addGroups: [ID!]
  removeGroups: [ID!]
}

input StaffUserInput {
  status: StaffMemberStatus
  search: String
}

type Stock implements Node {
  warehouse: Warehouse!
  productVariant: ProductVariant!
  quantity: Int!
  id: ID!
  quantityAllocated: Int!
}

enum StockAvailability {
  IN_STOCK
  OUT_OF_STOCK
}

type StockCountableConnection {
  pageInfo: PageInfo!
  edges: [StockCountableEdge!]!
  totalCount: Int
}

type StockCountableEdge {
  node: Stock!
  cursor: String!
}

type StockError {
  field: String
  message: String
  code: StockErrorCode!
}

enum StockErrorCode {
  ALREADY_EXISTS
  GRAPHQL_ERROR
  INVALID
  NOT_FOUND
  REQUIRED
  UNIQUE
}

input StockFilterInput {
  quantity: Float
  search: String
}

input StockInput {
  warehouse: ID!
  quantity: Int
}

enum TaxRateType {
  ACCOMMODATION
  ADMISSION_TO_CULTURAL_EVENTS
  ADMISSION_TO_ENTERTAINMENT_EVENTS
  ADMISSION_TO_SPORTING_EVENTS
  ADVERTISING
  AGRICULTURAL_SUPPLIES
  BABY_FOODSTUFFS
  BIKES
  BOOKS
  CHILDRENS_CLOTHING
  DOMESTIC_FUEL
  DOMESTIC_SERVICES
  E_BOOKS
  FOODSTUFFS
  HOTELS
  MEDICAL
  NEWSPAPERS
  PASSENGER_TRANSPORT
  PHARMACEUTICALS
  PROPERTY_RENOVATIONS
  RESTAURANTS
  SOCIAL_HOUSING
  STANDARD
  WATER
  WINE
}

type TaxType {
  description: String
  taxCode: String
}

type TaxedMoney {
  currency: String!
  gross: Money!
  net: Money!
  tax: Money!
}

type TaxedMoneyRange {
  start: TaxedMoney
  stop: TaxedMoney
}

type Transaction implements Node {
  id: ID!
  created: DateTime!
  payment: Payment!
  token: String!
  kind: TransactionKind!
  isSuccess: Boolean!
  error: TransactionError
  amount: Money
}

enum TransactionError {
  TRANSACTIONERROR_INCORRECT_NUMBER
  TRANSACTIONERROR_INVALID_NUMBER
  TRANSACTIONERROR_INCORRECT_CVV
  TRANSACTIONERROR_INVALID_CVV
  TRANSACTIONERROR_INCORRECT_ZIP
  TRANSACTIONERROR_INCORRECT_ADDRESS
  TRANSACTIONERROR_INVALID_EXPIRY_DATE
  TRANSACTIONERROR_EXPIRED
  TRANSACTIONERROR_PROCESSING_ERROR
  TRANSACTIONERROR_DECLINED
}

enum TransactionKind {
  AUTH
  PENDING
  ACTION_TO_CONFIRM
  REFUND
  REFUND_ONGOING
  CAPTURE
  VOID
  CONFIRM
  CANCEL
}

union TranslatableItem = ProductTranslatableContent | CollectionTranslatableContent | CategoryTranslatableContent | AttributeTranslatableContent | AttributeValueTranslatableContent | ProductVariantTranslatableContent | PageTranslatableContent | ShippingMethodTranslatableContent | SaleTranslatableContent | VoucherTranslatableContent | MenuItemTranslatableContent

type TranslatableItemConnection {
  pageInfo: PageInfo!
  edges: [TranslatableItemEdge!]!
  totalCount: Int
}

type TranslatableItemEdge {
  node: TranslatableItem!
  cursor: String!
}

enum TranslatableKinds {
  ATTRIBUTE
  ATTRIBUTE_VALUE
  CATEGORY
  COLLECTION
  MENU_ITEM
  PAGE
  PRODUCT
  SALE
  SHIPPING_METHOD
  VARIANT
  VOUCHER
}

type TranslationError {
  field: String
  message: String
  code: TranslationErrorCode!
}

enum TranslationErrorCode {
  GRAPHQL_ERROR
  NOT_FOUND
  REQUIRED
}

input TranslationInput {
  seoTitle: String
  seoDescription: String
  name: String
  description: String
  descriptionJson: JSONString
}

scalar UUID

input UpdateInvoiceInput {
  number: String
  url: String
}

type UpdateMetadata {
  errors: [Error!]! @deprecated(reason: "Use typed errors with error codes. This field will be removed after 2020-07-31.")
  metadataErrors: [MetadataError!]!
  item: ObjectWithMetadata
}

type UpdatePrivateMetadata {
  errors: [Error!]! @deprecated(reason: "Use typed errors with error codes. This field will be removed after 2020-07-31.")
  metadataErrors: [MetadataError!]!
  item: ObjectWithMetadata
}

scalar Upload

type User implements Node & ObjectWithMetadata {
  id: ID!
  lastLogin: DateTime
  email: String!
  firstName: String!
  lastName: String!
  isStaff: Boolean!
  isActive: Boolean!
  note: String
  dateJoined: DateTime!
  defaultShippingAddress: Address
  defaultBillingAddress: Address
  privateMetadata: [MetadataItem]!
  metadata: [MetadataItem]!
  privateMeta: [MetaStore]! @deprecated(reason: "Use the `privetaMetadata` field. This field will be removed after 2020-07-31.")
  meta: [MetaStore]! @deprecated(reason: "Use the `metadata` field. This field will be removed after 2020-07-31.")
  addresses: [Address]
  checkout: Checkout
  giftCards(before: String, after: String, first: Int, last: Int): GiftCardCountableConnection
  orders(before: String, after: String, first: Int, last: Int): OrderCountableConnection
  permissions: [Permission] @deprecated(reason: "Will be removed in Saleor 2.11.Use the `userPermissions` instead.")
  userPermissions: [UserPermission]
  permissionGroups: [Group]
  editableGroups: [Group]
  avatar(size: Int): Image
  events: [CustomerEvent]
  storedPaymentSources: [PaymentSource]
}

type UserAvatarDelete {
  errors: [Error!]! @deprecated(reason: "Use typed errors with error codes. This field will be removed after 2020-07-31.")
  user: User
  accountErrors: [AccountError!]!
}

type UserAvatarUpdate {
  errors: [Error!]! @deprecated(reason: "Use typed errors with error codes. This field will be removed after 2020-07-31.")
  user: User
  accountErrors: [AccountError!]!
}

type UserBulkSetActive {
  errors: [Error!]! @deprecated(reason: "Use typed errors with error codes. This field will be removed after 2020-07-31.")
  count: Int!
  accountErrors: [AccountError!]!
}

type UserClearMeta {
  errors: [Error!]! @deprecated(reason: "Use typed errors with error codes. This field will be removed after 2020-07-31.")
  accountErrors: [AccountError!]!
  user: User
}

type UserClearPrivateMeta {
  errors: [Error!]! @deprecated(reason: "Use typed errors with error codes. This field will be removed after 2020-07-31.")
  accountErrors: [AccountError!]!
  user: User
}

type UserCountableConnection {
  pageInfo: PageInfo!
  edges: [UserCountableEdge!]!
  totalCount: Int
}

type UserCountableEdge {
  node: User!
  cursor: String!
}

input UserCreateInput {
  defaultBillingAddress: AddressInput
  defaultShippingAddress: AddressInput
  firstName: String
  lastName: String
  email: String
  isActive: Boolean
  note: String
  redirectUrl: String
}

type UserPermission {
  code: PermissionEnum!
  name: String!
  sourcePermissionGroups(userId: ID!): [Group!]
}

enum UserSortField {
  FIRST_NAME
  LAST_NAME
  EMAIL
  ORDER_COUNT
}

input UserSortingInput {
  direction: OrderDirection!
  field: UserSortField!
}

type UserUpdateMeta {
  errors: [Error!]! @deprecated(reason: "Use typed errors with error codes. This field will be removed after 2020-07-31.")
  accountErrors: [AccountError!]!
  user: User
}

type UserUpdatePrivateMeta {
  errors: [Error!]! @deprecated(reason: "Use typed errors with error codes. This field will be removed after 2020-07-31.")
  accountErrors: [AccountError!]!
  user: User
}

type VAT {
  countryCode: String!
  standardRate: Float
  reducedRates: [ReducedRate]!
}

type VariantImageAssign {
  errors: [Error!]! @deprecated(reason: "Use typed errors with error codes. This field will be removed after 2020-07-31.")
  productVariant: ProductVariant
  image: ProductImage
  productErrors: [ProductError!]!
}

type VariantImageUnassign {
  errors: [Error!]! @deprecated(reason: "Use typed errors with error codes. This field will be removed after 2020-07-31.")
  productVariant: ProductVariant
  image: ProductImage
  productErrors: [ProductError!]!
}

type VariantPricingInfo {
  onSale: Boolean
  discount: TaxedMoney
  discountLocalCurrency: TaxedMoney
  price: TaxedMoney
  priceUndiscounted: TaxedMoney
  priceLocalCurrency: TaxedMoney
}

type VerifyToken {
  errors: [Error!]! @deprecated(reason: "Use typed errors with error codes. This field will be removed after 2020-07-31.")
  user: User
  isValid: Boolean!
  payload: GenericScalar
  accountErrors: [AccountError!]!
}

type Voucher implements Node {
  id: ID!
  name: String
  type: VoucherTypeEnum!
  code: String!
  usageLimit: Int
  used: Int!
  startDate: DateTime!
  endDate: DateTime
  applyOncePerOrder: Boolean!
  applyOncePerCustomer: Boolean!
  discountValueType: DiscountValueTypeEnum!
  minCheckoutItemsQuantity: Int
  categories(before: String, after: String, first: Int, last: Int): CategoryCountableConnection
  collections(before: String, after: String, first: Int, last: Int): CollectionCountableConnection
  products(before: String, after: String, first: Int, last: Int): ProductCountableConnection
  countries: [CountryDisplay]
  translation(languageCode: LanguageCodeEnum!): VoucherTranslation
  discountValue: Float
  currency: String
  minSpent: Money
  channelListing: [VoucherChannelListing!]
}

type VoucherAddCatalogues {
  errors: [Error!]! @deprecated(reason: "Use typed errors with error codes. This field will be removed after 2020-07-31.")
  voucher: Voucher
  discountErrors: [DiscountError!]!
}

type VoucherBulkDelete {
  errors: [Error!]! @deprecated(reason: "Use typed errors with error codes. This field will be removed after 2020-07-31.")
  count: Int!
  discountErrors: [DiscountError!]!
}

type VoucherChannelListing implements Node {
  id: ID!
  channel: Channel!
  discountValue: Float!
  currency: String!
  minSpent: Money
}

input VoucherChannelListingAddInput {
  channelId: ID!
  discountValue: PositiveDecimal
  minAmountSpent: PositiveDecimal
}

input VoucherChannelListingInput {
  addChannels: [VoucherChannelListingAddInput!]
  removeChannels: [ID!]
}

type VoucherChannelListingUpdate {
  errors: [Error!]! @deprecated(reason: "Use typed errors with error codes. This field will be removed after 2020-07-31.")
  voucher: Voucher
  discountErrors: [DiscountError!]!
}

type VoucherCountableConnection {
  pageInfo: PageInfo!
  edges: [VoucherCountableEdge!]!
  totalCount: Int
}

type VoucherCountableEdge {
  node: Voucher!
  cursor: String!
}

type VoucherCreate {
  errors: [Error!]! @deprecated(reason: "Use typed errors with error codes. This field will be removed after 2020-07-31.")
  discountErrors: [DiscountError!]!
  voucher: Voucher
}

type VoucherDelete {
  errors: [Error!]! @deprecated(reason: "Use typed errors with error codes. This field will be removed after 2020-07-31.")
  discountErrors: [DiscountError!]!
  voucher: Voucher
}

enum VoucherDiscountType {
  FIXED
  PERCENTAGE
  SHIPPING
}

input VoucherFilterInput {
  status: [DiscountStatusEnum]
  timesUsed: IntRangeInput
  discountType: [VoucherDiscountType]
  started: DateTimeRangeInput
  search: String
}

input VoucherInput {
  type: VoucherTypeEnum
  name: String
  code: String
  startDate: DateTime
  endDate: DateTime
  discountValueType: DiscountValueTypeEnum
  products: [ID]
  collections: [ID]
  categories: [ID]
  minCheckoutItemsQuantity: Int
  countries: [String]
  applyOncePerOrder: Boolean
  applyOncePerCustomer: Boolean
  usageLimit: Int
}

type VoucherRemoveCatalogues {
  errors: [Error!]! @deprecated(reason: "Use typed errors with error codes. This field will be removed after 2020-07-31.")
  voucher: Voucher
  discountErrors: [DiscountError!]!
}

enum VoucherSortField {
  CODE
  START_DATE
  END_DATE
  VALUE
  TYPE
  USAGE_LIMIT
  MINIMUM_SPENT_AMOUNT
}

input VoucherSortingInput {
  direction: OrderDirection!
  channel: String
  field: VoucherSortField!
}

type VoucherTranslatableContent implements Node {
  id: ID!
  name: String
  translation(languageCode: LanguageCodeEnum!): VoucherTranslation
  voucher: Voucher
}

type VoucherTranslate {
  errors: [Error!]! @deprecated(reason: "Use typed errors with error codes. This field will be removed after 2020-07-31.")
  translationErrors: [TranslationError!]!
  voucher: Voucher
}

type VoucherTranslation implements Node {
  id: ID!
  name: String
  language: LanguageDisplay!
}

enum VoucherTypeEnum {
  SHIPPING
  ENTIRE_ORDER
  SPECIFIC_PRODUCT
}

type VoucherUpdate {
  errors: [Error!]! @deprecated(reason: "Use typed errors with error codes. This field will be removed after 2020-07-31.")
  discountErrors: [DiscountError!]!
  voucher: Voucher
}

type Warehouse implements Node {
  id: ID!
  name: String!
  slug: String!
  companyName: String!
  shippingZones(before: String, after: String, first: Int, last: Int): ShippingZoneCountableConnection!
  address: Address!
  email: String!
}

input WarehouseAddressInput {
  streetAddress1: String!
  streetAddress2: String
  city: String!
  cityArea: String
  postalCode: String
  country: CountryCode!
  countryArea: String
  phone: String
}

type WarehouseCountableConnection {
  pageInfo: PageInfo!
  edges: [WarehouseCountableEdge!]!
  totalCount: Int
}

type WarehouseCountableEdge {
  node: Warehouse!
  cursor: String!
}

type WarehouseCreate {
  errors: [Error!]! @deprecated(reason: "Use typed errors with error codes. This field will be removed after 2020-07-31.")
  warehouseErrors: [WarehouseError!]!
  warehouse: Warehouse
}

input WarehouseCreateInput {
  slug: String
  companyName: String
  email: String
  name: String!
  address: WarehouseAddressInput!
  shippingZones: [ID]
}

type WarehouseDelete {
  errors: [Error!]! @deprecated(reason: "Use typed errors with error codes. This field will be removed after 2020-07-31.")
  warehouseErrors: [WarehouseError!]!
  warehouse: Warehouse
}

type WarehouseError {
  field: String
  message: String
  code: WarehouseErrorCode!
}

enum WarehouseErrorCode {
  ALREADY_EXISTS
  GRAPHQL_ERROR
  INVALID
  NOT_FOUND
  REQUIRED
  UNIQUE
}

input WarehouseFilterInput {
  search: String
  ids: [ID]
}

type WarehouseShippingZoneAssign {
  errors: [Error!]! @deprecated(reason: "Use typed errors with error codes. This field will be removed after 2020-07-31.")
  warehouseErrors: [WarehouseError!]!
  warehouse: Warehouse
}

type WarehouseShippingZoneUnassign {
  errors: [Error!]! @deprecated(reason: "Use typed errors with error codes. This field will be removed after 2020-07-31.")
  warehouseErrors: [WarehouseError!]!
  warehouse: Warehouse
}

enum WarehouseSortField {
  NAME
}

input WarehouseSortingInput {
  direction: OrderDirection!
  field: WarehouseSortField!
}

type WarehouseUpdate {
  errors: [Error!]! @deprecated(reason: "Use typed errors with error codes. This field will be removed after 2020-07-31.")
  warehouseErrors: [WarehouseError!]!
  warehouse: Warehouse
}

input WarehouseUpdateInput {
  slug: String
  companyName: String
  email: String
  name: String
  address: WarehouseAddressInput
}

type Webhook implements Node {
  name: String!
  targetUrl: String!
  isActive: Boolean!
  secretKey: String
  id: ID!
  events: [WebhookEvent!]!
  serviceAccount: ServiceAccount! @deprecated(reason: "Use the `app` field instead. This field will be removed after 2020-07-31.")
  app: App!
}

type WebhookCountableConnection {
  pageInfo: PageInfo!
  edges: [WebhookCountableEdge!]!
  totalCount: Int
}

type WebhookCountableEdge {
  node: Webhook!
  cursor: String!
}

type WebhookCreate {
  errors: [Error!]! @deprecated(reason: "Use typed errors with error codes. This field will be removed after 2020-07-31.")
  webhookErrors: [WebhookError!]!
  webhook: Webhook
}

input WebhookCreateInput {
  name: String
  targetUrl: String
  events: [WebhookEventTypeEnum]
  serviceAccount: ID
  app: ID
  isActive: Boolean
  secretKey: String
}

type WebhookDelete {
  errors: [Error!]! @deprecated(reason: "Use typed errors with error codes. This field will be removed after 2020-07-31.")
  webhookErrors: [WebhookError!]!
  webhook: Webhook
}

type WebhookError {
  field: String
  message: String
  code: WebhookErrorCode!
}

enum WebhookErrorCode {
  GRAPHQL_ERROR
  INVALID
  NOT_FOUND
  REQUIRED
  UNIQUE
}

type WebhookEvent {
  eventType: WebhookEventTypeEnum!
  name: String!
}

enum WebhookEventTypeEnum {
  ANY_EVENTS
  ORDER_CREATED
  ORDER_FULLY_PAID
  ORDER_UPDATED
  ORDER_CANCELLED
  ORDER_FULFILLED
  INVOICE_REQUESTED
  INVOICE_DELETED
  INVOICE_SENT
  CUSTOMER_CREATED
  PRODUCT_CREATED
  PRODUCT_UPDATED
  CHECKOUT_QUANTITY_CHANGED
  CHECKOUT_CREATED
  CHECKOUT_UPDATED
  FULFILLMENT_CREATED
}

input WebhookFilterInput {
  search: String
  isActive: Boolean
}

enum WebhookSampleEventTypeEnum {
  ORDER_CREATED
  ORDER_FULLY_PAID
  ORDER_UPDATED
  ORDER_CANCELLED
  ORDER_FULFILLED
  INVOICE_REQUESTED
  INVOICE_DELETED
  INVOICE_SENT
  CUSTOMER_CREATED
  PRODUCT_CREATED
  PRODUCT_UPDATED
  CHECKOUT_QUANTITY_CHANGED
  CHECKOUT_CREATED
  CHECKOUT_UPDATED
  FULFILLMENT_CREATED
}

enum WebhookSortField {
  NAME
  SERVICE_ACCOUNT
  TARGET_URL
  APP
}

input WebhookSortingInput {
  direction: OrderDirection!
  field: WebhookSortField!
}

type WebhookUpdate {
  errors: [Error!]! @deprecated(reason: "Use typed errors with error codes. This field will be removed after 2020-07-31.")
  webhookErrors: [WebhookError!]!
  webhook: Webhook
}

input WebhookUpdateInput {
  name: String
  targetUrl: String
  events: [WebhookEventTypeEnum]
  serviceAccount: ID
  app: ID
  isActive: Boolean
  secretKey: String
}

type Weight {
  unit: WeightUnitsEnum!
  value: Float!
}

scalar WeightScalar

enum WeightUnitsEnum {
  KG
  LB
  OZ
  G
}

scalar _Any

union _Entity = Address | User | Group | ServiceAccount | App | ProductVariant | Product | ProductType | Collection | Category | ProductImage

type _Service {
  sdl: String
}<|MERGE_RESOLUTION|>--- conflicted
+++ resolved
@@ -3836,18 +3836,6 @@
   isAvailableForPurchase: Boolean
 }
 
-<<<<<<< HEAD
-=======
-input ProductChannelListingAddInput {
-  channelId: ID!
-  isPublished: Boolean
-  publicationDate: Date
-  visibleInListings: Boolean
-  isAvailableForPurchase: Boolean
-  availableForPurchaseDate: Date
-}
-
->>>>>>> 8523ccf4
 type ProductChannelListingError {
   field: String
   message: String
@@ -3856,6 +3844,15 @@
   channels: [ID!]
 }
 
+input ProductChannelListingInput {
+  channelId: ID!
+  isPublished: Boolean!
+  publicationDate: Date
+  visibleInListings: Boolean
+  isAvailableForPurchase: Boolean
+  availableForPurchaseDate: Date
+}
+
 type ProductChannelListingUpdate {
   errors: [Error!]! @deprecated(reason: "Use typed errors with error codes. This field will be removed after 2020-07-31.")
   product: Product
@@ -3863,7 +3860,7 @@
 }
 
 input ProductChannelListingUpdateInput {
-  addChannels: [PublishableChannelListingInput!]
+  addChannels: [ProductChannelListingInput!]
   removeChannels: [ID!]
 }
 
