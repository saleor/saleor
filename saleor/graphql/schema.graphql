schema {
  query: Query
  mutation: Mutation
  subscription: Subscription
}

type Query {
  """Look up a webhook by ID."""
  webhook(
    """ID of the webhook."""
    id: ID!
  ): Webhook

  """List of all available webhook events."""
  webhookEvents: [WebhookEvent!] @deprecated(reason: "This field will be removed in Saleor 4.0. Use `WebhookEventTypeAsyncEnum` and `WebhookEventTypeSyncEnum` to get available event types.")

  """
  Retrieve a sample payload for a given webhook event based on real data. It can be useful for some integrations where sample payload is required.
  """
  webhookSamplePayload(
    """Name of the requested event type."""
    eventType: WebhookSampleEventTypeEnum!
  ): JSONString

  """Look up a warehouse by ID."""
  warehouse(
    """ID of an warehouse"""
    id: ID!
  ): Warehouse

  """List of warehouses."""
  warehouses(
    filter: WarehouseFilterInput
    sortBy: WarehouseSortingInput

    """Return the elements in the list that come before the specified cursor."""
    before: String

    """Return the elements in the list that come after the specified cursor."""
    after: String

    """Return the first n elements from the list."""
    first: Int

    """Return the last n elements from the list."""
    last: Int
  ): WarehouseCountableConnection

  """Returns a list of all translatable items of a given kind."""
  translations(
    """Kind of objects to retrieve."""
    kind: TranslatableKinds!

    """Return the elements in the list that come before the specified cursor."""
    before: String

    """Return the elements in the list that come after the specified cursor."""
    after: String

    """Return the first n elements from the list."""
    first: Int

    """Return the last n elements from the list."""
    last: Int
  ): TranslatableItemConnection
  translation(
    """ID of the object to retrieve."""
    id: ID!

    """Kind of the object to retrieve."""
    kind: TranslatableKinds!
  ): TranslatableItem

  """Look up a stock by ID"""
  stock(
    """ID of an warehouse"""
    id: ID!
  ): Stock

  """List of stocks."""
  stocks(
    filter: StockFilterInput

    """Return the elements in the list that come before the specified cursor."""
    before: String

    """Return the elements in the list that come after the specified cursor."""
    after: String

    """Return the first n elements from the list."""
    first: Int

    """Return the last n elements from the list."""
    last: Int
  ): StockCountableConnection

  """Return information about the shop."""
  shop: Shop!

  """Order related settings from site settings."""
  orderSettings: OrderSettings

  """Gift card related settings from site settings."""
  giftCardSettings: GiftCardSettings!

  """Look up a shipping zone by ID."""
  shippingZone(
    """ID of the shipping zone."""
    id: ID!

    """Slug of a channel for which the data should be returned."""
    channel: String
  ): ShippingZone

  """List of the shop's shipping zones."""
  shippingZones(
    """Filtering options for shipping zones."""
    filter: ShippingZoneFilterInput

    """Slug of a channel for which the data should be returned."""
    channel: String

    """Return the elements in the list that come before the specified cursor."""
    before: String

    """Return the elements in the list that come after the specified cursor."""
    after: String

    """Return the first n elements from the list."""
    first: Int

    """Return the last n elements from the list."""
    last: Int
  ): ShippingZoneCountableConnection

  """Look up digital content by ID."""
  digitalContent(
    """ID of the digital content."""
    id: ID!
  ): DigitalContent

  """List of digital content."""
  digitalContents(
    """Return the elements in the list that come before the specified cursor."""
    before: String

    """Return the elements in the list that come after the specified cursor."""
    after: String

    """Return the first n elements from the list."""
    first: Int

    """Return the last n elements from the list."""
    last: Int
  ): DigitalContentCountableConnection

  """List of the shop's categories."""
  categories(
    """Filtering options for categories."""
    filter: CategoryFilterInput

    """Sort categories."""
    sortBy: CategorySortingInput

    """Filter categories by the nesting level in the category tree."""
    level: Int

    """Return the elements in the list that come before the specified cursor."""
    before: String

    """Return the elements in the list that come after the specified cursor."""
    after: String

    """Return the first n elements from the list."""
    first: Int

    """Return the last n elements from the list."""
    last: Int
  ): CategoryCountableConnection

  """Look up a category by ID or slug."""
  category(
    """ID of the category."""
    id: ID

    """Slug of the category"""
    slug: String
  ): Category

  """Look up a collection by ID."""
  collection(
    """ID of the collection."""
    id: ID

    """Slug of the category"""
    slug: String

    """Slug of a channel for which the data should be returned."""
    channel: String
  ): Collection

  """List of the shop's collections."""
  collections(
    """Filtering options for collections."""
    filter: CollectionFilterInput

    """Sort collections."""
    sortBy: CollectionSortingInput

    """Slug of a channel for which the data should be returned."""
    channel: String

    """Return the elements in the list that come before the specified cursor."""
    before: String

    """Return the elements in the list that come after the specified cursor."""
    after: String

    """Return the first n elements from the list."""
    first: Int

    """Return the last n elements from the list."""
    last: Int
  ): CollectionCountableConnection

  """Look up a product by ID."""
  product(
    """ID of the product."""
    id: ID

    """Slug of the product."""
    slug: String

    """Slug of a channel for which the data should be returned."""
    channel: String
  ): Product

  """List of the shop's products."""
  products(
    """Filtering options for products."""
    filter: ProductFilterInput

    """Sort products."""
    sortBy: ProductOrder

    """Slug of a channel for which the data should be returned."""
    channel: String

    """Return the elements in the list that come before the specified cursor."""
    before: String

    """Return the elements in the list that come after the specified cursor."""
    after: String

    """Return the first n elements from the list."""
    first: Int

    """Return the last n elements from the list."""
    last: Int
  ): ProductCountableConnection

  """Look up a product type by ID."""
  productType(
    """ID of the product type."""
    id: ID!
  ): ProductType

  """List of the shop's product types."""
  productTypes(
    """Filtering options for product types."""
    filter: ProductTypeFilterInput

    """Sort product types."""
    sortBy: ProductTypeSortingInput

    """Return the elements in the list that come before the specified cursor."""
    before: String

    """Return the elements in the list that come after the specified cursor."""
    after: String

    """Return the first n elements from the list."""
    first: Int

    """Return the last n elements from the list."""
    last: Int
  ): ProductTypeCountableConnection

  """Look up a product variant by ID or SKU."""
  productVariant(
    """ID of the product variant."""
    id: ID

    """Sku of the product variant."""
    sku: String

    """Slug of a channel for which the data should be returned."""
    channel: String
  ): ProductVariant

  """List of product variants."""
  productVariants(
    """Filter product variants by given IDs."""
    ids: [ID!]

    """Slug of a channel for which the data should be returned."""
    channel: String

    """Filtering options for product variant."""
    filter: ProductVariantFilterInput

    """Sort products variants."""
    sortBy: ProductVariantSortingInput

    """Return the elements in the list that come before the specified cursor."""
    before: String

    """Return the elements in the list that come after the specified cursor."""
    after: String

    """Return the first n elements from the list."""
    first: Int

    """Return the last n elements from the list."""
    last: Int
  ): ProductVariantCountableConnection

  """List of top selling products."""
  reportProductSales(
    """Span of time."""
    period: ReportingPeriod!

    """Slug of a channel for which the data should be returned."""
    channel: String!

    """Return the elements in the list that come before the specified cursor."""
    before: String

    """Return the elements in the list that come after the specified cursor."""
    after: String

    """Return the first n elements from the list."""
    first: Int

    """Return the last n elements from the list."""
    last: Int
  ): ProductVariantCountableConnection

  """Look up a payment by ID."""
  payment(
    """ID of the payment."""
    id: ID!
  ): Payment

  """List of payments."""
  payments(
    """Filtering options for payments."""
    filter: PaymentFilterInput

    """Return the elements in the list that come before the specified cursor."""
    before: String

    """Return the elements in the list that come after the specified cursor."""
    after: String

    """Return the first n elements from the list."""
    first: Int

    """Return the last n elements from the list."""
    last: Int
  ): PaymentCountableConnection

  """Look up a page by ID or slug."""
  page(
    """ID of the page."""
    id: ID

    """The slug of the page."""
    slug: String
  ): Page

  """List of the shop's pages."""
  pages(
    """Sort pages."""
    sortBy: PageSortingInput

    """Filtering options for pages."""
    filter: PageFilterInput

    """Return the elements in the list that come before the specified cursor."""
    before: String

    """Return the elements in the list that come after the specified cursor."""
    after: String

    """Return the first n elements from the list."""
    first: Int

    """Return the last n elements from the list."""
    last: Int
  ): PageCountableConnection

  """Look up a page type by ID."""
  pageType(
    """ID of the page type."""
    id: ID!
  ): PageType

  """List of the page types."""
  pageTypes(
    """Sort page types."""
    sortBy: PageTypeSortingInput

    """Filtering options for page types."""
    filter: PageTypeFilterInput

    """Return the elements in the list that come before the specified cursor."""
    before: String

    """Return the elements in the list that come after the specified cursor."""
    after: String

    """Return the first n elements from the list."""
    first: Int

    """Return the last n elements from the list."""
    last: Int
  ): PageTypeCountableConnection

  """
  List of activity events to display on homepage (at the moment it only contains order-events).
  """
  homepageEvents(
    """Return the elements in the list that come before the specified cursor."""
    before: String

    """Return the elements in the list that come after the specified cursor."""
    after: String

    """Return the first n elements from the list."""
    first: Int

    """Return the last n elements from the list."""
    last: Int
  ): OrderEventCountableConnection

  """Look up an order by ID."""
  order(
    """ID of an order."""
    id: ID!
  ): Order

  """List of orders."""
  orders(
    """Sort orders."""
    sortBy: OrderSortingInput

    """Filtering options for orders."""
    filter: OrderFilterInput

    """Slug of a channel for which the data should be returned."""
    channel: String

    """Return the elements in the list that come before the specified cursor."""
    before: String

    """Return the elements in the list that come after the specified cursor."""
    after: String

    """Return the first n elements from the list."""
    first: Int

    """Return the last n elements from the list."""
    last: Int
  ): OrderCountableConnection

  """List of draft orders."""
  draftOrders(
    """Sort draft orders."""
    sortBy: OrderSortingInput

    """Filtering options for draft orders."""
    filter: OrderDraftFilterInput

    """Return the elements in the list that come before the specified cursor."""
    before: String

    """Return the elements in the list that come after the specified cursor."""
    after: String

    """Return the first n elements from the list."""
    first: Int

    """Return the last n elements from the list."""
    last: Int
  ): OrderCountableConnection

  """Return the total sales amount from a specific period."""
  ordersTotal(
    """A period of time."""
    period: ReportingPeriod

    """Slug of a channel for which the data should be returned."""
    channel: String
  ): TaxedMoney

  """{DEPRECATED_IN_3X_FIELD} Look up an order by token."""
  orderByToken(
    """The order's token."""
    token: UUID!
  ): Order

  """Look up a navigation menu by ID or name."""
  menu(
    """Slug of a channel for which the data should be returned."""
    channel: String

    """ID of the menu."""
    id: ID

    """The menu's name."""
    name: String

    """The menu's slug."""
    slug: String
  ): Menu

  """List of the storefront's menus."""
  menus(
    """Slug of a channel for which the data should be returned."""
    channel: String

    """Sort menus."""
    sortBy: MenuSortingInput

    """Filtering options for menus."""
    filter: MenuFilterInput

    """Return the elements in the list that come before the specified cursor."""
    before: String

    """Return the elements in the list that come after the specified cursor."""
    after: String

    """Return the first n elements from the list."""
    first: Int

    """Return the last n elements from the list."""
    last: Int
  ): MenuCountableConnection

  """Look up a menu item by ID."""
  menuItem(
    """ID of the menu item."""
    id: ID!

    """Slug of a channel for which the data should be returned."""
    channel: String
  ): MenuItem

  """List of the storefronts's menu items."""
  menuItems(
    """Slug of a channel for which the data should be returned."""
    channel: String

    """Sort menus items."""
    sortBy: MenuItemSortingInput

    """Filtering options for menu items."""
    filter: MenuItemFilterInput

    """Return the elements in the list that come before the specified cursor."""
    before: String

    """Return the elements in the list that come after the specified cursor."""
    after: String

    """Return the first n elements from the list."""
    first: Int

    """Return the last n elements from the list."""
    last: Int
  ): MenuItemCountableConnection

  """Look up a gift card by ID."""
  giftCard(
    """ID of the gift card."""
    id: ID!
  ): GiftCard

  """List of gift cards."""
  giftCards(
    """
    New in Saleor 3.1. Sort gift cards. Note: this feature is in a preview state and can be subject to changes at later point.
    """
    sortBy: GiftCardSortingInput

    """
    New in Saleor 3.1. Filtering options for gift cards. Note: this feature is in a preview state and can be subject to changes at later point.
    """
    filter: GiftCardFilterInput

    """Return the elements in the list that come before the specified cursor."""
    before: String

    """Return the elements in the list that come after the specified cursor."""
    after: String

    """Return the first n elements from the list."""
    first: Int

    """Return the last n elements from the list."""
    last: Int
  ): GiftCardCountableConnection

  """
  New in Saleor 3.1. List of gift card currencies. Note: this feature is in a preview state and can be subject to changes at later point.
  """
  giftCardCurrencies: [String!]!

  """
  New in Saleor 3.1. List of gift card tags. Note: this feature is in a preview state and can be subject to changes at later point.
  """
  giftCardTags(
    """Filtering options for gift card tags."""
    filter: GiftCardTagFilterInput

    """Return the elements in the list that come before the specified cursor."""
    before: String

    """Return the elements in the list that come after the specified cursor."""
    after: String

    """Return the first n elements from the list."""
    first: Int

    """Return the last n elements from the list."""
    last: Int
  ): GiftCardTagCountableConnection

  """Look up a plugin by ID."""
  plugin(
    """ID of the plugin."""
    id: ID!
  ): Plugin

  """List of plugins."""
  plugins(
    """Filtering options for plugins."""
    filter: PluginFilterInput

    """Sort plugins."""
    sortBy: PluginSortingInput

    """Return the elements in the list that come before the specified cursor."""
    before: String

    """Return the elements in the list that come after the specified cursor."""
    after: String

    """Return the first n elements from the list."""
    first: Int

    """Return the last n elements from the list."""
    last: Int
  ): PluginCountableConnection

  """Look up a sale by ID."""
  sale(
    """ID of the sale."""
    id: ID!

    """Slug of a channel for which the data should be returned."""
    channel: String
  ): Sale

  """List of the shop's sales."""
  sales(
    """Filtering options for sales."""
    filter: SaleFilterInput

    """Sort sales."""
    sortBy: SaleSortingInput

    """
    Search sales by name, value or type. 
    
    DEPRECATED: this field will be removed in Saleor 4.0. Use `filter.search` input instead.
    """
    query: String

    """Slug of a channel for which the data should be returned."""
    channel: String

    """Return the elements in the list that come before the specified cursor."""
    before: String

    """Return the elements in the list that come after the specified cursor."""
    after: String

    """Return the first n elements from the list."""
    first: Int

    """Return the last n elements from the list."""
    last: Int
  ): SaleCountableConnection

  """Look up a voucher by ID."""
  voucher(
    """ID of the voucher."""
    id: ID!

    """Slug of a channel for which the data should be returned."""
    channel: String
  ): Voucher

  """List of the shop's vouchers."""
  vouchers(
    """Filtering options for vouchers."""
    filter: VoucherFilterInput

    """Sort voucher."""
    sortBy: VoucherSortingInput

    """
    Search vouchers by name or code. 
    
    DEPRECATED: this field will be removed in Saleor 4.0. Use `filter.search` input instead.
    """
    query: String

    """Slug of a channel for which the data should be returned."""
    channel: String

    """Return the elements in the list that come before the specified cursor."""
    before: String

    """Return the elements in the list that come after the specified cursor."""
    after: String

    """Return the first n elements from the list."""
    first: Int

    """Return the last n elements from the list."""
    last: Int
  ): VoucherCountableConnection

  """Look up a export file by ID."""
  exportFile(
    """ID of the export file job."""
    id: ID!
  ): ExportFile

  """List of export files."""
  exportFiles(
    """Filtering options for export files."""
    filter: ExportFileFilterInput

    """Sort export files."""
    sortBy: ExportFileSortingInput

    """Return the elements in the list that come before the specified cursor."""
    before: String

    """Return the elements in the list that come after the specified cursor."""
    after: String

    """Return the first n elements from the list."""
    first: Int

    """Return the last n elements from the list."""
    last: Int
  ): ExportFileCountableConnection

  """List of all tax rates available from tax gateway."""
  taxTypes: [TaxType!]

  """Look up a checkout by token and slug of channel."""
  checkout(
    """The checkout's token."""
    token: UUID
  ): Checkout

  """List of checkouts."""
  checkouts(
    """New in Saleor 3.1. Sort checkouts."""
    sortBy: CheckoutSortingInput

    """New in Saleor 3.1. Filtering options for checkouts."""
    filter: CheckoutFilterInput

    """Slug of a channel for which the data should be returned."""
    channel: String

    """Return the elements in the list that come before the specified cursor."""
    before: String

    """Return the elements in the list that come after the specified cursor."""
    after: String

    """Return the first n elements from the list."""
    first: Int

    """Return the last n elements from the list."""
    last: Int
  ): CheckoutCountableConnection

  """List of checkout lines."""
  checkoutLines(
    """Return the elements in the list that come before the specified cursor."""
    before: String

    """Return the elements in the list that come after the specified cursor."""
    after: String

    """Return the first n elements from the list."""
    first: Int

    """Return the last n elements from the list."""
    last: Int
  ): CheckoutLineCountableConnection

  """Look up a channel by ID."""
  channel(
    """ID of the channel."""
    id: ID
  ): Channel

  """List of all channels."""
  channels: [Channel!]

  """List of the shop's attributes."""
  attributes(
    """Filtering options for attributes."""
    filter: AttributeFilterInput

    """Sorting options for attributes."""
    sortBy: AttributeSortingInput

    """Slug of a channel for which the data should be returned."""
    channel: String

    """Return the elements in the list that come before the specified cursor."""
    before: String

    """Return the elements in the list that come after the specified cursor."""
    after: String

    """Return the first n elements from the list."""
    first: Int

    """Return the last n elements from the list."""
    last: Int
  ): AttributeCountableConnection

  """Look up an attribute by ID."""
  attribute(
    """ID of the attribute."""
    id: ID

    """Slug of the attribute."""
    slug: String
  ): Attribute

  """List of all apps installations"""
  appsInstallations: [AppInstallation!]!

  """List of the apps."""
  apps(
    """Filtering options for apps."""
    filter: AppFilterInput

    """Sort apps."""
    sortBy: AppSortingInput

    """Return the elements in the list that come before the specified cursor."""
    before: String

    """Return the elements in the list that come after the specified cursor."""
    after: String

    """Return the first n elements from the list."""
    first: Int

    """Return the last n elements from the list."""
    last: Int
  ): AppCountableConnection

  """
  Look up an app by ID. If ID is not provided, return the currently authenticated app.
  """
  app(
    """ID of the app."""
    id: ID
  ): App

  """
  New in Saleor 3.1. List of all extensions. Note: this feature is in a preview state and can be subject to changes at later point.
  """
  appExtensions(
    """Filtering options for apps extensions."""
    filter: AppExtensionFilterInput

    """Return the elements in the list that come before the specified cursor."""
    before: String

    """Return the elements in the list that come after the specified cursor."""
    after: String

    """Return the first n elements from the list."""
    first: Int

    """Return the last n elements from the list."""
    last: Int
  ): AppExtensionCountableConnection

  """
  New in Saleor 3.1. Look up an app extension by ID. Note: this feature is in a preview state and can be subject to changes at later point.
  """
  appExtension(
    """ID of the app extension."""
    id: ID!
  ): AppExtension

  """Returns address validation rules."""
  addressValidationRules(
    """Two-letter ISO 3166-1 country code."""
    countryCode: CountryCode!

    """Designation of a region, province or state."""
    countryArea: String

    """City or a town name."""
    city: String

    """Sublocality like a district."""
    cityArea: String
  ): AddressValidationData

  """Look up an address by ID."""
  address(
    """ID of an address."""
    id: ID!
  ): Address

  """List of the shop's customers."""
  customers(
    """Filtering options for customers."""
    filter: CustomerFilterInput

    """Sort customers."""
    sortBy: UserSortingInput

    """Return the elements in the list that come before the specified cursor."""
    before: String

    """Return the elements in the list that come after the specified cursor."""
    after: String

    """Return the first n elements from the list."""
    first: Int

    """Return the last n elements from the list."""
    last: Int
  ): UserCountableConnection

  """List of permission groups."""
  permissionGroups(
    """Filtering options for permission groups."""
    filter: PermissionGroupFilterInput

    """Sort permission groups."""
    sortBy: PermissionGroupSortingInput

    """Return the elements in the list that come before the specified cursor."""
    before: String

    """Return the elements in the list that come after the specified cursor."""
    after: String

    """Return the first n elements from the list."""
    first: Int

    """Return the last n elements from the list."""
    last: Int
  ): GroupCountableConnection

  """Look up permission group by ID."""
  permissionGroup(
    """ID of the group."""
    id: ID!
  ): Group

  """Return the currently authenticated user."""
  me: User

  """List of the shop's staff users."""
  staffUsers(
    """Filtering options for staff users."""
    filter: StaffUserInput

    """Sort staff users."""
    sortBy: UserSortingInput

    """Return the elements in the list that come before the specified cursor."""
    before: String

    """Return the elements in the list that come after the specified cursor."""
    after: String

    """Return the first n elements from the list."""
    first: Int

    """Return the last n elements from the list."""
    last: Int
  ): UserCountableConnection

  """Look up a user by ID or email address."""
  user(
    """ID of the user."""
    id: ID

    """Email address of the user."""
    email: String
  ): User
  _entities(representations: [_Any]): [_Entity]
  _service: _Service
}

"""Webhook."""
type Webhook implements Node {
  id: ID!
  name: String!

  """List of webhook events."""
  events: [WebhookEvent!]! @deprecated(reason: "This field will be removed in Saleor 4.0. Use `asyncEvents` or `syncEvents` instead.")

  """List of synchronous webhook events."""
  syncEvents: [WebhookEventSync!]!

  """List of asynchronous webhook events."""
  asyncEvents: [WebhookEventAsync!]!
  app: App!

  """Event deliveries."""
  eventDeliveries(
    """Event delivery sorter."""
    sortBy: EventDeliverySortingInput

    """Event delivery filter options."""
    filter: EventDeliveryFilterInput

    """Return the elements in the list that come before the specified cursor."""
    before: String

    """Return the elements in the list that come after the specified cursor."""
    after: String

    """Return the first n elements from the list."""
    first: Int

    """Return the last n elements from the list."""
    last: Int
  ): EventDeliveryCountableConnection

  """Target URL for webhook."""
  targetUrl: String!

  """Informs if webhook is activated."""
  isActive: Boolean!

  """Used to create a hash signature with each payload."""
  secretKey: String

  """Used to define payloads for specific events."""
  subscriptionQuery: String
}

"""An object with an ID"""
interface Node {
  """The ID of the object."""
  id: ID!
}

"""Webhook event."""
type WebhookEvent {
  """Display name of the event."""
  name: String!

  """Internal name of the event type."""
  eventType: WebhookEventTypeEnum!
}

"""Enum determining type of webhook."""
enum WebhookEventTypeEnum {
  """All the events."""
  ANY_EVENTS

  """A new category created."""
  CATEGORY_CREATED

  """A category is updated."""
  CATEGORY_UPDATED

  """A category is deleted."""
  CATEGORY_DELETED

  """A new order is placed."""
  ORDER_CREATED

  """
  An order is confirmed (status change unconfirmed -> unfulfilled) by a staff user using the OrderConfirm mutation. It also triggers when the user completes the checkout and the shop setting `automatically_confirm_all_new_orders` is enabled.
  """
  ORDER_CONFIRMED

  """Payment is made and an order is fully paid."""
  ORDER_FULLY_PAID

  """
  An order is updated; triggered for all changes related to an order; covers all other order webhooks, except for ORDER_CREATED.
  """
  ORDER_UPDATED

  """An order is cancelled."""
  ORDER_CANCELLED

  """An order is fulfilled."""
  ORDER_FULFILLED
  DRAFT_ORDER_CREATED
  DRAFT_ORDER_UPDATED
  DRAFT_ORDER_DELETED
  SALE_CREATED
  SALE_UPDATED
  SALE_DELETED

  """An invoice for order requested."""
  INVOICE_REQUESTED

  """An invoice is deleted."""
  INVOICE_DELETED

  """Invoice has been sent."""
  INVOICE_SENT

  """A new customer account is created."""
  CUSTOMER_CREATED

  """A customer account is updated."""
  CUSTOMER_UPDATED

  """A new collection is created."""
  COLLECTION_CREATED

  """A collection is updated."""
  COLLECTION_UPDATED

  """A collection is deleted."""
  COLLECTION_DELETED

  """A new product is created."""
  PRODUCT_CREATED

  """A product is updated."""
  PRODUCT_UPDATED

  """A product is deleted."""
  PRODUCT_DELETED

  """A new product variant is created."""
  PRODUCT_VARIANT_CREATED

  """A product variant is updated."""
  PRODUCT_VARIANT_UPDATED

  """A product variant is deleted."""
  PRODUCT_VARIANT_DELETED
  PRODUCT_VARIANT_OUT_OF_STOCK
  PRODUCT_VARIANT_BACK_IN_STOCK

  """A new checkout is created."""
  CHECKOUT_CREATED

  """
  A checkout is updated. It also triggers all updates related to the checkout.
  """
  CHECKOUT_UPDATED

  """A new fulfillment is created."""
  FULFILLMENT_CREATED

  """A fulfillment is cancelled."""
  FULFILLMENT_CANCELED

  """User notification triggered."""
  NOTIFY_USER

  """A new page is created."""
  PAGE_CREATED

  """A page is updated."""
  PAGE_UPDATED

  """A page is deleted."""
  PAGE_DELETED
<<<<<<< HEAD
  TRANSACTION_ACTION_REQUEST
=======

  """A new shipping price is created."""
  SHIPPING_PRICE_CREATED

  """A shipping price is updated."""
  SHIPPING_PRICE_UPDATED

  """A shipping price is deleted."""
  SHIPPING_PRICE_DELETED

  """A new shipping zone is created."""
  SHIPPING_ZONE_CREATED

  """A shipping zone is updated."""
  SHIPPING_ZONE_UPDATED

  """A shipping zone is deleted."""
  SHIPPING_ZONE_DELETED
>>>>>>> 9aea3177
  TRANSLATION_CREATED
  TRANSLATION_UPDATED
  PAYMENT_AUTHORIZE
  PAYMENT_CAPTURE
  PAYMENT_CONFIRM
  PAYMENT_LIST_GATEWAYS
  PAYMENT_PROCESS
  PAYMENT_REFUND
  PAYMENT_VOID
  SHIPPING_LIST_METHODS_FOR_CHECKOUT
  ORDER_FILTER_SHIPPING_METHODS
  CHECKOUT_FILTER_SHIPPING_METHODS
}

"""Synchronous webhook event."""
type WebhookEventSync {
  """Display name of the event."""
  name: String!

  """Internal name of the event type."""
  eventType: WebhookEventTypeSyncEnum!
}

"""Enum determining type of webhook."""
enum WebhookEventTypeSyncEnum {
  PAYMENT_AUTHORIZE
  PAYMENT_CAPTURE
  PAYMENT_CONFIRM
  PAYMENT_LIST_GATEWAYS
  PAYMENT_PROCESS
  PAYMENT_REFUND
  PAYMENT_VOID
  SHIPPING_LIST_METHODS_FOR_CHECKOUT
  ORDER_FILTER_SHIPPING_METHODS
  CHECKOUT_FILTER_SHIPPING_METHODS
}

"""Asynchronous webhook event."""
type WebhookEventAsync {
  """Display name of the event."""
  name: String!

  """Internal name of the event type."""
  eventType: WebhookEventTypeAsyncEnum!
}

"""Enum determining type of webhook."""
enum WebhookEventTypeAsyncEnum {
  """All the events."""
  ANY_EVENTS

  """A new category created."""
  CATEGORY_CREATED

  """A category is updated."""
  CATEGORY_UPDATED

  """A category is deleted."""
  CATEGORY_DELETED

  """A new order is placed."""
  ORDER_CREATED

  """
  An order is confirmed (status change unconfirmed -> unfulfilled) by a staff user using the OrderConfirm mutation. It also triggers when the user completes the checkout and the shop setting `automatically_confirm_all_new_orders` is enabled.
  """
  ORDER_CONFIRMED

  """Payment is made and an order is fully paid."""
  ORDER_FULLY_PAID

  """
  An order is updated; triggered for all changes related to an order; covers all other order webhooks, except for ORDER_CREATED.
  """
  ORDER_UPDATED

  """An order is cancelled."""
  ORDER_CANCELLED

  """An order is fulfilled."""
  ORDER_FULFILLED
  DRAFT_ORDER_CREATED
  DRAFT_ORDER_UPDATED
  DRAFT_ORDER_DELETED
  SALE_CREATED
  SALE_UPDATED
  SALE_DELETED

  """An invoice for order requested."""
  INVOICE_REQUESTED

  """An invoice is deleted."""
  INVOICE_DELETED

  """Invoice has been sent."""
  INVOICE_SENT

  """A new customer account is created."""
  CUSTOMER_CREATED

  """A customer account is updated."""
  CUSTOMER_UPDATED

  """A new collection is created."""
  COLLECTION_CREATED

  """A collection is updated."""
  COLLECTION_UPDATED

  """A collection is deleted."""
  COLLECTION_DELETED

  """A new product is created."""
  PRODUCT_CREATED

  """A product is updated."""
  PRODUCT_UPDATED

  """A product is deleted."""
  PRODUCT_DELETED

  """A new product variant is created."""
  PRODUCT_VARIANT_CREATED

  """A product variant is updated."""
  PRODUCT_VARIANT_UPDATED

  """A product variant is deleted."""
  PRODUCT_VARIANT_DELETED
  PRODUCT_VARIANT_OUT_OF_STOCK
  PRODUCT_VARIANT_BACK_IN_STOCK

  """A new checkout is created."""
  CHECKOUT_CREATED

  """
  A checkout is updated. It also triggers all updates related to the checkout.
  """
  CHECKOUT_UPDATED

  """A new fulfillment is created."""
  FULFILLMENT_CREATED

  """A fulfillment is cancelled."""
  FULFILLMENT_CANCELED

  """User notification triggered."""
  NOTIFY_USER

  """A new page is created."""
  PAGE_CREATED

  """A page is updated."""
  PAGE_UPDATED

  """A page is deleted."""
  PAGE_DELETED
<<<<<<< HEAD
  TRANSACTION_ACTION_REQUEST
=======

  """A new shipping price is created."""
  SHIPPING_PRICE_CREATED

  """A shipping price is updated."""
  SHIPPING_PRICE_UPDATED

  """A shipping price is deleted."""
  SHIPPING_PRICE_DELETED

  """A new shipping zone is created."""
  SHIPPING_ZONE_CREATED

  """A shipping zone is updated."""
  SHIPPING_ZONE_UPDATED

  """A shipping zone is deleted."""
  SHIPPING_ZONE_DELETED
>>>>>>> 9aea3177
  TRANSLATION_CREATED
  TRANSLATION_UPDATED
}

"""Represents app data."""
type App implements Node & ObjectWithMetadata {
  id: ID!

  """
  List of private metadata items. Requires proper staff permissions to access.
  """
  privateMetadata: [MetadataItem!]!

  """List of public metadata items. Can be accessed without permissions."""
  metadata: [MetadataItem!]!

  """List of the app's permissions."""
  permissions: [Permission!]

  """The date and time when the app was created."""
  created: DateTime

  """Determine if app will be set active or not."""
  isActive: Boolean

  """Name of the app."""
  name: String

  """Type of the app."""
  type: AppTypeEnum

  """Last 4 characters of the tokens."""
  tokens: [AppToken!]

  """List of webhooks assigned to this app."""
  webhooks: [Webhook!]

  """Description of this app."""
  aboutApp: String

  """Description of the data privacy defined for this app."""
  dataPrivacy: String

  """Url to details about the privacy policy on the app owner page."""
  dataPrivacyUrl: String

  """Homepage of the app."""
  homepageUrl: String

  """Support page for the app."""
  supportUrl: String

  """Url to iframe with the configuration for the app."""
  configurationUrl: String

  """Url to iframe with the app."""
  appUrl: String

  """Version number of the app."""
  version: String

  """JWT token used to authenticate by thridparty app."""
  accessToken: String

  """
  New in Saleor 3.1. App's dashboard extensions. Note: this feature is in a preview state and can be subject to changes at later point.
  """
  extensions: [AppExtension!]!
}

interface ObjectWithMetadata {
  """
  List of private metadata items. Requires proper staff permissions to access.
  """
  privateMetadata: [MetadataItem!]!

  """List of public metadata items. Can be accessed without permissions."""
  metadata: [MetadataItem!]!
}

type MetadataItem {
  """Key of a metadata item."""
  key: String!

  """Value of a metadata item."""
  value: String!
}

"""Represents a permission object in a friendly form."""
type Permission {
  """Internal code for permission."""
  code: PermissionEnum!

  """Describe action(s) allowed to do by permission."""
  name: String!
}

"""An enumeration."""
enum PermissionEnum {
  MANAGE_USERS
  MANAGE_STAFF
  IMPERSONATE_USER
  MANAGE_APPS
  MANAGE_CHANNELS
  MANAGE_DISCOUNTS
  MANAGE_PLUGINS
  MANAGE_GIFT_CARD
  MANAGE_MENUS
  MANAGE_ORDERS
  MANAGE_PAGES
  MANAGE_PAGE_TYPES_AND_ATTRIBUTES
  HANDLE_PAYMENTS
  MANAGE_PRODUCTS
  MANAGE_PRODUCT_TYPES_AND_ATTRIBUTES
  MANAGE_SHIPPING
  MANAGE_SETTINGS
  MANAGE_TRANSLATIONS
  MANAGE_CHECKOUTS
  HANDLE_CHECKOUTS
}

"""
The `DateTime` scalar type represents a DateTime
value as specified by
[iso8601](https://en.wikipedia.org/wiki/ISO_8601).
"""
scalar DateTime

"""Enum determining type of your App."""
enum AppTypeEnum {
  """
  Local Saleor App. The app is fully manageable from dashboard. You can change assigned permissions, add webhooks, or authentication token
  """
  LOCAL

  """
  Third party external App. Installation is fully automated. Saleor uses a defined App manifest to gather all required information.
  """
  THIRDPARTY
}

"""Represents token data."""
type AppToken implements Node {
  id: ID!

  """Name of the authenticated token."""
  name: String

  """Last 4 characters of the token."""
  authToken: String
}

"""Represents app data."""
type AppExtension implements Node {
  id: ID!

  """List of the app extension's permissions."""
  permissions: [Permission!]!

  """Label of the extension to show in the dashboard."""
  label: String!

  """URL of a view where extension's iframe is placed."""
  url: String!

  """Place where given extension will be mounted."""
  mount: AppExtensionMountEnum!

  """Type of way how app extension will be opened."""
  target: AppExtensionTargetEnum!
  app: App!

  """JWT token used to authenticate by thridparty app extension."""
  accessToken: String
}

"""All places where app extension can be mounted."""
enum AppExtensionMountEnum {
  PRODUCT_OVERVIEW_CREATE
  PRODUCT_OVERVIEW_MORE_ACTIONS
  PRODUCT_DETAILS_MORE_ACTIONS
  NAVIGATION_CATALOG
  NAVIGATION_ORDERS
  NAVIGATION_CUSTOMERS
  NAVIGATION_DISCOUNTS
  NAVIGATION_TRANSLATIONS
  NAVIGATION_PAGES
}

"""
All available ways of opening an app extension.

    POPUP - app's extension will be mounted as a popup window
    APP_PAGE - redirect to app's page
"""
enum AppExtensionTargetEnum {
  POPUP
  APP_PAGE
}

type EventDeliveryCountableConnection {
  """Pagination data for this connection."""
  pageInfo: PageInfo!
  edges: [EventDeliveryCountableEdge!]!

  """A total count of items in the collection."""
  totalCount: Int
}

"""
The Relay compliant `PageInfo` type, containing data necessary to paginate this connection.
"""
type PageInfo {
  """When paginating forwards, are there more items?"""
  hasNextPage: Boolean!

  """When paginating backwards, are there more items?"""
  hasPreviousPage: Boolean!

  """When paginating backwards, the cursor to continue."""
  startCursor: String

  """When paginating forwards, the cursor to continue."""
  endCursor: String
}

type EventDeliveryCountableEdge {
  """The item at the end of the edge."""
  node: EventDelivery!

  """A cursor for use in pagination."""
  cursor: String!
}

"""Event delivery."""
type EventDelivery implements Node {
  id: ID!
  createdAt: DateTime!

  """Event delivery status."""
  status: EventDeliveryStatusEnum!

  """Webhook event type."""
  eventType: WebhookEventTypeEnum!

  """Event delivery attempts."""
  attempts(
    """Event delivery sorter"""
    sortBy: EventDeliveryAttemptSortingInput

    """Return the elements in the list that come before the specified cursor."""
    before: String

    """Return the elements in the list that come after the specified cursor."""
    after: String

    """Return the first n elements from the list."""
    first: Int

    """Return the last n elements from the list."""
    last: Int
  ): EventDeliveryAttemptCountableConnection

  """Event payload."""
  payload: String
}

enum EventDeliveryStatusEnum {
  PENDING
  SUCCESS
  FAILED
}

type EventDeliveryAttemptCountableConnection {
  """Pagination data for this connection."""
  pageInfo: PageInfo!
  edges: [EventDeliveryAttemptCountableEdge!]!

  """A total count of items in the collection."""
  totalCount: Int
}

type EventDeliveryAttemptCountableEdge {
  """The item at the end of the edge."""
  node: EventDeliveryAttempt!

  """A cursor for use in pagination."""
  cursor: String!
}

"""Event delivery attempts."""
type EventDeliveryAttempt implements Node {
  id: ID!

  """Event delivery creation date and time."""
  createdAt: DateTime!

  """Task id for delivery attempt."""
  taskId: String

  """Delivery attempt duration."""
  duration: Float

  """Delivery attempt response content."""
  response: String

  """Response headers for delivery attempt."""
  responseHeaders: String

  """Delivery attempt response status code."""
  responseStatusCode: Int

  """Request headers for delivery attempt."""
  requestHeaders: String

  """Event delivery status."""
  status: EventDeliveryStatusEnum!
}

input EventDeliveryAttemptSortingInput {
  """Specifies the direction in which to sort products."""
  direction: OrderDirection!

  """Sort attempts by the selected field."""
  field: EventDeliveryAttemptSortField!
}

enum OrderDirection {
  """Specifies an ascending sort order."""
  ASC

  """Specifies a descending sort order."""
  DESC
}

enum EventDeliveryAttemptSortField {
  """Sort event delivery attempts by created at."""
  CREATED_AT
}

input EventDeliverySortingInput {
  """Specifies the direction in which to sort products."""
  direction: OrderDirection!

  """Sort deliveries by the selected field."""
  field: EventDeliverySortField!
}

enum EventDeliverySortField {
  """Sort event deliveries by created at."""
  CREATED_AT
}

input EventDeliveryFilterInput {
  status: EventDeliveryStatusEnum
  eventType: WebhookEventTypeEnum
}

scalar JSONString

"""An enumeration."""
enum WebhookSampleEventTypeEnum {
  CATEGORY_CREATED
  CATEGORY_UPDATED
  CATEGORY_DELETED
  ORDER_CREATED
  ORDER_CONFIRMED
  ORDER_FULLY_PAID
  ORDER_UPDATED
  ORDER_CANCELLED
  ORDER_FULFILLED
  DRAFT_ORDER_CREATED
  DRAFT_ORDER_UPDATED
  DRAFT_ORDER_DELETED
  SALE_CREATED
  SALE_UPDATED
  SALE_DELETED
  INVOICE_REQUESTED
  INVOICE_DELETED
  INVOICE_SENT
  CUSTOMER_CREATED
  CUSTOMER_UPDATED
  COLLECTION_CREATED
  COLLECTION_UPDATED
  COLLECTION_DELETED
  PRODUCT_CREATED
  PRODUCT_UPDATED
  PRODUCT_DELETED
  PRODUCT_VARIANT_CREATED
  PRODUCT_VARIANT_UPDATED
  PRODUCT_VARIANT_DELETED
  PRODUCT_VARIANT_OUT_OF_STOCK
  PRODUCT_VARIANT_BACK_IN_STOCK
  CHECKOUT_CREATED
  CHECKOUT_UPDATED
  FULFILLMENT_CREATED
  FULFILLMENT_CANCELED
  NOTIFY_USER
  PAGE_CREATED
  PAGE_UPDATED
  PAGE_DELETED
<<<<<<< HEAD
  TRANSACTION_ACTION_REQUEST
=======
  SHIPPING_PRICE_CREATED
  SHIPPING_PRICE_UPDATED
  SHIPPING_PRICE_DELETED
  SHIPPING_ZONE_CREATED
  SHIPPING_ZONE_UPDATED
  SHIPPING_ZONE_DELETED
>>>>>>> 9aea3177
  TRANSLATION_CREATED
  TRANSLATION_UPDATED
}

"""Represents warehouse."""
type Warehouse implements Node & ObjectWithMetadata {
  id: ID!

  """
  List of private metadata items. Requires proper staff permissions to access.
  """
  privateMetadata: [MetadataItem!]!

  """List of public metadata items. Can be accessed without permissions."""
  metadata: [MetadataItem!]!
  name: String!
  slug: String!
  email: String!
  isPrivate: Boolean!
  address: Address!

  """Warehouse company name."""
  companyName: String! @deprecated(reason: "This field will be removed in Saleor 4.0. Use `Address.companyName` instead.")

  """
  New in Saleor 3.1. Click and collect options: local, all or disabled. Note: this feature is in a preview state and can be subject to changes at later point.
  """
  clickAndCollectOption: WarehouseClickAndCollectOptionEnum!
  shippingZones(
    """Return the elements in the list that come before the specified cursor."""
    before: String

    """Return the elements in the list that come after the specified cursor."""
    after: String

    """Return the first n elements from the list."""
    first: Int

    """Return the last n elements from the list."""
    last: Int
  ): ShippingZoneCountableConnection!
}

"""Represents user address data."""
type Address implements Node {
  id: ID!
  firstName: String!
  lastName: String!
  companyName: String!
  streetAddress1: String!
  streetAddress2: String!
  city: String!
  cityArea: String!
  postalCode: String!

  """Shop's default country."""
  country: CountryDisplay!
  countryArea: String!
  phone: String

  """Address is user's default shipping address."""
  isDefaultShippingAddress: Boolean

  """Address is user's default billing address."""
  isDefaultBillingAddress: Boolean
}

type CountryDisplay {
  """Country code."""
  code: String!

  """Country name."""
  country: String!

  """Country tax."""
  vat: VAT
}

"""Represents a VAT rate for a country."""
type VAT {
  """Country code."""
  countryCode: String!

  """Standard VAT rate in percent."""
  standardRate: Float

  """Country's VAT rate exceptions for specific types of goods."""
  reducedRates: [ReducedRate!]!
}

"""Represents a reduced VAT rate for a particular type of goods."""
type ReducedRate {
  """Reduced VAT rate in percent."""
  rate: Float!

  """A type of goods."""
  rateType: String!
}

"""An enumeration."""
enum WarehouseClickAndCollectOptionEnum {
  DISABLED
  LOCAL
  ALL
}

type ShippingZoneCountableConnection {
  """Pagination data for this connection."""
  pageInfo: PageInfo!
  edges: [ShippingZoneCountableEdge!]!

  """A total count of items in the collection."""
  totalCount: Int
}

type ShippingZoneCountableEdge {
  """The item at the end of the edge."""
  node: ShippingZone!

  """A cursor for use in pagination."""
  cursor: String!
}

"""
Represents a shipping zone in the shop. Zones are the concept used only for grouping shipping methods in the dashboard, and are never exposed to the customers directly.
"""
type ShippingZone implements Node & ObjectWithMetadata {
  id: ID!

  """
  List of private metadata items. Requires proper staff permissions to access.
  """
  privateMetadata: [MetadataItem!]!

  """List of public metadata items. Can be accessed without permissions."""
  metadata: [MetadataItem!]!
  name: String!
  default: Boolean!

  """Lowest and highest prices for the shipping."""
  priceRange: MoneyRange

  """List of countries available for the method."""
  countries: [CountryDisplay!]

  """
  List of shipping methods available for orders shipped to countries within this shipping zone.
  """
  shippingMethods: [ShippingMethodType!]

  """List of warehouses for shipping zone."""
  warehouses: [Warehouse!]!

  """List of channels for shipping zone."""
  channels: [Channel!]!

  """Description of a shipping zone."""
  description: String
}

"""Represents a range of amounts of money."""
type MoneyRange {
  """Lower bound of a price range."""
  start: Money

  """Upper bound of a price range."""
  stop: Money
}

"""Represents amount of money in specific currency."""
type Money {
  """Currency code."""
  currency: String!

  """Amount of money."""
  amount: Float!
}

"""
Shipping method are the methods you'll use to get customer's orders to them. They are directly exposed to the customers.
"""
type ShippingMethodType implements Node & ObjectWithMetadata {
  """Shipping method ID."""
  id: ID!

  """
  List of private metadata items. Requires proper staff permissions to access.
  """
  privateMetadata: [MetadataItem!]!

  """List of public metadata items. Can be accessed without permissions."""
  metadata: [MetadataItem!]!

  """Shipping method name."""
  name: String!

  """Shipping method description."""
  description: JSONString

  """Type of the shipping method."""
  type: ShippingMethodTypeEnum

  """Returns translated shipping method fields for the given language code."""
  translation(
    """A language code to return the translation for shipping method."""
    languageCode: LanguageCodeEnum!
  ): ShippingMethodTranslation

  """List of channels available for the method."""
  channelListings: [ShippingMethodChannelListing!]

  """The price of the cheapest variant (including discounts)."""
  maximumOrderPrice: Money

  """The price of the cheapest variant (including discounts)."""
  minimumOrderPrice: Money

  """
  Postal code ranges rule of exclusion or inclusion of the shipping method.
  """
  postalCodeRules: [ShippingMethodPostalCodeRule!]

  """List of excluded products for the shipping method."""
  excludedProducts(
    """Return the elements in the list that come before the specified cursor."""
    before: String

    """Return the elements in the list that come after the specified cursor."""
    after: String

    """Return the first n elements from the list."""
    first: Int

    """Return the last n elements from the list."""
    last: Int
  ): ProductCountableConnection

  """Minimum order weight to use this shipping method."""
  minimumOrderWeight: Weight

  """Maximum order weight to use this shipping method."""
  maximumOrderWeight: Weight

  """Maximum number of days for delivery."""
  maximumDeliveryDays: Int

  """Minimal number of days for delivery."""
  minimumDeliveryDays: Int
}

"""An enumeration."""
enum ShippingMethodTypeEnum {
  PRICE
  WEIGHT
}

type ShippingMethodTranslation implements Node {
  id: ID!

  """Translation language."""
  language: LanguageDisplay!
  name: String
  description: JSONString
}

type LanguageDisplay {
  """ISO 639 representation of the language name."""
  code: LanguageCodeEnum!

  """Full name of the language."""
  language: String!
}

"""An enumeration."""
enum LanguageCodeEnum {
  AF
  AF_NA
  AF_ZA
  AGQ
  AGQ_CM
  AK
  AK_GH
  AM
  AM_ET
  AR
  AR_AE
  AR_BH
  AR_DJ
  AR_DZ
  AR_EG
  AR_EH
  AR_ER
  AR_IL
  AR_IQ
  AR_JO
  AR_KM
  AR_KW
  AR_LB
  AR_LY
  AR_MA
  AR_MR
  AR_OM
  AR_PS
  AR_QA
  AR_SA
  AR_SD
  AR_SO
  AR_SS
  AR_SY
  AR_TD
  AR_TN
  AR_YE
  AS
  AS_IN
  ASA
  ASA_TZ
  AST
  AST_ES
  AZ
  AZ_CYRL
  AZ_CYRL_AZ
  AZ_LATN
  AZ_LATN_AZ
  BAS
  BAS_CM
  BE
  BE_BY
  BEM
  BEM_ZM
  BEZ
  BEZ_TZ
  BG
  BG_BG
  BM
  BM_ML
  BN
  BN_BD
  BN_IN
  BO
  BO_CN
  BO_IN
  BR
  BR_FR
  BRX
  BRX_IN
  BS
  BS_CYRL
  BS_CYRL_BA
  BS_LATN
  BS_LATN_BA
  CA
  CA_AD
  CA_ES
  CA_ES_VALENCIA
  CA_FR
  CA_IT
  CCP
  CCP_BD
  CCP_IN
  CE
  CE_RU
  CEB
  CEB_PH
  CGG
  CGG_UG
  CHR
  CHR_US
  CKB
  CKB_IQ
  CKB_IR
  CS
  CS_CZ
  CU
  CU_RU
  CY
  CY_GB
  DA
  DA_DK
  DA_GL
  DAV
  DAV_KE
  DE
  DE_AT
  DE_BE
  DE_CH
  DE_DE
  DE_IT
  DE_LI
  DE_LU
  DJE
  DJE_NE
  DSB
  DSB_DE
  DUA
  DUA_CM
  DYO
  DYO_SN
  DZ
  DZ_BT
  EBU
  EBU_KE
  EE
  EE_GH
  EE_TG
  EL
  EL_CY
  EL_GR
  EN
  EN_AE
  EN_AG
  EN_AI
  EN_AS
  EN_AT
  EN_AU
  EN_BB
  EN_BE
  EN_BI
  EN_BM
  EN_BS
  EN_BW
  EN_BZ
  EN_CA
  EN_CC
  EN_CH
  EN_CK
  EN_CM
  EN_CX
  EN_CY
  EN_DE
  EN_DG
  EN_DK
  EN_DM
  EN_ER
  EN_FI
  EN_FJ
  EN_FK
  EN_FM
  EN_GB
  EN_GD
  EN_GG
  EN_GH
  EN_GI
  EN_GM
  EN_GU
  EN_GY
  EN_HK
  EN_IE
  EN_IL
  EN_IM
  EN_IN
  EN_IO
  EN_JE
  EN_JM
  EN_KE
  EN_KI
  EN_KN
  EN_KY
  EN_LC
  EN_LR
  EN_LS
  EN_MG
  EN_MH
  EN_MO
  EN_MP
  EN_MS
  EN_MT
  EN_MU
  EN_MW
  EN_MY
  EN_NA
  EN_NF
  EN_NG
  EN_NL
  EN_NR
  EN_NU
  EN_NZ
  EN_PG
  EN_PH
  EN_PK
  EN_PN
  EN_PR
  EN_PW
  EN_RW
  EN_SB
  EN_SC
  EN_SD
  EN_SE
  EN_SG
  EN_SH
  EN_SI
  EN_SL
  EN_SS
  EN_SX
  EN_SZ
  EN_TC
  EN_TK
  EN_TO
  EN_TT
  EN_TV
  EN_TZ
  EN_UG
  EN_UM
  EN_US
  EN_VC
  EN_VG
  EN_VI
  EN_VU
  EN_WS
  EN_ZA
  EN_ZM
  EN_ZW
  EO
  ES
  ES_AR
  ES_BO
  ES_BR
  ES_BZ
  ES_CL
  ES_CO
  ES_CR
  ES_CU
  ES_DO
  ES_EA
  ES_EC
  ES_ES
  ES_GQ
  ES_GT
  ES_HN
  ES_IC
  ES_MX
  ES_NI
  ES_PA
  ES_PE
  ES_PH
  ES_PR
  ES_PY
  ES_SV
  ES_US
  ES_UY
  ES_VE
  ET
  ET_EE
  EU
  EU_ES
  EWO
  EWO_CM
  FA
  FA_AF
  FA_IR
  FF
  FF_ADLM
  FF_ADLM_BF
  FF_ADLM_CM
  FF_ADLM_GH
  FF_ADLM_GM
  FF_ADLM_GN
  FF_ADLM_GW
  FF_ADLM_LR
  FF_ADLM_MR
  FF_ADLM_NE
  FF_ADLM_NG
  FF_ADLM_SL
  FF_ADLM_SN
  FF_LATN
  FF_LATN_BF
  FF_LATN_CM
  FF_LATN_GH
  FF_LATN_GM
  FF_LATN_GN
  FF_LATN_GW
  FF_LATN_LR
  FF_LATN_MR
  FF_LATN_NE
  FF_LATN_NG
  FF_LATN_SL
  FF_LATN_SN
  FI
  FI_FI
  FIL
  FIL_PH
  FO
  FO_DK
  FO_FO
  FR
  FR_BE
  FR_BF
  FR_BI
  FR_BJ
  FR_BL
  FR_CA
  FR_CD
  FR_CF
  FR_CG
  FR_CH
  FR_CI
  FR_CM
  FR_DJ
  FR_DZ
  FR_FR
  FR_GA
  FR_GF
  FR_GN
  FR_GP
  FR_GQ
  FR_HT
  FR_KM
  FR_LU
  FR_MA
  FR_MC
  FR_MF
  FR_MG
  FR_ML
  FR_MQ
  FR_MR
  FR_MU
  FR_NC
  FR_NE
  FR_PF
  FR_PM
  FR_RE
  FR_RW
  FR_SC
  FR_SN
  FR_SY
  FR_TD
  FR_TG
  FR_TN
  FR_VU
  FR_WF
  FR_YT
  FUR
  FUR_IT
  FY
  FY_NL
  GA
  GA_GB
  GA_IE
  GD
  GD_GB
  GL
  GL_ES
  GSW
  GSW_CH
  GSW_FR
  GSW_LI
  GU
  GU_IN
  GUZ
  GUZ_KE
  GV
  GV_IM
  HA
  HA_GH
  HA_NE
  HA_NG
  HAW
  HAW_US
  HE
  HE_IL
  HI
  HI_IN
  HR
  HR_BA
  HR_HR
  HSB
  HSB_DE
  HU
  HU_HU
  HY
  HY_AM
  IA
  ID
  ID_ID
  IG
  IG_NG
  II
  II_CN
  IS
  IS_IS
  IT
  IT_CH
  IT_IT
  IT_SM
  IT_VA
  JA
  JA_JP
  JGO
  JGO_CM
  JMC
  JMC_TZ
  JV
  JV_ID
  KA
  KA_GE
  KAB
  KAB_DZ
  KAM
  KAM_KE
  KDE
  KDE_TZ
  KEA
  KEA_CV
  KHQ
  KHQ_ML
  KI
  KI_KE
  KK
  KK_KZ
  KKJ
  KKJ_CM
  KL
  KL_GL
  KLN
  KLN_KE
  KM
  KM_KH
  KN
  KN_IN
  KO
  KO_KP
  KO_KR
  KOK
  KOK_IN
  KS
  KS_ARAB
  KS_ARAB_IN
  KSB
  KSB_TZ
  KSF
  KSF_CM
  KSH
  KSH_DE
  KU
  KU_TR
  KW
  KW_GB
  KY
  KY_KG
  LAG
  LAG_TZ
  LB
  LB_LU
  LG
  LG_UG
  LKT
  LKT_US
  LN
  LN_AO
  LN_CD
  LN_CF
  LN_CG
  LO
  LO_LA
  LRC
  LRC_IQ
  LRC_IR
  LT
  LT_LT
  LU
  LU_CD
  LUO
  LUO_KE
  LUY
  LUY_KE
  LV
  LV_LV
  MAI
  MAI_IN
  MAS
  MAS_KE
  MAS_TZ
  MER
  MER_KE
  MFE
  MFE_MU
  MG
  MG_MG
  MGH
  MGH_MZ
  MGO
  MGO_CM
  MI
  MI_NZ
  MK
  MK_MK
  ML
  ML_IN
  MN
  MN_MN
  MNI
  MNI_BENG
  MNI_BENG_IN
  MR
  MR_IN
  MS
  MS_BN
  MS_ID
  MS_MY
  MS_SG
  MT
  MT_MT
  MUA
  MUA_CM
  MY
  MY_MM
  MZN
  MZN_IR
  NAQ
  NAQ_NA
  NB
  NB_NO
  NB_SJ
  ND
  ND_ZW
  NDS
  NDS_DE
  NDS_NL
  NE
  NE_IN
  NE_NP
  NL
  NL_AW
  NL_BE
  NL_BQ
  NL_CW
  NL_NL
  NL_SR
  NL_SX
  NMG
  NMG_CM
  NN
  NN_NO
  NNH
  NNH_CM
  NUS
  NUS_SS
  NYN
  NYN_UG
  OM
  OM_ET
  OM_KE
  OR
  OR_IN
  OS
  OS_GE
  OS_RU
  PA
  PA_ARAB
  PA_ARAB_PK
  PA_GURU
  PA_GURU_IN
  PCM
  PCM_NG
  PL
  PL_PL
  PRG
  PS
  PS_AF
  PS_PK
  PT
  PT_AO
  PT_BR
  PT_CH
  PT_CV
  PT_GQ
  PT_GW
  PT_LU
  PT_MO
  PT_MZ
  PT_PT
  PT_ST
  PT_TL
  QU
  QU_BO
  QU_EC
  QU_PE
  RM
  RM_CH
  RN
  RN_BI
  RO
  RO_MD
  RO_RO
  ROF
  ROF_TZ
  RU
  RU_BY
  RU_KG
  RU_KZ
  RU_MD
  RU_RU
  RU_UA
  RW
  RW_RW
  RWK
  RWK_TZ
  SAH
  SAH_RU
  SAQ
  SAQ_KE
  SAT
  SAT_OLCK
  SAT_OLCK_IN
  SBP
  SBP_TZ
  SD
  SD_ARAB
  SD_ARAB_PK
  SD_DEVA
  SD_DEVA_IN
  SE
  SE_FI
  SE_NO
  SE_SE
  SEH
  SEH_MZ
  SES
  SES_ML
  SG
  SG_CF
  SHI
  SHI_LATN
  SHI_LATN_MA
  SHI_TFNG
  SHI_TFNG_MA
  SI
  SI_LK
  SK
  SK_SK
  SL
  SL_SI
  SMN
  SMN_FI
  SN
  SN_ZW
  SO
  SO_DJ
  SO_ET
  SO_KE
  SO_SO
  SQ
  SQ_AL
  SQ_MK
  SQ_XK
  SR
  SR_CYRL
  SR_CYRL_BA
  SR_CYRL_ME
  SR_CYRL_RS
  SR_CYRL_XK
  SR_LATN
  SR_LATN_BA
  SR_LATN_ME
  SR_LATN_RS
  SR_LATN_XK
  SU
  SU_LATN
  SU_LATN_ID
  SV
  SV_AX
  SV_FI
  SV_SE
  SW
  SW_CD
  SW_KE
  SW_TZ
  SW_UG
  TA
  TA_IN
  TA_LK
  TA_MY
  TA_SG
  TE
  TE_IN
  TEO
  TEO_KE
  TEO_UG
  TG
  TG_TJ
  TH
  TH_TH
  TI
  TI_ER
  TI_ET
  TK
  TK_TM
  TO
  TO_TO
  TR
  TR_CY
  TR_TR
  TT
  TT_RU
  TWQ
  TWQ_NE
  TZM
  TZM_MA
  UG
  UG_CN
  UK
  UK_UA
  UR
  UR_IN
  UR_PK
  UZ
  UZ_ARAB
  UZ_ARAB_AF
  UZ_CYRL
  UZ_CYRL_UZ
  UZ_LATN
  UZ_LATN_UZ
  VAI
  VAI_LATN
  VAI_LATN_LR
  VAI_VAII
  VAI_VAII_LR
  VI
  VI_VN
  VO
  VUN
  VUN_TZ
  WAE
  WAE_CH
  WO
  WO_SN
  XH
  XH_ZA
  XOG
  XOG_UG
  YAV
  YAV_CM
  YI
  YO
  YO_BJ
  YO_NG
  YUE
  YUE_HANS
  YUE_HANS_CN
  YUE_HANT
  YUE_HANT_HK
  ZGH
  ZGH_MA
  ZH
  ZH_HANS
  ZH_HANS_CN
  ZH_HANS_HK
  ZH_HANS_MO
  ZH_HANS_SG
  ZH_HANT
  ZH_HANT_HK
  ZH_HANT_MO
  ZH_HANT_TW
  ZU
  ZU_ZA
}

"""Represents shipping method channel listing."""
type ShippingMethodChannelListing implements Node {
  id: ID!
  channel: Channel!
  maximumOrderPrice: Money
  minimumOrderPrice: Money
  price: Money
}

"""Represents channel."""
type Channel implements Node {
  id: ID!
  name: String!
  isActive: Boolean!
  currencyCode: String!
  slug: String!

  """Whether a channel has associated orders."""
  hasOrders: Boolean!

  """
  New in Saleor 3.1. Default country for the channel. Default country can be used in checkout to determine the stock quantities or calculate taxes when the country was not explicitly provided.
  """
  defaultCountry: CountryDisplay!
}

"""Represents shipping method postal code rule."""
type ShippingMethodPostalCodeRule implements Node {
  """The ID of the object."""
  id: ID!

  """Start address range."""
  start: String

  """End address range."""
  end: String

  """Inclusion type of the postal code rule."""
  inclusionType: PostalCodeRuleInclusionTypeEnum
}

"""An enumeration."""
enum PostalCodeRuleInclusionTypeEnum {
  INCLUDE
  EXCLUDE
}

type ProductCountableConnection {
  """Pagination data for this connection."""
  pageInfo: PageInfo!
  edges: [ProductCountableEdge!]!

  """A total count of items in the collection."""
  totalCount: Int
}

type ProductCountableEdge {
  """The item at the end of the edge."""
  node: Product!

  """A cursor for use in pagination."""
  cursor: String!
}

"""Represents an individual item for sale in the storefront."""
type Product implements Node & ObjectWithMetadata {
  id: ID!

  """
  List of private metadata items. Requires proper staff permissions to access.
  """
  privateMetadata: [MetadataItem!]!

  """List of public metadata items. Can be accessed without permissions."""
  metadata: [MetadataItem!]!
  seoTitle: String
  seoDescription: String
  name: String!
  description: JSONString
  productType: ProductType!
  slug: String!
  category: Category
  created: DateTime!
  updatedAt: DateTime!
  chargeTaxes: Boolean!
  weight: Weight
  defaultVariant: ProductVariant
  rating: Float

  """
  Channel given to retrieve this product. Also used by federation gateway to resolve this object in a federated query.
  """
  channel: String

  """Description of the product (JSON)."""
  descriptionJson: JSONString @deprecated(reason: "This field will be removed in Saleor 4.0. Use the `description` field instead.")

  """The main thumbnail for a product."""
  thumbnail(
    """Size of thumbnail."""
    size: Int
  ): Image

  """
  Lists the storefront product's pricing, the current price and discounts, only meant for displaying.
  """
  pricing(
    """
    Destination address used to find warehouses where stock availability for this product is checked. If address is empty, uses `Shop.companyAddress` or fallbacks to server's `settings.DEFAULT_COUNTRY` configuration.
    """
    address: AddressInput
  ): ProductPricingInfo

  """Whether the product is in stock and visible or not."""
  isAvailable(
    """
    Destination address used to find warehouses where stock availability for this product is checked. If address is empty, uses `Shop.companyAddress` or fallbacks to server's `settings.DEFAULT_COUNTRY` configuration.
    """
    address: AddressInput
  ): Boolean

  """A type of tax. Assigned by enabled tax gateway"""
  taxType: TaxType

  """List of attributes assigned to this product."""
  attributes: [SelectedAttribute!]!

  """List of availability in channels for the product."""
  channelListings: [ProductChannelListing!]

  """Get a single product media by ID."""
  mediaById(
    """ID of a product media."""
    id: ID
  ): ProductMedia

  """Get a single product image by ID."""
  imageById(
    """ID of a product image."""
    id: ID
  ): ProductImage @deprecated(reason: "This field will be removed in Saleor 4.0. Use the `mediaById` field instead.")

  """List of variants for the product."""
  variants: [ProductVariant!]

  """List of media for the product."""
  media: [ProductMedia!]

  """List of images for the product."""
  images: [ProductImage!] @deprecated(reason: "This field will be removed in Saleor 4.0. Use the `media` field instead.")

  """List of collections for the product."""
  collections: [Collection!]

  """Returns translated product fields for the given language code."""
  translation(
    """A language code to return the translation for product."""
    languageCode: LanguageCodeEnum!
  ): ProductTranslation

  """Date when product is available for purchase."""
  availableForPurchase: Date

  """Whether the product is available for purchase."""
  isAvailableForPurchase: Boolean
}

"""
Represents a type of product. It defines what attributes are available to products of this type.
"""
type ProductType implements Node & ObjectWithMetadata {
  id: ID!

  """
  List of private metadata items. Requires proper staff permissions to access.
  """
  privateMetadata: [MetadataItem!]!

  """List of public metadata items. Can be accessed without permissions."""
  metadata: [MetadataItem!]!
  name: String!
  slug: String!
  hasVariants: Boolean!
  isShippingRequired: Boolean!
  isDigital: Boolean!
  weight: Weight

  """The product type kind."""
  kind: ProductTypeKindEnum!

  """List of products of this type."""
  products(
    """Slug of a channel for which the data should be returned."""
    channel: String

    """Return the elements in the list that come before the specified cursor."""
    before: String

    """Return the elements in the list that come after the specified cursor."""
    after: String

    """Return the first n elements from the list."""
    first: Int

    """Return the last n elements from the list."""
    last: Int
  ): ProductCountableConnection @deprecated(reason: "This field will be removed in Saleor 4.0. Use the top-level `products` query with the `productTypes` filter.")

  """A type of tax. Assigned by enabled tax gateway"""
  taxType: TaxType

  """Variant attributes of that product type."""
  variantAttributes(
    """Define scope of returned attributes."""
    variantSelection: VariantAttributeScope
  ): [Attribute!] @deprecated(reason: "This field will be removed in Saleor 4.0. Use `assignedVariantAttributes` instead.")

  """
  New in Saleor 3.1. Variant attributes of that product type with attached variant selection.
  """
  assignedVariantAttributes(
    """Define scope of returned attributes."""
    variantSelection: VariantAttributeScope
  ): [AssignedVariantAttribute!]

  """Product attributes of that product type."""
  productAttributes: [Attribute!]
  availableAttributes(
    filter: AttributeFilterInput

    """Return the elements in the list that come before the specified cursor."""
    before: String

    """Return the elements in the list that come after the specified cursor."""
    after: String

    """Return the first n elements from the list."""
    first: Int

    """Return the last n elements from the list."""
    last: Int
  ): AttributeCountableConnection
}

"""Represents weight value in a specific weight unit."""
type Weight {
  """Weight unit."""
  unit: WeightUnitsEnum!

  """Weight value."""
  value: Float!
}

"""An enumeration."""
enum WeightUnitsEnum {
  G
  LB
  OZ
  KG
  TONNE
}

"""An enumeration."""
enum ProductTypeKindEnum {
  NORMAL
  GIFT_CARD
}

"""Representation of tax types fetched from tax gateway."""
type TaxType {
  """Description of the tax type."""
  description: String

  """External tax code used to identify given tax group."""
  taxCode: String
}

"""
Custom attribute of a product. Attributes can be assigned to products and variants at the product type level.
"""
type Attribute implements Node & ObjectWithMetadata {
  id: ID!

  """
  List of private metadata items. Requires proper staff permissions to access.
  """
  privateMetadata: [MetadataItem!]!

  """List of public metadata items. Can be accessed without permissions."""
  metadata: [MetadataItem!]!

  """The input type to use for entering attribute values in the dashboard."""
  inputType: AttributeInputTypeEnum

  """The entity type which can be used as a reference."""
  entityType: AttributeEntityTypeEnum

  """Name of an attribute displayed in the interface."""
  name: String

  """Internal representation of an attribute name."""
  slug: String

  """The attribute type."""
  type: AttributeTypeEnum

  """The unit of attribute values."""
  unit: MeasurementUnitsEnum

  """List of attribute's values."""
  choices(
    """Sort attribute choices."""
    sortBy: AttributeChoicesSortingInput

    """Filtering options for attribute choices."""
    filter: AttributeValueFilterInput

    """Return the elements in the list that come before the specified cursor."""
    before: String

    """Return the elements in the list that come after the specified cursor."""
    after: String

    """Return the first n elements from the list."""
    first: Int

    """Return the last n elements from the list."""
    last: Int
  ): AttributeValueCountableConnection

  """Whether the attribute requires values to be passed or not."""
  valueRequired: Boolean!

  """Whether the attribute should be visible or not in storefront."""
  visibleInStorefront: Boolean!

  """Whether the attribute can be filtered in storefront."""
  filterableInStorefront: Boolean!

  """Whether the attribute can be filtered in dashboard."""
  filterableInDashboard: Boolean!

  """Whether the attribute can be displayed in the admin product list."""
  availableInGrid: Boolean!

  """Returns translated attribute fields for the given language code."""
  translation(
    """A language code to return the translation for attribute."""
    languageCode: LanguageCodeEnum!
  ): AttributeTranslation

  """
  The position of the attribute in the storefront navigation (0 by default).
  """
  storefrontSearchPosition: Int!

  """Flag indicating that attribute has predefined choices."""
  withChoices: Boolean!
  productTypes(
    """Return the elements in the list that come before the specified cursor."""
    before: String

    """Return the elements in the list that come after the specified cursor."""
    after: String

    """Return the first n elements from the list."""
    first: Int

    """Return the last n elements from the list."""
    last: Int
  ): ProductTypeCountableConnection!
  productVariantTypes(
    """Return the elements in the list that come before the specified cursor."""
    before: String

    """Return the elements in the list that come after the specified cursor."""
    after: String

    """Return the first n elements from the list."""
    first: Int

    """Return the last n elements from the list."""
    last: Int
  ): ProductTypeCountableConnection!
}

"""An enumeration."""
enum AttributeInputTypeEnum {
  DROPDOWN
  MULTISELECT
  FILE
  REFERENCE
  NUMERIC
  RICH_TEXT
  SWATCH
  BOOLEAN
  DATE
  DATE_TIME
}

"""An enumeration."""
enum AttributeEntityTypeEnum {
  PAGE
  PRODUCT
}

"""An enumeration."""
enum AttributeTypeEnum {
  PRODUCT_TYPE
  PAGE_TYPE
}

"""An enumeration."""
enum MeasurementUnitsEnum {
  CM
  M
  KM
  FT
  YD
  INCH
  SQ_CM
  SQ_M
  SQ_KM
  SQ_FT
  SQ_YD
  SQ_INCH
  CUBIC_MILLIMETER
  CUBIC_CENTIMETER
  CUBIC_DECIMETER
  CUBIC_METER
  LITER
  CUBIC_FOOT
  CUBIC_INCH
  CUBIC_YARD
  QT
  PINT
  FL_OZ
  ACRE_IN
  ACRE_FT
  G
  LB
  OZ
  KG
  TONNE
}

type AttributeValueCountableConnection {
  """Pagination data for this connection."""
  pageInfo: PageInfo!
  edges: [AttributeValueCountableEdge!]!

  """A total count of items in the collection."""
  totalCount: Int
}

type AttributeValueCountableEdge {
  """The item at the end of the edge."""
  node: AttributeValue!

  """A cursor for use in pagination."""
  cursor: String!
}

"""Represents a value of an attribute."""
type AttributeValue implements Node {
  id: ID!

  """Name of a value displayed in the interface."""
  name: String

  """Internal representation of a value (unique per attribute)."""
  slug: String

  """
  Represent value of the attribute value (e.g. color values for swatch attributes).
  """
  value: String

  """Returns translated attribute value fields for the given language code."""
  translation(
    """A language code to return the translation for attribute value."""
    languageCode: LanguageCodeEnum!
  ): AttributeValueTranslation

  """The input type to use for entering attribute values in the dashboard."""
  inputType: AttributeInputTypeEnum

  """The ID of the attribute reference."""
  reference: ID

  """Represents file URL and content type (if attribute value is a file)."""
  file: File

  """Represents the text (JSON) of the attribute value."""
  richText: JSONString

  """Represents the boolean value of the attribute value."""
  boolean: Boolean

  """Represents the date value of the attribute value."""
  date: Date

  """Represents the date time value of the attribute value."""
  dateTime: DateTime
}

type AttributeValueTranslation implements Node {
  id: ID!

  """Translation language."""
  language: LanguageDisplay!
  name: String!
  richText: JSONString
}

type File {
  """The URL of the file."""
  url: String!

  """Content type of the file."""
  contentType: String
}

"""
The `Date` scalar type represents a Date
value as specified by
[iso8601](https://en.wikipedia.org/wiki/ISO_8601).
"""
scalar Date

input AttributeChoicesSortingInput {
  """Specifies the direction in which to sort products."""
  direction: OrderDirection!

  """Sort attribute choices by the selected field."""
  field: AttributeChoicesSortField!
}

enum AttributeChoicesSortField {
  """Sort attribute choice by name."""
  NAME

  """Sort attribute choice by slug."""
  SLUG
}

input AttributeValueFilterInput {
  search: String
  ids: [ID!]
}

type AttributeTranslation implements Node {
  id: ID!

  """Translation language."""
  language: LanguageDisplay!
  name: String!
}

type ProductTypeCountableConnection {
  """Pagination data for this connection."""
  pageInfo: PageInfo!
  edges: [ProductTypeCountableEdge!]!

  """A total count of items in the collection."""
  totalCount: Int
}

type ProductTypeCountableEdge {
  """The item at the end of the edge."""
  node: ProductType!

  """A cursor for use in pagination."""
  cursor: String!
}

enum VariantAttributeScope {
  ALL
  VARIANT_SELECTION
  NOT_VARIANT_SELECTION
}

"""
New in Saleor 3.1. Represents assigned attribute to variant with variant selection attached.
"""
type AssignedVariantAttribute {
  """Attribute assigned to variant."""
  attribute: Attribute!

  """
  Determines, whether assigned attribute is allowed for variant selection. Supported variant types for variant selection are: ['dropdown', 'boolean', 'swatch', 'numeric']
  """
  variantSelection: Boolean!
}

type AttributeCountableConnection {
  """Pagination data for this connection."""
  pageInfo: PageInfo!
  edges: [AttributeCountableEdge!]!

  """A total count of items in the collection."""
  totalCount: Int
}

type AttributeCountableEdge {
  """The item at the end of the edge."""
  node: Attribute!

  """A cursor for use in pagination."""
  cursor: String!
}

input AttributeFilterInput {
  valueRequired: Boolean
  isVariantOnly: Boolean
  visibleInStorefront: Boolean
  filterableInStorefront: Boolean
  filterableInDashboard: Boolean
  availableInGrid: Boolean
  metadata: [MetadataFilter!]
  search: String
  ids: [ID!]
  type: AttributeTypeEnum
  inCollection: ID
  inCategory: ID

  """
  Specifies the channel by which the data should be filtered. 
  
  DEPRECATED: this field will be removed in Saleor 4.0. Use root-level channel argument instead.
  """
  channel: String
}

input MetadataFilter {
  """Key of a metadata item."""
  key: String!

  """Value of a metadata item."""
  value: String
}

"""
Represents a single category of products. Categories allow to organize products in a tree-hierarchies which can be used for navigation in the storefront.
"""
type Category implements Node & ObjectWithMetadata {
  id: ID!

  """
  List of private metadata items. Requires proper staff permissions to access.
  """
  privateMetadata: [MetadataItem!]!

  """List of public metadata items. Can be accessed without permissions."""
  metadata: [MetadataItem!]!
  seoTitle: String
  seoDescription: String
  name: String!
  description: JSONString
  slug: String!
  parent: Category
  level: Int!

  """Description of the category (JSON)."""
  descriptionJson: JSONString @deprecated(reason: "This field will be removed in Saleor 4.0. Use the `description` field instead.")

  """List of ancestors of the category."""
  ancestors(
    """Return the elements in the list that come before the specified cursor."""
    before: String

    """Return the elements in the list that come after the specified cursor."""
    after: String

    """Return the first n elements from the list."""
    first: Int

    """Return the last n elements from the list."""
    last: Int
  ): CategoryCountableConnection

  """List of products in the category."""
  products(
    """Slug of a channel for which the data should be returned."""
    channel: String

    """Return the elements in the list that come before the specified cursor."""
    before: String

    """Return the elements in the list that come after the specified cursor."""
    after: String

    """Return the first n elements from the list."""
    first: Int

    """Return the last n elements from the list."""
    last: Int
  ): ProductCountableConnection

  """List of children of the category."""
  children(
    """Return the elements in the list that come before the specified cursor."""
    before: String

    """Return the elements in the list that come after the specified cursor."""
    after: String

    """Return the first n elements from the list."""
    first: Int

    """Return the last n elements from the list."""
    last: Int
  ): CategoryCountableConnection
  backgroundImage(
    """Size of the image."""
    size: Int
  ): Image

  """Returns translated category fields for the given language code."""
  translation(
    """A language code to return the translation for category."""
    languageCode: LanguageCodeEnum!
  ): CategoryTranslation
}

type CategoryCountableConnection {
  """Pagination data for this connection."""
  pageInfo: PageInfo!
  edges: [CategoryCountableEdge!]!

  """A total count of items in the collection."""
  totalCount: Int
}

type CategoryCountableEdge {
  """The item at the end of the edge."""
  node: Category!

  """A cursor for use in pagination."""
  cursor: String!
}

"""Represents an image."""
type Image {
  """The URL of the image."""
  url: String!

  """Alt text for an image."""
  alt: String
}

type CategoryTranslation implements Node {
  id: ID!

  """Translation language."""
  language: LanguageDisplay!
  seoTitle: String
  seoDescription: String
  name: String
  description: JSONString

  """Translated description of the product (JSON)."""
  descriptionJson: JSONString @deprecated(reason: "This field will be removed in Saleor 4.0. Use the `description` field instead.")
}

"""Represents a version of a product such as different size or color."""
type ProductVariant implements Node & ObjectWithMetadata {
  id: ID!

  """
  List of private metadata items. Requires proper staff permissions to access.
  """
  privateMetadata: [MetadataItem!]!

  """List of public metadata items. Can be accessed without permissions."""
  metadata: [MetadataItem!]!
  name: String!
  sku: String
  product: Product!
  trackInventory: Boolean!
  quantityLimitPerCustomer: Int
  weight: Weight

  """
  Channel given to retrieve this product variant. Also used by federation gateway to resolve this object in a federated query.
  """
  channel: String

  """List of price information in channels for the product."""
  channelListings: [ProductVariantChannelListing!]

  """
  Lists the storefront variant's pricing, the current price and discounts, only meant for displaying.
  """
  pricing(
    """
    Destination address used to find warehouses where stock availability for this product is checked. If address is empty, uses `Shop.companyAddress` or fallbacks to server's `settings.DEFAULT_COUNTRY` configuration.
    """
    address: AddressInput
  ): VariantPricingInfo

  """List of attributes assigned to this variant."""
  attributes(
    """Define scope of returned attributes."""
    variantSelection: VariantAttributeScope
  ): [SelectedAttribute!]!

  """Gross margin percentage value."""
  margin: Int

  """Total quantity ordered."""
  quantityOrdered: Int

  """
  Total revenue generated by a variant in given period of time. Note: this field should be queried using `reportProductSales` query as it uses optimizations suitable for such calculations.
  """
  revenue(period: ReportingPeriod): TaxedMoney

  """List of images for the product variant."""
  images: [ProductImage!] @deprecated(reason: "This field will be removed in Saleor 4.0. Use the `media` field instead.")

  """List of media for the product variant."""
  media: [ProductMedia!]

  """Returns translated product variant fields for the given language code."""
  translation(
    """A language code to return the translation for product variant."""
    languageCode: LanguageCodeEnum!
  ): ProductVariantTranslation

  """Digital content for the product variant."""
  digitalContent: DigitalContent

  """Stocks for the product variant."""
  stocks(
    """
    Destination address used to find warehouses where stock availability for this product is checked. If address is empty, uses `Shop.companyAddress` or fallbacks to server's `settings.DEFAULT_COUNTRY` configuration.
    """
    address: AddressInput

    """
    Two-letter ISO 3166-1 country code. 
    
    DEPRECATED: this field will be removed in Saleor 4.0. Use `address` argument instead.
    """
    countryCode: CountryCode
  ): [Stock!]

  """
  Quantity of a product available for sale in one checkout. Field value will be `null` when no `limitQuantityPerCheckout` in global settings has been set, and `productVariant` stocks are not tracked.
  """
  quantityAvailable(
    """
    Destination address used to find warehouses where stock availability for this product is checked. If address is empty, uses `Shop.companyAddress` or fallbacks to server's `settings.DEFAULT_COUNTRY` configuration.
    """
    address: AddressInput

    """
    Two-letter ISO 3166-1 country code. When provided, the exact quantity from a warehouse operating in shipping zones that contain this country will be returned. Otherwise, it will return the maximum quantity from all shipping zones. 
    
    DEPRECATED: this field will be removed in Saleor 4.0. Use `address` argument instead.
    """
    countryCode: CountryCode
  ): Int

  """
  New in Saleor 3.1. Preorder data for product variant. Note: this feature is in a preview state and can be subject to changes at later point.
  """
  preorder: PreorderData
  created: DateTime!
  updatedAt: DateTime!
}

"""Represents product varaint channel listing."""
type ProductVariantChannelListing implements Node {
  id: ID!
  channel: Channel!
  price: Money

  """Cost price of the variant."""
  costPrice: Money

  """Gross margin percentage value."""
  margin: Int

  """
  New in Saleor 3.1. Preorder variant data. Note: this feature is in a preview state and can be subject to changes at later point.
  """
  preorderThreshold: PreorderThreshold
}

"""Represents preorder variant data for channel."""
type PreorderThreshold {
  """Preorder threshold for product variant in this channel."""
  quantity: Int

  """Number of sold product variant in this channel."""
  soldUnits: Int!
}

"""Represents availability of a variant in the storefront."""
type VariantPricingInfo {
  """Whether it is in sale or not."""
  onSale: Boolean

  """The discount amount if in sale (null otherwise)."""
  discount: TaxedMoney

  """The discount amount in the local currency."""
  discountLocalCurrency: TaxedMoney

  """The price, with any discount subtracted."""
  price: TaxedMoney

  """The price without any discount."""
  priceUndiscounted: TaxedMoney

  """The discounted price in the local currency."""
  priceLocalCurrency: TaxedMoney
}

"""
Represents a monetary value with taxes. In cases where taxes were not applied, net and gross values will be equal.
"""
type TaxedMoney {
  """Currency code."""
  currency: String!

  """Amount of money including taxes."""
  gross: Money!

  """Amount of money without taxes."""
  net: Money!

  """Amount of taxes."""
  tax: Money!
}

input AddressInput {
  """Given name."""
  firstName: String

  """Family name."""
  lastName: String

  """Company or organization."""
  companyName: String

  """Address."""
  streetAddress1: String

  """Address."""
  streetAddress2: String

  """City."""
  city: String

  """District."""
  cityArea: String

  """Postal code."""
  postalCode: String

  """Country."""
  country: CountryCode

  """State or province."""
  countryArea: String

  """Phone number."""
  phone: String
}

"""An enumeration."""
enum CountryCode {
  AF
  AX
  AL
  DZ
  AS
  AD
  AO
  AI
  AQ
  AG
  AR
  AM
  AW
  AU
  AT
  AZ
  BS
  BH
  BD
  BB
  BY
  BE
  BZ
  BJ
  BM
  BT
  BO
  BQ
  BA
  BW
  BV
  BR
  IO
  BN
  BG
  BF
  BI
  CV
  KH
  CM
  CA
  KY
  CF
  TD
  CL
  CN
  CX
  CC
  CO
  KM
  CG
  CD
  CK
  CR
  CI
  HR
  CU
  CW
  CY
  CZ
  DK
  DJ
  DM
  DO
  EC
  EG
  SV
  GQ
  ER
  EE
  SZ
  ET
  EU
  FK
  FO
  FJ
  FI
  FR
  GF
  PF
  TF
  GA
  GM
  GE
  DE
  GH
  GI
  GR
  GL
  GD
  GP
  GU
  GT
  GG
  GN
  GW
  GY
  HT
  HM
  VA
  HN
  HK
  HU
  IS
  IN
  ID
  IR
  IQ
  IE
  IM
  IL
  IT
  JM
  JP
  JE
  JO
  KZ
  KE
  KI
  KW
  KG
  LA
  LV
  LB
  LS
  LR
  LY
  LI
  LT
  LU
  MO
  MG
  MW
  MY
  MV
  ML
  MT
  MH
  MQ
  MR
  MU
  YT
  MX
  FM
  MD
  MC
  MN
  ME
  MS
  MA
  MZ
  MM
  NA
  NR
  NP
  NL
  NC
  NZ
  NI
  NE
  NG
  NU
  NF
  KP
  MK
  MP
  NO
  OM
  PK
  PW
  PS
  PA
  PG
  PY
  PE
  PH
  PN
  PL
  PT
  PR
  QA
  RE
  RO
  RU
  RW
  BL
  SH
  KN
  LC
  MF
  PM
  VC
  WS
  SM
  ST
  SA
  SN
  RS
  SC
  SL
  SG
  SX
  SK
  SI
  SB
  SO
  ZA
  GS
  KR
  SS
  ES
  LK
  SD
  SR
  SJ
  SE
  CH
  SY
  TW
  TJ
  TZ
  TH
  TL
  TG
  TK
  TO
  TT
  TN
  TR
  TM
  TC
  TV
  UG
  UA
  AE
  GB
  UM
  US
  UY
  UZ
  VU
  VE
  VN
  VG
  VI
  WF
  EH
  YE
  ZM
  ZW
}

"""Represents a custom attribute."""
type SelectedAttribute {
  """Name of an attribute displayed in the interface."""
  attribute: Attribute!

  """Values of an attribute."""
  values: [AttributeValue!]!
}

enum ReportingPeriod {
  TODAY
  THIS_MONTH
}

"""Represents a product image."""
type ProductImage {
  """The ID of the image."""
  id: ID!

  """The alt text of the image."""
  alt: String

  """
  The new relative sorting position of the item (from -inf to +inf). 1 moves the item one position forward, -1 moves the item one position backward, 0 leaves the item unchanged.
  """
  sortOrder: Int

  """The URL of the image."""
  url(
    """Size of the image."""
    size: Int
  ): String!
}

"""Represents a product media."""
type ProductMedia implements Node {
  id: ID!
  sortOrder: Int
  alt: String!
  type: ProductMediaType!
  oembedData: JSONString!

  """The URL of the media."""
  url(
    """Size of the image."""
    size: Int
  ): String!
}

"""An enumeration."""
enum ProductMediaType {
  IMAGE
  VIDEO
}

type ProductVariantTranslation implements Node {
  id: ID!

  """Translation language."""
  language: LanguageDisplay!
  name: String!
}

type DigitalContent implements Node & ObjectWithMetadata {
  id: ID!

  """
  List of private metadata items. Requires proper staff permissions to access.
  """
  privateMetadata: [MetadataItem!]!

  """List of public metadata items. Can be accessed without permissions."""
  metadata: [MetadataItem!]!
  useDefaultSettings: Boolean!
  automaticFulfillment: Boolean!
  contentFile: String!
  maxDownloads: Int
  urlValidDays: Int

  """List of URLs for the digital variant."""
  urls: [DigitalContentUrl!]

  """Product variant assigned to digital content."""
  productVariant: ProductVariant!
}

type DigitalContentUrl implements Node {
  id: ID!
  content: DigitalContent!
  created: DateTime!
  downloadNum: Int!

  """URL for digital content."""
  url: String

  """UUID of digital content."""
  token: UUID!
}

scalar UUID

"""Represents stock."""
type Stock implements Node {
  id: ID!
  warehouse: Warehouse!
  productVariant: ProductVariant!

  """
  Quantity of a product in the warehouse's possession, including the allocated stock that is waiting for shipment.
  """
  quantity: Int!

  """Quantity allocated for orders"""
  quantityAllocated: Int!

  """Quantity reserved for checkouts"""
  quantityReserved: Int!
}

"""Represents preorder settings for product variant."""
type PreorderData {
  """The global preorder threshold for product variant."""
  globalThreshold: Int

  """Total number of sold product variant during preorder."""
  globalSoldUnits: Int!

  """Preorder end date."""
  endDate: DateTime
}

"""Represents availability of a product in the storefront."""
type ProductPricingInfo {
  """Whether it is in sale or not."""
  onSale: Boolean

  """The discount amount if in sale (null otherwise)."""
  discount: TaxedMoney

  """The discount amount in the local currency."""
  discountLocalCurrency: TaxedMoney

  """The discounted price range of the product variants."""
  priceRange: TaxedMoneyRange

  """The undiscounted price range of the product variants."""
  priceRangeUndiscounted: TaxedMoneyRange

  """
  The discounted price range of the product variants in the local currency.
  """
  priceRangeLocalCurrency: TaxedMoneyRange
}

"""Represents a range of monetary values."""
type TaxedMoneyRange {
  """Lower bound of a price range."""
  start: TaxedMoney

  """Upper bound of a price range."""
  stop: TaxedMoney
}

"""Represents product channel listing."""
type ProductChannelListing implements Node {
  id: ID!
  publicationDate: Date
  isPublished: Boolean!
  channel: Channel!
  visibleInListings: Boolean!
  availableForPurchase: Date

  """The price of the cheapest variant (including discounts)."""
  discountedPrice: Money

  """Purchase cost of product."""
  purchaseCost: MoneyRange

  """Range of margin percentage value."""
  margin: Margin

  """Whether the product is available for purchase."""
  isAvailableForPurchase: Boolean

  """
  Lists the storefront product's pricing, the current price and discounts, only meant for displaying.
  """
  pricing(
    """
    Destination address used to find warehouses where stock availability for this product is checked. If address is empty, uses `Shop.companyAddress` or fallbacks to server's `settings.DEFAULT_COUNTRY` configuration.
    """
    address: AddressInput
  ): ProductPricingInfo
}

type Margin {
  start: Int
  stop: Int
}

"""Represents a collection of products."""
type Collection implements Node & ObjectWithMetadata {
  id: ID!

  """
  List of private metadata items. Requires proper staff permissions to access.
  """
  privateMetadata: [MetadataItem!]!

  """List of public metadata items. Can be accessed without permissions."""
  metadata: [MetadataItem!]!
  seoTitle: String
  seoDescription: String
  name: String!
  description: JSONString
  slug: String!

  """
  Channel given to retrieve this collection. Also used by federation gateway to resolve this object in a federated query.
  """
  channel: String

  """Description of the collection (JSON)."""
  descriptionJson: JSONString @deprecated(reason: "This field will be removed in Saleor 4.0. Use the `description` field instead.")

  """List of products in this collection."""
  products(
    """Filtering options for products."""
    filter: ProductFilterInput

    """Sort products."""
    sortBy: ProductOrder

    """Return the elements in the list that come before the specified cursor."""
    before: String

    """Return the elements in the list that come after the specified cursor."""
    after: String

    """Return the first n elements from the list."""
    first: Int

    """Return the last n elements from the list."""
    last: Int
  ): ProductCountableConnection
  backgroundImage(
    """Size of the image."""
    size: Int
  ): Image

  """Returns translated collection fields for the given language code."""
  translation(
    """A language code to return the translation for collection."""
    languageCode: LanguageCodeEnum!
  ): CollectionTranslation

  """List of channels in which the collection is available."""
  channelListings: [CollectionChannelListing!]
}

input ProductFilterInput {
  isPublished: Boolean
  collections: [ID!]
  categories: [ID!]
  hasCategory: Boolean
  attributes: [AttributeInput!]
  stockAvailability: StockAvailability
  stocks: ProductStockFilterInput
  search: String
  metadata: [MetadataFilter!]
  price: PriceRangeInput
  minimalPrice: PriceRangeInput
  updatedAt: DateTimeRangeInput
  productTypes: [ID!]
  giftCard: Boolean
  ids: [ID!]
  hasPreorderedVariants: Boolean

  """
  Specifies the channel by which the data should be filtered. 
  
  DEPRECATED: this field will be removed in Saleor 4.0. Use root-level channel argument instead.
  """
  channel: String
}

input AttributeInput {
  """Internal representation of an attribute name."""
  slug: String!

  """Internal representation of a value (unique per attribute)."""
  values: [String!]

  """The range that the returned values should be in."""
  valuesRange: IntRangeInput

  """The date time range that the returned values should be in."""
  dateTime: DateTimeRangeInput

  """The date range that the returned values should be in."""
  date: DateRangeInput

  """The boolean value of the attribute."""
  boolean: Boolean
}

input IntRangeInput {
  """Value greater than or equal to."""
  gte: Int

  """Value less than or equal to."""
  lte: Int
}

input DateTimeRangeInput {
  """Start date."""
  gte: DateTime

  """End date."""
  lte: DateTime
}

input DateRangeInput {
  """Start date."""
  gte: Date

  """End date."""
  lte: Date
}

enum StockAvailability {
  IN_STOCK
  OUT_OF_STOCK
}

input ProductStockFilterInput {
  warehouseIds: [ID!]
  quantity: IntRangeInput
}

input PriceRangeInput {
  """Price greater than or equal to."""
  gte: Float

  """Price less than or equal to."""
  lte: Float
}

input ProductOrder {
  """Specifies the direction in which to sort products."""
  direction: OrderDirection!

  """
  Specifies the channel in which to sort the data.
  
  DEPRECATED: this field will be removed in Saleor 4.0. Use root-level channel argument instead.
  """
  channel: String

  """
  Sort product by the selected attribute's values.
  Note: this doesn't take translations into account yet.
  """
  attributeId: ID

  """Sort products by the selected field."""
  field: ProductOrderField
}

enum ProductOrderField {
  """Sort products by name."""
  NAME

  """Sort products by name."""
  RANK

  """Sort products by price."""
  PRICE

  """Sort products by a minimal price of a product's variant."""
  MINIMAL_PRICE

  """Sort products by update date."""
  LAST_MODIFIED

  """Sort products by update date."""
  DATE

  """Sort products by type."""
  TYPE

  """Sort products by publication status."""
  PUBLISHED

  """Sort products by publication date."""
  PUBLICATION_DATE

  """Sort products by publication date."""
  PUBLISHED_AT

  """Sort products by update date."""
  LAST_MODIFIED_AT

  """
  Sort products by collection. Note: This option is available only for the `Collection.products` query.
  """
  COLLECTION

  """Sort products by rating."""
  RATING
}

type CollectionTranslation implements Node {
  id: ID!

  """Translation language."""
  language: LanguageDisplay!
  seoTitle: String
  seoDescription: String
  name: String
  description: JSONString

  """Translated description of the product (JSON)."""
  descriptionJson: JSONString @deprecated(reason: "This field will be removed in Saleor 4.0. Use the `description` field instead.")
}

"""Represents collection channel listing."""
type CollectionChannelListing implements Node {
  id: ID!
  publicationDate: Date
  isPublished: Boolean!
  channel: Channel!
}

type ProductTranslation implements Node {
  id: ID!

  """Translation language."""
  language: LanguageDisplay!
  seoTitle: String
  seoDescription: String
  name: String
  description: JSONString

  """Translated description of the product (JSON)."""
  descriptionJson: JSONString @deprecated(reason: "This field will be removed in Saleor 4.0. Use the `description` field instead.")
}

type WarehouseCountableConnection {
  """Pagination data for this connection."""
  pageInfo: PageInfo!
  edges: [WarehouseCountableEdge!]!

  """A total count of items in the collection."""
  totalCount: Int
}

type WarehouseCountableEdge {
  """The item at the end of the edge."""
  node: Warehouse!

  """A cursor for use in pagination."""
  cursor: String!
}

input WarehouseFilterInput {
  clickAndCollectOption: WarehouseClickAndCollectOptionEnum
  search: String
  ids: [ID!]
  isPrivate: Boolean
}

input WarehouseSortingInput {
  """Specifies the direction in which to sort products."""
  direction: OrderDirection!

  """Sort warehouses by the selected field."""
  field: WarehouseSortField!
}

enum WarehouseSortField {
  """Sort warehouses by name."""
  NAME
}

type TranslatableItemConnection {
  """Pagination data for this connection."""
  pageInfo: PageInfo!
  edges: [TranslatableItemEdge!]!

  """A total count of items in the collection."""
  totalCount: Int
}

type TranslatableItemEdge {
  """The item at the end of the edge."""
  node: TranslatableItem!

  """A cursor for use in pagination."""
  cursor: String!
}

union TranslatableItem = ProductTranslatableContent | CollectionTranslatableContent | CategoryTranslatableContent | AttributeTranslatableContent | AttributeValueTranslatableContent | ProductVariantTranslatableContent | PageTranslatableContent | ShippingMethodTranslatableContent | SaleTranslatableContent | VoucherTranslatableContent | MenuItemTranslatableContent

type ProductTranslatableContent implements Node {
  id: ID!
  seoTitle: String
  seoDescription: String
  name: String!
  description: JSONString

  """Description of the product (JSON)."""
  descriptionJson: JSONString @deprecated(reason: "This field will be removed in Saleor 4.0. Use the `description` field instead.")

  """Returns translated product fields for the given language code."""
  translation(
    """A language code to return the translation for product."""
    languageCode: LanguageCodeEnum!
  ): ProductTranslation

  """Represents an individual item for sale in the storefront."""
  product: Product @deprecated(reason: "This field will be removed in Saleor 4.0. Get model fields from the root level queries.")

  """List of product attribute values that can be translated."""
  attributeValues: [AttributeValueTranslatableContent!]!
}

type AttributeValueTranslatableContent implements Node {
  id: ID!
  name: String!
  richText: JSONString

  """Returns translated attribute value fields for the given language code."""
  translation(
    """A language code to return the translation for attribute value."""
    languageCode: LanguageCodeEnum!
  ): AttributeValueTranslation

  """Represents a value of an attribute."""
  attributeValue: AttributeValue @deprecated(reason: "This field will be removed in Saleor 4.0. Get model fields from the root level queries.")
}

type CollectionTranslatableContent implements Node {
  id: ID!
  seoTitle: String
  seoDescription: String
  name: String!
  description: JSONString

  """Description of the collection (JSON)."""
  descriptionJson: JSONString @deprecated(reason: "This field will be removed in Saleor 4.0. Use the `description` field instead.")

  """Returns translated collection fields for the given language code."""
  translation(
    """A language code to return the translation for collection."""
    languageCode: LanguageCodeEnum!
  ): CollectionTranslation

  """Represents a collection of products."""
  collection: Collection @deprecated(reason: "This field will be removed in Saleor 4.0. Get model fields from the root level queries.")
}

type CategoryTranslatableContent implements Node {
  id: ID!
  seoTitle: String
  seoDescription: String
  name: String!
  description: JSONString

  """Description of the category (JSON)."""
  descriptionJson: JSONString @deprecated(reason: "This field will be removed in Saleor 4.0. Use the `description` field instead.")

  """Returns translated category fields for the given language code."""
  translation(
    """A language code to return the translation for category."""
    languageCode: LanguageCodeEnum!
  ): CategoryTranslation

  """Represents a single category of products."""
  category: Category @deprecated(reason: "This field will be removed in Saleor 4.0. Get model fields from the root level queries.")
}

type AttributeTranslatableContent implements Node {
  id: ID!
  name: String!

  """Returns translated attribute fields for the given language code."""
  translation(
    """A language code to return the translation for attribute."""
    languageCode: LanguageCodeEnum!
  ): AttributeTranslation

  """Custom attribute of a product."""
  attribute: Attribute @deprecated(reason: "This field will be removed in Saleor 4.0. Get model fields from the root level queries.")
}

type ProductVariantTranslatableContent implements Node {
  id: ID!
  name: String!

  """Returns translated product variant fields for the given language code."""
  translation(
    """A language code to return the translation for product variant."""
    languageCode: LanguageCodeEnum!
  ): ProductVariantTranslation

  """Represents a version of a product such as different size or color."""
  productVariant: ProductVariant @deprecated(reason: "This field will be removed in Saleor 4.0. Get model fields from the root level queries.")

  """List of product variant attribute values that can be translated."""
  attributeValues: [AttributeValueTranslatableContent!]!
}

type PageTranslatableContent implements Node {
  id: ID!
  seoTitle: String
  seoDescription: String
  title: String!
  content: JSONString

  """Content of the page (JSON)."""
  contentJson: JSONString @deprecated(reason: "This field will be removed in Saleor 4.0. Use the `content` field instead.")

  """Returns translated page fields for the given language code."""
  translation(
    """A language code to return the translation for page."""
    languageCode: LanguageCodeEnum!
  ): PageTranslation

  """
  A static page that can be manually added by a shop operator through the dashboard.
  """
  page: Page @deprecated(reason: "This field will be removed in Saleor 4.0. Get model fields from the root level queries.")

  """List of page content attribute values that can be translated."""
  attributeValues: [AttributeValueTranslatableContent!]!
}

type PageTranslation implements Node {
  id: ID!

  """Translation language."""
  language: LanguageDisplay!
  seoTitle: String
  seoDescription: String
  title: String
  content: JSONString

  """Translated description of the page (JSON)."""
  contentJson: JSONString @deprecated(reason: "This field will be removed in Saleor 4.0. Use the `content` field instead.")
}

"""
A static page that can be manually added by a shop operator through the dashboard.
"""
type Page implements Node & ObjectWithMetadata {
  id: ID!

  """
  List of private metadata items. Requires proper staff permissions to access.
  """
  privateMetadata: [MetadataItem!]!

  """List of public metadata items. Can be accessed without permissions."""
  metadata: [MetadataItem!]!
  seoTitle: String
  seoDescription: String
  title: String!

  """Content of the page (JSON)."""
  content: JSONString
  publicationDate: Date
  isPublished: Boolean!
  slug: String!
  pageType: PageType!
  created: DateTime!

  """Content of the page (JSON)."""
  contentJson: JSONString! @deprecated(reason: "This field will be removed in Saleor 4.0. Use the `content` field instead.")

  """Returns translated page fields for the given language code."""
  translation(
    """A language code to return the translation for page."""
    languageCode: LanguageCodeEnum!
  ): PageTranslation

  """List of attributes assigned to this product."""
  attributes: [SelectedAttribute!]!
}

"""
Represents a type of page. It defines what attributes are available to pages of this type.
"""
type PageType implements Node & ObjectWithMetadata {
  id: ID!

  """
  List of private metadata items. Requires proper staff permissions to access.
  """
  privateMetadata: [MetadataItem!]!

  """List of public metadata items. Can be accessed without permissions."""
  metadata: [MetadataItem!]!
  name: String!
  slug: String!

  """Page attributes of that page type."""
  attributes: [Attribute!]

  """Attributes that can be assigned to the page type."""
  availableAttributes(
    filter: AttributeFilterInput

    """Return the elements in the list that come before the specified cursor."""
    before: String

    """Return the elements in the list that come after the specified cursor."""
    after: String

    """Return the first n elements from the list."""
    first: Int

    """Return the last n elements from the list."""
    last: Int
  ): AttributeCountableConnection

  """Whether page type has pages assigned."""
  hasPages: Boolean
}

type ShippingMethodTranslatableContent implements Node {
  id: ID!
  name: String!
  description: JSONString

  """Returns translated shipping method fields for the given language code."""
  translation(
    """A language code to return the translation for shipping method."""
    languageCode: LanguageCodeEnum!
  ): ShippingMethodTranslation

  """
  Shipping method are the methods you'll use to get customer's orders  to them. They are directly exposed to the customers.
  """
  shippingMethod: ShippingMethodType @deprecated(reason: "This field will be removed in Saleor 4.0. Get model fields from the root level queries.")
}

type SaleTranslatableContent implements Node {
  id: ID!
  name: String!

  """Returns translated sale fields for the given language code."""
  translation(
    """A language code to return the translation for sale."""
    languageCode: LanguageCodeEnum!
  ): SaleTranslation

  """
  Sales allow creating discounts for categories, collections or products and are visible to all the customers.
  """
  sale: Sale @deprecated(reason: "This field will be removed in Saleor 4.0. Get model fields from the root level queries.")
}

type SaleTranslation implements Node {
  id: ID!

  """Translation language."""
  language: LanguageDisplay!
  name: String
}

"""
Sales allow creating discounts for categories, collections or products and are visible to all the customers.
"""
type Sale implements Node & ObjectWithMetadata {
  id: ID!

  """
  List of private metadata items. Requires proper staff permissions to access.
  """
  privateMetadata: [MetadataItem!]!

  """List of public metadata items. Can be accessed without permissions."""
  metadata: [MetadataItem!]!
  name: String!
  type: SaleType!
  startDate: DateTime!
  endDate: DateTime
  created: DateTime!
  updatedAt: DateTime!

  """List of categories this sale applies to."""
  categories(
    """Return the elements in the list that come before the specified cursor."""
    before: String

    """Return the elements in the list that come after the specified cursor."""
    after: String

    """Return the first n elements from the list."""
    first: Int

    """Return the last n elements from the list."""
    last: Int
  ): CategoryCountableConnection

  """List of collections this sale applies to."""
  collections(
    """Return the elements in the list that come before the specified cursor."""
    before: String

    """Return the elements in the list that come after the specified cursor."""
    after: String

    """Return the first n elements from the list."""
    first: Int

    """Return the last n elements from the list."""
    last: Int
  ): CollectionCountableConnection

  """List of products this sale applies to."""
  products(
    """Return the elements in the list that come before the specified cursor."""
    before: String

    """Return the elements in the list that come after the specified cursor."""
    after: String

    """Return the first n elements from the list."""
    first: Int

    """Return the last n elements from the list."""
    last: Int
  ): ProductCountableConnection

  """New in Saleor 3.1. List of product variants this sale applies to."""
  variants(
    """Return the elements in the list that come before the specified cursor."""
    before: String

    """Return the elements in the list that come after the specified cursor."""
    after: String

    """Return the first n elements from the list."""
    first: Int

    """Return the last n elements from the list."""
    last: Int
  ): ProductVariantCountableConnection

  """Returns translated sale fields for the given language code."""
  translation(
    """A language code to return the translation for sale."""
    languageCode: LanguageCodeEnum!
  ): SaleTranslation

  """List of channels available for the sale."""
  channelListings: [SaleChannelListing!]

  """Sale value."""
  discountValue: Float

  """Currency code for sale."""
  currency: String
}

enum SaleType {
  FIXED
  PERCENTAGE
}

type CollectionCountableConnection {
  """Pagination data for this connection."""
  pageInfo: PageInfo!
  edges: [CollectionCountableEdge!]!

  """A total count of items in the collection."""
  totalCount: Int
}

type CollectionCountableEdge {
  """The item at the end of the edge."""
  node: Collection!

  """A cursor for use in pagination."""
  cursor: String!
}

type ProductVariantCountableConnection {
  """Pagination data for this connection."""
  pageInfo: PageInfo!
  edges: [ProductVariantCountableEdge!]!

  """A total count of items in the collection."""
  totalCount: Int
}

type ProductVariantCountableEdge {
  """The item at the end of the edge."""
  node: ProductVariant!

  """A cursor for use in pagination."""
  cursor: String!
}

"""Represents sale channel listing."""
type SaleChannelListing implements Node {
  id: ID!
  channel: Channel!
  discountValue: Float!
  currency: String!
}

type VoucherTranslatableContent implements Node {
  id: ID!
  name: String

  """Returns translated voucher fields for the given language code."""
  translation(
    """A language code to return the translation for voucher."""
    languageCode: LanguageCodeEnum!
  ): VoucherTranslation

  """
  Vouchers allow giving discounts to particular customers on categories, collections or specific products. They can be used during checkout by providing valid voucher codes.
  """
  voucher: Voucher @deprecated(reason: "This field will be removed in Saleor 4.0. Get model fields from the root level queries.")
}

type VoucherTranslation implements Node {
  id: ID!

  """Translation language."""
  language: LanguageDisplay!
  name: String
}

"""
Vouchers allow giving discounts to particular customers on categories, collections or specific products. They can be used during checkout by providing valid voucher codes.
"""
type Voucher implements Node & ObjectWithMetadata {
  id: ID!

  """
  List of private metadata items. Requires proper staff permissions to access.
  """
  privateMetadata: [MetadataItem!]!

  """List of public metadata items. Can be accessed without permissions."""
  metadata: [MetadataItem!]!
  name: String
  code: String!
  usageLimit: Int
  used: Int!
  startDate: DateTime!
  endDate: DateTime
  applyOncePerOrder: Boolean!
  applyOncePerCustomer: Boolean!
  onlyForStaff: Boolean!
  minCheckoutItemsQuantity: Int

  """List of categories this voucher applies to."""
  categories(
    """Return the elements in the list that come before the specified cursor."""
    before: String

    """Return the elements in the list that come after the specified cursor."""
    after: String

    """Return the first n elements from the list."""
    first: Int

    """Return the last n elements from the list."""
    last: Int
  ): CategoryCountableConnection

  """List of collections this voucher applies to."""
  collections(
    """Return the elements in the list that come before the specified cursor."""
    before: String

    """Return the elements in the list that come after the specified cursor."""
    after: String

    """Return the first n elements from the list."""
    first: Int

    """Return the last n elements from the list."""
    last: Int
  ): CollectionCountableConnection

  """List of products this voucher applies to."""
  products(
    """Return the elements in the list that come before the specified cursor."""
    before: String

    """Return the elements in the list that come after the specified cursor."""
    after: String

    """Return the first n elements from the list."""
    first: Int

    """Return the last n elements from the list."""
    last: Int
  ): ProductCountableConnection

  """New in Saleor 3.1. List of product variants this voucher applies to."""
  variants(
    """Return the elements in the list that come before the specified cursor."""
    before: String

    """Return the elements in the list that come after the specified cursor."""
    after: String

    """Return the first n elements from the list."""
    first: Int

    """Return the last n elements from the list."""
    last: Int
  ): ProductVariantCountableConnection

  """List of countries available for the shipping voucher."""
  countries: [CountryDisplay!]

  """Returns translated voucher fields for the given language code."""
  translation(
    """A language code to return the translation for voucher."""
    languageCode: LanguageCodeEnum!
  ): VoucherTranslation

  """Determines a type of discount for voucher - value or percentage"""
  discountValueType: DiscountValueTypeEnum!

  """Voucher value."""
  discountValue: Float

  """Currency code for voucher."""
  currency: String

  """Minimum order value to apply voucher."""
  minSpent: Money

  """Determines a type of voucher."""
  type: VoucherTypeEnum!

  """List of availability in channels for the voucher."""
  channelListings: [VoucherChannelListing!]
}

enum DiscountValueTypeEnum {
  FIXED
  PERCENTAGE
}

enum VoucherTypeEnum {
  SHIPPING
  ENTIRE_ORDER
  SPECIFIC_PRODUCT
}

"""Represents voucher channel listing."""
type VoucherChannelListing implements Node {
  id: ID!
  channel: Channel!
  discountValue: Float!
  currency: String!
  minSpent: Money
}

type MenuItemTranslatableContent implements Node {
  id: ID!
  name: String!

  """Returns translated menu item fields for the given language code."""
  translation(
    """A language code to return the translation for menu item."""
    languageCode: LanguageCodeEnum!
  ): MenuItemTranslation

  """
  Represents a single item of the related menu. Can store categories, collection or pages.
  """
  menuItem: MenuItem @deprecated(reason: "This field will be removed in Saleor 4.0. Get model fields from the root level queries.")
}

type MenuItemTranslation implements Node {
  id: ID!

  """Translation language."""
  language: LanguageDisplay!
  name: String!
}

"""
Represents a single item of the related menu. Can store categories, collection or pages.
"""
type MenuItem implements Node & ObjectWithMetadata {
  id: ID!

  """
  List of private metadata items. Requires proper staff permissions to access.
  """
  privateMetadata: [MetadataItem!]!

  """List of public metadata items. Can be accessed without permissions."""
  metadata: [MetadataItem!]!
  name: String!
  menu: Menu!
  parent: MenuItem
  category: Category
  collection: Collection
  page: Page
  level: Int!
  children: [MenuItem!]

  """URL to the menu item."""
  url: String

  """Returns translated menu item fields for the given language code."""
  translation(
    """A language code to return the translation for menu item."""
    languageCode: LanguageCodeEnum!
  ): MenuItemTranslation
}

"""
Represents a single menu - an object that is used to help navigate through the store.
"""
type Menu implements Node & ObjectWithMetadata {
  id: ID!

  """
  List of private metadata items. Requires proper staff permissions to access.
  """
  privateMetadata: [MetadataItem!]!

  """List of public metadata items. Can be accessed without permissions."""
  metadata: [MetadataItem!]!
  name: String!
  slug: String!
  items: [MenuItem!]
}

enum TranslatableKinds {
  ATTRIBUTE
  ATTRIBUTE_VALUE
  CATEGORY
  COLLECTION
  MENU_ITEM
  PAGE
  PRODUCT
  SALE
  SHIPPING_METHOD
  VARIANT
  VOUCHER
}

type StockCountableConnection {
  """Pagination data for this connection."""
  pageInfo: PageInfo!
  edges: [StockCountableEdge!]!

  """A total count of items in the collection."""
  totalCount: Int
}

type StockCountableEdge {
  """The item at the end of the edge."""
  node: Stock!

  """A cursor for use in pagination."""
  cursor: String!
}

input StockFilterInput {
  """"""
  quantity: Float
  search: String
}

"""
Represents a shop resource containing general shop data and configuration.
"""
type Shop {
  """List of available payment gateways."""
  availablePaymentGateways(
    """
    A currency for which gateways will be returned. 
    
    DEPRECATED: this field will be removed in Saleor 4.0. Use `channel` argument instead.
    """
    currency: String

    """Slug of a channel for which the data should be returned."""
    channel: String
  ): [PaymentGateway!]!

  """List of available external authentications."""
  availableExternalAuthentications: [ExternalAuthentication!]!

  """Shipping methods that are available for the shop."""
  availableShippingMethods(
    """Slug of a channel for which the data should be returned."""
    channel: String!

    """Address for which available shipping methods should be returned."""
    address: AddressInput
  ): [ShippingMethod!]

  """
  New in Saleor 3.1. List of all currencies supported by shop's channels.
  """
  channelCurrencies: [String!]!

  """List of countries available in the shop."""
  countries(
    """
    A language code to return the translation for. 
    
    DEPRECATED: this field will be removed in Saleor 4.0.
    """
    languageCode: LanguageCodeEnum

    """Filtering options for countries"""
    filter: CountryFilterInput
  ): [CountryDisplay!]!

  """Shop's default country."""
  defaultCountry: CountryDisplay

  """Default shop's email sender's name."""
  defaultMailSenderName: String

  """Default shop's email sender's address."""
  defaultMailSenderAddress: String

  """Shop's description."""
  description: String

  """Shop's domain data."""
  domain: Domain!

  """List of the shops's supported languages."""
  languages: [LanguageDisplay!]!

  """Shop's name."""
  name: String!

  """List of available permissions."""
  permissions: [Permission!]!

  """List of possible phone prefixes."""
  phonePrefixes: [String!]!

  """Header text."""
  headerText: String

  """Include taxes in prices."""
  includeTaxesInPrices: Boolean!

  """New in Saleor 3.1. Automatically approve all new fulfillments."""
  fulfillmentAutoApprove: Boolean!

  """New in Saleor 3.1. Allow to approve fulfillments which are unpaid."""
  fulfillmentAllowUnpaid: Boolean!

  """Display prices with tax in store."""
  displayGrossPrices: Boolean!

  """Charge taxes on shipping."""
  chargeTaxesOnShipping: Boolean!

  """Enable inventory tracking."""
  trackInventoryByDefault: Boolean

  """Default weight unit."""
  defaultWeightUnit: WeightUnitsEnum

  """Returns translated shop fields for the given language code."""
  translation(
    """A language code to return the translation for shop."""
    languageCode: LanguageCodeEnum!
  ): ShopTranslation

  """Enable automatic fulfillment for all digital products."""
  automaticFulfillmentDigitalProducts: Boolean

  """
  New in Saleor 3.1. Default number of minutes stock will be reserved for anonymous checkout or null when stock reservation is disabled.
  """
  reserveStockDurationAnonymousUser: Int

  """
  New in Saleor 3.1. Default number of minutes stock will be reserved for authenticated checkout or null when stock reservation is disabled.
  """
  reserveStockDurationAuthenticatedUser: Int

  """
  New in Saleor 3.1. Default number of maximum line quantity in single checkout (per single checkout line). Note: this feature is in a preview state and can be subject to changes at later point.
  """
  limitQuantityPerCheckout: Int

  """Default number of max downloads per digital content URL."""
  defaultDigitalMaxDownloads: Int

  """Default number of days which digital content URL will be valid."""
  defaultDigitalUrlValidDays: Int

  """Company address."""
  companyAddress: Address

  """URL of a view where customers can set their password."""
  customerSetPasswordUrl: String

  """List of staff notification recipients."""
  staffNotificationRecipients: [StaffNotificationRecipient!]

  """Resource limitations and current usage if any set for a shop"""
  limits: LimitInfo!

  """Saleor API version."""
  version: String!
}

"""
Available payment gateway backend with configuration necessary to setup client.
"""
type PaymentGateway {
  """Payment gateway name."""
  name: String!

  """Payment gateway ID."""
  id: ID!

  """Payment gateway client configuration."""
  config: [GatewayConfigLine!]!

  """Payment gateway supported currencies."""
  currencies: [String!]!
}

"""Payment gateway client configuration key and value pair."""
type GatewayConfigLine {
  """Gateway config key."""
  field: String!

  """Gateway config value for key."""
  value: String
}

type ExternalAuthentication {
  """ID of external authentication plugin."""
  id: String!

  """Name of external authentication plugin."""
  name: String
}

"""
Shipping methods that can be used as means of shipping for orders and checkouts.
"""
type ShippingMethod implements Node & ObjectWithMetadata {
  """Unique ID of ShippingMethod available for Order."""
  id: ID!

  """
  List of private metadata items. Requires proper staff permissions to access.
  """
  privateMetadata: [MetadataItem!]!

  """List of public metadata items. Can be accessed without permissions."""
  metadata: [MetadataItem!]!

  """Type of the shipping method."""
  type: ShippingMethodTypeEnum @deprecated(reason: "This field will be removed in Saleor 4.0.")

  """Shipping method name."""
  name: String!

  """Shipping method description (JSON)."""
  description: JSONString

  """Maximum delivery days for this shipping method."""
  maximumDeliveryDays: Int

  """Minimum delivery days for this shipping method."""
  minimumDeliveryDays: Int

  """Maximum order weight for this shipping method."""
  maximumOrderWeight: Weight @deprecated(reason: "This field will be removed in Saleor 4.0.")

  """Minimum order weight for this shipping method."""
  minimumOrderWeight: Weight @deprecated(reason: "This field will be removed in Saleor 4.0.")

  """Returns translated shipping method fields for the given language code."""
  translation(
    """A language code to return the translation for shipping method."""
    languageCode: LanguageCodeEnum!
  ): ShippingMethodTranslation

  """The price of selected shipping method."""
  price: Money!

  """Maximum order price for this shipping method."""
  maximumOrderPrice: Money

  """Minimal order price for this shipping method."""
  minimumOrderPrice: Money

  """Describes if this shipping method is active and can be selected."""
  active: Boolean!

  """Message connected to this shipping method."""
  message: String
}

input CountryFilterInput {
  """
  Boolean for filtering countries by having shipping zone assigned.If 'true', return countries with shipping zone assigned.If 'false', return countries without any shipping zone assigned.If the argument is not provided (null), return all countries.
  """
  attachedToShippingZones: Boolean
}

"""Represents shop's domain."""
type Domain {
  """The host name of the domain."""
  host: String!

  """Inform if SSL is enabled."""
  sslEnabled: Boolean!

  """Shop's absolute URL."""
  url: String!
}

type ShopTranslation implements Node {
  id: ID!

  """Translation language."""
  language: LanguageDisplay!
  headerText: String!
  description: String!
}

"""
Represents a recipient of email notifications send by Saleor, such as notifications about new orders. Notifications can be assigned to staff users or arbitrary email addresses.
"""
type StaffNotificationRecipient implements Node {
  id: ID!

  """Returns a user subscribed to email notifications."""
  user: User

  """Returns email address of a user subscribed to email notifications."""
  email: String

  """Determines if a notification active."""
  active: Boolean
}

"""Represents user data."""
type User implements Node & ObjectWithMetadata {
  id: ID!

  """
  List of private metadata items. Requires proper staff permissions to access.
  """
  privateMetadata: [MetadataItem!]!

  """List of public metadata items. Can be accessed without permissions."""
  metadata: [MetadataItem!]!
  email: String!
  firstName: String!
  lastName: String!
  isStaff: Boolean!
  isActive: Boolean!

  """List of all user's addresses."""
  addresses: [Address!]

  """Returns the last open checkout of this user."""
  checkout: Checkout @deprecated(reason: "This field will be removed in Saleor 4.0. Use the `checkoutTokens` field to fetch the user checkouts.")

  """Returns the checkout UUID's assigned to this user."""
  checkoutTokens(
    """Slug of a channel for which the data should be returned."""
    channel: String
  ): [UUID!]

  """List of the user gift cards."""
  giftCards(
    """Return the elements in the list that come before the specified cursor."""
    before: String

    """Return the elements in the list that come after the specified cursor."""
    after: String

    """Return the first n elements from the list."""
    first: Int

    """Return the last n elements from the list."""
    last: Int
  ): GiftCardCountableConnection

  """A note about the customer."""
  note: String

  """List of user's orders."""
  orders(
    """Return the elements in the list that come before the specified cursor."""
    before: String

    """Return the elements in the list that come after the specified cursor."""
    after: String

    """Return the first n elements from the list."""
    first: Int

    """Return the last n elements from the list."""
    last: Int
  ): OrderCountableConnection

  """List of user's permissions."""
  userPermissions: [UserPermission!]

  """List of user's permission groups."""
  permissionGroups: [Group!]

  """List of user's permission groups which user can manage."""
  editableGroups: [Group!]
  avatar(
    """Size of the avatar."""
    size: Int
  ): Image

  """List of events associated with the user."""
  events: [CustomerEvent!]

  """List of stored payment sources."""
  storedPaymentSources(
    """Slug of a channel for which the data should be returned."""
    channel: String
  ): [PaymentSource!]

  """User language code."""
  languageCode: LanguageCodeEnum!
  defaultShippingAddress: Address
  defaultBillingAddress: Address
  lastLogin: DateTime
  dateJoined: DateTime!
  updatedAt: DateTime!
}

"""Checkout object."""
type Checkout implements Node & ObjectWithMetadata {
  id: ID!

  """
  List of private metadata items. Requires proper staff permissions to access.
  """
  privateMetadata: [MetadataItem!]!

  """List of public metadata items. Can be accessed without permissions."""
  metadata: [MetadataItem!]!
  created: DateTime!
  lastChange: DateTime!
  user: User
  channel: Channel!
  billingAddress: Address
  shippingAddress: Address
  note: String!
  discount: Money
  discountName: String
  translatedDiscountName: String
  voucherCode: String

  """Shipping methods that can be used with this checkout."""
  availableShippingMethods: [ShippingMethod!]! @deprecated(reason: "This field will be removed in Saleor 4.0. Use `shippingMethods` instead.")

  """Shipping methods that can be used with this checkout."""
  shippingMethods: [ShippingMethod!]!

  """
  New in Saleor 3.1. Collection points that can be used for this order. Note: this feature is in a preview state and can be subject to changes at later point.
  """
  availableCollectionPoints: [Warehouse!]!

  """List of available payment gateways."""
  availablePaymentGateways: [PaymentGateway!]!

  """Email of a customer."""
  email: String

  """List of gift cards associated with this checkout."""
  giftCards: [GiftCard!]

  """Returns True, if checkout requires shipping."""
  isShippingRequired: Boolean!

  """The number of items purchased."""
  quantity: Int!

  """
  New in Saleor 3.1. Date when oldest stock reservation for this checkout  expires or null if no stock is reserved.
  """
  stockReservationExpires: DateTime

  """
  A list of checkout lines, each containing information about an item in the checkout.
  """
  lines: [CheckoutLine!]

  """The price of the shipping, with all the taxes included."""
  shippingPrice: TaxedMoney

  """The shipping method related with checkout."""
  shippingMethod: ShippingMethod @deprecated(reason: "This field will be removed in Saleor 4.0. Use `deliveryMethod` instead.")

  """
  New in Saleor 3.1. The delivery method selected for this checkout. Note: this feature is in a preview state and can be subject to changes at later point.
  """
  deliveryMethod: DeliveryMethod

  """The price of the checkout before shipping, with taxes included."""
  subtotalPrice: TaxedMoney

  """The checkout's token."""
  token: UUID!

  """
  The sum of the the checkout line prices, with all the taxes,shipping costs, and discounts included.
  """
  totalPrice: TaxedMoney

  """Checkout language code."""
  languageCode: LanguageCodeEnum!
}

"""
A gift card is a prepaid electronic payment card accepted in stores. They can be used during checkout by providing a valid gift card codes.
"""
type GiftCard implements Node & ObjectWithMetadata {
  id: ID!

  """
  List of private metadata items. Requires proper staff permissions to access.
  """
  privateMetadata: [MetadataItem!]!

  """List of public metadata items. Can be accessed without permissions."""
  metadata: [MetadataItem!]!

  """Code in format which allows displaying in a user interface."""
  displayCode: String!

  """Last 4 characters of gift card code."""
  last4CodeChars: String!

  """
  Gift card code. Can be fetched by staff member with manage gift card permission when gift card wasn't used yet and by the gift card owner.
  """
  code: String!
  created: DateTime!

  """
  New in Saleor 3.1. The user who bought or issued a gift card. Note: this feature is in a preview state and can be subject to changes at later point.
  """
  createdBy: User

  """
  New in Saleor 3.1. The customer who used a gift card. Note: this feature is in a preview state and can be subject to changes at later point.
  """
  usedBy: User

  """
  New in Saleor 3.1. Email address of the user who bought or issued gift card. Note: this feature is in a preview state and can be subject to changes at later point.
  """
  createdByEmail: String

  """
  New in Saleor 3.1. Email address of the customer who used a gift card. Note: this feature is in a preview state and can be subject to changes at later point.
  """
  usedByEmail: String
  lastUsedOn: DateTime
  expiryDate: Date

  """
  New in Saleor 3.1. App which created the gift card. Note: this feature is in a preview state and can be subject to changes at later point.
  """
  app: App

  """
  New in Saleor 3.1. Related gift card product. Note: this feature is in a preview state and can be subject to changes at later point.
  """
  product: Product

  """
  New in Saleor 3.1. List of events associated with the gift card. Note: this feature is in a preview state and can be subject to changes at later point.
  """
  events(
    """Filtering options for gift card events."""
    filter: GiftCardEventFilterInput
  ): [GiftCardEvent!]!

  """
  New in Saleor 3.1. The gift card tag. Note: this feature is in a preview state and can be subject to changes at later point.
  """
  tags: [GiftCardTag!]!

  """
  New in Saleor 3.1. Slug of the channel where the gift card was bought. Note: this feature is in a preview state and can be subject to changes at later point.
  """
  boughtInChannel: String
  isActive: Boolean!
  initialBalance: Money
  currentBalance: Money

  """The customer who bought a gift card."""
  user: User @deprecated(reason: "This field will be removed in Saleor 4.0. Use `createdBy` field instead.")

  """End date of gift card."""
  endDate: DateTime @deprecated(reason: "This field will be removed in Saleor 4.0. Use `expiryDate` field instead.")

  """Start date of gift card."""
  startDate: DateTime @deprecated(reason: "This field will be removed in Saleor 4.0.")
}

"""
New in Saleor 3.1. History log of the gift card. Note: this feature is in a preview state and can be subject to changes at later point.
"""
type GiftCardEvent implements Node {
  id: ID!

  """Date when event happened at in ISO 8601 format."""
  date: DateTime

  """Gift card event type."""
  type: GiftCardEventsEnum

  """User who performed the action."""
  user: User

  """App that performed the action."""
  app: App

  """Content of the event."""
  message: String

  """Email of the customer."""
  email: String

  """The order ID where gift card was used or bought."""
  orderId: ID

  """User-friendly number of an order where gift card was used or bought."""
  orderNumber: String

  """The list of gift card tags."""
  tags: [String!]

  """The list of old gift card tags."""
  oldTags: [String!]

  """The gift card balance."""
  balance: GiftCardEventBalance

  """The gift card expiry date."""
  expiryDate: Date

  """Previous gift card expiry date."""
  oldExpiryDate: Date
}

"""An enumeration."""
enum GiftCardEventsEnum {
  ISSUED
  BOUGHT
  UPDATED
  ACTIVATED
  DEACTIVATED
  BALANCE_RESET
  EXPIRY_DATE_UPDATED
  TAGS_UPDATED
  SENT_TO_CUSTOMER
  RESENT
  NOTE_ADDED
  USED_IN_ORDER
}

type GiftCardEventBalance {
  """Initial balance of the gift card."""
  initialBalance: Money

  """Current balance of the gift card."""
  currentBalance: Money!

  """Previous initial balance of the gift card."""
  oldInitialBalance: Money

  """Previous current balance of the gift card."""
  oldCurrentBalance: Money
}

input GiftCardEventFilterInput {
  type: GiftCardEventsEnum
  orders: [ID!]
}

"""
New in Saleor 3.1. The gift card tag. Note: this feature is in a preview state and can be subject to changes at later point.
"""
type GiftCardTag implements Node {
  id: ID!
  name: String!
}

"""Represents an item in the checkout."""
type CheckoutLine implements Node {
  id: ID!
  variant: ProductVariant!
  quantity: Int!

  """The sum of the checkout line price, taxes and discounts."""
  totalPrice: TaxedMoney

  """Indicates whether the item need to be delivered."""
  requiresShipping: Boolean
}

"""
New in Saleor 3.1. Represents a delivery method chosen for the checkout. `Warehouse` type is used when checkout is marked as "click and collect" and `ShippingMethod` otherwise. Note: this feature is in a preview state and can be subject to changes at later point.
"""
union DeliveryMethod = Warehouse | ShippingMethod

type GiftCardCountableConnection {
  """Pagination data for this connection."""
  pageInfo: PageInfo!
  edges: [GiftCardCountableEdge!]!

  """A total count of items in the collection."""
  totalCount: Int
}

type GiftCardCountableEdge {
  """The item at the end of the edge."""
  node: GiftCard!

  """A cursor for use in pagination."""
  cursor: String!
}

type OrderCountableConnection {
  """Pagination data for this connection."""
  pageInfo: PageInfo!
  edges: [OrderCountableEdge!]!

  """A total count of items in the collection."""
  totalCount: Int
}

type OrderCountableEdge {
  """The item at the end of the edge."""
  node: Order!

  """A cursor for use in pagination."""
  cursor: String!
}

"""Represents an order in the shop."""
type Order implements Node & ObjectWithMetadata {
  id: ID!

  """
  List of private metadata items. Requires proper staff permissions to access.
  """
  privateMetadata: [MetadataItem!]!

  """List of public metadata items. Can be accessed without permissions."""
  metadata: [MetadataItem!]!
  created: DateTime!
  updatedAt: DateTime!
  status: OrderStatus!
  user: User
  trackingClientId: String!
  billingAddress: Address
  shippingAddress: Address
  shippingMethodName: String
  collectionPointName: String
  channel: Channel!

  """List of shipments for the order."""
  fulfillments: [Fulfillment!]!

  """List of order lines."""
  lines: [OrderLine!]!

  """
  This field will be removed in Saleor 4.0. Use actions on `order.transactions`. List of actions that can be performed in the current state of an order.
  """
  actions: [OrderAction!]!

  """Shipping methods that can be used with this order."""
  availableShippingMethods: [ShippingMethod!] @deprecated(reason: "Use `shippingMethods`, this field will be removed in 4.0")

  """Shipping methods related to this order."""
  shippingMethods: [ShippingMethod!]

  """
  New in Saleor 3.1. Collection points that can be used for this order. Note: this feature is in a preview state and can be subject to changes at later point.
  """
  availableCollectionPoints: [Warehouse!]!

  """List of order invoices."""
  invoices: [Invoice!]

  """User-friendly number of an order."""
  number: String

  """The ID of the order that was the base for this order."""
  original: ID

  """The order origin."""
  origin: OrderOriginEnum!

  """Informs if an order is fully paid."""
  isPaid: Boolean!

  """Internal payment status."""
  paymentStatus: PaymentChargeStatusEnum!

  """User-friendly payment status."""
  paymentStatusDisplay: String!

  """List of payments for the order."""
  payments: [Payment!]

  """List of transactions for the order."""
  transactions: [TransactionItem!]

  """Total amount of the order."""
  total: TaxedMoney!

  """Undiscounted total amount of the order."""
  undiscountedTotal: TaxedMoney!

  """Shipping method for this order."""
  shippingMethod: ShippingMethod @deprecated(reason: "This field will be removed in Saleor 4.0. Use `deliveryMethod` instead.")

  """Total price of shipping."""
  shippingPrice: TaxedMoney!
  shippingTaxRate: Float!
  token: String! @deprecated(reason: "This field will be removed in Saleor 4.0. Use `id` instead.")
  voucher: Voucher

  """List of user gift cards."""
  giftCards: [GiftCard!]
  displayGrossPrices: Boolean!
  customerNote: String!
  weight: Weight
  redirectUrl: String

  """The sum of line prices not including shipping."""
  subtotal: TaxedMoney!

  """User-friendly order status."""
  statusDisplay: String

  """
  Informs whether a draft order can be finalized(turned into a regular order).
  """
  canFinalize: Boolean!

  """Amount authorized for the order."""
  totalAuthorized: Money!

  """Amount captured by payment."""
  totalCaptured: Money!

  """List of events associated with the order."""
  events: [OrderEvent!]

  """The difference between the paid and the order total amount."""
  totalBalance: Money!

  """Email address of the customer."""
  userEmail: String

  """Returns True, if order requires shipping."""
  isShippingRequired: Boolean!

  """
  New in Saleor 3.1. The delivery method selected for this checkout. Note: this feature is in a preview state and can be subject to changes at later point.
  """
  deliveryMethod: DeliveryMethod
  languageCode: String! @deprecated(reason: "This field will be removed in Saleor 4.0. Use the `languageCodeEnum` field to fetch the language code. ")

  """Order language code."""
  languageCodeEnum: LanguageCodeEnum!

  """Returns applied discount."""
  discount: Money @deprecated(reason: "This field will be removed in Saleor 4.0. Use the `discounts` field instead.")

  """Discount name."""
  discountName: String @deprecated(reason: "This field will be removed in Saleor 4.0. Use the `discounts` field instead.")

  """Translated discount name."""
  translatedDiscountName: String @deprecated(reason: "This field will be removed in Saleor 4.0. Use the `discounts` field instead. ")

  """List of all discounts assigned to the order."""
  discounts: [OrderDiscount!]

  """List of errors that occurred during order validation."""
  errors: [OrderError!]!
}

"""An enumeration."""
enum OrderStatus {
  DRAFT
  UNCONFIRMED
  UNFULFILLED
  PARTIALLY_FULFILLED
  PARTIALLY_RETURNED
  RETURNED
  FULFILLED
  CANCELED
}

"""Represents order fulfillment."""
type Fulfillment implements Node & ObjectWithMetadata {
  id: ID!

  """
  List of private metadata items. Requires proper staff permissions to access.
  """
  privateMetadata: [MetadataItem!]!

  """List of public metadata items. Can be accessed without permissions."""
  metadata: [MetadataItem!]!
  fulfillmentOrder: Int!
  status: FulfillmentStatus!
  trackingNumber: String!
  created: DateTime!

  """List of lines for the fulfillment."""
  lines: [FulfillmentLine!]

  """User-friendly fulfillment status."""
  statusDisplay: String

  """Warehouse from fulfillment was fulfilled."""
  warehouse: Warehouse
}

"""An enumeration."""
enum FulfillmentStatus {
  FULFILLED
  REFUNDED
  RETURNED
  REPLACED
  REFUNDED_AND_RETURNED
  CANCELED
  WAITING_FOR_APPROVAL
}

"""Represents line of the fulfillment."""
type FulfillmentLine implements Node {
  id: ID!
  quantity: Int!
  orderLine: OrderLine
}

"""Represents order line of particular order."""
type OrderLine implements Node {
  id: ID!
  productName: String!
  variantName: String!
  productSku: String
  productVariantId: String
  isShippingRequired: Boolean!
  quantity: Int!
  quantityFulfilled: Int!
  unitDiscountReason: String
  taxRate: Float!
  digitalContentUrl: DigitalContentUrl

  """The main thumbnail for the ordered product."""
  thumbnail(
    """Size of thumbnail."""
    size: Int
  ): Image

  """Price of the single item in the order line."""
  unitPrice: TaxedMoney!

  """
  Price of the single item in the order line without applied an order line discount.
  """
  undiscountedUnitPrice: TaxedMoney!

  """The discount applied to the single order line."""
  unitDiscount: Money!

  """Value of the discount. Can store fixed value or percent value"""
  unitDiscountValue: PositiveDecimal!

  """Price of the order line."""
  totalPrice: TaxedMoney!

  """
  A purchased product variant. Note: this field may be null if the variant has been removed from stock at all.
  """
  variant: ProductVariant

  """Product name in the customer's language"""
  translatedProductName: String!

  """Variant name in the customer's language"""
  translatedVariantName: String!

  """List of allocations across warehouses."""
  allocations: [Allocation!]

  """New in Saleor 3.1. A quantity of items remaining to be fulfilled."""
  quantityToFulfill: Int!

  """Type of the discount: fixed or percent"""
  unitDiscountType: DiscountValueTypeEnum
}

"""
Positive Decimal scalar implementation.

Should be used in places where value must be positive.
"""
scalar PositiveDecimal

"""Represents allocation."""
type Allocation implements Node {
  id: ID!

  """Quantity allocated for orders."""
  quantity: Int!

  """The warehouse were items were allocated."""
  warehouse: Warehouse!
}

enum OrderAction {
  """Represents the capture action."""
  CAPTURE

  """Represents a mark-as-paid action."""
  MARK_AS_PAID

  """Represents a refund action."""
  REFUND

  """Represents a void action."""
  VOID
}

"""Represents an Invoice."""
type Invoice implements ObjectWithMetadata & Job & Node {
  """
  List of private metadata items. Requires proper staff permissions to access.
  """
  privateMetadata: [MetadataItem!]!

  """List of public metadata items. Can be accessed without permissions."""
  metadata: [MetadataItem!]!

  """Job status."""
  status: JobStatusEnum!
  createdAt: DateTime!
  updatedAt: DateTime!
  message: String

  """The ID of the object."""
  id: ID!
  number: String
  externalUrl: String

  """URL to download an invoice."""
  url: String
}

interface Job {
  """Job status."""
  status: JobStatusEnum!

  """Created date time of job in ISO 8601 format."""
  createdAt: DateTime!

  """Date time of job last update in ISO 8601 format."""
  updatedAt: DateTime!

  """Job message."""
  message: String
}

"""An enumeration."""
enum JobStatusEnum {
  PENDING
  SUCCESS
  FAILED
  DELETED
}

"""An enumeration."""
enum OrderOriginEnum {
  CHECKOUT
  DRAFT
  REISSUE
}

"""An enumeration."""
enum PaymentChargeStatusEnum {
  NOT_CHARGED
  PENDING
  PARTIALLY_CHARGED
  FULLY_CHARGED
  PARTIALLY_REFUNDED
  FULLY_REFUNDED
  REFUSED
  CANCELLED
}

"""Represents a payment of a given type."""
type Payment implements Node & ObjectWithMetadata {
  id: ID!

  """
  List of private metadata items. Requires proper staff permissions to access.
  """
  privateMetadata: [MetadataItem!]!

  """List of public metadata items. Can be accessed without permissions."""
  metadata: [MetadataItem!]!
  gateway: String!
  isActive: Boolean!
  created: DateTime!
  modified: DateTime!
  token: String!
  checkout: Checkout
  order: Order
  paymentMethodType: String!
  customerIpAddress: String

  """Internal payment status."""
  chargeStatus: PaymentChargeStatusEnum!

  """
  List of actions that can be performed in the current state of a payment.
  """
  actions: [OrderAction!]!

  """Total amount of the payment."""
  total: Money

  """Total amount captured for this payment."""
  capturedAmount: Money

  """List of all transactions within this payment."""
  transactions: [Transaction!]

  """Maximum amount of money that can be captured."""
  availableCaptureAmount: Money

  """Maximum amount of money that can be refunded."""
  availableRefundAmount: Money

  """The details of the card used for this payment."""
  creditCard: CreditCard
}

"""An object representing a single payment."""
type Transaction implements Node {
  id: ID!
  created: DateTime!
  payment: Payment!
  token: String!
  kind: TransactionKind!
  isSuccess: Boolean!
  error: String
  gatewayResponse: JSONString!

  """Total amount of the transaction."""
  amount: Money
}

"""An enumeration."""
enum TransactionKind {
  EXTERNAL
  AUTH
  PENDING
  ACTION_TO_CONFIRM
  REFUND
  REFUND_ONGOING
  CAPTURE
  VOID
  CONFIRM
  CANCEL
}

type CreditCard {
  """Card brand."""
  brand: String!

  """First 4 digits of the card number."""
  firstDigits: String

  """Last 4 digits of the card number."""
  lastDigits: String!

  """Two-digit number representing the card’s expiration month."""
  expMonth: Int

  """Four-digit number representing the card’s expiration year."""
  expYear: Int
}

"""Represents a payment transaction."""
type TransactionItem implements Node & ObjectWithMetadata {
  """The ID of the object."""
  id: ID!

  """
  List of private metadata items. Requires proper staff permissions to access.
  """
  privateMetadata: [MetadataItem!]!

  """List of public metadata items. Can be accessed without permissions."""
  metadata: [MetadataItem!]!
  createdAt: DateTime!
  modifiedAt: DateTime!
  checkout: Checkout
  order: Order

  """
  List of actions that can be performed in the current state of a payment.
  """
  actions: [TransactionActionEnum!]!

  """Total amount authorized for this payment."""
  authorizedAmount: Money!

  """Total amount refunded for this payment."""
  refundedAmount: Money!

  """Total amount voided for this payment."""
  voidedAmount: Money!

  """Total amount captured for this payment."""
  capturedAmount: Money!

  """Status of transaction."""
  status: String!

  """Type of transaction."""
  type: String!

  """Reference of transaction."""
  reference: String!

  """List of all transaction's events."""
  events: [TransactionEvent!]!
}

"""
Represents possible actions on payment transaction.

    The following actions are possible:
    CAPTURE - Represents the capture action.
    REFUND - Represents a refund action.
    VOID - Represents a void action.
"""
enum TransactionActionEnum {
  CAPTURE
  REFUND
  VOID
}

"""Represents transaction's event."""
type TransactionEvent implements Node {
  """The ID of the object."""
  id: ID!
  createdAt: DateTime!

  """Status of transaction's event."""
  status: TransactionStatus!

  """Reference of transaction's event."""
  reference: String!

  """Name of the transaction's event."""
  name: String
}

"""An enumeration."""
enum TransactionStatus {
  PENDING
  SUCCESS
  FAILURE
}

"""History log of the order."""
type OrderEvent implements Node {
  id: ID!

  """Date when event happened at in ISO 8601 format."""
  date: DateTime

  """Order event type."""
  type: OrderEventsEnum

  """User who performed the action."""
  user: User

  """App that performed the action."""
  app: App

  """Content of the event."""
  message: String

  """Email of the customer."""
  email: String

  """Type of an email sent to the customer."""
  emailType: OrderEventsEmailsEnum

  """Amount of money."""
  amount: Float

  """The payment reference from the payment provider."""
  paymentId: String

  """The payment gateway of the payment."""
  paymentGateway: String

  """Number of items."""
  quantity: Int

  """Composed ID of the Fulfillment."""
  composedId: String

  """User-friendly number of an order."""
  orderNumber: String

  """Number of an invoice related to the order."""
  invoiceNumber: String

  """List of oversold lines names."""
  oversoldItems: [String!]

  """The concerned lines."""
  lines: [OrderEventOrderLineObject!]

  """The lines fulfilled."""
  fulfilledItems: [FulfillmentLine!]

  """The warehouse were items were restocked."""
  warehouse: Warehouse

  """The transaction reference of captured payment."""
  transactionReference: String

  """Define if shipping costs were included to the refund."""
  shippingCostsIncluded: Boolean

  """The order which is related to this order."""
  relatedOrder: Order

  """The discount applied to the order."""
  discount: OrderEventDiscountObject

  """The status of payment's transaction."""
  status: TransactionStatus

  """The reference of payment's transaction."""
  reference: String
}

"""An enumeration."""
enum OrderEventsEnum {
  DRAFT_CREATED
  DRAFT_CREATED_FROM_REPLACE
  ADDED_PRODUCTS
  REMOVED_PRODUCTS
  PLACED
  PLACED_FROM_DRAFT
  OVERSOLD_ITEMS
  CANCELED
  ORDER_MARKED_AS_PAID
  ORDER_FULLY_PAID
  ORDER_REPLACEMENT_CREATED
  ORDER_DISCOUNT_ADDED
  ORDER_DISCOUNT_AUTOMATICALLY_UPDATED
  ORDER_DISCOUNT_UPDATED
  ORDER_DISCOUNT_DELETED
  ORDER_LINE_DISCOUNT_UPDATED
  ORDER_LINE_DISCOUNT_REMOVED
  ORDER_LINE_PRODUCT_DELETED
  ORDER_LINE_VARIANT_DELETED
  UPDATED_ADDRESS
  EMAIL_SENT
  CONFIRMED
  PAYMENT_AUTHORIZED
  PAYMENT_CAPTURED
  EXTERNAL_SERVICE_NOTIFICATION
  PAYMENT_REFUNDED
  PAYMENT_VOIDED
  PAYMENT_FAILED
  TRANSACTION_CAPTURE_REQUESTED
  TRANSACTION_REFUND_REQUESTED
  TRANSACTION_VOID_REQUESTED
  INVOICE_REQUESTED
  INVOICE_GENERATED
  INVOICE_UPDATED
  INVOICE_SENT
  FULFILLMENT_CANCELED
  FULFILLMENT_RESTOCKED_ITEMS
  FULFILLMENT_FULFILLED_ITEMS
  FULFILLMENT_REFUNDED
  FULFILLMENT_RETURNED
  FULFILLMENT_REPLACED
  FULFILLMENT_AWAITS_APPROVAL
  TRACKING_UPDATED
  NOTE_ADDED
  OTHER
}

"""An enumeration."""
enum OrderEventsEmailsEnum {
  PAYMENT_CONFIRMATION
  CONFIRMED
  SHIPPING_CONFIRMATION
  TRACKING_UPDATED
  ORDER_CONFIRMATION
  ORDER_CANCEL
  ORDER_REFUND
  FULFILLMENT_CONFIRMATION
  DIGITAL_LINKS
}

type OrderEventOrderLineObject {
  """The variant quantity."""
  quantity: Int

  """The order line."""
  orderLine: OrderLine

  """The variant name."""
  itemName: String

  """The discount applied to the order line."""
  discount: OrderEventDiscountObject
}

type OrderEventDiscountObject {
  """Type of the discount: fixed or percent."""
  valueType: DiscountValueTypeEnum!

  """Value of the discount. Can store fixed value or percent value."""
  value: PositiveDecimal!

  """Explanation for the applied discount."""
  reason: String

  """Returns amount of discount."""
  amount: Money

  """Type of the discount: fixed or percent."""
  oldValueType: DiscountValueTypeEnum

  """Value of the discount. Can store fixed value or percent value."""
  oldValue: PositiveDecimal

  """Returns amount of discount."""
  oldAmount: Money
}

"""Contains all details related to the applied discount to the order."""
type OrderDiscount implements Node {
  id: ID!
  type: OrderDiscountType!
  name: String
  translatedName: String

  """Type of the discount: fixed or percent"""
  valueType: DiscountValueTypeEnum!

  """Value of the discount. Can store fixed value or percent value"""
  value: PositiveDecimal!

  """Explanation for the applied discount."""
  reason: String

  """Returns amount of discount."""
  amount: Money!
}

"""An enumeration."""
enum OrderDiscountType {
  VOUCHER
  MANUAL
}

type OrderError {
  """
  Name of a field that caused the error. A value of `null` indicates that the error isn't associated with a particular field.
  """
  field: String

  """The error message."""
  message: String

  """The error code."""
  code: OrderErrorCode!

  """Warehouse ID which causes the error."""
  warehouse: ID

  """List of order line IDs that cause the error."""
  orderLines: [ID!]

  """List of product variants that are associated with the error"""
  variants: [ID!]

  """A type of address that causes the error."""
  addressType: AddressTypeEnum
}

"""An enumeration."""
enum OrderErrorCode {
  BILLING_ADDRESS_NOT_SET
  CANNOT_CANCEL_FULFILLMENT
  CANNOT_CANCEL_ORDER
  CANNOT_DELETE
  CANNOT_DISCOUNT
  CANNOT_REFUND
  CANNOT_FULFILL_UNPAID_ORDER
  CAPTURE_INACTIVE_PAYMENT
  GIFT_CARD_LINE
  NOT_EDITABLE
  FULFILL_ORDER_LINE
  GRAPHQL_ERROR
  INVALID
  PRODUCT_NOT_PUBLISHED
  PRODUCT_UNAVAILABLE_FOR_PURCHASE
  NOT_FOUND
  ORDER_NO_SHIPPING_ADDRESS
  PAYMENT_ERROR
  PAYMENT_MISSING
  REQUIRED
  SHIPPING_METHOD_NOT_APPLICABLE
  SHIPPING_METHOD_REQUIRED
  TAX_ERROR
  UNIQUE
  VOID_INACTIVE_PAYMENT
  ZERO_QUANTITY
  INVALID_QUANTITY
  INSUFFICIENT_STOCK
  DUPLICATED_INPUT_ITEM
  NOT_AVAILABLE_IN_CHANNEL
  CHANNEL_INACTIVE
  MISSING_TRANSACTION_ACTION_REQUEST_WEBHOOK
}

"""An enumeration."""
enum AddressTypeEnum {
  BILLING
  SHIPPING
}

type UserPermission {
  """Internal code for permission."""
  code: PermissionEnum!

  """Describe action(s) allowed to do by permission."""
  name: String!

  """List of user permission groups which contains this permission."""
  sourcePermissionGroups(
    """ID of user whose groups should be returned."""
    userId: ID!
  ): [Group!]
}

"""Represents permission group data."""
type Group implements Node {
  id: ID!
  name: String!

  """List of group users"""
  users: [User!]

  """List of group permissions"""
  permissions: [Permission!]

  """
  True, if the currently authenticated user has rights to manage a group.
  """
  userCanManage: Boolean!
}

"""History log of the customer."""
type CustomerEvent implements Node {
  id: ID!

  """Date when event happened at in ISO 8601 format."""
  date: DateTime

  """Customer event type."""
  type: CustomerEventsEnum

  """User who performed the action."""
  user: User

  """App that performed the action."""
  app: App

  """Content of the event."""
  message: String

  """Number of objects concerned by the event."""
  count: Int

  """The concerned order."""
  order: Order

  """The concerned order line."""
  orderLine: OrderLine
}

"""An enumeration."""
enum CustomerEventsEnum {
  ACCOUNT_CREATED
  PASSWORD_RESET_LINK_SENT
  PASSWORD_RESET
  EMAIL_CHANGED_REQUEST
  PASSWORD_CHANGED
  EMAIL_CHANGED
  PLACED_ORDER
  NOTE_ADDED_TO_ORDER
  DIGITAL_LINK_DOWNLOADED
  CUSTOMER_DELETED
  NAME_ASSIGNED
  EMAIL_ASSIGNED
  NOTE_ADDED
}

"""
Represents a payment source stored for user in payment gateway, such as credit card.
"""
type PaymentSource {
  """Payment gateway name."""
  gateway: String!

  """ID of stored payment method."""
  paymentMethodId: String

  """Stored credit card details if available."""
  creditCardInfo: CreditCard

  """
  New in Saleor 3.1. List of public metadata items. Can be accessed without permissions.
  """
  metadata: [MetadataItem!]!
}

type LimitInfo {
  """Defines the current resource usage."""
  currentUsage: Limits!

  """Defines the allowed maximum resource usage, null means unlimited."""
  allowedUsage: Limits!
}

type Limits {
  channels: Int
  orders: Int
  productVariants: Int
  staffUsers: Int
  warehouses: Int
}

"""Order related settings from site settings."""
type OrderSettings {
  automaticallyConfirmAllNewOrders: Boolean!
  automaticallyFulfillNonShippableGiftCard: Boolean!
}

"""Gift card related settings from site settings."""
type GiftCardSettings {
  """The gift card expiry type settings."""
  expiryType: GiftCardSettingsExpiryTypeEnum!

  """The gift card expiry period settings."""
  expiryPeriod: TimePeriod
}

"""An enumeration."""
enum GiftCardSettingsExpiryTypeEnum {
  NEVER_EXPIRE
  EXPIRY_PERIOD
}

type TimePeriod {
  """The length of the period."""
  amount: Int!

  """The type of the period."""
  type: TimePeriodTypeEnum!
}

"""An enumeration."""
enum TimePeriodTypeEnum {
  DAY
  WEEK
  MONTH
  YEAR
}

input ShippingZoneFilterInput {
  search: String
  channels: [ID!]
}

type DigitalContentCountableConnection {
  """Pagination data for this connection."""
  pageInfo: PageInfo!
  edges: [DigitalContentCountableEdge!]!

  """A total count of items in the collection."""
  totalCount: Int
}

type DigitalContentCountableEdge {
  """The item at the end of the edge."""
  node: DigitalContent!

  """A cursor for use in pagination."""
  cursor: String!
}

input CategoryFilterInput {
  search: String
  metadata: [MetadataFilter!]
  ids: [ID!]
}

input CategorySortingInput {
  """Specifies the direction in which to sort products."""
  direction: OrderDirection!

  """
  Specifies the channel in which to sort the data.
  
  DEPRECATED: this field will be removed in Saleor 4.0. Use root-level channel argument instead.
  """
  channel: String

  """Sort categories by the selected field."""
  field: CategorySortField!
}

enum CategorySortField {
  """Sort categories by name."""
  NAME

  """Sort categories by product count."""
  PRODUCT_COUNT

  """Sort categories by subcategory count."""
  SUBCATEGORY_COUNT
}

input CollectionFilterInput {
  published: CollectionPublished
  search: String
  metadata: [MetadataFilter!]
  ids: [ID!]

  """
  Specifies the channel by which the data should be filtered. 
  
  DEPRECATED: this field will be removed in Saleor 4.0. Use root-level channel argument instead.
  """
  channel: String
}

enum CollectionPublished {
  PUBLISHED
  HIDDEN
}

input CollectionSortingInput {
  """Specifies the direction in which to sort products."""
  direction: OrderDirection!

  """
  Specifies the channel in which to sort the data.
  
  DEPRECATED: this field will be removed in Saleor 4.0. Use root-level channel argument instead.
  """
  channel: String

  """Sort collections by the selected field."""
  field: CollectionSortField!
}

enum CollectionSortField {
  """Sort collections by name."""
  NAME

  """Sort collections by availability."""
  AVAILABILITY

  """Sort collections by product count."""
  PRODUCT_COUNT

  """Sort collections by publication date."""
  PUBLICATION_DATE
}

input ProductTypeFilterInput {
  search: String
  configurable: ProductTypeConfigurable
  productType: ProductTypeEnum
  metadata: [MetadataFilter!]
  kind: ProductTypeKindEnum
  ids: [ID!]
}

enum ProductTypeConfigurable {
  CONFIGURABLE
  SIMPLE
}

enum ProductTypeEnum {
  DIGITAL
  SHIPPABLE
}

input ProductTypeSortingInput {
  """Specifies the direction in which to sort products."""
  direction: OrderDirection!

  """Sort product types by the selected field."""
  field: ProductTypeSortField!
}

enum ProductTypeSortField {
  """Sort products by name."""
  NAME

  """Sort products by type."""
  DIGITAL

  """Sort products by shipping."""
  SHIPPING_REQUIRED
}

input ProductVariantFilterInput {
  search: String
  sku: [String!]
  metadata: [MetadataFilter!]
  isPreorder: Boolean
  updatedAt: DateTimeRangeInput
}

input ProductVariantSortingInput {
  """Specifies the direction in which to sort products."""
  direction: OrderDirection!

  """Sort productVariants by the selected field."""
  field: ProductVariantSortField!
}

enum ProductVariantSortField {
  """Sort products variants by last modified at."""
  LAST_MODIFIED_AT
}

type PaymentCountableConnection {
  """Pagination data for this connection."""
  pageInfo: PageInfo!
  edges: [PaymentCountableEdge!]!

  """A total count of items in the collection."""
  totalCount: Int
}

type PaymentCountableEdge {
  """The item at the end of the edge."""
  node: Payment!

  """A cursor for use in pagination."""
  cursor: String!
}

input PaymentFilterInput {
  checkouts: [ID!]
}

type PageCountableConnection {
  """Pagination data for this connection."""
  pageInfo: PageInfo!
  edges: [PageCountableEdge!]!

  """A total count of items in the collection."""
  totalCount: Int
}

type PageCountableEdge {
  """The item at the end of the edge."""
  node: Page!

  """A cursor for use in pagination."""
  cursor: String!
}

input PageSortingInput {
  """Specifies the direction in which to sort products."""
  direction: OrderDirection!

  """Sort pages by the selected field."""
  field: PageSortField!
}

enum PageSortField {
  """Sort pages by title."""
  TITLE

  """Sort pages by slug."""
  SLUG

  """Sort pages by visibility."""
  VISIBILITY

  """Sort pages by creation date."""
  CREATION_DATE

  """Sort pages by publication date."""
  PUBLICATION_DATE
}

input PageFilterInput {
  search: String
  metadata: [MetadataFilter!]
  pageTypes: [ID!]
  ids: [ID!]
}

type PageTypeCountableConnection {
  """Pagination data for this connection."""
  pageInfo: PageInfo!
  edges: [PageTypeCountableEdge!]!

  """A total count of items in the collection."""
  totalCount: Int
}

type PageTypeCountableEdge {
  """The item at the end of the edge."""
  node: PageType!

  """A cursor for use in pagination."""
  cursor: String!
}

input PageTypeSortingInput {
  """Specifies the direction in which to sort products."""
  direction: OrderDirection!

  """Sort page types by the selected field."""
  field: PageTypeSortField!
}

enum PageTypeSortField {
  """Sort page types by name."""
  NAME

  """Sort page types by slug."""
  SLUG
}

input PageTypeFilterInput {
  search: String
}

type OrderEventCountableConnection {
  """Pagination data for this connection."""
  pageInfo: PageInfo!
  edges: [OrderEventCountableEdge!]!

  """A total count of items in the collection."""
  totalCount: Int
}

type OrderEventCountableEdge {
  """The item at the end of the edge."""
  node: OrderEvent!

  """A cursor for use in pagination."""
  cursor: String!
}

input OrderSortingInput {
  """Specifies the direction in which to sort products."""
  direction: OrderDirection!

  """Sort orders by the selected field."""
  field: OrderSortField!
}

enum OrderSortField {
  """Sort orders by number."""
  NUMBER

  """
  Sort orders by creation date. 
  
  DEPRECATED: this field will be removed in Saleor 4.0.
  """
  CREATION_DATE

  """
  Sort orders by creation date. 
  
  DEPRECATED: this field will be removed in Saleor 4.0.
  """
  CREATED_AT

  """Sort orders by last modified at."""
  LAST_MODIFIED_AT

  """Sort orders by customer."""
  CUSTOMER

  """Sort orders by payment."""
  PAYMENT

  """Sort orders by fulfillment status."""
  FULFILLMENT_STATUS
}

input OrderFilterInput {
  paymentStatus: [PaymentChargeStatusEnum!]
  status: [OrderStatusFilter!]
  customer: String
  created: DateRangeInput
  search: String
  metadata: [MetadataFilter!]
  channels: [ID!]
  updatedAt: DateTimeRangeInput
  isClickAndCollect: Boolean
  isPreorder: Boolean
  ids: [ID!]
  giftCardUsed: Boolean
  giftCardBought: Boolean
}

enum OrderStatusFilter {
  READY_TO_FULFILL
  READY_TO_CAPTURE
  UNFULFILLED
  UNCONFIRMED
  PARTIALLY_FULFILLED
  FULFILLED
  CANCELED
}

input OrderDraftFilterInput {
  customer: String
  created: DateRangeInput
  search: String
  metadata: [MetadataFilter!]
  channels: [ID!]
}

type MenuCountableConnection {
  """Pagination data for this connection."""
  pageInfo: PageInfo!
  edges: [MenuCountableEdge!]!

  """A total count of items in the collection."""
  totalCount: Int
}

type MenuCountableEdge {
  """The item at the end of the edge."""
  node: Menu!

  """A cursor for use in pagination."""
  cursor: String!
}

input MenuSortingInput {
  """Specifies the direction in which to sort products."""
  direction: OrderDirection!

  """Sort menus by the selected field."""
  field: MenuSortField!
}

enum MenuSortField {
  """Sort menus by name."""
  NAME

  """Sort menus by items count."""
  ITEMS_COUNT
}

input MenuFilterInput {
  search: String
  slug: [String!]
  metadata: [MetadataFilter!]
}

type MenuItemCountableConnection {
  """Pagination data for this connection."""
  pageInfo: PageInfo!
  edges: [MenuItemCountableEdge!]!

  """A total count of items in the collection."""
  totalCount: Int
}

type MenuItemCountableEdge {
  """The item at the end of the edge."""
  node: MenuItem!

  """A cursor for use in pagination."""
  cursor: String!
}

input MenuItemSortingInput {
  """Specifies the direction in which to sort products."""
  direction: OrderDirection!

  """Sort menu items by the selected field."""
  field: MenuItemsSortField!
}

enum MenuItemsSortField {
  """Sort menu items by name."""
  NAME
}

input MenuItemFilterInput {
  search: String
  metadata: [MetadataFilter!]
}

input GiftCardSortingInput {
  """Specifies the direction in which to sort products."""
  direction: OrderDirection!

  """Sort gift cards by the selected field."""
  field: GiftCardSortField!
}

enum GiftCardSortField {
  """Sort orders by product."""
  PRODUCT

  """Sort orders by used by."""
  USED_BY

  """Sort orders by current balance."""
  CURRENT_BALANCE
}

input GiftCardFilterInput {
  isActive: Boolean
  metadata: [MetadataFilter!]
  tags: [String!]
  products: [ID!]
  usedBy: [ID!]
  used: Boolean
  currency: String
  currentBalance: PriceRangeInput
  initialBalance: PriceRangeInput
  code: String
}

type GiftCardTagCountableConnection {
  """Pagination data for this connection."""
  pageInfo: PageInfo!
  edges: [GiftCardTagCountableEdge!]!

  """A total count of items in the collection."""
  totalCount: Int
}

type GiftCardTagCountableEdge {
  """The item at the end of the edge."""
  node: GiftCardTag!

  """A cursor for use in pagination."""
  cursor: String!
}

input GiftCardTagFilterInput {
  search: String
}

"""Plugin."""
type Plugin {
  """Identifier of the plugin."""
  id: ID!

  """Name of the plugin."""
  name: String!

  """Description of the plugin."""
  description: String!

  """Global configuration of the plugin (not channel-specific)."""
  globalConfiguration: PluginConfiguration

  """Channel-specific plugin configuration."""
  channelConfigurations: [PluginConfiguration!]!
}

"""Stores information about a configuration of plugin."""
type PluginConfiguration {
  """Determines if plugin is active or not."""
  active: Boolean!

  """The channel to which the plugin configuration is assigned to."""
  channel: Channel

  """Configuration of the plugin."""
  configuration: [ConfigurationItem!]
}

"""Stores information about a single configuration field."""
type ConfigurationItem {
  """Name of the field."""
  name: String!

  """Current value of the field."""
  value: String

  """Type of the field."""
  type: ConfigurationTypeFieldEnum

  """Help text for the field."""
  helpText: String

  """Label for the field."""
  label: String
}

"""An enumeration."""
enum ConfigurationTypeFieldEnum {
  STRING
  MULTILINE
  BOOLEAN
  SECRET
  PASSWORD
  SECRETMULTILINE
  OUTPUT
}

type PluginCountableConnection {
  """Pagination data for this connection."""
  pageInfo: PageInfo!
  edges: [PluginCountableEdge!]!

  """A total count of items in the collection."""
  totalCount: Int
}

type PluginCountableEdge {
  """The item at the end of the edge."""
  node: Plugin!

  """A cursor for use in pagination."""
  cursor: String!
}

input PluginFilterInput {
  statusInChannels: PluginStatusInChannelsInput
  search: String
  type: PluginConfigurationType
}

input PluginStatusInChannelsInput {
  active: Boolean!
  channels: [ID!]!
}

enum PluginConfigurationType {
  PER_CHANNEL
  GLOBAL
}

input PluginSortingInput {
  """Specifies the direction in which to sort products."""
  direction: OrderDirection!

  """Sort plugins by the selected field."""
  field: PluginSortField!
}

enum PluginSortField {
  NAME
  IS_ACTIVE
}

type SaleCountableConnection {
  """Pagination data for this connection."""
  pageInfo: PageInfo!
  edges: [SaleCountableEdge!]!

  """A total count of items in the collection."""
  totalCount: Int
}

type SaleCountableEdge {
  """The item at the end of the edge."""
  node: Sale!

  """A cursor for use in pagination."""
  cursor: String!
}

input SaleFilterInput {
  status: [DiscountStatusEnum!]
  saleType: DiscountValueTypeEnum
  started: DateTimeRangeInput
  search: String
  metadata: [MetadataFilter!]
  updatedAt: DateTimeRangeInput
}

enum DiscountStatusEnum {
  ACTIVE
  EXPIRED
  SCHEDULED
}

input SaleSortingInput {
  """Specifies the direction in which to sort products."""
  direction: OrderDirection!

  """
  Specifies the channel in which to sort the data.
  
  DEPRECATED: this field will be removed in Saleor 4.0. Use root-level channel argument instead.
  """
  channel: String

  """Sort sales by the selected field."""
  field: SaleSortField!
}

enum SaleSortField {
  """Sort sales by name."""
  NAME

  """Sort sales by start date."""
  START_DATE

  """Sort sales by end date."""
  END_DATE

  """Sort sales by value."""
  VALUE

  """Sort sales by type."""
  TYPE

  """Sort sales by created at."""
  CREATED_AT

  """Sort sales by last modified at."""
  LAST_MODIFIED_AT
}

type VoucherCountableConnection {
  """Pagination data for this connection."""
  pageInfo: PageInfo!
  edges: [VoucherCountableEdge!]!

  """A total count of items in the collection."""
  totalCount: Int
}

type VoucherCountableEdge {
  """The item at the end of the edge."""
  node: Voucher!

  """A cursor for use in pagination."""
  cursor: String!
}

input VoucherFilterInput {
  status: [DiscountStatusEnum!]
  timesUsed: IntRangeInput
  discountType: [VoucherDiscountType!]
  started: DateTimeRangeInput
  search: String
  metadata: [MetadataFilter!]
}

enum VoucherDiscountType {
  FIXED
  PERCENTAGE
  SHIPPING
}

input VoucherSortingInput {
  """Specifies the direction in which to sort products."""
  direction: OrderDirection!

  """
  Specifies the channel in which to sort the data.
  
  DEPRECATED: this field will be removed in Saleor 4.0. Use root-level channel argument instead.
  """
  channel: String

  """Sort vouchers by the selected field."""
  field: VoucherSortField!
}

enum VoucherSortField {
  """Sort vouchers by code."""
  CODE

  """Sort vouchers by start date."""
  START_DATE

  """Sort vouchers by end date."""
  END_DATE

  """Sort vouchers by value."""
  VALUE

  """Sort vouchers by type."""
  TYPE

  """Sort vouchers by usage limit."""
  USAGE_LIMIT

  """Sort vouchers by minimum spent amount."""
  MINIMUM_SPENT_AMOUNT
}

"""Represents a job data of exported file."""
type ExportFile implements Node & Job {
  id: ID!

  """Job status."""
  status: JobStatusEnum!

  """Created date time of job in ISO 8601 format."""
  createdAt: DateTime!

  """Date time of job last update in ISO 8601 format."""
  updatedAt: DateTime!

  """Job message."""
  message: String

  """The URL of field to download."""
  url: String

  """List of events associated with the export."""
  events: [ExportEvent!]
  user: User
  app: App
}

"""History log of export file."""
type ExportEvent implements Node {
  """The ID of the object."""
  id: ID!

  """Date when event happened at in ISO 8601 format."""
  date: DateTime!

  """Export event type."""
  type: ExportEventsEnum!

  """User who performed the action."""
  user: User

  """App which performed the action."""
  app: App

  """Content of the event."""
  message: String!
}

"""An enumeration."""
enum ExportEventsEnum {
  EXPORT_PENDING
  EXPORT_SUCCESS
  EXPORT_FAILED
  EXPORT_DELETED
  EXPORTED_FILE_SENT
  EXPORT_FAILED_INFO_SENT
}

type ExportFileCountableConnection {
  """Pagination data for this connection."""
  pageInfo: PageInfo!
  edges: [ExportFileCountableEdge!]!

  """A total count of items in the collection."""
  totalCount: Int
}

type ExportFileCountableEdge {
  """The item at the end of the edge."""
  node: ExportFile!

  """A cursor for use in pagination."""
  cursor: String!
}

input ExportFileFilterInput {
  createdAt: DateTimeRangeInput
  updatedAt: DateTimeRangeInput
  status: JobStatusEnum
  user: String
  app: String
}

input ExportFileSortingInput {
  """Specifies the direction in which to sort products."""
  direction: OrderDirection!

  """Sort export file by the selected field."""
  field: ExportFileSortField!
}

enum ExportFileSortField {
  STATUS
  CREATED_AT
  UPDATED_AT
  LAST_MODIFIED_AT
}

type CheckoutCountableConnection {
  """Pagination data for this connection."""
  pageInfo: PageInfo!
  edges: [CheckoutCountableEdge!]!

  """A total count of items in the collection."""
  totalCount: Int
}

type CheckoutCountableEdge {
  """The item at the end of the edge."""
  node: Checkout!

  """A cursor for use in pagination."""
  cursor: String!
}

input CheckoutSortingInput {
  """Specifies the direction in which to sort products."""
  direction: OrderDirection!

  """Sort checkouts by the selected field."""
  field: CheckoutSortField!
}

enum CheckoutSortField {
  """Sort checkouts by creation date."""
  CREATION_DATE

  """Sort checkouts by customer."""
  CUSTOMER

  """Sort checkouts by payment."""
  PAYMENT
}

input CheckoutFilterInput {
  customer: String
  created: DateRangeInput
  search: String
  metadata: [MetadataFilter!]
  channels: [ID!]
}

type CheckoutLineCountableConnection {
  """Pagination data for this connection."""
  pageInfo: PageInfo!
  edges: [CheckoutLineCountableEdge!]!

  """A total count of items in the collection."""
  totalCount: Int
}

type CheckoutLineCountableEdge {
  """The item at the end of the edge."""
  node: CheckoutLine!

  """A cursor for use in pagination."""
  cursor: String!
}

input AttributeSortingInput {
  """Specifies the direction in which to sort products."""
  direction: OrderDirection!

  """Sort attributes by the selected field."""
  field: AttributeSortField!
}

enum AttributeSortField {
  """Sort attributes by name"""
  NAME

  """Sort attributes by slug"""
  SLUG

  """Sort attributes by the value required flag"""
  VALUE_REQUIRED

  """Sort attributes by the variant only flag"""
  IS_VARIANT_ONLY

  """Sort attributes by visibility in the storefront"""
  VISIBLE_IN_STOREFRONT

  """Sort attributes by the filterable in storefront flag"""
  FILTERABLE_IN_STOREFRONT

  """Sort attributes by the filterable in dashboard flag"""
  FILTERABLE_IN_DASHBOARD

  """Sort attributes by their position in storefront"""
  STOREFRONT_SEARCH_POSITION

  """
  Sort attributes based on whether they can be displayed or not in a product grid.
  """
  AVAILABLE_IN_GRID
}

"""Represents ongoing installation of app."""
type AppInstallation implements Node & Job {
  id: ID!

  """Job status."""
  status: JobStatusEnum!

  """Created date time of job in ISO 8601 format."""
  createdAt: DateTime!

  """Date time of job last update in ISO 8601 format."""
  updatedAt: DateTime!

  """Job message."""
  message: String
  appName: String!
  manifestUrl: String!
}

type AppCountableConnection {
  """Pagination data for this connection."""
  pageInfo: PageInfo!
  edges: [AppCountableEdge!]!

  """A total count of items in the collection."""
  totalCount: Int
}

type AppCountableEdge {
  """The item at the end of the edge."""
  node: App!

  """A cursor for use in pagination."""
  cursor: String!
}

input AppFilterInput {
  search: String
  isActive: Boolean
  type: AppTypeEnum
}

input AppSortingInput {
  """Specifies the direction in which to sort products."""
  direction: OrderDirection!

  """Sort apps by the selected field."""
  field: AppSortField!
}

enum AppSortField {
  """Sort apps by name."""
  NAME

  """Sort apps by creation date."""
  CREATION_DATE
}

type AppExtensionCountableConnection {
  """Pagination data for this connection."""
  pageInfo: PageInfo!
  edges: [AppExtensionCountableEdge!]!

  """A total count of items in the collection."""
  totalCount: Int
}

type AppExtensionCountableEdge {
  """The item at the end of the edge."""
  node: AppExtension!

  """A cursor for use in pagination."""
  cursor: String!
}

input AppExtensionFilterInput {
  mount: [AppExtensionMountEnum!]
  target: AppExtensionTargetEnum
}

type AddressValidationData {
  countryCode: String
  countryName: String
  addressFormat: String
  addressLatinFormat: String
  allowedFields: [String!]
  requiredFields: [String!]
  upperFields: [String!]
  countryAreaType: String
  countryAreaChoices: [ChoiceValue!]
  cityType: String
  cityChoices: [ChoiceValue!]
  cityAreaType: String
  cityAreaChoices: [ChoiceValue!]
  postalCodeType: String
  postalCodeMatchers: [String!]
  postalCodeExamples: [String!]
  postalCodePrefix: String
}

type ChoiceValue {
  raw: String
  verbose: String
}

type UserCountableConnection {
  """Pagination data for this connection."""
  pageInfo: PageInfo!
  edges: [UserCountableEdge!]!

  """A total count of items in the collection."""
  totalCount: Int
}

type UserCountableEdge {
  """The item at the end of the edge."""
  node: User!

  """A cursor for use in pagination."""
  cursor: String!
}

input CustomerFilterInput {
  dateJoined: DateRangeInput
  numberOfOrders: IntRangeInput
  placedOrders: DateRangeInput
  search: String
  metadata: [MetadataFilter!]
  updatedAt: DateTimeRangeInput
}

input UserSortingInput {
  """Specifies the direction in which to sort products."""
  direction: OrderDirection!

  """Sort users by the selected field."""
  field: UserSortField!
}

enum UserSortField {
  """Sort users by first name."""
  FIRST_NAME

  """Sort users by last name."""
  LAST_NAME

  """Sort users by email."""
  EMAIL

  """Sort users by order count."""
  ORDER_COUNT

  """Sort users by created at."""
  CREATED_AT

  """Sort users by last modified at."""
  LAST_MODIFIED_AT
}

type GroupCountableConnection {
  """Pagination data for this connection."""
  pageInfo: PageInfo!
  edges: [GroupCountableEdge!]!

  """A total count of items in the collection."""
  totalCount: Int
}

type GroupCountableEdge {
  """The item at the end of the edge."""
  node: Group!

  """A cursor for use in pagination."""
  cursor: String!
}

input PermissionGroupFilterInput {
  search: String
  ids: [ID!]
}

input PermissionGroupSortingInput {
  """Specifies the direction in which to sort products."""
  direction: OrderDirection!

  """Sort permission group by the selected field."""
  field: PermissionGroupSortField!
}

enum PermissionGroupSortField {
  """Sort permission group accounts by name."""
  NAME
}

input StaffUserInput {
  status: StaffMemberStatus
  search: String
  ids: [ID!]
}

enum StaffMemberStatus {
  """User account has been activated."""
  ACTIVE

  """User account has not been activated yet."""
  DEACTIVATED
}

type Mutation {
  """
  Creates a new webhook subscription. Requires one of the following permissions: MANAGE_APPS, AUTHENTICATED_APP.
  """
  webhookCreate(
    """Fields required to create a webhook."""
    input: WebhookCreateInput!
  ): WebhookCreate

  """
  Deletes a webhook subscription. Requires one of the following permissions: MANAGE_APPS, AUTHENTICATED_APP.
  """
  webhookDelete(
    """ID of a webhook to delete."""
    id: ID!
  ): WebhookDelete

  """
  Updates a webhook subscription. Requires one of the following permissions: MANAGE_APPS.
  """
  webhookUpdate(
    """ID of a webhook to update."""
    id: ID!

    """Fields required to update a webhook."""
    input: WebhookUpdateInput!
  ): WebhookUpdate

  """
  Retries event delivery. Requires one of the following permissions: MANAGE_APPS.
  """
  eventDeliveryRetry(
    """ID of the event delivery to retry."""
    id: ID!
  ): EventDeliveryRetry

  """
  Creates new warehouse. Requires one of the following permissions: MANAGE_PRODUCTS.
  """
  createWarehouse(
    """Fields required to create warehouse."""
    input: WarehouseCreateInput!
  ): WarehouseCreate

  """
  Updates given warehouse. Requires one of the following permissions: MANAGE_PRODUCTS.
  """
  updateWarehouse(
    """ID of a warehouse to update."""
    id: ID!

    """Fields required to update warehouse."""
    input: WarehouseUpdateInput!
  ): WarehouseUpdate

  """
  Deletes selected warehouse. Requires one of the following permissions: MANAGE_PRODUCTS.
  """
  deleteWarehouse(
    """ID of a warehouse to delete."""
    id: ID!
  ): WarehouseDelete

  """
  Add shipping zone to given warehouse. Requires one of the following permissions: MANAGE_PRODUCTS.
  """
  assignWarehouseShippingZone(
    """ID of a warehouse to update."""
    id: ID!

    """List of shipping zone IDs."""
    shippingZoneIds: [ID!]!
  ): WarehouseShippingZoneAssign

  """
  Remove shipping zone from given warehouse. Requires one of the following permissions: MANAGE_PRODUCTS.
  """
  unassignWarehouseShippingZone(
    """ID of a warehouse to update."""
    id: ID!

    """List of shipping zone IDs."""
    shippingZoneIds: [ID!]!
  ): WarehouseShippingZoneUnassign

  """
  Creates a new staff notification recipient. Requires one of the following permissions: MANAGE_SETTINGS.
  """
  staffNotificationRecipientCreate(
    """Fields required to create a staff notification recipient."""
    input: StaffNotificationRecipientInput!
  ): StaffNotificationRecipientCreate

  """
  Updates a staff notification recipient. Requires one of the following permissions: MANAGE_SETTINGS.
  """
  staffNotificationRecipientUpdate(
    """ID of a staff notification recipient to update."""
    id: ID!

    """Fields required to update a staff notification recipient."""
    input: StaffNotificationRecipientInput!
  ): StaffNotificationRecipientUpdate

  """
  Delete staff notification recipient. Requires one of the following permissions: MANAGE_SETTINGS.
  """
  staffNotificationRecipientDelete(
    """ID of a staff notification recipient to delete."""
    id: ID!
  ): StaffNotificationRecipientDelete

  """
  Updates site domain of the shop. Requires one of the following permissions: MANAGE_SETTINGS.
  """
  shopDomainUpdate(
    """Fields required to update site."""
    input: SiteDomainInput
  ): ShopDomainUpdate

  """
  Updates shop settings. Requires one of the following permissions: MANAGE_SETTINGS.
  """
  shopSettingsUpdate(
    """Fields required to update shop settings."""
    input: ShopSettingsInput!
  ): ShopSettingsUpdate

  """
  Fetch tax rates. Requires one of the following permissions: MANAGE_SETTINGS.
  """
  shopFetchTaxRates: ShopFetchTaxRates

  """
  Creates/updates translations for shop settings. Requires one of the following permissions: MANAGE_TRANSLATIONS.
  """
  shopSettingsTranslate(
    """Fields required to update shop settings translations."""
    input: ShopSettingsTranslationInput!

    """Translation language code."""
    languageCode: LanguageCodeEnum!
  ): ShopSettingsTranslate

  """
  Update the shop's address. If the `null` value is passed, the currently selected address will be deleted. Requires one of the following permissions: MANAGE_SETTINGS.
  """
  shopAddressUpdate(
    """Fields required to update shop address."""
    input: AddressInput
  ): ShopAddressUpdate

  """
  Update shop order settings. Requires one of the following permissions: MANAGE_ORDERS.
  """
  orderSettingsUpdate(
    """Fields required to update shop order settings."""
    input: OrderSettingsUpdateInput!
  ): OrderSettingsUpdate

  """
  Update gift card settings. Requires one of the following permissions: MANAGE_GIFT_CARD.
  """
  giftCardSettingsUpdate(
    """Fields required to update gift card settings."""
    input: GiftCardSettingsUpdateInput!
  ): GiftCardSettingsUpdate

  """
  Manage shipping method's availability in channels. Requires one of the following permissions: MANAGE_SHIPPING.
  """
  shippingMethodChannelListingUpdate(
    """ID of a shipping method to update."""
    id: ID!

    """Fields required to update shipping method channel listings."""
    input: ShippingMethodChannelListingInput!
  ): ShippingMethodChannelListingUpdate

  """
  Creates a new shipping price. Requires one of the following permissions: MANAGE_SHIPPING.
  """
  shippingPriceCreate(
    """Fields required to create a shipping price."""
    input: ShippingPriceInput!
  ): ShippingPriceCreate

  """
  Deletes a shipping price. Requires one of the following permissions: MANAGE_SHIPPING.
  """
  shippingPriceDelete(
    """ID of a shipping price to delete."""
    id: ID!
  ): ShippingPriceDelete

  """
  Deletes shipping prices. Requires one of the following permissions: MANAGE_SHIPPING.
  """
  shippingPriceBulkDelete(
    """List of shipping price IDs to delete."""
    ids: [ID!]!
  ): ShippingPriceBulkDelete

  """
  Updates a new shipping price. Requires one of the following permissions: MANAGE_SHIPPING.
  """
  shippingPriceUpdate(
    """ID of a shipping price to update."""
    id: ID!

    """Fields required to update a shipping price."""
    input: ShippingPriceInput!
  ): ShippingPriceUpdate

  """
  Creates/updates translations for a shipping method. Requires one of the following permissions: MANAGE_TRANSLATIONS.
  """
  shippingPriceTranslate(
    """ShippingMethodType ID or ShippingMethodTranslatableContent ID."""
    id: ID!
    input: ShippingPriceTranslationInput!

    """Translation language code."""
    languageCode: LanguageCodeEnum!
  ): ShippingPriceTranslate

  """
  Exclude products from shipping price. Requires one of the following permissions: MANAGE_SHIPPING.
  """
  shippingPriceExcludeProducts(
    """ID of a shipping price."""
    id: ID!

    """Exclude products input."""
    input: ShippingPriceExcludeProductsInput!
  ): ShippingPriceExcludeProducts

  """
  Remove product from excluded list for shipping price. Requires one of the following permissions: MANAGE_SHIPPING.
  """
  shippingPriceRemoveProductFromExclude(
    """ID of a shipping price."""
    id: ID!

    """List of products which will be removed from excluded list."""
    products: [ID!]!
  ): ShippingPriceRemoveProductFromExclude

  """
  Creates a new shipping zone. Requires one of the following permissions: MANAGE_SHIPPING.
  """
  shippingZoneCreate(
    """Fields required to create a shipping zone."""
    input: ShippingZoneCreateInput!
  ): ShippingZoneCreate

  """
  Deletes a shipping zone. Requires one of the following permissions: MANAGE_SHIPPING.
  """
  shippingZoneDelete(
    """ID of a shipping zone to delete."""
    id: ID!
  ): ShippingZoneDelete

  """
  Deletes shipping zones. Requires one of the following permissions: MANAGE_SHIPPING.
  """
  shippingZoneBulkDelete(
    """List of shipping zone IDs to delete."""
    ids: [ID!]!
  ): ShippingZoneBulkDelete

  """
  Updates a new shipping zone. Requires one of the following permissions: MANAGE_SHIPPING.
  """
  shippingZoneUpdate(
    """ID of a shipping zone to update."""
    id: ID!

    """Fields required to update a shipping zone."""
    input: ShippingZoneUpdateInput!
  ): ShippingZoneUpdate

  """
  Assign attributes to a given product type. Requires one of the following permissions: MANAGE_PRODUCT_TYPES_AND_ATTRIBUTES.
  """
  productAttributeAssign(
    """The operations to perform."""
    operations: [ProductAttributeAssignInput!]!

    """ID of the product type to assign the attributes into."""
    productTypeId: ID!
  ): ProductAttributeAssign

  """
  New in Saleor 3.1. Update attributes assigned to product variant for given product type. Requires one of the following permissions: MANAGE_PRODUCT_TYPES_AND_ATTRIBUTES.
  """
  productAttributeAssignmentUpdate(
    """The operations to perform."""
    operations: [ProductAttributeAssignmentUpdateInput!]!

    """ID of the product type to assign the attributes into."""
    productTypeId: ID!
  ): ProductAttributeAssignmentUpdate

  """
  Un-assign attributes from a given product type. Requires one of the following permissions: MANAGE_PRODUCT_TYPES_AND_ATTRIBUTES.
  """
  productAttributeUnassign(
    """The IDs of the attributes to unassign."""
    attributeIds: [ID!]!

    """ID of the product type from which the attributes should be unassigned."""
    productTypeId: ID!
  ): ProductAttributeUnassign

  """
  Creates a new category. Requires one of the following permissions: MANAGE_PRODUCTS.
  """
  categoryCreate(
    """Fields required to create a category."""
    input: CategoryInput!

    """
    ID of the parent category. If empty, category will be top level category.
    """
    parent: ID
  ): CategoryCreate

  """
  Deletes a category. Requires one of the following permissions: MANAGE_PRODUCTS.
  """
  categoryDelete(
    """ID of a category to delete."""
    id: ID!
  ): CategoryDelete

  """
  Deletes categories. Requires one of the following permissions: MANAGE_PRODUCTS.
  """
  categoryBulkDelete(
    """List of category IDs to delete."""
    ids: [ID!]!
  ): CategoryBulkDelete

  """
  Updates a category. Requires one of the following permissions: MANAGE_PRODUCTS.
  """
  categoryUpdate(
    """ID of a category to update."""
    id: ID!

    """Fields required to update a category."""
    input: CategoryInput!
  ): CategoryUpdate

  """
  Creates/updates translations for a category. Requires one of the following permissions: MANAGE_TRANSLATIONS.
  """
  categoryTranslate(
    """Category ID or CategoryTranslatableContent ID."""
    id: ID!
    input: TranslationInput!

    """Translation language code."""
    languageCode: LanguageCodeEnum!
  ): CategoryTranslate

  """
  Adds products to a collection. Requires one of the following permissions: MANAGE_PRODUCTS.
  """
  collectionAddProducts(
    """ID of a collection."""
    collectionId: ID!

    """List of product IDs."""
    products: [ID!]!
  ): CollectionAddProducts

  """
  Creates a new collection. Requires one of the following permissions: MANAGE_PRODUCTS.
  """
  collectionCreate(
    """Fields required to create a collection."""
    input: CollectionCreateInput!
  ): CollectionCreate

  """
  Deletes a collection. Requires one of the following permissions: MANAGE_PRODUCTS.
  """
  collectionDelete(
    """ID of a collection to delete."""
    id: ID!
  ): CollectionDelete

  """
  Reorder the products of a collection. Requires one of the following permissions: MANAGE_PRODUCTS.
  """
  collectionReorderProducts(
    """ID of a collection."""
    collectionId: ID!

    """The collection products position operations."""
    moves: [MoveProductInput!]!
  ): CollectionReorderProducts

  """
  Deletes collections. Requires one of the following permissions: MANAGE_PRODUCTS.
  """
  collectionBulkDelete(
    """List of collection IDs to delete."""
    ids: [ID!]!
  ): CollectionBulkDelete

  """
  Remove products from a collection. Requires one of the following permissions: MANAGE_PRODUCTS.
  """
  collectionRemoveProducts(
    """ID of a collection."""
    collectionId: ID!

    """List of product IDs."""
    products: [ID!]!
  ): CollectionRemoveProducts

  """
  Updates a collection. Requires one of the following permissions: MANAGE_PRODUCTS.
  """
  collectionUpdate(
    """ID of a collection to update."""
    id: ID!

    """Fields required to update a collection."""
    input: CollectionInput!
  ): CollectionUpdate

  """
  Creates/updates translations for a collection. Requires one of the following permissions: MANAGE_TRANSLATIONS.
  """
  collectionTranslate(
    """Collection ID or CollectionTranslatableContent ID."""
    id: ID!
    input: TranslationInput!

    """Translation language code."""
    languageCode: LanguageCodeEnum!
  ): CollectionTranslate

  """
  Manage collection's availability in channels. Requires one of the following permissions: MANAGE_PRODUCTS.
  """
  collectionChannelListingUpdate(
    """ID of a collection to update."""
    id: ID!

    """Fields required to create or update collection channel listings."""
    input: CollectionChannelListingUpdateInput!
  ): CollectionChannelListingUpdate

  """
  Creates a new product. Requires one of the following permissions: MANAGE_PRODUCTS.
  """
  productCreate(
    """Fields required to create a product."""
    input: ProductCreateInput!
  ): ProductCreate

  """
  Deletes a product. Requires one of the following permissions: MANAGE_PRODUCTS.
  """
  productDelete(
    """ID of a product to delete."""
    id: ID!
  ): ProductDelete

  """
  Deletes products. Requires one of the following permissions: MANAGE_PRODUCTS.
  """
  productBulkDelete(
    """List of product IDs to delete."""
    ids: [ID!]!
  ): ProductBulkDelete

  """
  Updates an existing product. Requires one of the following permissions: MANAGE_PRODUCTS.
  """
  productUpdate(
    """ID of a product to update."""
    id: ID!

    """Fields required to update a product."""
    input: ProductInput!
  ): ProductUpdate

  """
  Creates/updates translations for a product. Requires one of the following permissions: MANAGE_TRANSLATIONS.
  """
  productTranslate(
    """Product ID or ProductTranslatableContent ID."""
    id: ID!
    input: TranslationInput!

    """Translation language code."""
    languageCode: LanguageCodeEnum!
  ): ProductTranslate

  """
  Manage product's availability in channels. Requires one of the following permissions: MANAGE_PRODUCTS.
  """
  productChannelListingUpdate(
    """ID of a product to update."""
    id: ID!

    """Fields required to create or update product channel listings."""
    input: ProductChannelListingUpdateInput!
  ): ProductChannelListingUpdate

  """
  Create a media object (image or video URL) associated with product. For image, this mutation must be sent as a `multipart` request. More detailed specs of the upload format can be found here: https://github.com/jaydenseric/graphql-multipart-request-spec Requires one of the following permissions: MANAGE_PRODUCTS.
  """
  productMediaCreate(
    """Fields required to create a product media."""
    input: ProductMediaCreateInput!
  ): ProductMediaCreate

  """
  Reorder the variants of a product. Mutation updates updated_at on product and triggers PRODUCT_UPDATED webhook. Requires one of the following permissions: MANAGE_PRODUCTS.
  """
  productVariantReorder(
    """The list of variant reordering operations."""
    moves: [ReorderInput!]!

    """Id of product that variants order will be altered."""
    productId: ID!
  ): ProductVariantReorder

  """
  Deletes a product media. Requires one of the following permissions: MANAGE_PRODUCTS.
  """
  productMediaDelete(
    """ID of a product media to delete."""
    id: ID!
  ): ProductMediaDelete

  """
  Deletes product media. Requires one of the following permissions: MANAGE_PRODUCTS.
  """
  productMediaBulkDelete(
    """List of product media IDs to delete."""
    ids: [ID!]!
  ): ProductMediaBulkDelete

  """
  Changes ordering of the product media. Requires one of the following permissions: MANAGE_PRODUCTS.
  """
  productMediaReorder(
    """IDs of a product media in the desired order."""
    mediaIds: [ID!]!

    """ID of product that media order will be altered."""
    productId: ID!
  ): ProductMediaReorder

  """
  Updates a product media. Requires one of the following permissions: MANAGE_PRODUCTS.
  """
  productMediaUpdate(
    """ID of a product media to update."""
    id: ID!

    """Fields required to update a product media."""
    input: ProductMediaUpdateInput!
  ): ProductMediaUpdate

  """
  Creates a new product type. Requires one of the following permissions: MANAGE_PRODUCT_TYPES_AND_ATTRIBUTES.
  """
  productTypeCreate(
    """Fields required to create a product type."""
    input: ProductTypeInput!
  ): ProductTypeCreate

  """
  Deletes a product type. Requires one of the following permissions: MANAGE_PRODUCT_TYPES_AND_ATTRIBUTES.
  """
  productTypeDelete(
    """ID of a product type to delete."""
    id: ID!
  ): ProductTypeDelete

  """
  Deletes product types. Requires one of the following permissions: MANAGE_PRODUCT_TYPES_AND_ATTRIBUTES.
  """
  productTypeBulkDelete(
    """List of product type IDs to delete."""
    ids: [ID!]!
  ): ProductTypeBulkDelete

  """
  Updates an existing product type. Requires one of the following permissions: MANAGE_PRODUCT_TYPES_AND_ATTRIBUTES.
  """
  productTypeUpdate(
    """ID of a product type to update."""
    id: ID!

    """Fields required to update a product type."""
    input: ProductTypeInput!
  ): ProductTypeUpdate

  """
  Reorder the attributes of a product type. Requires one of the following permissions: MANAGE_PRODUCT_TYPES_AND_ATTRIBUTES.
  """
  productTypeReorderAttributes(
    """The list of attribute reordering operations."""
    moves: [ReorderInput!]!

    """ID of a product type."""
    productTypeId: ID!

    """The attribute type to reorder."""
    type: ProductAttributeType!
  ): ProductTypeReorderAttributes

  """
  Reorder product attribute values. Requires one of the following permissions: MANAGE_PRODUCTS.
  """
  productReorderAttributeValues(
    """ID of an attribute."""
    attributeId: ID!

    """The list of reordering operations for given attribute values."""
    moves: [ReorderInput!]!

    """ID of a product."""
    productId: ID!
  ): ProductReorderAttributeValues

  """
  Create new digital content. This mutation must be sent as a `multipart` request. More detailed specs of the upload format can be found here: https://github.com/jaydenseric/graphql-multipart-request-spec
  """
  digitalContentCreate(
    """Fields required to create a digital content."""
    input: DigitalContentUploadInput!

    """ID of a product variant to upload digital content."""
    variantId: ID!
  ): DigitalContentCreate

  """Remove digital content assigned to given variant."""
  digitalContentDelete(
    """ID of a product variant with digital content to remove."""
    variantId: ID!
  ): DigitalContentDelete

  """Update digital content."""
  digitalContentUpdate(
    """Fields required to update a digital content."""
    input: DigitalContentInput!

    """ID of a product variant with digital content to update."""
    variantId: ID!
  ): DigitalContentUpdate

  """Generate new URL to digital content."""
  digitalContentUrlCreate(
    """Fields required to create a new url."""
    input: DigitalContentUrlCreateInput!
  ): DigitalContentUrlCreate

  """
  Creates a new variant for a product. Requires one of the following permissions: MANAGE_PRODUCTS.
  """
  productVariantCreate(
    """Fields required to create a product variant."""
    input: ProductVariantCreateInput!
  ): ProductVariantCreate

  """
  Deletes a product variant. Requires one of the following permissions: MANAGE_PRODUCTS.
  """
  productVariantDelete(
    """ID of a product variant to delete."""
    id: ID!
  ): ProductVariantDelete

  """
  Creates product variants for a given product. Requires one of the following permissions: MANAGE_PRODUCTS.
  """
  productVariantBulkCreate(
    """ID of the product to create the variants for."""
    product: ID!

    """Input list of product variants to create."""
    variants: [ProductVariantBulkCreateInput!]!
  ): ProductVariantBulkCreate

  """
  Deletes product variants. Requires one of the following permissions: MANAGE_PRODUCTS.
  """
  productVariantBulkDelete(
    """List of product variant IDs to delete."""
    ids: [ID!]!
  ): ProductVariantBulkDelete

  """
  Creates stocks for product variant. Requires one of the following permissions: MANAGE_PRODUCTS.
  """
  productVariantStocksCreate(
    """Input list of stocks to create."""
    stocks: [StockInput!]!

    """ID of a product variant for which stocks will be created."""
    variantId: ID!
  ): ProductVariantStocksCreate

  """
  Delete stocks from product variant. Requires one of the following permissions: MANAGE_PRODUCTS.
  """
  productVariantStocksDelete(
    """ID of product variant for which stocks will be deleted."""
    variantId: ID!
    warehouseIds: [ID!]
  ): ProductVariantStocksDelete

  """
  Update stocks for product variant. Requires one of the following permissions: MANAGE_PRODUCTS.
  """
  productVariantStocksUpdate(
    """Input list of stocks to create."""
    stocks: [StockInput!]!

    """ID of a product variant for which stocks will be created."""
    variantId: ID!
  ): ProductVariantStocksUpdate

  """
  Updates an existing variant for product. Requires one of the following permissions: MANAGE_PRODUCTS.
  """
  productVariantUpdate(
    """ID of a product variant to update."""
    id: ID!

    """Fields required to update a product variant."""
    input: ProductVariantInput!
  ): ProductVariantUpdate

  """
  Set default variant for a product. Mutation triggers PRODUCT_UPDATED webhook. Requires one of the following permissions: MANAGE_PRODUCTS.
  """
  productVariantSetDefault(
    """Id of a product that will have the default variant set."""
    productId: ID!

    """Id of a variant that will be set as default."""
    variantId: ID!
  ): ProductVariantSetDefault

  """
  Creates/updates translations for a product variant. Requires one of the following permissions: MANAGE_TRANSLATIONS.
  """
  productVariantTranslate(
    """ProductVariant ID or ProductVariantTranslatableContent ID."""
    id: ID!
    input: NameTranslationInput!

    """Translation language code."""
    languageCode: LanguageCodeEnum!
  ): ProductVariantTranslate

  """
  Manage product variant prices in channels. Requires one of the following permissions: MANAGE_PRODUCTS.
  """
  productVariantChannelListingUpdate(
    """ID of a product variant to update."""
    id: ID!

    """
    List of fields required to create or upgrade product variant channel listings.
    """
    input: [ProductVariantChannelListingAddInput!]!
  ): ProductVariantChannelListingUpdate

  """
  Reorder product variant attribute values. Requires one of the following permissions: MANAGE_PRODUCTS.
  """
  productVariantReorderAttributeValues(
    """ID of an attribute."""
    attributeId: ID!

    """The list of reordering operations for given attribute values."""
    moves: [ReorderInput!]!

    """ID of a product variant."""
    variantId: ID!
  ): ProductVariantReorderAttributeValues

  """
  New in Saleor 3.1. Deactivates product variant preorder. It changes all preorder allocation into regular allocation. Note: this feature is in a preview state and can be subject to changes at later point. Requires one of the following permissions: MANAGE_PRODUCTS.
  """
  productVariantPreorderDeactivate(
    """ID of a variant which preorder should be deactivated."""
    id: ID!
  ): ProductVariantPreorderDeactivate

  """
  Assign an media to a product variant. Requires one of the following permissions: MANAGE_PRODUCTS.
  """
  variantMediaAssign(
    """ID of a product media to assign to a variant."""
    mediaId: ID!

    """ID of a product variant."""
    variantId: ID!
  ): VariantMediaAssign

  """
  Unassign an media from a product variant. Requires one of the following permissions: MANAGE_PRODUCTS.
  """
  variantMediaUnassign(
    """ID of a product media to unassign from a variant."""
    mediaId: ID!

    """ID of a product variant."""
    variantId: ID!
  ): VariantMediaUnassign

  "\\n\\nDEPRECATED: this mutation will be removed in Saleor 4.0. Captures the authorized payment amount. Requires one of the following permissions: MANAGE_ORDERS."
  paymentCapture(
    """Transaction amount."""
    amount: PositiveDecimal

    """Payment ID."""
    paymentId: ID!
  ): PaymentCapture

  "\\n\\nDEPRECATED: this mutation will be removed in Saleor 4.0. Refunds the captured payment amount. Requires one of the following permissions: MANAGE_ORDERS."
  paymentRefund(
    """Transaction amount."""
    amount: PositiveDecimal

    """Payment ID."""
    paymentId: ID!
  ): PaymentRefund

  "\\n\\nDEPRECATED: this mutation will be removed in Saleor 4.0. Voids the authorized payment. Requires one of the following permissions: MANAGE_ORDERS."
  paymentVoid(
    """Payment ID."""
    paymentId: ID!
  ): PaymentVoid

  """Initializes payment process when it is required by gateway."""
  paymentInitialize(
    """Slug of a channel for which the data should be returned."""
    channel: String

    """A gateway name used to initialize the payment."""
    gateway: String!

    """Client-side generated data required to initialize the payment."""
    paymentData: JSONString
  ): PaymentInitialize

  """Check payment balance."""
  paymentCheckBalance(
    """Fields required to check payment balance."""
    input: PaymentCheckBalanceInput!
  ): PaymentCheckBalance

  """
  Note: this feature is in a preview state and can be subject to changes at later point. Create transaction for checkout or order. Requires one of the following permissions: HANDLE_PAYMENTS.
  """
  transactionCreate(
    """The ID of the checkout or order."""
    id: ID!

    """Input data required to create a new transaction object."""
    transaction: TransactionCreateInput!

    """Data that defines a transaction event."""
    transactionEvent: TransactionEventInput
  ): TransactionCreate

  """
  New in Saleor 3.2. Create transaction for checkout or order. Note: this feature is in a preview state and can be subject to changes at later point. Requires one of the following permissions: HANDLE_PAYMENTS.
  """
  transactionUpdate(
    """The ID of the transaction."""
    id: ID!

    """Input data required to create a new transaction object."""
    transaction: TransactionUpdateInput

    """Data that defines a transaction transaction."""
    transactionEvent: TransactionEventInput
  ): TransactionUpdate

  """
  New in Saleor 3.2. Request an action for payment transaction. Note: this feature is in a preview state and can be subject to changes at later point. Requires one of the following permissions: HANDLE_PAYMENTS, MANAGE_ORDERS.
  """
  transactionRequestAction(
    """Determines the action type."""
    actionType: TransactionActionEnum!

    """
    Transaction request amount. If empty for refund or capture, maximal possible amount will be used.
    """
    amount: PositiveDecimal

    """The ID of the transaction."""
    id: ID!
  ): TransactionRequestAction

  """
  Creates a new page. Requires one of the following permissions: MANAGE_PAGES.
  """
  pageCreate(
    """Fields required to create a page."""
    input: PageCreateInput!
  ): PageCreate

  """
  Deletes a page. Requires one of the following permissions: MANAGE_PAGES.
  """
  pageDelete(
    """ID of a page to delete."""
    id: ID!
  ): PageDelete

  """
  Deletes pages. Requires one of the following permissions: MANAGE_PAGES.
  """
  pageBulkDelete(
    """List of page IDs to delete."""
    ids: [ID!]!
  ): PageBulkDelete

  """
  Publish pages. Requires one of the following permissions: MANAGE_PAGES.
  """
  pageBulkPublish(
    """List of page IDs to (un)publish."""
    ids: [ID!]!

    """Determine if pages will be published or not."""
    isPublished: Boolean!
  ): PageBulkPublish

  """
  Updates an existing page. Requires one of the following permissions: MANAGE_PAGES.
  """
  pageUpdate(
    """ID of a page to update."""
    id: ID!

    """Fields required to update a page."""
    input: PageInput!
  ): PageUpdate

  """
  Creates/updates translations for a page. Requires one of the following permissions: MANAGE_TRANSLATIONS.
  """
  pageTranslate(
    """Page ID or PageTranslatableContent ID."""
    id: ID!
    input: PageTranslationInput!

    """Translation language code."""
    languageCode: LanguageCodeEnum!
  ): PageTranslate

  """
  Create a new page type. Requires one of the following permissions: MANAGE_PAGE_TYPES_AND_ATTRIBUTES.
  """
  pageTypeCreate(
    """Fields required to create page type."""
    input: PageTypeCreateInput!
  ): PageTypeCreate

  """
  Update page type. Requires one of the following permissions: MANAGE_PAGE_TYPES_AND_ATTRIBUTES.
  """
  pageTypeUpdate(
    """ID of the page type to update."""
    id: ID

    """Fields required to update page type."""
    input: PageTypeUpdateInput!
  ): PageTypeUpdate

  """
  Delete a page type. Requires one of the following permissions: MANAGE_PAGE_TYPES_AND_ATTRIBUTES.
  """
  pageTypeDelete(
    """ID of the page type to delete."""
    id: ID!
  ): PageTypeDelete

  """
  Delete page types. Requires one of the following permissions: MANAGE_PAGE_TYPES_AND_ATTRIBUTES.
  """
  pageTypeBulkDelete(
    """List of page type IDs to delete"""
    ids: [ID!]!
  ): PageTypeBulkDelete

  """
  Assign attributes to a given page type. Requires one of the following permissions: MANAGE_PAGE_TYPES_AND_ATTRIBUTES.
  """
  pageAttributeAssign(
    """The IDs of the attributes to assign."""
    attributeIds: [ID!]!

    """ID of the page type to assign the attributes into."""
    pageTypeId: ID!
  ): PageAttributeAssign

  """
  Unassign attributes from a given page type. Requires one of the following permissions: MANAGE_PAGE_TYPES_AND_ATTRIBUTES.
  """
  pageAttributeUnassign(
    """The IDs of the attributes to unassign."""
    attributeIds: [ID!]!

    """ID of the page type from which the attributes should be unassign."""
    pageTypeId: ID!
  ): PageAttributeUnassign

  """
  Reorder the attributes of a page type. Requires one of the following permissions: MANAGE_PAGE_TYPES_AND_ATTRIBUTES.
  """
  pageTypeReorderAttributes(
    """The list of attribute reordering operations."""
    moves: [ReorderInput!]!

    """ID of a page type."""
    pageTypeId: ID!
  ): PageTypeReorderAttributes

  """
  Reorder page attribute values. Requires one of the following permissions: MANAGE_PAGES.
  """
  pageReorderAttributeValues(
    """ID of an attribute."""
    attributeId: ID!

    """The list of reordering operations for given attribute values."""
    moves: [ReorderInput!]!

    """ID of a page."""
    pageId: ID!
  ): PageReorderAttributeValues

  """
  Completes creating an order. Requires one of the following permissions: MANAGE_ORDERS.
  """
  draftOrderComplete(
    """ID of the order that will be completed."""
    id: ID!
  ): DraftOrderComplete

  """
  Creates a new draft order. Requires one of the following permissions: MANAGE_ORDERS.
  """
  draftOrderCreate(
    """Fields required to create an order."""
    input: DraftOrderCreateInput!
  ): DraftOrderCreate

  """
  Deletes a draft order. Requires one of the following permissions: MANAGE_ORDERS.
  """
  draftOrderDelete(
    """ID of a draft order to delete."""
    id: ID!
  ): DraftOrderDelete

  """
  Deletes draft orders. Requires one of the following permissions: MANAGE_ORDERS.
  """
  draftOrderBulkDelete(
    """List of draft order IDs to delete."""
    ids: [ID!]!
  ): DraftOrderBulkDelete

  """
  Deletes order lines. Requires one of the following permissions: MANAGE_ORDERS.
  """
  draftOrderLinesBulkDelete(
    """List of order lines IDs to delete."""
    ids: [ID!]!
  ): DraftOrderLinesBulkDelete @deprecated(reason: "This field will be removed in Saleor 4.0.")

  """
  Updates a draft order. Requires one of the following permissions: MANAGE_ORDERS.
  """
  draftOrderUpdate(
    """ID of a draft order to update."""
    id: ID!

    """Fields required to update an order."""
    input: DraftOrderInput!
  ): DraftOrderUpdate

  """
  Adds note to the order. Requires one of the following permissions: MANAGE_ORDERS.
  """
  orderAddNote(
    """ID of the order to add a note for."""
    order: ID!

    """Fields required to create a note for the order."""
    input: OrderAddNoteInput!
  ): OrderAddNote

  """
  Cancel an order. Requires one of the following permissions: MANAGE_ORDERS.
  """
  orderCancel(
    """ID of the order to cancel."""
    id: ID!
  ): OrderCancel

  """
  Capture an order. Requires one of the following permissions: MANAGE_ORDERS.
  """
  orderCapture(
    """Amount of money to capture."""
    amount: PositiveDecimal!

    """ID of the order to capture."""
    id: ID!
  ): OrderCapture

  """
  Confirms an unconfirmed order by changing status to unfulfilled. Requires one of the following permissions: MANAGE_ORDERS.
  """
  orderConfirm(
    """ID of an order to confirm."""
    id: ID!
  ): OrderConfirm

  """
  Creates new fulfillments for an order. Requires one of the following permissions: MANAGE_ORDERS.
  """
  orderFulfill(
    """Fields required to create a fulfillment."""
    input: OrderFulfillInput!

    """ID of the order to be fulfilled."""
    order: ID
  ): OrderFulfill

  """
  Cancels existing fulfillment and optionally restocks items. Requires one of the following permissions: MANAGE_ORDERS.
  """
  orderFulfillmentCancel(
    """ID of a fulfillment to cancel."""
    id: ID!

    """Fields required to cancel a fulfillment."""
    input: FulfillmentCancelInput
  ): FulfillmentCancel

  """
  New in Saleor 3.1. Approve existing fulfillment. Requires one of the following permissions: MANAGE_ORDERS.
  """
  orderFulfillmentApprove(
    """True if stock could be exceeded."""
    allowStockToBeExceeded: Boolean = false

    """ID of a fulfillment to approve."""
    id: ID!

    """True if confirmation email should be send."""
    notifyCustomer: Boolean!
  ): FulfillmentApprove

  """
  Updates a fulfillment for an order. Requires one of the following permissions: MANAGE_ORDERS.
  """
  orderFulfillmentUpdateTracking(
    """ID of a fulfillment to update."""
    id: ID!

    """Fields required to update a fulfillment."""
    input: FulfillmentUpdateTrackingInput!
  ): FulfillmentUpdateTracking

  """
  Refund products. Requires one of the following permissions: MANAGE_ORDERS.
  """
  orderFulfillmentRefundProducts(
    """Fields required to create an refund fulfillment."""
    input: OrderRefundProductsInput!

    """ID of the order to be refunded."""
    order: ID!
  ): FulfillmentRefundProducts

  """
  Return products. Requires one of the following permissions: MANAGE_ORDERS.
  """
  orderFulfillmentReturnProducts(
    """Fields required to return products."""
    input: OrderReturnProductsInput!

    """ID of the order to be returned."""
    order: ID!
  ): FulfillmentReturnProducts

  """
  Create order lines for an order. Requires one of the following permissions: MANAGE_ORDERS.
  """
  orderLinesCreate(
    """ID of the order to add the lines to."""
    id: ID!

    """Fields required to add order lines."""
    input: [OrderLineCreateInput!]!
  ): OrderLinesCreate

  """
  Deletes an order line from an order. Requires one of the following permissions: MANAGE_ORDERS.
  """
  orderLineDelete(
    """ID of the order line to delete."""
    id: ID!
  ): OrderLineDelete

  """
  Updates an order line of an order. Requires one of the following permissions: MANAGE_ORDERS.
  """
  orderLineUpdate(
    """ID of the order line to update."""
    id: ID!

    """Fields required to update an order line."""
    input: OrderLineInput!
  ): OrderLineUpdate

  """
  Adds discount to the order. Requires one of the following permissions: MANAGE_ORDERS.
  """
  orderDiscountAdd(
    """Fields required to create a discount for the order."""
    input: OrderDiscountCommonInput!

    """ID of an order to discount."""
    orderId: ID!
  ): OrderDiscountAdd

  """
  Update discount for the order. Requires one of the following permissions: MANAGE_ORDERS.
  """
  orderDiscountUpdate(
    """ID of a discount to update."""
    discountId: ID!

    """Fields required to update a discount for the order."""
    input: OrderDiscountCommonInput!
  ): OrderDiscountUpdate

  """
  Remove discount from the order. Requires one of the following permissions: MANAGE_ORDERS.
  """
  orderDiscountDelete(
    """ID of a discount to remove."""
    discountId: ID!
  ): OrderDiscountDelete

  """
  Update discount for the order line. Requires one of the following permissions: MANAGE_ORDERS.
  """
  orderLineDiscountUpdate(
    """Fields required to update price for the order line."""
    input: OrderDiscountCommonInput!

    """ID of a order line to update price"""
    orderLineId: ID!
  ): OrderLineDiscountUpdate

  """
  Remove discount applied to the order line. Requires one of the following permissions: MANAGE_ORDERS.
  """
  orderLineDiscountRemove(
    """ID of a order line to remove its discount"""
    orderLineId: ID!
  ): OrderLineDiscountRemove

  """
  Mark order as manually paid. Requires one of the following permissions: MANAGE_ORDERS.
  """
  orderMarkAsPaid(
    """ID of the order to mark paid."""
    id: ID!

    """The external transaction reference."""
    transactionReference: String
  ): OrderMarkAsPaid

  """
  Refund an order. Requires one of the following permissions: MANAGE_ORDERS.
  """
  orderRefund(
    """Amount of money to refund."""
    amount: PositiveDecimal!

    """ID of the order to refund."""
    id: ID!
  ): OrderRefund

  """
  Updates an order. Requires one of the following permissions: MANAGE_ORDERS.
  """
  orderUpdate(
    """ID of an order to update."""
    id: ID!

    """Fields required to update an order."""
    input: OrderUpdateInput!
  ): OrderUpdate

  """
  Updates a shipping method of the order. Requires shipping method ID to update, when null is passed then currently assigned shipping method is removed. Requires one of the following permissions: MANAGE_ORDERS.
  """
  orderUpdateShipping(
    """ID of the order to update a shipping method."""
    order: ID!

    """Fields required to change shipping method of the order."""
    input: OrderUpdateShippingInput!
  ): OrderUpdateShipping

  """
  Void an order. Requires one of the following permissions: MANAGE_ORDERS.
  """
  orderVoid(
    """ID of the order to void."""
    id: ID!
  ): OrderVoid

  """
  Cancels orders. Requires one of the following permissions: MANAGE_ORDERS.
  """
  orderBulkCancel(
    """List of orders IDs to cancel."""
    ids: [ID!]!
  ): OrderBulkCancel

  """
  Delete metadata of an object. To use it, you need to have access to the modified object.
  """
  deleteMetadata(
    """ID or token (for Order and Checkout) of an object to update."""
    id: ID!

    """Metadata keys to delete."""
    keys: [String!]!
  ): DeleteMetadata

  """
  Delete object's private metadata. To use it, you need to be an authenticated staff user or an app and have access to the modified object.
  """
  deletePrivateMetadata(
    """ID or token (for Order and Checkout) of an object to update."""
    id: ID!

    """Metadata keys to delete."""
    keys: [String!]!
  ): DeletePrivateMetadata

  """
  Updates metadata of an object. To use it, you need to have access to the modified object.
  """
  updateMetadata(
    """ID or token (for Order and Checkout) of an object to update."""
    id: ID!

    """Fields required to update the object's metadata."""
    input: [MetadataInput!]!
  ): UpdateMetadata

  """
  Updates private metadata of an object. To use it, you need to be an authenticated staff user or an app and have access to the modified object.
  """
  updatePrivateMetadata(
    """ID or token (for Order and Checkout) of an object to update."""
    id: ID!

    """Fields required to update the object's metadata."""
    input: [MetadataInput!]!
  ): UpdatePrivateMetadata

  """
  Assigns storefront's navigation menus. Requires one of the following permissions: MANAGE_MENUS, MANAGE_SETTINGS.
  """
  assignNavigation(
    """ID of the menu."""
    menu: ID

    """Type of the navigation bar to assign the menu to."""
    navigationType: NavigationType!
  ): AssignNavigation

  """
  Creates a new Menu. Requires one of the following permissions: MANAGE_MENUS.
  """
  menuCreate(
    """Fields required to create a menu."""
    input: MenuCreateInput!
  ): MenuCreate

  """
  Deletes a menu. Requires one of the following permissions: MANAGE_MENUS.
  """
  menuDelete(
    """ID of a menu to delete."""
    id: ID!
  ): MenuDelete

  """
  Deletes menus. Requires one of the following permissions: MANAGE_MENUS.
  """
  menuBulkDelete(
    """List of menu IDs to delete."""
    ids: [ID!]!
  ): MenuBulkDelete

  """
  Updates a menu. Requires one of the following permissions: MANAGE_MENUS.
  """
  menuUpdate(
    """ID of a menu to update."""
    id: ID!

    """Fields required to update a menu."""
    input: MenuInput!
  ): MenuUpdate

  """
  Creates a new menu item. Requires one of the following permissions: MANAGE_MENUS.
  """
  menuItemCreate(
    """
    Fields required to update a menu item. Only one of `url`, `category`, `page`, `collection` is allowed per item.
    """
    input: MenuItemCreateInput!
  ): MenuItemCreate

  """
  Deletes a menu item. Requires one of the following permissions: MANAGE_MENUS.
  """
  menuItemDelete(
    """ID of a menu item to delete."""
    id: ID!
  ): MenuItemDelete

  """
  Deletes menu items. Requires one of the following permissions: MANAGE_MENUS.
  """
  menuItemBulkDelete(
    """List of menu item IDs to delete."""
    ids: [ID!]!
  ): MenuItemBulkDelete

  """
  Updates a menu item. Requires one of the following permissions: MANAGE_MENUS.
  """
  menuItemUpdate(
    """ID of a menu item to update."""
    id: ID!

    """
    Fields required to update a menu item. Only one of `url`, `category`, `page`, `collection` is allowed per item.
    """
    input: MenuItemInput!
  ): MenuItemUpdate

  """
  Creates/updates translations for a menu item. Requires one of the following permissions: MANAGE_TRANSLATIONS.
  """
  menuItemTranslate(
    """MenuItem ID or MenuItemTranslatableContent ID."""
    id: ID!
    input: NameTranslationInput!

    """Translation language code."""
    languageCode: LanguageCodeEnum!
  ): MenuItemTranslate

  """
  Moves items of menus. Requires one of the following permissions: MANAGE_MENUS.
  """
  menuItemMove(
    """ID of the menu."""
    menu: ID!

    """The menu position data."""
    moves: [MenuItemMoveInput!]!
  ): MenuItemMove

  """
  Request an invoice for the order using plugin. Requires one of the following permissions: MANAGE_ORDERS.
  """
  invoiceRequest(
    """Invoice number, if not provided it will be generated."""
    number: String

    """ID of the order related to invoice."""
    orderId: ID!
  ): InvoiceRequest

  """
  Requests deletion of an invoice. Requires one of the following permissions: MANAGE_ORDERS.
  """
  invoiceRequestDelete(
    """ID of an invoice to request the deletion."""
    id: ID!
  ): InvoiceRequestDelete

  """
  Creates a ready to send invoice. Requires one of the following permissions: MANAGE_ORDERS.
  """
  invoiceCreate(
    """Fields required when creating an invoice."""
    input: InvoiceCreateInput!

    """ID of the order related to invoice."""
    orderId: ID!
  ): InvoiceCreate

  """
  Deletes an invoice. Requires one of the following permissions: MANAGE_ORDERS.
  """
  invoiceDelete(
    """ID of an invoice to delete."""
    id: ID!
  ): InvoiceDelete

  """
  Updates an invoice. Requires one of the following permissions: MANAGE_ORDERS.
  """
  invoiceUpdate(
    """ID of an invoice to update."""
    id: ID!

    """Fields to use when updating an invoice."""
    input: UpdateInvoiceInput!
  ): InvoiceUpdate

  """
  Send an invoice notification to the customer. Requires one of the following permissions: MANAGE_ORDERS.
  """
  invoiceSendNotification(
    """ID of an invoice to be sent."""
    id: ID!
  ): InvoiceSendNotification

  """
  Activate a gift card. Requires one of the following permissions: MANAGE_GIFT_CARD.
  """
  giftCardActivate(
    """ID of a gift card to activate."""
    id: ID!
  ): GiftCardActivate

  """
  Creates a new gift card. Requires one of the following permissions: MANAGE_GIFT_CARD.
  """
  giftCardCreate(
    """Fields required to create a gift card."""
    input: GiftCardCreateInput!
  ): GiftCardCreate

  """
  New in Saleor 3.1. Delete gift card. Note: this feature is in a preview state and can be subject to changes at later point. Requires one of the following permissions: MANAGE_GIFT_CARD.
  """
  giftCardDelete(
    """ID of the gift card to delete."""
    id: ID!
  ): GiftCardDelete

  """
  Deactivate a gift card. Requires one of the following permissions: MANAGE_GIFT_CARD.
  """
  giftCardDeactivate(
    """ID of a gift card to deactivate."""
    id: ID!
  ): GiftCardDeactivate

  """
  Update a gift card. Requires one of the following permissions: MANAGE_GIFT_CARD.
  """
  giftCardUpdate(
    """ID of a gift card to update."""
    id: ID!

    """Fields required to update a gift card."""
    input: GiftCardUpdateInput!
  ): GiftCardUpdate

  """
  New in Saleor 3.1. Resend a gift card. Note: this feature is in a preview state and can be subject to changes at later point. Requires one of the following permissions: MANAGE_GIFT_CARD.
  """
  giftCardResend(
    """Fields required to resend a gift card."""
    input: GiftCardResendInput!
  ): GiftCardResend

  """
  New in Saleor 3.1. Adds note to the gift card. Note: this feature is in a preview state and can be subject to changes at later point. Requires one of the following permissions: MANAGE_GIFT_CARD.
  """
  giftCardAddNote(
    """ID of the gift card to add a note for."""
    id: ID!

    """Fields required to create a note for the gift card."""
    input: GiftCardAddNoteInput!
  ): GiftCardAddNote

  """
  New in Saleor 3.1. Create gift cards. Note: this feature is in a preview state and can be subject to changes at later point. Requires one of the following permissions: MANAGE_GIFT_CARD.
  """
  giftCardBulkCreate(
    """Fields required to create gift cards."""
    input: GiftCardBulkCreateInput!
  ): GiftCardBulkCreate

  """
  New in Saleor 3.1. Delete gift cards. Note: this feature is in a preview state and can be subject to changes at later point. Requires one of the following permissions: MANAGE_GIFT_CARD.
  """
  giftCardBulkDelete(
    """List of gift card IDs to delete."""
    ids: [ID!]!
  ): GiftCardBulkDelete

  """
  New in Saleor 3.1. Activate gift cards. Note: this feature is in a preview state and can be subject to changes at later point. Requires one of the following permissions: MANAGE_GIFT_CARD.
  """
  giftCardBulkActivate(
    """List of gift card IDs to activate."""
    ids: [ID!]!
  ): GiftCardBulkActivate

  """
  New in Saleor 3.1. Deactivate gift cards. Note: this feature is in a preview state and can be subject to changes at later point. Requires one of the following permissions: MANAGE_GIFT_CARD.
  """
  giftCardBulkDeactivate(
    """List of gift card IDs to deactivate."""
    ids: [ID!]!
  ): GiftCardBulkDeactivate

  """
  Update plugin configuration. Requires one of the following permissions: MANAGE_PLUGINS.
  """
  pluginUpdate(
    """ID of a channel for which the data should be modified."""
    channelId: ID

    """ID of plugin to update."""
    id: ID!

    """Fields required to update a plugin configuration."""
    input: PluginUpdateInput!
  ): PluginUpdate

  """
  New in Saleor 3.1. Trigger sending a notification with the notify plugin method. Serializes nodes provided as ids parameter and includes this data in the notification payload.
  """
  externalNotificationTrigger(
    """
    Channel slug. Saleor will send a notification within a provided channel. Please, make sure that necessary plugins are active.
    """
    channel: String!

    """Input for External Notification Trigger."""
    input: ExternalNotificationTriggerInput!

    """The ID of notification plugin."""
    pluginId: String
  ): ExternalNotificationTrigger

  """
  Creates a new sale. Requires one of the following permissions: MANAGE_DISCOUNTS.
  """
  saleCreate(
    """Fields required to create a sale."""
    input: SaleInput!
  ): SaleCreate

  """
  Deletes a sale. Requires one of the following permissions: MANAGE_DISCOUNTS.
  """
  saleDelete(
    """ID of a sale to delete."""
    id: ID!
  ): SaleDelete

  """
  Deletes sales. Requires one of the following permissions: MANAGE_DISCOUNTS.
  """
  saleBulkDelete(
    """List of sale IDs to delete."""
    ids: [ID!]!
  ): SaleBulkDelete

  """
  Updates a sale. Requires one of the following permissions: MANAGE_DISCOUNTS.
  """
  saleUpdate(
    """ID of a sale to update."""
    id: ID!

    """Fields required to update a sale."""
    input: SaleInput!
  ): SaleUpdate

  """
  Adds products, categories, collections to a voucher. Requires one of the following permissions: MANAGE_DISCOUNTS.
  """
  saleCataloguesAdd(
    """ID of a sale."""
    id: ID!

    """Fields required to modify catalogue IDs of sale."""
    input: CatalogueInput!
  ): SaleAddCatalogues

  """
  Removes products, categories, collections from a sale. Requires one of the following permissions: MANAGE_DISCOUNTS.
  """
  saleCataloguesRemove(
    """ID of a sale."""
    id: ID!

    """Fields required to modify catalogue IDs of sale."""
    input: CatalogueInput!
  ): SaleRemoveCatalogues

  """
  Creates/updates translations for a sale. Requires one of the following permissions: MANAGE_TRANSLATIONS.
  """
  saleTranslate(
    """Sale ID or SaleTranslatableContent ID."""
    id: ID!
    input: NameTranslationInput!

    """Translation language code."""
    languageCode: LanguageCodeEnum!
  ): SaleTranslate

  """
  Manage sale's availability in channels. Requires one of the following permissions: MANAGE_DISCOUNTS.
  """
  saleChannelListingUpdate(
    """ID of a sale to update."""
    id: ID!

    """Fields required to update sale channel listings."""
    input: SaleChannelListingInput!
  ): SaleChannelListingUpdate

  """
  Creates a new voucher. Requires one of the following permissions: MANAGE_DISCOUNTS.
  """
  voucherCreate(
    """Fields required to create a voucher."""
    input: VoucherInput!
  ): VoucherCreate

  """
  Deletes a voucher. Requires one of the following permissions: MANAGE_DISCOUNTS.
  """
  voucherDelete(
    """ID of a voucher to delete."""
    id: ID!
  ): VoucherDelete

  """
  Deletes vouchers. Requires one of the following permissions: MANAGE_DISCOUNTS.
  """
  voucherBulkDelete(
    """List of voucher IDs to delete."""
    ids: [ID!]!
  ): VoucherBulkDelete

  """
  Updates a voucher. Requires one of the following permissions: MANAGE_DISCOUNTS.
  """
  voucherUpdate(
    """ID of a voucher to update."""
    id: ID!

    """Fields required to update a voucher."""
    input: VoucherInput!
  ): VoucherUpdate

  """
  Adds products, categories, collections to a voucher. Requires one of the following permissions: MANAGE_DISCOUNTS.
  """
  voucherCataloguesAdd(
    """ID of a voucher."""
    id: ID!

    """Fields required to modify catalogue IDs of voucher."""
    input: CatalogueInput!
  ): VoucherAddCatalogues

  """
  Removes products, categories, collections from a voucher. Requires one of the following permissions: MANAGE_DISCOUNTS.
  """
  voucherCataloguesRemove(
    """ID of a voucher."""
    id: ID!

    """Fields required to modify catalogue IDs of voucher."""
    input: CatalogueInput!
  ): VoucherRemoveCatalogues

  """
  Creates/updates translations for a voucher. Requires one of the following permissions: MANAGE_TRANSLATIONS.
  """
  voucherTranslate(
    """Voucher ID or VoucherTranslatableContent ID."""
    id: ID!
    input: NameTranslationInput!

    """Translation language code."""
    languageCode: LanguageCodeEnum!
  ): VoucherTranslate

  """
  Manage voucher's availability in channels. Requires one of the following permissions: MANAGE_DISCOUNTS.
  """
  voucherChannelListingUpdate(
    """ID of a voucher to update."""
    id: ID!

    """Fields required to update voucher channel listings."""
    input: VoucherChannelListingInput!
  ): VoucherChannelListingUpdate

  """
  Export products to csv file. Requires one of the following permissions: MANAGE_PRODUCTS.
  """
  exportProducts(
    """Fields required to export product data."""
    input: ExportProductsInput!
  ): ExportProducts

  """
  New in Saleor 3.1. Export gift cards to csv file. Note: this feature is in a preview state and can be subject to changes at later point. Requires one of the following permissions: MANAGE_GIFT_CARD.
  """
  exportGiftCards(
    """Fields required to export gift cards data."""
    input: ExportGiftCardsInput!
  ): ExportGiftCards

  """
  Upload a file. This mutation must be sent as a `multipart` request. More detailed specs of the upload format can be found here: https://github.com/jaydenseric/graphql-multipart-request-spec
  """
  fileUpload(
    """Represents a file in a multipart request."""
    file: Upload!
  ): FileUpload

  """Adds a gift card or a voucher to a checkout."""
  checkoutAddPromoCode(
    """
    The ID of the checkout. 
    
    DEPRECATED: this field will be removed in Saleor 4.0. Use token instead.
    """
    checkoutId: ID

    """Gift card code or voucher code."""
    promoCode: String!

    """Checkout token."""
    token: UUID
  ): CheckoutAddPromoCode

  """Update billing address in the existing checkout."""
  checkoutBillingAddressUpdate(
    """The billing address of the checkout."""
    billingAddress: AddressInput!

    """
    The ID of the checkout. 
    
    DEPRECATED: this field will be removed in Saleor 4.0. Use token instead.
    """
    checkoutId: ID

    """Checkout token."""
    token: UUID
  ): CheckoutBillingAddressUpdate

  """
  Completes the checkout. As a result a new order is created and a payment charge is made. This action requires a successful payment before it can be performed. In case additional confirmation step as 3D secure is required confirmationNeeded flag will be set to True and no order created until payment is confirmed with second call of this mutation.
  """
  checkoutComplete(
    """
    The ID of the checkout. 
    
    DEPRECATED: this field will be removed in Saleor 4.0. Use token instead.
    """
    checkoutId: ID

    """Client-side generated data required to finalize the payment."""
    paymentData: JSONString

    """
    URL of a view where users should be redirected to see the order details. URL in RFC 1808 format.
    """
    redirectUrl: String

    """
    Determines whether to store the payment source for future usage. 
    
    DEPRECATED: this field will be removed in Saleor 4.0. Use checkoutPaymentCreate for this action.
    """
    storeSource: Boolean = false

    """Checkout token."""
    token: UUID
  ): CheckoutComplete

  """Create a new checkout."""
  checkoutCreate(
    """Fields required to create checkout."""
    input: CheckoutCreateInput!
  ): CheckoutCreate

  """
  Sets the customer as the owner of the checkout. Requires one of the following permissions: AUTHENTICATED_APP, AUTHENTICATED_USER.
  """
  checkoutCustomerAttach(
    """
    The ID of the checkout. 
    
    DEPRECATED: this field will be removed in Saleor 4.0. Use token instead.
    """
    checkoutId: ID

    """
    ID of customer to attach to checkout. Can be used to attach customer to checkout by staff or app. Requires IMPERSONATE_USER permission.
    """
    customerId: ID

    """Checkout token."""
    token: UUID
  ): CheckoutCustomerAttach

  """
  Removes the user assigned as the owner of the checkout. Requires one of the following permissions: AUTHENTICATED_APP, AUTHENTICATED_USER.
  """
  checkoutCustomerDetach(
    """
    The ID of the checkout. 
    
    DEPRECATED: this field will be removed in Saleor 4.0. Use token instead.
    """
    checkoutId: ID

    """Checkout token."""
    token: UUID
  ): CheckoutCustomerDetach

  """Updates email address in the existing checkout object."""
  checkoutEmailUpdate(
    """
    The ID of the checkout. 
    
    DEPRECATED: this field will be removed in Saleor 4.0. Use token instead.
    """
    checkoutId: ID

    """email."""
    email: String!

    """Checkout token."""
    token: UUID
  ): CheckoutEmailUpdate

  """Deletes a CheckoutLine."""
  checkoutLineDelete(
    """
    The ID of the checkout. 
    
    DEPRECATED: this field will be removed in Saleor 4.0. Use token instead.
    """
    checkoutId: ID

    """ID of the checkout line to delete."""
    lineId: ID

    """Checkout token."""
    token: UUID
  ): CheckoutLineDelete @deprecated(reason: "DEPRECATED: Will be removed in Saleor 4.0. Use `checkoutLinesDelete` instead.")

  """Deletes checkout lines."""
  checkoutLinesDelete(
    """A list of checkout lines."""
    linesIds: [ID!]!

    """Checkout token."""
    token: UUID!
  ): CheckoutLinesDelete

  """
  Adds a checkout line to the existing checkout.If line was already in checkout, its quantity will be increased.
  """
  checkoutLinesAdd(
    """
    The ID of the checkout. 
    
    DEPRECATED: this field will be removed in Saleor 4.0. Use token instead.
    """
    checkoutId: ID

    """
    A list of checkout lines, each containing information about an item in the checkout.
    """
    lines: [CheckoutLineInput!]!

    """Checkout token."""
    token: UUID
  ): CheckoutLinesAdd

  """Updates checkout line in the existing checkout."""
  checkoutLinesUpdate(
    """
    The ID of the checkout. 
    
    DEPRECATED: this field will be removed in Saleor 4.0. Use token instead.
    """
    checkoutId: ID

    """
    A list of checkout lines, each containing information about an item in the checkout.
    """
    lines: [CheckoutLineUpdateInput!]!

    """Checkout token."""
    token: UUID
  ): CheckoutLinesUpdate

  """Remove a gift card or a voucher from a checkout."""
  checkoutRemovePromoCode(
    """
    The ID of the checkout. 
    
    DEPRECATED: this field will be removed in Saleor 4.0. Use token instead.
    """
    checkoutId: ID

    """Gift card code or voucher code."""
    promoCode: String

    """Gift card or voucher ID."""
    promoCodeId: ID

    """Checkout token."""
    token: UUID
  ): CheckoutRemovePromoCode

  """Create a new payment for given checkout."""
  checkoutPaymentCreate(
    """
    The ID of the checkout. 
    
    DEPRECATED: this field will be removed in Saleor 4.0. Use token instead.
    """
    checkoutId: ID

    """Data required to create a new payment."""
    input: PaymentInput!

    """Checkout token."""
    token: UUID
  ): CheckoutPaymentCreate

  """Update shipping address in the existing checkout."""
  checkoutShippingAddressUpdate(
    """
    The ID of the checkout. 
    
    DEPRECATED: this field will be removed in Saleor 4.0. Use token instead.
    """
    checkoutId: ID

    """The mailing address to where the checkout will be shipped."""
    shippingAddress: AddressInput!

    """Checkout token."""
    token: UUID
  ): CheckoutShippingAddressUpdate

  """Updates the shipping method of the checkout."""
  checkoutShippingMethodUpdate(
    """
    The ID of the checkout. 
    
    DEPRECATED: this field will be removed in Saleor 4.0. Use token instead.
    """
    checkoutId: ID

    """Shipping method."""
    shippingMethodId: ID!

    """Checkout token."""
    token: UUID
  ): CheckoutShippingMethodUpdate @deprecated(reason: "This field will be removed in Saleor 4.0. Use `checkoutDeliveryMethodUpdate` instead.")

  """
  New in Saleor 3.1. Updates the delivery method (shipping method or pick up point) of the checkout. Note: this feature is in a preview state and can be subject to changes at later point.
  """
  checkoutDeliveryMethodUpdate(
    """Delivery Method ID (`Warehouse` ID or `ShippingMethod` ID)."""
    deliveryMethodId: ID

    """Checkout token."""
    token: UUID
  ): CheckoutDeliveryMethodUpdate

  """Update language code in the existing checkout."""
  checkoutLanguageCodeUpdate(
    """
    The ID of the checkout. 
    
    DEPRECATED: this field will be removed in Saleor 4.0. Use token instead.
    """
    checkoutId: ID

    """New language code."""
    languageCode: LanguageCodeEnum!

    """Checkout token."""
    token: UUID
  ): CheckoutLanguageCodeUpdate

  """
  New in Saleor 3.2. Create new order from existing checkout. Note: this feature is in a preview state and can be subject to changes at later point. Requires one of the following permissions: HANDLE_CHECKOUTS.
  """
  orderCreateFromCheckout(
    """ID of a checkout that will be converted to an order."""
    id: ID!

    """
    Determines if checkout should be removed after creating an order. Default true.
    """
    removeCheckout: Boolean = true
  ): OrderCreateFromCheckout

  """
  Creates new channel. Requires one of the following permissions: MANAGE_CHANNELS.
  """
  channelCreate(
    """Fields required to create channel."""
    input: ChannelCreateInput!
  ): ChannelCreate

  """
  Update a channel. Requires one of the following permissions: MANAGE_CHANNELS.
  """
  channelUpdate(
    """ID of a channel to update."""
    id: ID!

    """Fields required to update a channel."""
    input: ChannelUpdateInput!
  ): ChannelUpdate

  """
  Delete a channel. Orders associated with the deleted channel will be moved to the target channel. Checkouts, product availability, and pricing will be removed. Requires one of the following permissions: MANAGE_CHANNELS.
  """
  channelDelete(
    """ID of a channel to delete."""
    id: ID!

    """Fields required to delete a channel."""
    input: ChannelDeleteInput
  ): ChannelDelete

  """
  Activate a channel. Requires one of the following permissions: MANAGE_CHANNELS.
  """
  channelActivate(
    """ID of the channel to activate."""
    id: ID!
  ): ChannelActivate

  """
  Deactivate a channel. Requires one of the following permissions: MANAGE_CHANNELS.
  """
  channelDeactivate(
    """ID of the channel to deactivate."""
    id: ID!
  ): ChannelDeactivate

  """Creates an attribute."""
  attributeCreate(
    """Fields required to create an attribute."""
    input: AttributeCreateInput!
  ): AttributeCreate

  """
  Deletes an attribute. Requires one of the following permissions: MANAGE_PRODUCT_TYPES_AND_ATTRIBUTES.
  """
  attributeDelete(
    """ID of an attribute to delete."""
    id: ID!
  ): AttributeDelete

  """
  Updates attribute. Requires one of the following permissions: MANAGE_PRODUCT_TYPES_AND_ATTRIBUTES.
  """
  attributeUpdate(
    """ID of an attribute to update."""
    id: ID!

    """Fields required to update an attribute."""
    input: AttributeUpdateInput!
  ): AttributeUpdate

  """
  Creates/updates translations for an attribute. Requires one of the following permissions: MANAGE_TRANSLATIONS.
  """
  attributeTranslate(
    """Attribute ID or AttributeTranslatableContent ID."""
    id: ID!
    input: NameTranslationInput!

    """Translation language code."""
    languageCode: LanguageCodeEnum!
  ): AttributeTranslate

  """
  Deletes attributes. Requires one of the following permissions: MANAGE_PAGE_TYPES_AND_ATTRIBUTES.
  """
  attributeBulkDelete(
    """List of attribute IDs to delete."""
    ids: [ID!]!
  ): AttributeBulkDelete

  """
  Deletes values of attributes. Requires one of the following permissions: MANAGE_PAGE_TYPES_AND_ATTRIBUTES.
  """
  attributeValueBulkDelete(
    """List of attribute value IDs to delete."""
    ids: [ID!]!
  ): AttributeValueBulkDelete

  """
  Creates a value for an attribute. Requires one of the following permissions: MANAGE_PRODUCTS.
  """
  attributeValueCreate(
    """Attribute to which value will be assigned."""
    attribute: ID!

    """Fields required to create an AttributeValue."""
    input: AttributeValueCreateInput!
  ): AttributeValueCreate

  """
  Deletes a value of an attribute. Requires one of the following permissions: MANAGE_PRODUCT_TYPES_AND_ATTRIBUTES.
  """
  attributeValueDelete(
    """ID of a value to delete."""
    id: ID!
  ): AttributeValueDelete

  """
  Updates value of an attribute. Requires one of the following permissions: MANAGE_PRODUCT_TYPES_AND_ATTRIBUTES.
  """
  attributeValueUpdate(
    """ID of an AttributeValue to update."""
    id: ID!

    """Fields required to update an AttributeValue."""
    input: AttributeValueUpdateInput!
  ): AttributeValueUpdate

  """
  Creates/updates translations for an attribute value. Requires one of the following permissions: MANAGE_TRANSLATIONS.
  """
  attributeValueTranslate(
    """AttributeValue ID or AttributeValueTranslatableContent ID."""
    id: ID!
    input: AttributeValueTranslationInput!

    """Translation language code."""
    languageCode: LanguageCodeEnum!
  ): AttributeValueTranslate

  """
  Reorder the values of an attribute. Requires one of the following permissions: MANAGE_PRODUCT_TYPES_AND_ATTRIBUTES.
  """
  attributeReorderValues(
    """ID of an attribute."""
    attributeId: ID!

    """The list of reordering operations for given attribute values."""
    moves: [ReorderInput!]!
  ): AttributeReorderValues

  """
  Creates a new app. Requires the following permissions: AUTHENTICATED_STAFF_USER and MANAGE_APPS.
  """
  appCreate(
    """Fields required to create a new app."""
    input: AppInput!
  ): AppCreate

  """
  Updates an existing app. Requires one of the following permissions: MANAGE_APPS.
  """
  appUpdate(
    """ID of an app to update."""
    id: ID!

    """Fields required to update an existing app."""
    input: AppInput!
  ): AppUpdate

  """
  Deletes an app. Requires one of the following permissions: MANAGE_APPS.
  """
  appDelete(
    """ID of an app to delete."""
    id: ID!
  ): AppDelete

  """
  Creates a new token. Requires one of the following permissions: MANAGE_APPS.
  """
  appTokenCreate(
    """Fields required to create a new auth token."""
    input: AppTokenInput!
  ): AppTokenCreate

  """
  Deletes an authentication token assigned to app. Requires one of the following permissions: MANAGE_APPS.
  """
  appTokenDelete(
    """ID of an auth token to delete."""
    id: ID!
  ): AppTokenDelete

  """Verify provided app token."""
  appTokenVerify(
    """App token to verify."""
    token: String!
  ): AppTokenVerify

  """
  Install new app by using app manifest. Requires the following permissions: AUTHENTICATED_STAFF_USER and MANAGE_APPS.
  """
  appInstall(
    """Fields required to install a new app."""
    input: AppInstallInput!
  ): AppInstall

  """
  Retry failed installation of new app. Requires one of the following permissions: MANAGE_APPS.
  """
  appRetryInstall(
    """Determine if app will be set active or not."""
    activateAfterInstallation: Boolean = true

    """ID of failed installation."""
    id: ID!
  ): AppRetryInstall

  """
  Delete failed installation. Requires one of the following permissions: MANAGE_APPS.
  """
  appDeleteFailedInstallation(
    """ID of failed installation to delete."""
    id: ID!
  ): AppDeleteFailedInstallation

  """
  Fetch and validate manifest. Requires one of the following permissions: MANAGE_APPS.
  """
  appFetchManifest(manifestUrl: String!): AppFetchManifest

  """
  Activate the app. Requires one of the following permissions: MANAGE_APPS.
  """
  appActivate(
    """ID of app to activate."""
    id: ID!
  ): AppActivate

  """
  Deactivate the app. Requires one of the following permissions: MANAGE_APPS.
  """
  appDeactivate(
    """ID of app to deactivate."""
    id: ID!
  ): AppDeactivate

  """Create JWT token."""
  tokenCreate(
    """Email of a user."""
    email: String!

    """Password of a user."""
    password: String!
  ): CreateToken

  """
  Refresh JWT token. Mutation tries to take refreshToken from the input.If it fails it will try to take refreshToken from the http-only cookie -refreshToken. csrfToken is required when refreshToken is provided as a cookie.
  """
  tokenRefresh(
    """
    CSRF token required to refresh token. This argument is required when refreshToken is provided as a cookie.
    """
    csrfToken: String

    """Refresh token."""
    refreshToken: String
  ): RefreshToken

  """Verify JWT token."""
  tokenVerify(
    """JWT token to validate."""
    token: String!
  ): VerifyToken

  """
  Deactivate all JWT tokens of the currently authenticated user. Requires one of the following permissions: AUTHENTICATED_USER.
  """
  tokensDeactivateAll: DeactivateAllUserTokens

  """Prepare external authentication url for user by custom plugin."""
  externalAuthenticationUrl(
    """The data required by plugin to create external authentication url."""
    input: JSONString!

    """The ID of the authentication plugin."""
    pluginId: String!
  ): ExternalAuthenticationUrl

  """Obtain external access tokens for user by custom plugin."""
  externalObtainAccessTokens(
    """The data required by plugin to create authentication data."""
    input: JSONString!

    """The ID of the authentication plugin."""
    pluginId: String!
  ): ExternalObtainAccessTokens

  """Refresh user's access by custom plugin."""
  externalRefresh(
    """The data required by plugin to proceed the refresh process."""
    input: JSONString!

    """The ID of the authentication plugin."""
    pluginId: String!
  ): ExternalRefresh

  """Logout user by custom plugin."""
  externalLogout(
    """The data required by plugin to proceed the logout process."""
    input: JSONString!

    """The ID of the authentication plugin."""
    pluginId: String!
  ): ExternalLogout

  """Verify external authentication data by plugin."""
  externalVerify(
    """The data required by plugin to proceed the verification."""
    input: JSONString!

    """The ID of the authentication plugin."""
    pluginId: String!
  ): ExternalVerify

  """Sends an email with the account password modification link."""
  requestPasswordReset(
    """
    Slug of a channel which will be used for notify user. Optional when only one channel exists.
    """
    channel: String

    """Email of the user that will be used for password recovery."""
    email: String!

    """
    URL of a view where users should be redirected to reset the password. URL in RFC 1808 format.
    """
    redirectUrl: String!
  ): RequestPasswordReset

  """Confirm user account with token sent by email during registration."""
  confirmAccount(
    """E-mail of the user performing account confirmation."""
    email: String!

    """A one-time token required to confirm the account."""
    token: String!
  ): ConfirmAccount

  """
  Sets the user's password from the token sent by email using the RequestPasswordReset mutation.
  """
  setPassword(
    """Email of a user."""
    email: String!

    """Password of a user."""
    password: String!

    """A one-time token required to set the password."""
    token: String!
  ): SetPassword

  """
  Change the password of the logged in user. Requires one of the following permissions: AUTHENTICATED_USER.
  """
  passwordChange(
    """New user password."""
    newPassword: String!

    """Current user password."""
    oldPassword: String!
  ): PasswordChange

  """
  Request email change of the logged in user. Requires one of the following permissions: AUTHENTICATED_USER.
  """
  requestEmailChange(
    """
    Slug of a channel which will be used to notify users. Optional when only one channel exists.
    """
    channel: String

    """New user email."""
    newEmail: String!

    """User password."""
    password: String!

    """
    URL of a view where users should be redirected to update the email address. URL in RFC 1808 format.
    """
    redirectUrl: String!
  ): RequestEmailChange

  """
  Confirm the email change of the logged-in user. Requires one of the following permissions: AUTHENTICATED_USER.
  """
  confirmEmailChange(
    """
    Slug of a channel which will be used to notify users. Optional when only one channel exists.
    """
    channel: String

    """A one-time token required to change the email."""
    token: String!
  ): ConfirmEmailChange

  """
  Create a new address for the customer. Requires one of the following permissions: AUTHENTICATED_USER.
  """
  accountAddressCreate(
    """Fields required to create address."""
    input: AddressInput!

    """
    A type of address. If provided, the new address will be automatically assigned as the customer's default address of that type.
    """
    type: AddressTypeEnum
  ): AccountAddressCreate

  """
  Updates an address of the logged-in user. Requires one of the following permissions: MANAGE_USERS, IS_OWNER.
  """
  accountAddressUpdate(
    """ID of the address to update."""
    id: ID!

    """Fields required to update the address."""
    input: AddressInput!
  ): AccountAddressUpdate

  """
  Delete an address of the logged-in user. Requires one of the following permissions: MANAGE_USERS, IS_OWNER.
  """
  accountAddressDelete(
    """ID of the address to delete."""
    id: ID!
  ): AccountAddressDelete

  """
  Sets a default address for the authenticated user. Requires one of the following permissions: AUTHENTICATED_USER.
  """
  accountSetDefaultAddress(
    """ID of the address to set as default."""
    id: ID!

    """The type of address."""
    type: AddressTypeEnum!
  ): AccountSetDefaultAddress

  """Register a new user."""
  accountRegister(
    """Fields required to create a user."""
    input: AccountRegisterInput!
  ): AccountRegister

  """
  Updates the account of the logged-in user. Requires one of the following permissions: AUTHENTICATED_USER.
  """
  accountUpdate(
    """Fields required to update the account of the logged-in user."""
    input: AccountInput!
  ): AccountUpdate

  """
  Sends an email with the account removal link for the logged-in user. Requires one of the following permissions: AUTHENTICATED_USER.
  """
  accountRequestDeletion(
    """
    Slug of a channel which will be used to notify users. Optional when only one channel exists.
    """
    channel: String

    """
    URL of a view where users should be redirected to delete their account. URL in RFC 1808 format.
    """
    redirectUrl: String!
  ): AccountRequestDeletion

  """
  Remove user account. Requires one of the following permissions: AUTHENTICATED_USER.
  """
  accountDelete(
    """
    A one-time token required to remove account. Sent by email using AccountRequestDeletion mutation.
    """
    token: String!
  ): AccountDelete

  """
  Creates user address. Requires one of the following permissions: MANAGE_USERS.
  """
  addressCreate(
    """Fields required to create address."""
    input: AddressInput!

    """ID of a user to create address for."""
    userId: ID!
  ): AddressCreate

  """
  Updates an address. Requires one of the following permissions: MANAGE_USERS.
  """
  addressUpdate(
    """ID of the address to update."""
    id: ID!

    """Fields required to update the address."""
    input: AddressInput!
  ): AddressUpdate

  """
  Deletes an address. Requires one of the following permissions: MANAGE_USERS.
  """
  addressDelete(
    """ID of the address to delete."""
    id: ID!
  ): AddressDelete

  """
  Sets a default address for the given user. Requires one of the following permissions: MANAGE_USERS.
  """
  addressSetDefault(
    """ID of the address."""
    addressId: ID!

    """The type of address."""
    type: AddressTypeEnum!

    """ID of the user to change the address for."""
    userId: ID!
  ): AddressSetDefault

  """
  Creates a new customer. Requires one of the following permissions: MANAGE_USERS.
  """
  customerCreate(
    """Fields required to create a customer."""
    input: UserCreateInput!
  ): CustomerCreate

  """
  Updates an existing customer. Requires one of the following permissions: MANAGE_USERS.
  """
  customerUpdate(
    """ID of a customer to update."""
    id: ID!

    """Fields required to update a customer."""
    input: CustomerInput!
  ): CustomerUpdate

  """
  Deletes a customer. Requires one of the following permissions: MANAGE_USERS.
  """
  customerDelete(
    """ID of a customer to delete."""
    id: ID!
  ): CustomerDelete

  """
  Deletes customers. Requires one of the following permissions: MANAGE_USERS.
  """
  customerBulkDelete(
    """List of user IDs to delete."""
    ids: [ID!]!
  ): CustomerBulkDelete

  """
  Creates a new staff user. Requires one of the following permissions: MANAGE_STAFF.
  """
  staffCreate(
    """Fields required to create a staff user."""
    input: StaffCreateInput!
  ): StaffCreate

  """
  Updates an existing staff user. Requires one of the following permissions: MANAGE_STAFF.
  """
  staffUpdate(
    """ID of a staff user to update."""
    id: ID!

    """Fields required to update a staff user."""
    input: StaffUpdateInput!
  ): StaffUpdate

  """
  Deletes a staff user. Requires one of the following permissions: MANAGE_STAFF.
  """
  staffDelete(
    """ID of a staff user to delete."""
    id: ID!
  ): StaffDelete

  """
  Deletes staff users. Requires one of the following permissions: MANAGE_STAFF.
  """
  staffBulkDelete(
    """List of user IDs to delete."""
    ids: [ID!]!
  ): StaffBulkDelete

  """
  Create a user avatar. Only for staff members. This mutation must be sent as a `multipart` request. More detailed specs of the upload format can be found here: https://github.com/jaydenseric/graphql-multipart-request-spec
  """
  userAvatarUpdate(
    """Represents an image file in a multipart request."""
    image: Upload!
  ): UserAvatarUpdate

  """Deletes a user avatar. Only for staff members."""
  userAvatarDelete: UserAvatarDelete

  """
  Activate or deactivate users. Requires one of the following permissions: MANAGE_USERS.
  """
  userBulkSetActive(
    """List of user IDs to (de)activate)."""
    ids: [ID!]!

    """Determine if users will be set active or not."""
    isActive: Boolean!
  ): UserBulkSetActive

  """
  Create new permission group. Requires one of the following permissions: MANAGE_STAFF.
  """
  permissionGroupCreate(
    """Input fields to create permission group."""
    input: PermissionGroupCreateInput!
  ): PermissionGroupCreate

  """
  Update permission group. Requires one of the following permissions: MANAGE_STAFF.
  """
  permissionGroupUpdate(
    """ID of the group to update."""
    id: ID!

    """Input fields to create permission group."""
    input: PermissionGroupUpdateInput!
  ): PermissionGroupUpdate

  """
  Delete permission group. Requires one of the following permissions: MANAGE_STAFF.
  """
  permissionGroupDelete(
    """ID of the group to delete."""
    id: ID!
  ): PermissionGroupDelete
}

"""
Creates a new webhook subscription. Requires one of the following permissions: MANAGE_APPS, AUTHENTICATED_APP.
"""
type WebhookCreate {
  webhookErrors: [WebhookError!]! @deprecated(reason: "This field will be removed in Saleor 4.0. Use `errors` field instead.")
  errors: [WebhookError!]!
  webhook: Webhook
}

type WebhookError {
  """
  Name of a field that caused the error. A value of `null` indicates that the error isn't associated with a particular field.
  """
  field: String

  """The error message."""
  message: String

  """The error code."""
  code: WebhookErrorCode!
}

"""An enumeration."""
enum WebhookErrorCode {
  GRAPHQL_ERROR
  INVALID
  NOT_FOUND
  REQUIRED
  UNIQUE
}

input WebhookCreateInput {
  """The name of the webhook."""
  name: String

  """The url to receive the payload."""
  targetUrl: String

  """
  The events that webhook wants to subscribe. 
  
  DEPRECATED: this field will be removed in Saleor 4.0. Use `asyncEvents` or `syncEvents` instead.
  """
  events: [WebhookEventTypeEnum!]

  """The asynchronous events that webhook wants to subscribe."""
  asyncEvents: [WebhookEventTypeAsyncEnum!]

  """The synchronous events that webhook wants to subscribe."""
  syncEvents: [WebhookEventTypeSyncEnum!]

  """ID of the app to which webhook belongs."""
  app: ID

  """Determine if webhook will be set active or not."""
  isActive: Boolean

  """The secret key used to create a hash signature with each payload."""
  secretKey: String

  """
  New in Saleor 3.2. Subscription query used to define a webhook payload. Note: this feature is in a preview state and can be subject to changes at later point.
  """
  query: String
}

"""
Deletes a webhook subscription. Requires one of the following permissions: MANAGE_APPS, AUTHENTICATED_APP.
"""
type WebhookDelete {
  webhookErrors: [WebhookError!]! @deprecated(reason: "This field will be removed in Saleor 4.0. Use `errors` field instead.")
  errors: [WebhookError!]!
  webhook: Webhook
}

"""
Updates a webhook subscription. Requires one of the following permissions: MANAGE_APPS.
"""
type WebhookUpdate {
  webhookErrors: [WebhookError!]! @deprecated(reason: "This field will be removed in Saleor 4.0. Use `errors` field instead.")
  errors: [WebhookError!]!
  webhook: Webhook
}

input WebhookUpdateInput {
  """The new name of the webhook."""
  name: String

  """The url to receive the payload."""
  targetUrl: String

  """
  The events that webhook wants to subscribe. 
  
  DEPRECATED: this field will be removed in Saleor 4.0. Use `asyncEvents` or `syncEvents` instead.
  """
  events: [WebhookEventTypeEnum!]

  """The asynchronous events that webhook wants to subscribe."""
  asyncEvents: [WebhookEventTypeAsyncEnum!]

  """The synchronous events that webhook wants to subscribe."""
  syncEvents: [WebhookEventTypeSyncEnum!]

  """ID of the app to which webhook belongs."""
  app: ID

  """Determine if webhook will be set active or not."""
  isActive: Boolean

  """Use to create a hash signature with each payload."""
  secretKey: String

  """
  New in Saleor 3.2. Subscription query used to define a webhook payload. Note: this feature is in a preview state and can be subject to changes at later point.
  """
  query: String
}

"""
Retries event delivery. Requires one of the following permissions: MANAGE_APPS.
"""
type EventDeliveryRetry {
  """Event delivery."""
  delivery: EventDelivery
  errors: [WebhookError!]!
}

"""
Creates new warehouse. Requires one of the following permissions: MANAGE_PRODUCTS.
"""
type WarehouseCreate {
  warehouseErrors: [WarehouseError!]! @deprecated(reason: "This field will be removed in Saleor 4.0. Use `errors` field instead.")
  errors: [WarehouseError!]!
  warehouse: Warehouse
}

type WarehouseError {
  """
  Name of a field that caused the error. A value of `null` indicates that the error isn't associated with a particular field.
  """
  field: String

  """The error message."""
  message: String

  """The error code."""
  code: WarehouseErrorCode!
}

"""An enumeration."""
enum WarehouseErrorCode {
  ALREADY_EXISTS
  GRAPHQL_ERROR
  INVALID
  NOT_FOUND
  REQUIRED
  UNIQUE
}

input WarehouseCreateInput {
  """Warehouse slug."""
  slug: String

  """The email address of the warehouse."""
  email: String

  """Warehouse name."""
  name: String!

  """Address of the warehouse."""
  address: AddressInput!

  """Shipping zones supported by the warehouse."""
  shippingZones: [ID!]
}

"""
Updates given warehouse. Requires one of the following permissions: MANAGE_PRODUCTS.
"""
type WarehouseUpdate {
  warehouseErrors: [WarehouseError!]! @deprecated(reason: "This field will be removed in Saleor 4.0. Use `errors` field instead.")
  errors: [WarehouseError!]!
  warehouse: Warehouse
}

input WarehouseUpdateInput {
  """Warehouse slug."""
  slug: String

  """The email address of the warehouse."""
  email: String

  """Warehouse name."""
  name: String

  """Address of the warehouse."""
  address: AddressInput

  """
  New in Saleor 3.1. Click and collect options: local, all or disabled. Note: this feature is in a preview state and can be subject to changes at later point.
  """
  clickAndCollectOption: WarehouseClickAndCollectOptionEnum

  """
  New in Saleor 3.1. Visibility of warehouse stocks. Note: this feature is in a preview state and can be subject to changes at later point.
  """
  isPrivate: Boolean
}

"""
Deletes selected warehouse. Requires one of the following permissions: MANAGE_PRODUCTS.
"""
type WarehouseDelete {
  warehouseErrors: [WarehouseError!]! @deprecated(reason: "This field will be removed in Saleor 4.0. Use `errors` field instead.")
  errors: [WarehouseError!]!
  warehouse: Warehouse
}

"""
Add shipping zone to given warehouse. Requires one of the following permissions: MANAGE_PRODUCTS.
"""
type WarehouseShippingZoneAssign {
  warehouseErrors: [WarehouseError!]! @deprecated(reason: "This field will be removed in Saleor 4.0. Use `errors` field instead.")
  errors: [WarehouseError!]!
  warehouse: Warehouse
}

"""
Remove shipping zone from given warehouse. Requires one of the following permissions: MANAGE_PRODUCTS.
"""
type WarehouseShippingZoneUnassign {
  warehouseErrors: [WarehouseError!]! @deprecated(reason: "This field will be removed in Saleor 4.0. Use `errors` field instead.")
  errors: [WarehouseError!]!
  warehouse: Warehouse
}

"""
Creates a new staff notification recipient. Requires one of the following permissions: MANAGE_SETTINGS.
"""
type StaffNotificationRecipientCreate {
  shopErrors: [ShopError!]! @deprecated(reason: "This field will be removed in Saleor 4.0. Use `errors` field instead.")
  errors: [ShopError!]!
  staffNotificationRecipient: StaffNotificationRecipient
}

type ShopError {
  """
  Name of a field that caused the error. A value of `null` indicates that the error isn't associated with a particular field.
  """
  field: String

  """The error message."""
  message: String

  """The error code."""
  code: ShopErrorCode!
}

"""An enumeration."""
enum ShopErrorCode {
  ALREADY_EXISTS
  CANNOT_FETCH_TAX_RATES
  GRAPHQL_ERROR
  INVALID
  NOT_FOUND
  REQUIRED
  UNIQUE
}

input StaffNotificationRecipientInput {
  """The ID of the user subscribed to email notifications.."""
  user: ID

  """Email address of a user subscribed to email notifications."""
  email: String

  """Determines if a notification active."""
  active: Boolean
}

"""
Updates a staff notification recipient. Requires one of the following permissions: MANAGE_SETTINGS.
"""
type StaffNotificationRecipientUpdate {
  shopErrors: [ShopError!]! @deprecated(reason: "This field will be removed in Saleor 4.0. Use `errors` field instead.")
  errors: [ShopError!]!
  staffNotificationRecipient: StaffNotificationRecipient
}

"""
Delete staff notification recipient. Requires one of the following permissions: MANAGE_SETTINGS.
"""
type StaffNotificationRecipientDelete {
  shopErrors: [ShopError!]! @deprecated(reason: "This field will be removed in Saleor 4.0. Use `errors` field instead.")
  errors: [ShopError!]!
  staffNotificationRecipient: StaffNotificationRecipient
}

"""
Updates site domain of the shop. Requires one of the following permissions: MANAGE_SETTINGS.
"""
type ShopDomainUpdate {
  """Updated shop."""
  shop: Shop
  shopErrors: [ShopError!]! @deprecated(reason: "This field will be removed in Saleor 4.0. Use `errors` field instead.")
  errors: [ShopError!]!
}

input SiteDomainInput {
  """Domain name for shop."""
  domain: String

  """Shop site name."""
  name: String
}

"""
Updates shop settings. Requires one of the following permissions: MANAGE_SETTINGS.
"""
type ShopSettingsUpdate {
  """Updated shop."""
  shop: Shop
  shopErrors: [ShopError!]! @deprecated(reason: "This field will be removed in Saleor 4.0. Use `errors` field instead.")
  errors: [ShopError!]!
}

input ShopSettingsInput {
  """Header text."""
  headerText: String

  """SEO description."""
  description: String

  """Include taxes in prices."""
  includeTaxesInPrices: Boolean

  """Display prices with tax in store."""
  displayGrossPrices: Boolean

  """Charge taxes on shipping."""
  chargeTaxesOnShipping: Boolean

  """Enable inventory tracking."""
  trackInventoryByDefault: Boolean

  """Default weight unit."""
  defaultWeightUnit: WeightUnitsEnum

  """Enable automatic fulfillment for all digital products."""
  automaticFulfillmentDigitalProducts: Boolean

  """New in Saleor 3.1. Enable automatic approval of all new fulfillments."""
  fulfillmentAutoApprove: Boolean

  """
  New in Saleor 3.1. Enable ability to approve fulfillments which are unpaid.
  """
  fulfillmentAllowUnpaid: Boolean

  """Default number of max downloads per digital content URL."""
  defaultDigitalMaxDownloads: Int

  """Default number of days which digital content URL will be valid."""
  defaultDigitalUrlValidDays: Int

  """Default email sender's name."""
  defaultMailSenderName: String

  """Default email sender's address."""
  defaultMailSenderAddress: String

  """URL of a view where customers can set their password."""
  customerSetPasswordUrl: String

  """
  New in Saleor 3.1. Default number of minutes stock will be reserved for anonymous checkout. Enter 0 or null to disable.
  """
  reserveStockDurationAnonymousUser: Int

  """
  New in Saleor 3.1. Default number of minutes stock will be reserved for authenticated checkout. Enter 0 or null to disable.
  """
  reserveStockDurationAuthenticatedUser: Int

  """
  New in Saleor 3.1. Default number of maximum line quantity in single checkout. Minimum possible value is 1, default value is 50. Note: this feature is in a preview state and can be subject to changes at later point.
  """
  limitQuantityPerCheckout: Int
}

"""
Fetch tax rates. Requires one of the following permissions: MANAGE_SETTINGS.
"""
type ShopFetchTaxRates {
  """Updated shop."""
  shop: Shop
  shopErrors: [ShopError!]! @deprecated(reason: "This field will be removed in Saleor 4.0. Use `errors` field instead.")
  errors: [ShopError!]!
}

"""
Creates/updates translations for shop settings. Requires one of the following permissions: MANAGE_TRANSLATIONS.
"""
type ShopSettingsTranslate {
  """Updated shop settings."""
  shop: Shop
  translationErrors: [TranslationError!]! @deprecated(reason: "This field will be removed in Saleor 4.0. Use `errors` field instead.")
  errors: [TranslationError!]!
}

type TranslationError {
  """
  Name of a field that caused the error. A value of `null` indicates that the error isn't associated with a particular field.
  """
  field: String

  """The error message."""
  message: String

  """The error code."""
  code: TranslationErrorCode!
}

"""An enumeration."""
enum TranslationErrorCode {
  GRAPHQL_ERROR
  INVALID
  NOT_FOUND
  REQUIRED
}

input ShopSettingsTranslationInput {
  headerText: String
  description: String
}

"""
Update the shop's address. If the `null` value is passed, the currently selected address will be deleted. Requires one of the following permissions: MANAGE_SETTINGS.
"""
type ShopAddressUpdate {
  """Updated shop."""
  shop: Shop
  shopErrors: [ShopError!]! @deprecated(reason: "This field will be removed in Saleor 4.0. Use `errors` field instead.")
  errors: [ShopError!]!
}

"""
Update shop order settings. Requires one of the following permissions: MANAGE_ORDERS.
"""
type OrderSettingsUpdate {
  """Order settings."""
  orderSettings: OrderSettings
  orderSettingsErrors: [OrderSettingsError!]! @deprecated(reason: "This field will be removed in Saleor 4.0. Use `errors` field instead.")
  errors: [OrderSettingsError!]!
}

type OrderSettingsError {
  """
  Name of a field that caused the error. A value of `null` indicates that the error isn't associated with a particular field.
  """
  field: String

  """The error message."""
  message: String

  """The error code."""
  code: OrderSettingsErrorCode!
}

"""An enumeration."""
enum OrderSettingsErrorCode {
  INVALID
}

input OrderSettingsUpdateInput {
  """
  When disabled, all new orders from checkout will be marked as unconfirmed. When enabled orders from checkout will become unfulfilled immediately.
  """
  automaticallyConfirmAllNewOrders: Boolean

  """
  When enabled, all non-shippable gift card orders will be fulfilled automatically.
  """
  automaticallyFulfillNonShippableGiftCard: Boolean
}

"""
Update gift card settings. Requires one of the following permissions: MANAGE_GIFT_CARD.
"""
type GiftCardSettingsUpdate {
  """Gift card settings."""
  giftCardSettings: GiftCardSettings
  errors: [GiftCardSettingsError!]!
}

type GiftCardSettingsError {
  """
  Name of a field that caused the error. A value of `null` indicates that the error isn't associated with a particular field.
  """
  field: String

  """The error message."""
  message: String

  """The error code."""
  code: GiftCardSettingsErrorCode!
}

"""An enumeration."""
enum GiftCardSettingsErrorCode {
  INVALID
  REQUIRED
  GRAPHQL_ERROR
}

input GiftCardSettingsUpdateInput {
  """Defines gift card default expiry settings."""
  expiryType: GiftCardSettingsExpiryTypeEnum

  """Defines gift card expiry period."""
  expiryPeriod: TimePeriodInputType
}

input TimePeriodInputType {
  """The length of the period."""
  amount: Int!

  """The type of the period."""
  type: TimePeriodTypeEnum!
}

"""
Manage shipping method's availability in channels. Requires one of the following permissions: MANAGE_SHIPPING.
"""
type ShippingMethodChannelListingUpdate {
  """An updated shipping method instance."""
  shippingMethod: ShippingMethodType
  shippingErrors: [ShippingError!]! @deprecated(reason: "This field will be removed in Saleor 4.0. Use `errors` field instead.")
  errors: [ShippingError!]!
}

type ShippingError {
  """
  Name of a field that caused the error. A value of `null` indicates that the error isn't associated with a particular field.
  """
  field: String

  """The error message."""
  message: String

  """The error code."""
  code: ShippingErrorCode!

  """List of warehouse IDs which causes the error."""
  warehouses: [ID!]

  """List of channels IDs which causes the error."""
  channels: [ID!]
}

"""An enumeration."""
enum ShippingErrorCode {
  ALREADY_EXISTS
  GRAPHQL_ERROR
  INVALID
  MAX_LESS_THAN_MIN
  NOT_FOUND
  REQUIRED
  UNIQUE
  DUPLICATED_INPUT_ITEM
}

input ShippingMethodChannelListingInput {
  """List of channels to which the shipping method should be assigned."""
  addChannels: [ShippingMethodChannelListingAddInput!]

  """List of channels from which the shipping method should be unassigned."""
  removeChannels: [ID!]
}

input ShippingMethodChannelListingAddInput {
  """ID of a channel."""
  channelId: ID!

  """Shipping price of the shipping method in this channel."""
  price: PositiveDecimal

  """Minimum order price to use this shipping method."""
  minimumOrderPrice: PositiveDecimal

  """Maximum order price to use this shipping method."""
  maximumOrderPrice: PositiveDecimal
}

"""
Creates a new shipping price. Requires one of the following permissions: MANAGE_SHIPPING.
"""
type ShippingPriceCreate {
  """A shipping zone to which the shipping method belongs."""
  shippingZone: ShippingZone
  shippingMethod: ShippingMethodType
  shippingErrors: [ShippingError!]! @deprecated(reason: "This field will be removed in Saleor 4.0. Use `errors` field instead.")
  errors: [ShippingError!]!
}

input ShippingPriceInput {
  """Name of the shipping method."""
  name: String

  """Shipping method description."""
  description: JSONString

  """Minimum order weight to use this shipping method."""
  minimumOrderWeight: WeightScalar

  """Maximum order weight to use this shipping method."""
  maximumOrderWeight: WeightScalar

  """Maximum number of days for delivery."""
  maximumDeliveryDays: Int

  """Minimal number of days for delivery."""
  minimumDeliveryDays: Int

  """Shipping type: price or weight based."""
  type: ShippingMethodTypeEnum

  """Shipping zone this method belongs to."""
  shippingZone: ID

  """Postal code rules to add."""
  addPostalCodeRules: [ShippingPostalCodeRulesCreateInputRange!]

  """Postal code rules to delete."""
  deletePostalCodeRules: [ID!]

  """Inclusion type for currently assigned postal code rules."""
  inclusionType: PostalCodeRuleInclusionTypeEnum
}

scalar WeightScalar

input ShippingPostalCodeRulesCreateInputRange {
  """Start range of the postal code."""
  start: String!

  """End range of the postal code."""
  end: String
}

"""
Deletes a shipping price. Requires one of the following permissions: MANAGE_SHIPPING.
"""
type ShippingPriceDelete {
  """A shipping method to delete."""
  shippingMethod: ShippingMethodType

  """A shipping zone to which the shipping method belongs."""
  shippingZone: ShippingZone
  shippingErrors: [ShippingError!]! @deprecated(reason: "This field will be removed in Saleor 4.0. Use `errors` field instead.")
  errors: [ShippingError!]!
}

"""
Deletes shipping prices. Requires one of the following permissions: MANAGE_SHIPPING.
"""
type ShippingPriceBulkDelete {
  """Returns how many objects were affected."""
  count: Int!
  shippingErrors: [ShippingError!]! @deprecated(reason: "This field will be removed in Saleor 4.0. Use `errors` field instead.")
  errors: [ShippingError!]!
}

"""
Updates a new shipping price. Requires one of the following permissions: MANAGE_SHIPPING.
"""
type ShippingPriceUpdate {
  """A shipping zone to which the shipping method belongs."""
  shippingZone: ShippingZone
  shippingMethod: ShippingMethodType
  shippingErrors: [ShippingError!]! @deprecated(reason: "This field will be removed in Saleor 4.0. Use `errors` field instead.")
  errors: [ShippingError!]!
}

"""
Creates/updates translations for a shipping method. Requires one of the following permissions: MANAGE_TRANSLATIONS.
"""
type ShippingPriceTranslate {
  translationErrors: [TranslationError!]! @deprecated(reason: "This field will be removed in Saleor 4.0. Use `errors` field instead.")
  errors: [TranslationError!]!
  shippingMethod: ShippingMethodType
}

input ShippingPriceTranslationInput {
  name: String

  """Translated shipping method description (JSON)."""
  description: JSONString
}

"""
Exclude products from shipping price. Requires one of the following permissions: MANAGE_SHIPPING.
"""
type ShippingPriceExcludeProducts {
  """A shipping method with new list of excluded products."""
  shippingMethod: ShippingMethodType
  shippingErrors: [ShippingError!]! @deprecated(reason: "This field will be removed in Saleor 4.0. Use `errors` field instead.")
  errors: [ShippingError!]!
}

input ShippingPriceExcludeProductsInput {
  """List of products which will be excluded."""
  products: [ID!]!
}

"""
Remove product from excluded list for shipping price. Requires one of the following permissions: MANAGE_SHIPPING.
"""
type ShippingPriceRemoveProductFromExclude {
  """A shipping method with new list of excluded products."""
  shippingMethod: ShippingMethodType
  shippingErrors: [ShippingError!]! @deprecated(reason: "This field will be removed in Saleor 4.0. Use `errors` field instead.")
  errors: [ShippingError!]!
}

"""
Creates a new shipping zone. Requires one of the following permissions: MANAGE_SHIPPING.
"""
type ShippingZoneCreate {
  shippingErrors: [ShippingError!]! @deprecated(reason: "This field will be removed in Saleor 4.0. Use `errors` field instead.")
  errors: [ShippingError!]!
  shippingZone: ShippingZone
}

input ShippingZoneCreateInput {
  """Shipping zone's name. Visible only to the staff."""
  name: String

  """Description of the shipping zone."""
  description: String

  """List of countries in this shipping zone."""
  countries: [String!]

  """
  Default shipping zone will be used for countries not covered by other zones.
  """
  default: Boolean

  """List of warehouses to assign to a shipping zone"""
  addWarehouses: [ID!]

  """List of channels to assign to the shipping zone."""
  addChannels: [ID!]
}

"""
Deletes a shipping zone. Requires one of the following permissions: MANAGE_SHIPPING.
"""
type ShippingZoneDelete {
  shippingErrors: [ShippingError!]! @deprecated(reason: "This field will be removed in Saleor 4.0. Use `errors` field instead.")
  errors: [ShippingError!]!
  shippingZone: ShippingZone
}

"""
Deletes shipping zones. Requires one of the following permissions: MANAGE_SHIPPING.
"""
type ShippingZoneBulkDelete {
  """Returns how many objects were affected."""
  count: Int!
  shippingErrors: [ShippingError!]! @deprecated(reason: "This field will be removed in Saleor 4.0. Use `errors` field instead.")
  errors: [ShippingError!]!
}

"""
Updates a new shipping zone. Requires one of the following permissions: MANAGE_SHIPPING.
"""
type ShippingZoneUpdate {
  shippingErrors: [ShippingError!]! @deprecated(reason: "This field will be removed in Saleor 4.0. Use `errors` field instead.")
  errors: [ShippingError!]!
  shippingZone: ShippingZone
}

input ShippingZoneUpdateInput {
  """Shipping zone's name. Visible only to the staff."""
  name: String

  """Description of the shipping zone."""
  description: String

  """List of countries in this shipping zone."""
  countries: [String!]

  """
  Default shipping zone will be used for countries not covered by other zones.
  """
  default: Boolean

  """List of warehouses to assign to a shipping zone"""
  addWarehouses: [ID!]

  """List of channels to assign to the shipping zone."""
  addChannels: [ID!]

  """List of warehouses to unassign from a shipping zone"""
  removeWarehouses: [ID!]

  """List of channels to unassign from the shipping zone."""
  removeChannels: [ID!]
}

"""
Assign attributes to a given product type. Requires one of the following permissions: MANAGE_PRODUCT_TYPES_AND_ATTRIBUTES.
"""
type ProductAttributeAssign {
  """The updated product type."""
  productType: ProductType
  productErrors: [ProductError!]! @deprecated(reason: "This field will be removed in Saleor 4.0. Use `errors` field instead.")
  errors: [ProductError!]!
}

type ProductError {
  """
  Name of a field that caused the error. A value of `null` indicates that the error isn't associated with a particular field.
  """
  field: String

  """The error message."""
  message: String

  """The error code."""
  code: ProductErrorCode!

  """List of attributes IDs which causes the error."""
  attributes: [ID!]

  """List of attribute values IDs which causes the error."""
  values: [ID!]
}

"""An enumeration."""
enum ProductErrorCode {
  ALREADY_EXISTS
  ATTRIBUTE_ALREADY_ASSIGNED
  ATTRIBUTE_CANNOT_BE_ASSIGNED
  ATTRIBUTE_VARIANTS_DISABLED
  MEDIA_ALREADY_ASSIGNED
  DUPLICATED_INPUT_ITEM
  GRAPHQL_ERROR
  INVALID
  PRODUCT_WITHOUT_CATEGORY
  NOT_PRODUCTS_IMAGE
  NOT_PRODUCTS_VARIANT
  NOT_FOUND
  REQUIRED
  UNIQUE
  VARIANT_NO_DIGITAL_CONTENT
  CANNOT_MANAGE_PRODUCT_WITHOUT_VARIANT
  PRODUCT_NOT_ASSIGNED_TO_CHANNEL
  UNSUPPORTED_MEDIA_PROVIDER
  PREORDER_VARIANT_CANNOT_BE_DEACTIVATED
}

input ProductAttributeAssignInput {
  """The ID of the attribute to assign."""
  id: ID!

  """The attribute type to be assigned as."""
  type: ProductAttributeType!

  """
  New in Saleor 3.1. Whether attribute is allowed in variant selection. Allowed types are: ['dropdown', 'boolean', 'swatch', 'numeric'].
  """
  variantSelection: Boolean
}

enum ProductAttributeType {
  PRODUCT
  VARIANT
}

"""
New in Saleor 3.1. Update attributes assigned to product variant for given product type. Requires one of the following permissions: MANAGE_PRODUCT_TYPES_AND_ATTRIBUTES.
"""
type ProductAttributeAssignmentUpdate {
  """The updated product type."""
  productType: ProductType
  productErrors: [ProductError!]! @deprecated(reason: "This field will be removed in Saleor 4.0. Use `errors` field instead.")
  errors: [ProductError!]!
}

input ProductAttributeAssignmentUpdateInput {
  """The ID of the attribute to assign."""
  id: ID!

  """
  New in Saleor 3.1. Whether attribute is allowed in variant selection. Allowed types are: ['dropdown', 'boolean', 'swatch', 'numeric'].
  """
  variantSelection: Boolean!
}

"""
Un-assign attributes from a given product type. Requires one of the following permissions: MANAGE_PRODUCT_TYPES_AND_ATTRIBUTES.
"""
type ProductAttributeUnassign {
  """The updated product type."""
  productType: ProductType
  productErrors: [ProductError!]! @deprecated(reason: "This field will be removed in Saleor 4.0. Use `errors` field instead.")
  errors: [ProductError!]!
}

"""
Creates a new category. Requires one of the following permissions: MANAGE_PRODUCTS.
"""
type CategoryCreate {
  productErrors: [ProductError!]! @deprecated(reason: "This field will be removed in Saleor 4.0. Use `errors` field instead.")
  errors: [ProductError!]!
  category: Category
}

input CategoryInput {
  """Category description (JSON)."""
  description: JSONString

  """Category name."""
  name: String

  """Category slug."""
  slug: String

  """Search engine optimization fields."""
  seo: SeoInput

  """Background image file."""
  backgroundImage: Upload

  """Alt text for a product media."""
  backgroundImageAlt: String
}

input SeoInput {
  """SEO title."""
  title: String

  """SEO description."""
  description: String
}

"""
Variables of this type must be set to null in mutations. They will be replaced with a filename from a following multipart part containing a binary file. See: https://github.com/jaydenseric/graphql-multipart-request-spec.
"""
scalar Upload

"""
Deletes a category. Requires one of the following permissions: MANAGE_PRODUCTS.
"""
type CategoryDelete {
  productErrors: [ProductError!]! @deprecated(reason: "This field will be removed in Saleor 4.0. Use `errors` field instead.")
  errors: [ProductError!]!
  category: Category
}

"""
Deletes categories. Requires one of the following permissions: MANAGE_PRODUCTS.
"""
type CategoryBulkDelete {
  """Returns how many objects were affected."""
  count: Int!
  productErrors: [ProductError!]! @deprecated(reason: "This field will be removed in Saleor 4.0. Use `errors` field instead.")
  errors: [ProductError!]!
}

"""
Updates a category. Requires one of the following permissions: MANAGE_PRODUCTS.
"""
type CategoryUpdate {
  productErrors: [ProductError!]! @deprecated(reason: "This field will be removed in Saleor 4.0. Use `errors` field instead.")
  errors: [ProductError!]!
  category: Category
}

"""
Creates/updates translations for a category. Requires one of the following permissions: MANAGE_TRANSLATIONS.
"""
type CategoryTranslate {
  translationErrors: [TranslationError!]! @deprecated(reason: "This field will be removed in Saleor 4.0. Use `errors` field instead.")
  errors: [TranslationError!]!
  category: Category
}

input TranslationInput {
  seoTitle: String
  seoDescription: String
  name: String
  description: JSONString
}

"""
Adds products to a collection. Requires one of the following permissions: MANAGE_PRODUCTS.
"""
type CollectionAddProducts {
  """Collection to which products will be added."""
  collection: Collection
  collectionErrors: [CollectionError!]! @deprecated(reason: "This field will be removed in Saleor 4.0. Use `errors` field instead.")
  errors: [CollectionError!]!
}

type CollectionError {
  """
  Name of a field that caused the error. A value of `null` indicates that the error isn't associated with a particular field.
  """
  field: String

  """The error message."""
  message: String

  """List of products IDs which causes the error."""
  products: [ID!]

  """The error code."""
  code: CollectionErrorCode!
}

"""An enumeration."""
enum CollectionErrorCode {
  DUPLICATED_INPUT_ITEM
  GRAPHQL_ERROR
  INVALID
  NOT_FOUND
  REQUIRED
  UNIQUE
  CANNOT_MANAGE_PRODUCT_WITHOUT_VARIANT
}

"""
Creates a new collection. Requires one of the following permissions: MANAGE_PRODUCTS.
"""
type CollectionCreate {
  collectionErrors: [CollectionError!]! @deprecated(reason: "This field will be removed in Saleor 4.0. Use `errors` field instead.")
  errors: [CollectionError!]!
  collection: Collection
}

input CollectionCreateInput {
  """Informs whether a collection is published."""
  isPublished: Boolean

  """Name of the collection."""
  name: String

  """Slug of the collection."""
  slug: String

  """Description of the collection (JSON)."""
  description: JSONString

  """Background image file."""
  backgroundImage: Upload

  """Alt text for an image."""
  backgroundImageAlt: String

  """Search engine optimization fields."""
  seo: SeoInput

  """Publication date. ISO 8601 standard."""
  publicationDate: Date

  """List of products to be added to the collection."""
  products: [ID!]
}

"""
Deletes a collection. Requires one of the following permissions: MANAGE_PRODUCTS.
"""
type CollectionDelete {
  collectionErrors: [CollectionError!]! @deprecated(reason: "This field will be removed in Saleor 4.0. Use `errors` field instead.")
  errors: [CollectionError!]!
  collection: Collection
}

"""
Reorder the products of a collection. Requires one of the following permissions: MANAGE_PRODUCTS.
"""
type CollectionReorderProducts {
  """Collection from which products are reordered."""
  collection: Collection
  collectionErrors: [CollectionError!]! @deprecated(reason: "This field will be removed in Saleor 4.0. Use `errors` field instead.")
  errors: [CollectionError!]!
}

input MoveProductInput {
  """The ID of the product to move."""
  productId: ID!

  """
  The relative sorting position of the product (from -inf to +inf) starting from the first given product's actual position.1 moves the item one position forward, -1 moves the item one position backward, 0 leaves the item unchanged.
  """
  sortOrder: Int
}

"""
Deletes collections. Requires one of the following permissions: MANAGE_PRODUCTS.
"""
type CollectionBulkDelete {
  """Returns how many objects were affected."""
  count: Int!
  collectionErrors: [CollectionError!]! @deprecated(reason: "This field will be removed in Saleor 4.0. Use `errors` field instead.")
  errors: [CollectionError!]!
}

"""
Remove products from a collection. Requires one of the following permissions: MANAGE_PRODUCTS.
"""
type CollectionRemoveProducts {
  """Collection from which products will be removed."""
  collection: Collection
  collectionErrors: [CollectionError!]! @deprecated(reason: "This field will be removed in Saleor 4.0. Use `errors` field instead.")
  errors: [CollectionError!]!
}

"""
Updates a collection. Requires one of the following permissions: MANAGE_PRODUCTS.
"""
type CollectionUpdate {
  collectionErrors: [CollectionError!]! @deprecated(reason: "This field will be removed in Saleor 4.0. Use `errors` field instead.")
  errors: [CollectionError!]!
  collection: Collection
}

input CollectionInput {
  """Informs whether a collection is published."""
  isPublished: Boolean

  """Name of the collection."""
  name: String

  """Slug of the collection."""
  slug: String

  """Description of the collection (JSON)."""
  description: JSONString

  """Background image file."""
  backgroundImage: Upload

  """Alt text for an image."""
  backgroundImageAlt: String

  """Search engine optimization fields."""
  seo: SeoInput

  """Publication date. ISO 8601 standard."""
  publicationDate: Date
}

"""
Creates/updates translations for a collection. Requires one of the following permissions: MANAGE_TRANSLATIONS.
"""
type CollectionTranslate {
  translationErrors: [TranslationError!]! @deprecated(reason: "This field will be removed in Saleor 4.0. Use `errors` field instead.")
  errors: [TranslationError!]!
  collection: Collection
}

"""
Manage collection's availability in channels. Requires one of the following permissions: MANAGE_PRODUCTS.
"""
type CollectionChannelListingUpdate {
  """An updated collection instance."""
  collection: Collection
  collectionChannelListingErrors: [CollectionChannelListingError!]! @deprecated(reason: "This field will be removed in Saleor 4.0. Use `errors` field instead.")
  errors: [CollectionChannelListingError!]!
}

type CollectionChannelListingError {
  """
  Name of a field that caused the error. A value of `null` indicates that the error isn't associated with a particular field.
  """
  field: String

  """The error message."""
  message: String

  """The error code."""
  code: ProductErrorCode!

  """List of attributes IDs which causes the error."""
  attributes: [ID!]

  """List of attribute values IDs which causes the error."""
  values: [ID!]

  """List of channels IDs which causes the error."""
  channels: [ID!]
}

input CollectionChannelListingUpdateInput {
  """List of channels to which the collection should be assigned."""
  addChannels: [PublishableChannelListingInput!]

  """List of channels from which the collection should be unassigned."""
  removeChannels: [ID!]
}

input PublishableChannelListingInput {
  """ID of a channel."""
  channelId: ID!

  """Determines if object is visible to customers."""
  isPublished: Boolean

  """Publication date. ISO 8601 standard."""
  publicationDate: Date
}

"""
Creates a new product. Requires one of the following permissions: MANAGE_PRODUCTS.
"""
type ProductCreate {
  productErrors: [ProductError!]! @deprecated(reason: "This field will be removed in Saleor 4.0. Use `errors` field instead.")
  errors: [ProductError!]!
  product: Product
}

input ProductCreateInput {
  """List of attributes."""
  attributes: [AttributeValueInput!]

  """ID of the product's category."""
  category: ID

  """Determine if taxes are being charged for the product."""
  chargeTaxes: Boolean

  """List of IDs of collections that the product belongs to."""
  collections: [ID!]

  """Product description (JSON)."""
  description: JSONString

  """Product name."""
  name: String

  """Product slug."""
  slug: String

  """Tax rate for enabled tax gateway."""
  taxCode: String

  """Search engine optimization fields."""
  seo: SeoInput

  """Weight of the Product."""
  weight: WeightScalar

  """Defines the product rating value."""
  rating: Float

  """ID of the type that product belongs to."""
  productType: ID!
}

input AttributeValueInput {
  """ID of the selected attribute."""
  id: ID

  """
  The value or slug of an attribute to resolve. If the passed value is non-existent, it will be created.
  """
  values: [String!]

  """URL of the file attribute. Every time, a new value is created."""
  file: String

  """File content type."""
  contentType: String

  """List of entity IDs that will be used as references."""
  references: [ID!]

  """Text content in JSON format."""
  richText: JSONString

  """Represents the boolean value of the attribute value."""
  boolean: Boolean

  """Represents the date value of the attribute value."""
  date: Date

  """Represents the date time value of the attribute value."""
  dateTime: DateTime
}

"""
Deletes a product. Requires one of the following permissions: MANAGE_PRODUCTS.
"""
type ProductDelete {
  productErrors: [ProductError!]! @deprecated(reason: "This field will be removed in Saleor 4.0. Use `errors` field instead.")
  errors: [ProductError!]!
  product: Product
}

"""
Deletes products. Requires one of the following permissions: MANAGE_PRODUCTS.
"""
type ProductBulkDelete {
  """Returns how many objects were affected."""
  count: Int!
  productErrors: [ProductError!]! @deprecated(reason: "This field will be removed in Saleor 4.0. Use `errors` field instead.")
  errors: [ProductError!]!
}

"""
Updates an existing product. Requires one of the following permissions: MANAGE_PRODUCTS.
"""
type ProductUpdate {
  productErrors: [ProductError!]! @deprecated(reason: "This field will be removed in Saleor 4.0. Use `errors` field instead.")
  errors: [ProductError!]!
  product: Product
}

input ProductInput {
  """List of attributes."""
  attributes: [AttributeValueInput!]

  """ID of the product's category."""
  category: ID

  """Determine if taxes are being charged for the product."""
  chargeTaxes: Boolean

  """List of IDs of collections that the product belongs to."""
  collections: [ID!]

  """Product description (JSON)."""
  description: JSONString

  """Product name."""
  name: String

  """Product slug."""
  slug: String

  """Tax rate for enabled tax gateway."""
  taxCode: String

  """Search engine optimization fields."""
  seo: SeoInput

  """Weight of the Product."""
  weight: WeightScalar

  """Defines the product rating value."""
  rating: Float
}

"""
Creates/updates translations for a product. Requires one of the following permissions: MANAGE_TRANSLATIONS.
"""
type ProductTranslate {
  translationErrors: [TranslationError!]! @deprecated(reason: "This field will be removed in Saleor 4.0. Use `errors` field instead.")
  errors: [TranslationError!]!
  product: Product
}

"""
Manage product's availability in channels. Requires one of the following permissions: MANAGE_PRODUCTS.
"""
type ProductChannelListingUpdate {
  """An updated product instance."""
  product: Product
  productChannelListingErrors: [ProductChannelListingError!]! @deprecated(reason: "This field will be removed in Saleor 4.0. Use `errors` field instead.")
  errors: [ProductChannelListingError!]!
}

type ProductChannelListingError {
  """
  Name of a field that caused the error. A value of `null` indicates that the error isn't associated with a particular field.
  """
  field: String

  """The error message."""
  message: String

  """The error code."""
  code: ProductErrorCode!

  """List of attributes IDs which causes the error."""
  attributes: [ID!]

  """List of attribute values IDs which causes the error."""
  values: [ID!]

  """List of channels IDs which causes the error."""
  channels: [ID!]

  """List of variants IDs which causes the error."""
  variants: [ID!]
}

input ProductChannelListingUpdateInput {
  """List of channels to which the product should be assigned or updated."""
  updateChannels: [ProductChannelListingAddInput!]

  """List of channels from which the product should be unassigned."""
  removeChannels: [ID!]
}

input ProductChannelListingAddInput {
  """ID of a channel."""
  channelId: ID!

  """Determines if object is visible to customers."""
  isPublished: Boolean

  """Publication date. ISO 8601 standard."""
  publicationDate: Date

  """
  Determines if product is visible in product listings (doesn't apply to product collections).
  """
  visibleInListings: Boolean

  """Determine if product should be available for purchase."""
  isAvailableForPurchase: Boolean

  """
  A start date from which a product will be available for purchase. When not set and isAvailable is set to True, the current day is assumed.
  """
  availableForPurchaseDate: Date

  """List of variants to which the channel should be assigned."""
  addVariants: [ID!]

  """List of variants from which the channel should be unassigned."""
  removeVariants: [ID!]
}

"""
Create a media object (image or video URL) associated with product. For image, this mutation must be sent as a `multipart` request. More detailed specs of the upload format can be found here: https://github.com/jaydenseric/graphql-multipart-request-spec Requires one of the following permissions: MANAGE_PRODUCTS.
"""
type ProductMediaCreate {
  product: Product
  media: ProductMedia
  productErrors: [ProductError!]! @deprecated(reason: "This field will be removed in Saleor 4.0. Use `errors` field instead.")
  errors: [ProductError!]!
}

input ProductMediaCreateInput {
  """Alt text for a product media."""
  alt: String

  """Represents an image file in a multipart request."""
  image: Upload

  """ID of an product."""
  product: ID!

  """Represents an URL to an external media."""
  mediaUrl: String
}

"""
Reorder the variants of a product. Mutation updates updated_at on product and triggers PRODUCT_UPDATED webhook. Requires one of the following permissions: MANAGE_PRODUCTS.
"""
type ProductVariantReorder {
  product: Product
  productErrors: [ProductError!]! @deprecated(reason: "This field will be removed in Saleor 4.0. Use `errors` field instead.")
  errors: [ProductError!]!
}

input ReorderInput {
  """The ID of the item to move."""
  id: ID!

  """
  The new relative sorting position of the item (from -inf to +inf). 1 moves the item one position forward, -1 moves the item one position backward, 0 leaves the item unchanged.
  """
  sortOrder: Int
}

"""
Deletes a product media. Requires one of the following permissions: MANAGE_PRODUCTS.
"""
type ProductMediaDelete {
  product: Product
  media: ProductMedia
  productErrors: [ProductError!]! @deprecated(reason: "This field will be removed in Saleor 4.0. Use `errors` field instead.")
  errors: [ProductError!]!
}

"""
Deletes product media. Requires one of the following permissions: MANAGE_PRODUCTS.
"""
type ProductMediaBulkDelete {
  """Returns how many objects were affected."""
  count: Int!
  productErrors: [ProductError!]! @deprecated(reason: "This field will be removed in Saleor 4.0. Use `errors` field instead.")
  errors: [ProductError!]!
}

"""
Changes ordering of the product media. Requires one of the following permissions: MANAGE_PRODUCTS.
"""
type ProductMediaReorder {
  product: Product
  media: [ProductMedia!]
  productErrors: [ProductError!]! @deprecated(reason: "This field will be removed in Saleor 4.0. Use `errors` field instead.")
  errors: [ProductError!]!
}

"""
Updates a product media. Requires one of the following permissions: MANAGE_PRODUCTS.
"""
type ProductMediaUpdate {
  product: Product
  media: ProductMedia
  productErrors: [ProductError!]! @deprecated(reason: "This field will be removed in Saleor 4.0. Use `errors` field instead.")
  errors: [ProductError!]!
}

input ProductMediaUpdateInput {
  """Alt text for a product media."""
  alt: String
}

"""
Creates a new product type. Requires one of the following permissions: MANAGE_PRODUCT_TYPES_AND_ATTRIBUTES.
"""
type ProductTypeCreate {
  productErrors: [ProductError!]! @deprecated(reason: "This field will be removed in Saleor 4.0. Use `errors` field instead.")
  errors: [ProductError!]!
  productType: ProductType
}

input ProductTypeInput {
  """Name of the product type."""
  name: String

  """Product type slug."""
  slug: String

  """The product type kind."""
  kind: ProductTypeKindEnum

  """
  Determines if product of this type has multiple variants. This option mainly simplifies product management in the dashboard. There is always at least one variant created under the hood.
  """
  hasVariants: Boolean

  """List of attributes shared among all product variants."""
  productAttributes: [ID!]

  """
  List of attributes used to distinguish between different variants of a product.
  """
  variantAttributes: [ID!]

  """Determines if shipping is required for products of this variant."""
  isShippingRequired: Boolean

  """Determines if products are digital."""
  isDigital: Boolean

  """Weight of the ProductType items."""
  weight: WeightScalar

  """Tax rate for enabled tax gateway."""
  taxCode: String
}

"""
Deletes a product type. Requires one of the following permissions: MANAGE_PRODUCT_TYPES_AND_ATTRIBUTES.
"""
type ProductTypeDelete {
  productErrors: [ProductError!]! @deprecated(reason: "This field will be removed in Saleor 4.0. Use `errors` field instead.")
  errors: [ProductError!]!
  productType: ProductType
}

"""
Deletes product types. Requires one of the following permissions: MANAGE_PRODUCT_TYPES_AND_ATTRIBUTES.
"""
type ProductTypeBulkDelete {
  """Returns how many objects were affected."""
  count: Int!
  productErrors: [ProductError!]! @deprecated(reason: "This field will be removed in Saleor 4.0. Use `errors` field instead.")
  errors: [ProductError!]!
}

"""
Updates an existing product type. Requires one of the following permissions: MANAGE_PRODUCT_TYPES_AND_ATTRIBUTES.
"""
type ProductTypeUpdate {
  productErrors: [ProductError!]! @deprecated(reason: "This field will be removed in Saleor 4.0. Use `errors` field instead.")
  errors: [ProductError!]!
  productType: ProductType
}

"""
Reorder the attributes of a product type. Requires one of the following permissions: MANAGE_PRODUCT_TYPES_AND_ATTRIBUTES.
"""
type ProductTypeReorderAttributes {
  """Product type from which attributes are reordered."""
  productType: ProductType
  productErrors: [ProductError!]! @deprecated(reason: "This field will be removed in Saleor 4.0. Use `errors` field instead.")
  errors: [ProductError!]!
}

"""
Reorder product attribute values. Requires one of the following permissions: MANAGE_PRODUCTS.
"""
type ProductReorderAttributeValues {
  """Product from which attribute values are reordered."""
  product: Product
  productErrors: [ProductError!]! @deprecated(reason: "This field will be removed in Saleor 4.0. Use `errors` field instead.")
  errors: [ProductError!]!
}

"""
Create new digital content. This mutation must be sent as a `multipart` request. More detailed specs of the upload format can be found here: https://github.com/jaydenseric/graphql-multipart-request-spec
"""
type DigitalContentCreate {
  variant: ProductVariant
  content: DigitalContent
  productErrors: [ProductError!]! @deprecated(reason: "This field will be removed in Saleor 4.0. Use `errors` field instead.")
  errors: [ProductError!]!
}

input DigitalContentUploadInput {
  """Use default digital content settings for this product."""
  useDefaultSettings: Boolean!

  """
  Determines how many times a download link can be accessed by a customer.
  """
  maxDownloads: Int

  """
  Determines for how many days a download link is active since it was generated.
  """
  urlValidDays: Int

  """Overwrite default automatic_fulfillment setting for variant."""
  automaticFulfillment: Boolean

  """Represents an file in a multipart request."""
  contentFile: Upload!
}

"""Remove digital content assigned to given variant."""
type DigitalContentDelete {
  variant: ProductVariant
  productErrors: [ProductError!]! @deprecated(reason: "This field will be removed in Saleor 4.0. Use `errors` field instead.")
  errors: [ProductError!]!
}

"""Update digital content."""
type DigitalContentUpdate {
  variant: ProductVariant
  content: DigitalContent
  productErrors: [ProductError!]! @deprecated(reason: "This field will be removed in Saleor 4.0. Use `errors` field instead.")
  errors: [ProductError!]!
}

input DigitalContentInput {
  """Use default digital content settings for this product."""
  useDefaultSettings: Boolean!

  """
  Determines how many times a download link can be accessed by a customer.
  """
  maxDownloads: Int

  """
  Determines for how many days a download link is active since it was generated.
  """
  urlValidDays: Int

  """Overwrite default automatic_fulfillment setting for variant."""
  automaticFulfillment: Boolean
}

"""Generate new URL to digital content."""
type DigitalContentUrlCreate {
  productErrors: [ProductError!]! @deprecated(reason: "This field will be removed in Saleor 4.0. Use `errors` field instead.")
  errors: [ProductError!]!
  digitalContentUrl: DigitalContentUrl
}

input DigitalContentUrlCreateInput {
  """Digital content ID which URL will belong to."""
  content: ID!
}

"""
Creates a new variant for a product. Requires one of the following permissions: MANAGE_PRODUCTS.
"""
type ProductVariantCreate {
  productErrors: [ProductError!]! @deprecated(reason: "This field will be removed in Saleor 4.0. Use `errors` field instead.")
  errors: [ProductError!]!
  productVariant: ProductVariant
}

input ProductVariantCreateInput {
  """List of attributes specific to this variant."""
  attributes: [AttributeValueInput!]!

  """Stock keeping unit."""
  sku: String

  """
  Determines if the inventory of this variant should be tracked. If false, the quantity won't change when customers buy this item.
  """
  trackInventory: Boolean

  """Weight of the Product Variant."""
  weight: WeightScalar

  """
  New in Saleor 3.1. Determines if variant is in preorder. Note: this feature is in a preview state and can be subject to changes at later point.
  """
  preorder: PreorderSettingsInput

  """
  New in Saleor 3.1. Determines maximum quantity of `ProductVariant`,that can be bought in a single checkout. Note: this feature is in a preview state and can be subject to changes at later point.
  """
  quantityLimitPerCustomer: Int

  """Product ID of which type is the variant."""
  product: ID!

  """Stocks of a product available for sale."""
  stocks: [StockInput!]
}

input PreorderSettingsInput {
  """The global threshold for preorder variant."""
  globalThreshold: Int

  """The end date for preorder."""
  endDate: DateTime
}

input StockInput {
  """Warehouse in which stock is located."""
  warehouse: ID!

  """Quantity of items available for sell."""
  quantity: Int!
}

"""
Deletes a product variant. Requires one of the following permissions: MANAGE_PRODUCTS.
"""
type ProductVariantDelete {
  productErrors: [ProductError!]! @deprecated(reason: "This field will be removed in Saleor 4.0. Use `errors` field instead.")
  errors: [ProductError!]!
  productVariant: ProductVariant
}

"""
Creates product variants for a given product. Requires one of the following permissions: MANAGE_PRODUCTS.
"""
type ProductVariantBulkCreate {
  """Returns how many objects were created."""
  count: Int!

  """List of the created variants."""
  productVariants: [ProductVariant!]!
  bulkProductErrors: [BulkProductError!]! @deprecated(reason: "This field will be removed in Saleor 4.0. Use `errors` field instead.")
  errors: [BulkProductError!]!
}

type BulkProductError {
  """
  Name of a field that caused the error. A value of `null` indicates that the error isn't associated with a particular field.
  """
  field: String

  """The error message."""
  message: String

  """The error code."""
  code: ProductErrorCode!

  """List of attributes IDs which causes the error."""
  attributes: [ID!]

  """List of attribute values IDs which causes the error."""
  values: [ID!]

  """Index of an input list item that caused the error."""
  index: Int

  """List of warehouse IDs which causes the error."""
  warehouses: [ID!]

  """List of channel IDs which causes the error."""
  channels: [ID!]
}

input ProductVariantBulkCreateInput {
  """List of attributes specific to this variant."""
  attributes: [BulkAttributeValueInput!]!

  """Stock keeping unit."""
  sku: String

  """
  Determines if the inventory of this variant should be tracked. If false, the quantity won't change when customers buy this item.
  """
  trackInventory: Boolean

  """Weight of the Product Variant."""
  weight: WeightScalar

  """
  New in Saleor 3.1. Determines if variant is in preorder. Note: this feature is in a preview state and can be subject to changes at later point.
  """
  preorder: PreorderSettingsInput

  """
  New in Saleor 3.1. Determines maximum quantity of `ProductVariant`,that can be bought in a single checkout. Note: this feature is in a preview state and can be subject to changes at later point.
  """
  quantityLimitPerCustomer: Int

  """Stocks of a product available for sale."""
  stocks: [StockInput!]

  """List of prices assigned to channels."""
  channelListings: [ProductVariantChannelListingAddInput!]
}

input BulkAttributeValueInput {
  """ID of the selected attribute."""
  id: ID

  """
  The value or slug of an attribute to resolve. If the passed value is non-existent, it will be created.
  """
  values: [String!]

  """
  The boolean value of an attribute to resolve. If the passed value is non-existent, it will be created.
  """
  boolean: Boolean
}

input ProductVariantChannelListingAddInput {
  """ID of a channel."""
  channelId: ID!

  """Price of the particular variant in channel."""
  price: PositiveDecimal!

  """Cost price of the variant in channel."""
  costPrice: PositiveDecimal

  """
  New in Saleor 3.1. The threshold for preorder variant in channel. Note: this feature is in a preview state and can be subject to changes at later point.
  """
  preorderThreshold: Int
}

"""
Deletes product variants. Requires one of the following permissions: MANAGE_PRODUCTS.
"""
type ProductVariantBulkDelete {
  """Returns how many objects were affected."""
  count: Int!
  productErrors: [ProductError!]! @deprecated(reason: "This field will be removed in Saleor 4.0. Use `errors` field instead.")
  errors: [ProductError!]!
}

"""
Creates stocks for product variant. Requires one of the following permissions: MANAGE_PRODUCTS.
"""
type ProductVariantStocksCreate {
  """Updated product variant."""
  productVariant: ProductVariant
  bulkStockErrors: [BulkStockError!]! @deprecated(reason: "This field will be removed in Saleor 4.0. Use `errors` field instead.")
  errors: [BulkStockError!]!
}

type BulkStockError {
  """
  Name of a field that caused the error. A value of `null` indicates that the error isn't associated with a particular field.
  """
  field: String

  """The error message."""
  message: String

  """The error code."""
  code: ProductErrorCode!

  """List of attributes IDs which causes the error."""
  attributes: [ID!]

  """List of attribute values IDs which causes the error."""
  values: [ID!]

  """Index of an input list item that caused the error."""
  index: Int
}

"""
Delete stocks from product variant. Requires one of the following permissions: MANAGE_PRODUCTS.
"""
type ProductVariantStocksDelete {
  """Updated product variant."""
  productVariant: ProductVariant
  stockErrors: [StockError!]! @deprecated(reason: "This field will be removed in Saleor 4.0. Use `errors` field instead.")
  errors: [StockError!]!
}

type StockError {
  """
  Name of a field that caused the error. A value of `null` indicates that the error isn't associated with a particular field.
  """
  field: String

  """The error message."""
  message: String

  """The error code."""
  code: StockErrorCode!
}

"""An enumeration."""
enum StockErrorCode {
  ALREADY_EXISTS
  GRAPHQL_ERROR
  INVALID
  NOT_FOUND
  REQUIRED
  UNIQUE
}

"""
Update stocks for product variant. Requires one of the following permissions: MANAGE_PRODUCTS.
"""
type ProductVariantStocksUpdate {
  """Updated product variant."""
  productVariant: ProductVariant
  bulkStockErrors: [BulkStockError!]! @deprecated(reason: "This field will be removed in Saleor 4.0. Use `errors` field instead.")
  errors: [BulkStockError!]!
}

"""
Updates an existing variant for product. Requires one of the following permissions: MANAGE_PRODUCTS.
"""
type ProductVariantUpdate {
  productErrors: [ProductError!]! @deprecated(reason: "This field will be removed in Saleor 4.0. Use `errors` field instead.")
  errors: [ProductError!]!
  productVariant: ProductVariant
}

input ProductVariantInput {
  """List of attributes specific to this variant."""
  attributes: [AttributeValueInput!]

  """Stock keeping unit."""
  sku: String

  """
  Determines if the inventory of this variant should be tracked. If false, the quantity won't change when customers buy this item.
  """
  trackInventory: Boolean

  """Weight of the Product Variant."""
  weight: WeightScalar

  """
  New in Saleor 3.1. Determines if variant is in preorder. Note: this feature is in a preview state and can be subject to changes at later point.
  """
  preorder: PreorderSettingsInput

  """
  New in Saleor 3.1. Determines maximum quantity of `ProductVariant`,that can be bought in a single checkout. Note: this feature is in a preview state and can be subject to changes at later point.
  """
  quantityLimitPerCustomer: Int
}

"""
Set default variant for a product. Mutation triggers PRODUCT_UPDATED webhook. Requires one of the following permissions: MANAGE_PRODUCTS.
"""
type ProductVariantSetDefault {
  product: Product
  productErrors: [ProductError!]! @deprecated(reason: "This field will be removed in Saleor 4.0. Use `errors` field instead.")
  errors: [ProductError!]!
}

"""
Creates/updates translations for a product variant. Requires one of the following permissions: MANAGE_TRANSLATIONS.
"""
type ProductVariantTranslate {
  translationErrors: [TranslationError!]! @deprecated(reason: "This field will be removed in Saleor 4.0. Use `errors` field instead.")
  errors: [TranslationError!]!
  productVariant: ProductVariant
}

input NameTranslationInput {
  name: String
}

"""
Manage product variant prices in channels. Requires one of the following permissions: MANAGE_PRODUCTS.
"""
type ProductVariantChannelListingUpdate {
  """An updated product variant instance."""
  variant: ProductVariant
  productChannelListingErrors: [ProductChannelListingError!]! @deprecated(reason: "This field will be removed in Saleor 4.0. Use `errors` field instead.")
  errors: [ProductChannelListingError!]!
}

"""
Reorder product variant attribute values. Requires one of the following permissions: MANAGE_PRODUCTS.
"""
type ProductVariantReorderAttributeValues {
  """Product variant from which attribute values are reordered."""
  productVariant: ProductVariant
  productErrors: [ProductError!]! @deprecated(reason: "This field will be removed in Saleor 4.0. Use `errors` field instead.")
  errors: [ProductError!]!
}

"""
New in Saleor 3.1. Deactivates product variant preorder. It changes all preorder allocation into regular allocation. Note: this feature is in a preview state and can be subject to changes at later point. Requires one of the following permissions: MANAGE_PRODUCTS.
"""
type ProductVariantPreorderDeactivate {
  """Product variant with ended preorder."""
  productVariant: ProductVariant
  errors: [ProductError!]!
}

"""
Assign an media to a product variant. Requires one of the following permissions: MANAGE_PRODUCTS.
"""
type VariantMediaAssign {
  productVariant: ProductVariant
  media: ProductMedia
  productErrors: [ProductError!]! @deprecated(reason: "This field will be removed in Saleor 4.0. Use `errors` field instead.")
  errors: [ProductError!]!
}

"""
Unassign an media from a product variant. Requires one of the following permissions: MANAGE_PRODUCTS.
"""
type VariantMediaUnassign {
  productVariant: ProductVariant
  media: ProductMedia
  productErrors: [ProductError!]! @deprecated(reason: "This field will be removed in Saleor 4.0. Use `errors` field instead.")
  errors: [ProductError!]!
}

"\\n\\nDEPRECATED: this mutation will be removed in Saleor 4.0. Captures the authorized payment amount. Requires one of the following permissions: MANAGE_ORDERS."
type PaymentCapture {
  """Updated payment."""
  payment: Payment
  paymentErrors: [PaymentError!]! @deprecated(reason: "This field will be removed in Saleor 4.0. Use `errors` field instead.")
  errors: [PaymentError!]!
}

type PaymentError {
  """
  Name of a field that caused the error. A value of `null` indicates that the error isn't associated with a particular field.
  """
  field: String

  """The error message."""
  message: String

  """The error code."""
  code: PaymentErrorCode!

  """List of varint IDs which causes the error."""
  variants: [ID!]
}

"""An enumeration."""
enum PaymentErrorCode {
  BILLING_ADDRESS_NOT_SET
  GRAPHQL_ERROR
  INVALID
  NOT_FOUND
  REQUIRED
  UNIQUE
  PARTIAL_PAYMENT_NOT_ALLOWED
  SHIPPING_ADDRESS_NOT_SET
  INVALID_SHIPPING_METHOD
  SHIPPING_METHOD_NOT_SET
  PAYMENT_ERROR
  NOT_SUPPORTED_GATEWAY
  CHANNEL_INACTIVE
  BALANCE_CHECK_ERROR
  CHECKOUT_EMAIL_NOT_SET
  UNAVAILABLE_VARIANT_IN_CHANNEL
  NO_CHECKOUT_LINES
}

"\\n\\nDEPRECATED: this mutation will be removed in Saleor 4.0. Refunds the captured payment amount. Requires one of the following permissions: MANAGE_ORDERS."
type PaymentRefund {
  """Updated payment."""
  payment: Payment
  paymentErrors: [PaymentError!]! @deprecated(reason: "This field will be removed in Saleor 4.0. Use `errors` field instead.")
  errors: [PaymentError!]!
}

"\\n\\nDEPRECATED: this mutation will be removed in Saleor 4.0. Voids the authorized payment. Requires one of the following permissions: MANAGE_ORDERS."
type PaymentVoid {
  """Updated payment."""
  payment: Payment
  paymentErrors: [PaymentError!]! @deprecated(reason: "This field will be removed in Saleor 4.0. Use `errors` field instead.")
  errors: [PaymentError!]!
}

"""Initializes payment process when it is required by gateway."""
type PaymentInitialize {
  initializedPayment: PaymentInitialized
  paymentErrors: [PaymentError!]! @deprecated(reason: "This field will be removed in Saleor 4.0. Use `errors` field instead.")
  errors: [PaymentError!]!
}

"""
Server-side data generated by a payment gateway. Optional step when the payment provider requires an additional action to initialize payment session.
"""
type PaymentInitialized {
  """ID of a payment gateway."""
  gateway: String!

  """Payment gateway name."""
  name: String!

  """Initialized data by gateway."""
  data: JSONString
}

"""Check payment balance."""
type PaymentCheckBalance {
  """Response from the gateway."""
  data: JSONString
  paymentErrors: [PaymentError!]! @deprecated(reason: "This field will be removed in Saleor 4.0. Use `errors` field instead.")
  errors: [PaymentError!]!
}

input PaymentCheckBalanceInput {
  """An ID of a payment gateway to check."""
  gatewayId: String!

  """Payment method name."""
  method: String!

  """Slug of a channel for which the data should be returned."""
  channel: String!

  """Information about card."""
  card: CardInput!
}

input CardInput {
  """
  Payment method nonce, a token returned by the appropriate provider's SDK.
  """
  code: String!

  """Card security code."""
  cvc: String

  """Information about currency and amount."""
  money: MoneyInput!
}

input MoneyInput {
  """Currency code."""
  currency: String!

  """Amount of money."""
  amount: PositiveDecimal!
}

"""
Note: this feature is in a preview state and can be subject to changes at later point. Create transaction for checkout or order. Requires one of the following permissions: HANDLE_PAYMENTS.
"""
type TransactionCreate {
  transaction: TransactionItem
  errors: [TransactionCreateError!]!
}

type TransactionCreateError {
  """
  Name of a field that caused the error. A value of `null` indicates that the error isn't associated with a particular field.
  """
  field: String

  """The error message."""
  message: String

  """The error code."""
  code: TransactionCreateErrorCode!
}

"""An enumeration."""
enum TransactionCreateErrorCode {
  INVALID
  GRAPHQL_ERROR
  NOT_FOUND
  INCORRECT_CURRENCY
  METADATA_KEY_REQUIRED
}

input TransactionCreateInput {
  """Status of the transaction."""
  status: String!

  """Payment type used for this transaction."""
  type: String!

  """Reference of the transaction."""
  reference: String

  """List of all possible actions for the transaction"""
  availableActions: [TransactionActionEnum!]

  """Amount authorized by this transaction."""
  amountAuthorized: MoneyInput

  """Amount captured by this transaction."""
  amountCaptured: MoneyInput

  """Amount refunded by this transaction."""
  amountRefunded: MoneyInput

  """Amount voided by this transaction."""
  amountVoided: MoneyInput

  """Payment public metadata."""
  metadata: [MetadataInput!]

  """Payment private metadata."""
  privateMetadata: [MetadataInput!]
}

input MetadataInput {
  """Key of a metadata item."""
  key: String!

  """Value of a metadata item."""
  value: String!
}

input TransactionEventInput {
  """Current status of the payment transaction."""
  status: TransactionStatus!

  """Reference of the transaction."""
  reference: String

  """Name of the transaction."""
  name: String
}

"""
New in Saleor 3.2. Create transaction for checkout or order. Note: this feature is in a preview state and can be subject to changes at later point. Requires one of the following permissions: HANDLE_PAYMENTS.
"""
type TransactionUpdate {
  transaction: TransactionItem
  errors: [TransactionUpdateError!]!
}

type TransactionUpdateError {
  """
  Name of a field that caused the error. A value of `null` indicates that the error isn't associated with a particular field.
  """
  field: String

  """The error message."""
  message: String

  """The error code."""
  code: TransactionUpdateErrorCode!
}

"""An enumeration."""
enum TransactionUpdateErrorCode {
  INVALID
  GRAPHQL_ERROR
  NOT_FOUND
  INCORRECT_CURRENCY
  METADATA_KEY_REQUIRED
}

input TransactionUpdateInput {
  """Status of the transaction."""
  status: String

  """Payment type used for this transaction."""
  type: String

  """Reference of the transaction."""
  reference: String

  """List of all possible actions for the transaction"""
  availableActions: [TransactionActionEnum!]

  """Amount authorized by this transaction."""
  amountAuthorized: MoneyInput

  """Amount captured by this transaction."""
  amountCaptured: MoneyInput

  """Amount refunded by this transaction."""
  amountRefunded: MoneyInput

  """Amount voided by this transaction."""
  amountVoided: MoneyInput

  """Payment public metadata."""
  metadata: [MetadataInput!]

  """Payment private metadata."""
  privateMetadata: [MetadataInput!]
}

"""
New in Saleor 3.2. Request an action for payment transaction. Note: this feature is in a preview state and can be subject to changes at later point. Requires one of the following permissions: HANDLE_PAYMENTS, MANAGE_ORDERS.
"""
type TransactionRequestAction {
  transaction: TransactionItem
  errors: [TransactionRequestActionError!]!
}

type TransactionRequestActionError {
  """
  Name of a field that caused the error. A value of `null` indicates that the error isn't associated with a particular field.
  """
  field: String

  """The error message."""
  message: String

  """The error code."""
  code: TransactionRequestActionErrorCode!
}

"""An enumeration."""
enum TransactionRequestActionErrorCode {
  INVALID
  GRAPHQL_ERROR
  NOT_FOUND
  MISSING_TRANSACTION_ACTION_REQUEST_WEBHOOK
}

"""
Creates a new page. Requires one of the following permissions: MANAGE_PAGES.
"""
type PageCreate {
  pageErrors: [PageError!]! @deprecated(reason: "This field will be removed in Saleor 4.0. Use `errors` field instead.")
  errors: [PageError!]!
  page: Page
}

type PageError {
  """
  Name of a field that caused the error. A value of `null` indicates that the error isn't associated with a particular field.
  """
  field: String

  """The error message."""
  message: String

  """The error code."""
  code: PageErrorCode!

  """List of attributes IDs which causes the error."""
  attributes: [ID!]

  """List of attribute values IDs which causes the error."""
  values: [ID!]
}

"""An enumeration."""
enum PageErrorCode {
  GRAPHQL_ERROR
  INVALID
  NOT_FOUND
  REQUIRED
  UNIQUE
  DUPLICATED_INPUT_ITEM
  ATTRIBUTE_ALREADY_ASSIGNED
}

input PageCreateInput {
  """Page internal name."""
  slug: String

  """Page title."""
  title: String

  """Page content in JSON format."""
  content: JSONString

  """List of attributes."""
  attributes: [AttributeValueInput!]

  """Determines if page is visible in the storefront."""
  isPublished: Boolean

  """Publication date. ISO 8601 standard."""
  publicationDate: String

  """Search engine optimization fields."""
  seo: SeoInput

  """ID of the page type that page belongs to."""
  pageType: ID!
}

"""
Deletes a page. Requires one of the following permissions: MANAGE_PAGES.
"""
type PageDelete {
  pageErrors: [PageError!]! @deprecated(reason: "This field will be removed in Saleor 4.0. Use `errors` field instead.")
  errors: [PageError!]!
  page: Page
}

"""
Deletes pages. Requires one of the following permissions: MANAGE_PAGES.
"""
type PageBulkDelete {
  """Returns how many objects were affected."""
  count: Int!
  pageErrors: [PageError!]! @deprecated(reason: "This field will be removed in Saleor 4.0. Use `errors` field instead.")
  errors: [PageError!]!
}

"""
Publish pages. Requires one of the following permissions: MANAGE_PAGES.
"""
type PageBulkPublish {
  """Returns how many objects were affected."""
  count: Int!
  pageErrors: [PageError!]! @deprecated(reason: "This field will be removed in Saleor 4.0. Use `errors` field instead.")
  errors: [PageError!]!
}

"""
Updates an existing page. Requires one of the following permissions: MANAGE_PAGES.
"""
type PageUpdate {
  pageErrors: [PageError!]! @deprecated(reason: "This field will be removed in Saleor 4.0. Use `errors` field instead.")
  errors: [PageError!]!
  page: Page
}

input PageInput {
  """Page internal name."""
  slug: String

  """Page title."""
  title: String

  """Page content in JSON format."""
  content: JSONString

  """List of attributes."""
  attributes: [AttributeValueInput!]

  """Determines if page is visible in the storefront."""
  isPublished: Boolean

  """Publication date. ISO 8601 standard."""
  publicationDate: String

  """Search engine optimization fields."""
  seo: SeoInput
}

"""
Creates/updates translations for a page. Requires one of the following permissions: MANAGE_TRANSLATIONS.
"""
type PageTranslate {
  translationErrors: [TranslationError!]! @deprecated(reason: "This field will be removed in Saleor 4.0. Use `errors` field instead.")
  errors: [TranslationError!]!
  page: PageTranslatableContent
}

input PageTranslationInput {
  seoTitle: String
  seoDescription: String
  title: String
  content: JSONString
}

"""
Create a new page type. Requires one of the following permissions: MANAGE_PAGE_TYPES_AND_ATTRIBUTES.
"""
type PageTypeCreate {
  pageErrors: [PageError!]! @deprecated(reason: "This field will be removed in Saleor 4.0. Use `errors` field instead.")
  errors: [PageError!]!
  pageType: PageType
}

input PageTypeCreateInput {
  """Name of the page type."""
  name: String

  """Page type slug."""
  slug: String

  """List of attribute IDs to be assigned to the page type."""
  addAttributes: [ID!]
}

"""
Update page type. Requires one of the following permissions: MANAGE_PAGE_TYPES_AND_ATTRIBUTES.
"""
type PageTypeUpdate {
  pageErrors: [PageError!]! @deprecated(reason: "This field will be removed in Saleor 4.0. Use `errors` field instead.")
  errors: [PageError!]!
  pageType: PageType
}

input PageTypeUpdateInput {
  """Name of the page type."""
  name: String

  """Page type slug."""
  slug: String

  """List of attribute IDs to be assigned to the page type."""
  addAttributes: [ID!]

  """List of attribute IDs to be assigned to the page type."""
  removeAttributes: [ID!]
}

"""
Delete a page type. Requires one of the following permissions: MANAGE_PAGE_TYPES_AND_ATTRIBUTES.
"""
type PageTypeDelete {
  pageErrors: [PageError!]! @deprecated(reason: "This field will be removed in Saleor 4.0. Use `errors` field instead.")
  errors: [PageError!]!
  pageType: PageType
}

"""
Delete page types. Requires one of the following permissions: MANAGE_PAGE_TYPES_AND_ATTRIBUTES.
"""
type PageTypeBulkDelete {
  """Returns how many objects were affected."""
  count: Int!
  pageErrors: [PageError!]! @deprecated(reason: "This field will be removed in Saleor 4.0. Use `errors` field instead.")
  errors: [PageError!]!
}

"""
Assign attributes to a given page type. Requires one of the following permissions: MANAGE_PAGE_TYPES_AND_ATTRIBUTES.
"""
type PageAttributeAssign {
  """The updated page type."""
  pageType: PageType
  pageErrors: [PageError!]! @deprecated(reason: "This field will be removed in Saleor 4.0. Use `errors` field instead.")
  errors: [PageError!]!
}

"""
Unassign attributes from a given page type. Requires one of the following permissions: MANAGE_PAGE_TYPES_AND_ATTRIBUTES.
"""
type PageAttributeUnassign {
  """The updated page type."""
  pageType: PageType
  pageErrors: [PageError!]! @deprecated(reason: "This field will be removed in Saleor 4.0. Use `errors` field instead.")
  errors: [PageError!]!
}

"""
Reorder the attributes of a page type. Requires one of the following permissions: MANAGE_PAGE_TYPES_AND_ATTRIBUTES.
"""
type PageTypeReorderAttributes {
  """Page type from which attributes are reordered."""
  pageType: PageType
  pageErrors: [PageError!]! @deprecated(reason: "This field will be removed in Saleor 4.0. Use `errors` field instead.")
  errors: [PageError!]!
}

"""
Reorder page attribute values. Requires one of the following permissions: MANAGE_PAGES.
"""
type PageReorderAttributeValues {
  """Page from which attribute values are reordered."""
  page: Page
  pageErrors: [PageError!]! @deprecated(reason: "This field will be removed in Saleor 4.0. Use `errors` field instead.")
  errors: [PageError!]!
}

"""
Completes creating an order. Requires one of the following permissions: MANAGE_ORDERS.
"""
type DraftOrderComplete {
  """Completed order."""
  order: Order
  orderErrors: [OrderError!]! @deprecated(reason: "This field will be removed in Saleor 4.0. Use `errors` field instead.")
  errors: [OrderError!]!
}

"""
Creates a new draft order. Requires one of the following permissions: MANAGE_ORDERS.
"""
type DraftOrderCreate {
  orderErrors: [OrderError!]! @deprecated(reason: "This field will be removed in Saleor 4.0. Use `errors` field instead.")
  errors: [OrderError!]!
  order: Order
}

input DraftOrderCreateInput {
  """Billing address of the customer."""
  billingAddress: AddressInput

  """Customer associated with the draft order."""
  user: ID

  """Email address of the customer."""
  userEmail: String

  """Discount amount for the order."""
  discount: PositiveDecimal

  """Shipping address of the customer."""
  shippingAddress: AddressInput

  """ID of a selected shipping method."""
  shippingMethod: ID

  """ID of the voucher associated with the order."""
  voucher: ID

  """A note from a customer. Visible by customers in the order summary."""
  customerNote: String

  """ID of the channel associated with the order."""
  channelId: ID

  """
  URL of a view where users should be redirected to see the order details. URL in RFC 1808 format.
  """
  redirectUrl: String

  """Variant line input consisting of variant ID and quantity of products."""
  lines: [OrderLineCreateInput!]
}

input OrderLineCreateInput {
  """Number of variant items ordered."""
  quantity: Int!

  """Product variant ID."""
  variantId: ID!
}

"""
Deletes a draft order. Requires one of the following permissions: MANAGE_ORDERS.
"""
type DraftOrderDelete {
  orderErrors: [OrderError!]! @deprecated(reason: "This field will be removed in Saleor 4.0. Use `errors` field instead.")
  errors: [OrderError!]!
  order: Order
}

"""
Deletes draft orders. Requires one of the following permissions: MANAGE_ORDERS.
"""
type DraftOrderBulkDelete {
  """Returns how many objects were affected."""
  count: Int!
  orderErrors: [OrderError!]! @deprecated(reason: "This field will be removed in Saleor 4.0. Use `errors` field instead.")
  errors: [OrderError!]!
}

"""
Deletes order lines. Requires one of the following permissions: MANAGE_ORDERS.
"""
type DraftOrderLinesBulkDelete {
  """Returns how many objects were affected."""
  count: Int!
  orderErrors: [OrderError!]! @deprecated(reason: "This field will be removed in Saleor 4.0. Use `errors` field instead.")
  errors: [OrderError!]!
}

"""
Updates a draft order. Requires one of the following permissions: MANAGE_ORDERS.
"""
type DraftOrderUpdate {
  orderErrors: [OrderError!]! @deprecated(reason: "This field will be removed in Saleor 4.0. Use `errors` field instead.")
  errors: [OrderError!]!
  order: Order
}

input DraftOrderInput {
  """Billing address of the customer."""
  billingAddress: AddressInput

  """Customer associated with the draft order."""
  user: ID

  """Email address of the customer."""
  userEmail: String

  """Discount amount for the order."""
  discount: PositiveDecimal

  """Shipping address of the customer."""
  shippingAddress: AddressInput

  """ID of a selected shipping method."""
  shippingMethod: ID

  """ID of the voucher associated with the order."""
  voucher: ID

  """A note from a customer. Visible by customers in the order summary."""
  customerNote: String

  """ID of the channel associated with the order."""
  channelId: ID

  """
  URL of a view where users should be redirected to see the order details. URL in RFC 1808 format.
  """
  redirectUrl: String
}

"""
Adds note to the order. Requires one of the following permissions: MANAGE_ORDERS.
"""
type OrderAddNote {
  """Order with the note added."""
  order: Order

  """Order note created."""
  event: OrderEvent
  orderErrors: [OrderError!]! @deprecated(reason: "This field will be removed in Saleor 4.0. Use `errors` field instead.")
  errors: [OrderError!]!
}

input OrderAddNoteInput {
  """Note message."""
  message: String!
}

"""
Cancel an order. Requires one of the following permissions: MANAGE_ORDERS.
"""
type OrderCancel {
  """Canceled order."""
  order: Order
  orderErrors: [OrderError!]! @deprecated(reason: "This field will be removed in Saleor 4.0. Use `errors` field instead.")
  errors: [OrderError!]!
}

"""
Capture an order. Requires one of the following permissions: MANAGE_ORDERS.
"""
type OrderCapture {
  """Captured order."""
  order: Order
  orderErrors: [OrderError!]! @deprecated(reason: "This field will be removed in Saleor 4.0. Use `errors` field instead.")
  errors: [OrderError!]!
}

"""
Confirms an unconfirmed order by changing status to unfulfilled. Requires one of the following permissions: MANAGE_ORDERS.
"""
type OrderConfirm {
  order: Order
  orderErrors: [OrderError!]! @deprecated(reason: "This field will be removed in Saleor 4.0. Use `errors` field instead.")
  errors: [OrderError!]!
}

"""
Creates new fulfillments for an order. Requires one of the following permissions: MANAGE_ORDERS.
"""
type OrderFulfill {
  """List of created fulfillments."""
  fulfillments: [Fulfillment!]

  """Fulfilled order."""
  order: Order
  orderErrors: [OrderError!]! @deprecated(reason: "This field will be removed in Saleor 4.0. Use `errors` field instead.")
  errors: [OrderError!]!
}

input OrderFulfillInput {
  """List of items informing how to fulfill the order."""
  lines: [OrderFulfillLineInput!]!

  """If true, send an email notification to the customer."""
  notifyCustomer: Boolean

  """If true, then allow proceed fulfillment when stock is exceeded."""
  allowStockToBeExceeded: Boolean = false
}

input OrderFulfillLineInput {
  """The ID of the order line."""
  orderLineId: ID

  """List of stock items to create."""
  stocks: [OrderFulfillStockInput!]!
}

input OrderFulfillStockInput {
  """The number of line items to be fulfilled from given warehouse."""
  quantity: Int!

  """ID of the warehouse from which the item will be fulfilled."""
  warehouse: ID!
}

"""
Cancels existing fulfillment and optionally restocks items. Requires one of the following permissions: MANAGE_ORDERS.
"""
type FulfillmentCancel {
  """A canceled fulfillment."""
  fulfillment: Fulfillment

  """Order which fulfillment was cancelled."""
  order: Order
  orderErrors: [OrderError!]! @deprecated(reason: "This field will be removed in Saleor 4.0. Use `errors` field instead.")
  errors: [OrderError!]!
}

input FulfillmentCancelInput {
  """
  ID of a warehouse where items will be restocked. Optional when fulfillment is in WAITING_FOR_APPROVAL state.
  """
  warehouseId: ID
}

"""
New in Saleor 3.1. Approve existing fulfillment. Requires one of the following permissions: MANAGE_ORDERS.
"""
type FulfillmentApprove {
  """An approved fulfillment."""
  fulfillment: Fulfillment

  """Order which fulfillment was approved."""
  order: Order
  orderErrors: [OrderError!]! @deprecated(reason: "This field will be removed in Saleor 4.0. Use `errors` field instead.")
  errors: [OrderError!]!
}

"""
Updates a fulfillment for an order. Requires one of the following permissions: MANAGE_ORDERS.
"""
type FulfillmentUpdateTracking {
  """A fulfillment with updated tracking."""
  fulfillment: Fulfillment

  """Order for which fulfillment was updated."""
  order: Order
  orderErrors: [OrderError!]! @deprecated(reason: "This field will be removed in Saleor 4.0. Use `errors` field instead.")
  errors: [OrderError!]!
}

input FulfillmentUpdateTrackingInput {
  """Fulfillment tracking number."""
  trackingNumber: String

  """If true, send an email notification to the customer."""
  notifyCustomer: Boolean = false
}

"""
Refund products. Requires one of the following permissions: MANAGE_ORDERS.
"""
type FulfillmentRefundProducts {
  """A refunded fulfillment."""
  fulfillment: Fulfillment

  """Order which fulfillment was refunded."""
  order: Order
  orderErrors: [OrderError!]! @deprecated(reason: "This field will be removed in Saleor 4.0. Use `errors` field instead.")
  errors: [OrderError!]!
}

input OrderRefundProductsInput {
  """List of unfulfilled lines to refund."""
  orderLines: [OrderRefundLineInput!]

  """List of fulfilled lines to refund."""
  fulfillmentLines: [OrderRefundFulfillmentLineInput!]

  """The total amount of refund when the value is provided manually."""
  amountToRefund: PositiveDecimal

  """
  If true, Saleor will refund shipping costs. If amountToRefund is providedincludeShippingCosts will be ignored.
  """
  includeShippingCosts: Boolean = false
}

input OrderRefundLineInput {
  """The ID of the order line to refund."""
  orderLineId: ID!

  """The number of items to be refunded."""
  quantity: Int!
}

input OrderRefundFulfillmentLineInput {
  """The ID of the fulfillment line to refund."""
  fulfillmentLineId: ID!

  """The number of items to be refunded."""
  quantity: Int!
}

"""
Return products. Requires one of the following permissions: MANAGE_ORDERS.
"""
type FulfillmentReturnProducts {
  """A return fulfillment."""
  returnFulfillment: Fulfillment

  """A replace fulfillment."""
  replaceFulfillment: Fulfillment

  """Order which fulfillment was returned."""
  order: Order

  """A draft order which was created for products with replace flag."""
  replaceOrder: Order
  orderErrors: [OrderError!]! @deprecated(reason: "This field will be removed in Saleor 4.0. Use `errors` field instead.")
  errors: [OrderError!]!
}

input OrderReturnProductsInput {
  """List of unfulfilled lines to return."""
  orderLines: [OrderReturnLineInput!]

  """List of fulfilled lines to return."""
  fulfillmentLines: [OrderReturnFulfillmentLineInput!]

  """The total amount of refund when the value is provided manually."""
  amountToRefund: PositiveDecimal

  """
  If true, Saleor will refund shipping costs. If amountToRefund is providedincludeShippingCosts will be ignored.
  """
  includeShippingCosts: Boolean = false

  """If true, Saleor will call refund action for all lines."""
  refund: Boolean = false
}

input OrderReturnLineInput {
  """The ID of the order line to return."""
  orderLineId: ID!

  """The number of items to be returned."""
  quantity: Int!

  """Determines, if the line should be added to replace order."""
  replace: Boolean = false
}

input OrderReturnFulfillmentLineInput {
  """The ID of the fulfillment line to return."""
  fulfillmentLineId: ID!

  """The number of items to be returned."""
  quantity: Int!

  """Determines, if the line should be added to replace order."""
  replace: Boolean = false
}

"""
Create order lines for an order. Requires one of the following permissions: MANAGE_ORDERS.
"""
type OrderLinesCreate {
  """Related order."""
  order: Order

  """List of added order lines."""
  orderLines: [OrderLine!]
  orderErrors: [OrderError!]! @deprecated(reason: "This field will be removed in Saleor 4.0. Use `errors` field instead.")
  errors: [OrderError!]!
}

"""
Deletes an order line from an order. Requires one of the following permissions: MANAGE_ORDERS.
"""
type OrderLineDelete {
  """A related order."""
  order: Order

  """An order line that was deleted."""
  orderLine: OrderLine
  orderErrors: [OrderError!]! @deprecated(reason: "This field will be removed in Saleor 4.0. Use `errors` field instead.")
  errors: [OrderError!]!
}

"""
Updates an order line of an order. Requires one of the following permissions: MANAGE_ORDERS.
"""
type OrderLineUpdate {
  """Related order."""
  order: Order
  orderErrors: [OrderError!]! @deprecated(reason: "This field will be removed in Saleor 4.0. Use `errors` field instead.")
  errors: [OrderError!]!
  orderLine: OrderLine
}

input OrderLineInput {
  """Number of variant items ordered."""
  quantity: Int!
}

"""
Adds discount to the order. Requires one of the following permissions: MANAGE_ORDERS.
"""
type OrderDiscountAdd {
  """Order which has been discounted."""
  order: Order
  orderErrors: [OrderError!]! @deprecated(reason: "This field will be removed in Saleor 4.0. Use `errors` field instead.")
  errors: [OrderError!]!
}

input OrderDiscountCommonInput {
  """Type of the discount: fixed or percent"""
  valueType: DiscountValueTypeEnum!

  """Value of the discount. Can store fixed value or percent value"""
  value: PositiveDecimal!

  """Explanation for the applied discount."""
  reason: String
}

"""
Update discount for the order. Requires one of the following permissions: MANAGE_ORDERS.
"""
type OrderDiscountUpdate {
  """Order which has been discounted."""
  order: Order
  orderErrors: [OrderError!]! @deprecated(reason: "This field will be removed in Saleor 4.0. Use `errors` field instead.")
  errors: [OrderError!]!
}

"""
Remove discount from the order. Requires one of the following permissions: MANAGE_ORDERS.
"""
type OrderDiscountDelete {
  """Order which has removed discount."""
  order: Order
  orderErrors: [OrderError!]! @deprecated(reason: "This field will be removed in Saleor 4.0. Use `errors` field instead.")
  errors: [OrderError!]!
}

"""
Update discount for the order line. Requires one of the following permissions: MANAGE_ORDERS.
"""
type OrderLineDiscountUpdate {
  """Order line which has been discounted."""
  orderLine: OrderLine

  """Order which is related to the discounted line."""
  order: Order
  orderErrors: [OrderError!]! @deprecated(reason: "This field will be removed in Saleor 4.0. Use `errors` field instead.")
  errors: [OrderError!]!
}

"""
Remove discount applied to the order line. Requires one of the following permissions: MANAGE_ORDERS.
"""
type OrderLineDiscountRemove {
  """Order line which has removed discount."""
  orderLine: OrderLine

  """Order which is related to line which has removed discount."""
  order: Order
  orderErrors: [OrderError!]! @deprecated(reason: "This field will be removed in Saleor 4.0. Use `errors` field instead.")
  errors: [OrderError!]!
}

"""
Mark order as manually paid. Requires one of the following permissions: MANAGE_ORDERS.
"""
type OrderMarkAsPaid {
  """Order marked as paid."""
  order: Order
  orderErrors: [OrderError!]! @deprecated(reason: "This field will be removed in Saleor 4.0. Use `errors` field instead.")
  errors: [OrderError!]!
}

"""
Refund an order. Requires one of the following permissions: MANAGE_ORDERS.
"""
type OrderRefund {
  """A refunded order."""
  order: Order
  orderErrors: [OrderError!]! @deprecated(reason: "This field will be removed in Saleor 4.0. Use `errors` field instead.")
  errors: [OrderError!]!
}

"""
Updates an order. Requires one of the following permissions: MANAGE_ORDERS.
"""
type OrderUpdate {
  orderErrors: [OrderError!]! @deprecated(reason: "This field will be removed in Saleor 4.0. Use `errors` field instead.")
  errors: [OrderError!]!
  order: Order
}

input OrderUpdateInput {
  """Billing address of the customer."""
  billingAddress: AddressInput

  """Email address of the customer."""
  userEmail: String

  """Shipping address of the customer."""
  shippingAddress: AddressInput
}

"""
Updates a shipping method of the order. Requires shipping method ID to update, when null is passed then currently assigned shipping method is removed. Requires one of the following permissions: MANAGE_ORDERS.
"""
type OrderUpdateShipping {
  """Order with updated shipping method."""
  order: Order
  orderErrors: [OrderError!]! @deprecated(reason: "This field will be removed in Saleor 4.0. Use `errors` field instead.")
  errors: [OrderError!]!
}

input OrderUpdateShippingInput {
  """
  ID of the selected shipping method, pass null to remove currently assigned shipping method.
  """
  shippingMethod: ID
}

"""
Void an order. Requires one of the following permissions: MANAGE_ORDERS.
"""
type OrderVoid {
  """A voided order."""
  order: Order
  orderErrors: [OrderError!]! @deprecated(reason: "This field will be removed in Saleor 4.0. Use `errors` field instead.")
  errors: [OrderError!]!
}

"""
Cancels orders. Requires one of the following permissions: MANAGE_ORDERS.
"""
type OrderBulkCancel {
  """Returns how many objects were affected."""
  count: Int!
  orderErrors: [OrderError!]! @deprecated(reason: "This field will be removed in Saleor 4.0. Use `errors` field instead.")
  errors: [OrderError!]!
}

"""
Delete metadata of an object. To use it, you need to have access to the modified object.
"""
type DeleteMetadata {
  metadataErrors: [MetadataError!]! @deprecated(reason: "This field will be removed in Saleor 4.0. Use `errors` field instead.")
  errors: [MetadataError!]!
  item: ObjectWithMetadata
}

type MetadataError {
  """
  Name of a field that caused the error. A value of `null` indicates that the error isn't associated with a particular field.
  """
  field: String

  """The error message."""
  message: String

  """The error code."""
  code: MetadataErrorCode!
}

"""An enumeration."""
enum MetadataErrorCode {
  GRAPHQL_ERROR
  INVALID
  NOT_FOUND
  REQUIRED
  NOT_UPDATED
}

"""
Delete object's private metadata. To use it, you need to be an authenticated staff user or an app and have access to the modified object.
"""
type DeletePrivateMetadata {
  metadataErrors: [MetadataError!]! @deprecated(reason: "This field will be removed in Saleor 4.0. Use `errors` field instead.")
  errors: [MetadataError!]!
  item: ObjectWithMetadata
}

"""
Updates metadata of an object. To use it, you need to have access to the modified object.
"""
type UpdateMetadata {
  metadataErrors: [MetadataError!]! @deprecated(reason: "This field will be removed in Saleor 4.0. Use `errors` field instead.")
  errors: [MetadataError!]!
  item: ObjectWithMetadata
}

"""
Updates private metadata of an object. To use it, you need to be an authenticated staff user or an app and have access to the modified object.
"""
type UpdatePrivateMetadata {
  metadataErrors: [MetadataError!]! @deprecated(reason: "This field will be removed in Saleor 4.0. Use `errors` field instead.")
  errors: [MetadataError!]!
  item: ObjectWithMetadata
}

"""
Assigns storefront's navigation menus. Requires one of the following permissions: MANAGE_MENUS, MANAGE_SETTINGS.
"""
type AssignNavigation {
  """Assigned navigation menu."""
  menu: Menu
  menuErrors: [MenuError!]! @deprecated(reason: "This field will be removed in Saleor 4.0. Use `errors` field instead.")
  errors: [MenuError!]!
}

type MenuError {
  """
  Name of a field that caused the error. A value of `null` indicates that the error isn't associated with a particular field.
  """
  field: String

  """The error message."""
  message: String

  """The error code."""
  code: MenuErrorCode!
}

"""An enumeration."""
enum MenuErrorCode {
  CANNOT_ASSIGN_NODE
  GRAPHQL_ERROR
  INVALID
  INVALID_MENU_ITEM
  NO_MENU_ITEM_PROVIDED
  NOT_FOUND
  REQUIRED
  TOO_MANY_MENU_ITEMS
  UNIQUE
}

enum NavigationType {
  """Main storefront navigation."""
  MAIN

  """Secondary storefront navigation."""
  SECONDARY
}

"""
Creates a new Menu. Requires one of the following permissions: MANAGE_MENUS.
"""
type MenuCreate {
  menuErrors: [MenuError!]! @deprecated(reason: "This field will be removed in Saleor 4.0. Use `errors` field instead.")
  errors: [MenuError!]!
  menu: Menu
}

input MenuCreateInput {
  """Name of the menu."""
  name: String!

  """Slug of the menu. Will be generated if not provided."""
  slug: String

  """List of menu items."""
  items: [MenuItemInput!]
}

input MenuItemInput {
  """Name of the menu item."""
  name: String

  """URL of the pointed item."""
  url: String

  """Category to which item points."""
  category: ID

  """Collection to which item points."""
  collection: ID

  """Page to which item points."""
  page: ID
}

"""
Deletes a menu. Requires one of the following permissions: MANAGE_MENUS.
"""
type MenuDelete {
  menuErrors: [MenuError!]! @deprecated(reason: "This field will be removed in Saleor 4.0. Use `errors` field instead.")
  errors: [MenuError!]!
  menu: Menu
}

"""
Deletes menus. Requires one of the following permissions: MANAGE_MENUS.
"""
type MenuBulkDelete {
  """Returns how many objects were affected."""
  count: Int!
  menuErrors: [MenuError!]! @deprecated(reason: "This field will be removed in Saleor 4.0. Use `errors` field instead.")
  errors: [MenuError!]!
}

"""
Updates a menu. Requires one of the following permissions: MANAGE_MENUS.
"""
type MenuUpdate {
  menuErrors: [MenuError!]! @deprecated(reason: "This field will be removed in Saleor 4.0. Use `errors` field instead.")
  errors: [MenuError!]!
  menu: Menu
}

input MenuInput {
  """Name of the menu."""
  name: String

  """Slug of the menu."""
  slug: String
}

"""
Creates a new menu item. Requires one of the following permissions: MANAGE_MENUS.
"""
type MenuItemCreate {
  menuErrors: [MenuError!]! @deprecated(reason: "This field will be removed in Saleor 4.0. Use `errors` field instead.")
  errors: [MenuError!]!
  menuItem: MenuItem
}

input MenuItemCreateInput {
  """Name of the menu item."""
  name: String!

  """URL of the pointed item."""
  url: String

  """Category to which item points."""
  category: ID

  """Collection to which item points."""
  collection: ID

  """Page to which item points."""
  page: ID

  """Menu to which item belongs."""
  menu: ID!

  """ID of the parent menu. If empty, menu will be top level menu."""
  parent: ID
}

"""
Deletes a menu item. Requires one of the following permissions: MANAGE_MENUS.
"""
type MenuItemDelete {
  menuErrors: [MenuError!]! @deprecated(reason: "This field will be removed in Saleor 4.0. Use `errors` field instead.")
  errors: [MenuError!]!
  menuItem: MenuItem
}

"""
Deletes menu items. Requires one of the following permissions: MANAGE_MENUS.
"""
type MenuItemBulkDelete {
  """Returns how many objects were affected."""
  count: Int!
  menuErrors: [MenuError!]! @deprecated(reason: "This field will be removed in Saleor 4.0. Use `errors` field instead.")
  errors: [MenuError!]!
}

"""
Updates a menu item. Requires one of the following permissions: MANAGE_MENUS.
"""
type MenuItemUpdate {
  menuErrors: [MenuError!]! @deprecated(reason: "This field will be removed in Saleor 4.0. Use `errors` field instead.")
  errors: [MenuError!]!
  menuItem: MenuItem
}

"""
Creates/updates translations for a menu item. Requires one of the following permissions: MANAGE_TRANSLATIONS.
"""
type MenuItemTranslate {
  translationErrors: [TranslationError!]! @deprecated(reason: "This field will be removed in Saleor 4.0. Use `errors` field instead.")
  errors: [TranslationError!]!
  menuItem: MenuItem
}

"""
Moves items of menus. Requires one of the following permissions: MANAGE_MENUS.
"""
type MenuItemMove {
  """Assigned menu to move within."""
  menu: Menu
  menuErrors: [MenuError!]! @deprecated(reason: "This field will be removed in Saleor 4.0. Use `errors` field instead.")
  errors: [MenuError!]!
}

input MenuItemMoveInput {
  """The menu item ID to move."""
  itemId: ID!

  """ID of the parent menu. If empty, menu will be top level menu."""
  parentId: ID

  """
  The new relative sorting position of the item (from -inf to +inf). 1 moves the item one position forward, -1 moves the item one position backward, 0 leaves the item unchanged.
  """
  sortOrder: Int
}

"""
Request an invoice for the order using plugin. Requires one of the following permissions: MANAGE_ORDERS.
"""
type InvoiceRequest {
  """Order related to an invoice."""
  order: Order
  invoiceErrors: [InvoiceError!]! @deprecated(reason: "This field will be removed in Saleor 4.0. Use `errors` field instead.")
  errors: [InvoiceError!]!
  invoice: Invoice
}

type InvoiceError {
  """
  Name of a field that caused the error. A value of `null` indicates that the error isn't associated with a particular field.
  """
  field: String

  """The error message."""
  message: String

  """The error code."""
  code: InvoiceErrorCode!
}

"""An enumeration."""
enum InvoiceErrorCode {
  REQUIRED
  NOT_READY
  URL_NOT_SET
  EMAIL_NOT_SET
  NUMBER_NOT_SET
  NOT_FOUND
  INVALID_STATUS
  NO_INVOICE_PLUGIN
}

"""
Requests deletion of an invoice. Requires one of the following permissions: MANAGE_ORDERS.
"""
type InvoiceRequestDelete {
  invoiceErrors: [InvoiceError!]! @deprecated(reason: "This field will be removed in Saleor 4.0. Use `errors` field instead.")
  errors: [InvoiceError!]!
  invoice: Invoice
}

"""
Creates a ready to send invoice. Requires one of the following permissions: MANAGE_ORDERS.
"""
type InvoiceCreate {
  invoiceErrors: [InvoiceError!]! @deprecated(reason: "This field will be removed in Saleor 4.0. Use `errors` field instead.")
  errors: [InvoiceError!]!
  invoice: Invoice
}

input InvoiceCreateInput {
  """Invoice number."""
  number: String!

  """URL of an invoice to download."""
  url: String!
}

"""
Deletes an invoice. Requires one of the following permissions: MANAGE_ORDERS.
"""
type InvoiceDelete {
  invoiceErrors: [InvoiceError!]! @deprecated(reason: "This field will be removed in Saleor 4.0. Use `errors` field instead.")
  errors: [InvoiceError!]!
  invoice: Invoice
}

"""
Updates an invoice. Requires one of the following permissions: MANAGE_ORDERS.
"""
type InvoiceUpdate {
  invoiceErrors: [InvoiceError!]! @deprecated(reason: "This field will be removed in Saleor 4.0. Use `errors` field instead.")
  errors: [InvoiceError!]!
  invoice: Invoice
}

input UpdateInvoiceInput {
  """Invoice number"""
  number: String

  """URL of an invoice to download."""
  url: String
}

"""
Send an invoice notification to the customer. Requires one of the following permissions: MANAGE_ORDERS.
"""
type InvoiceSendNotification {
  invoiceErrors: [InvoiceError!]! @deprecated(reason: "This field will be removed in Saleor 4.0. Use `errors` field instead.")
  errors: [InvoiceError!]!
  invoice: Invoice
}

"""
Activate a gift card. Requires one of the following permissions: MANAGE_GIFT_CARD.
"""
type GiftCardActivate {
  """Activated gift card."""
  giftCard: GiftCard
  giftCardErrors: [GiftCardError!]! @deprecated(reason: "This field will be removed in Saleor 4.0. Use `errors` field instead.")
  errors: [GiftCardError!]!
}

type GiftCardError {
  """
  Name of a field that caused the error. A value of `null` indicates that the error isn't associated with a particular field.
  """
  field: String

  """The error message."""
  message: String

  """The error code."""
  code: GiftCardErrorCode!

  """List of tag values that cause the error."""
  tags: [String!]
}

"""An enumeration."""
enum GiftCardErrorCode {
  ALREADY_EXISTS
  GRAPHQL_ERROR
  INVALID
  NOT_FOUND
  REQUIRED
  UNIQUE
  EXPIRED_GIFT_CARD
  DUPLICATED_INPUT_ITEM
}

"""
Creates a new gift card. Requires one of the following permissions: MANAGE_GIFT_CARD.
"""
type GiftCardCreate {
  giftCardErrors: [GiftCardError!]! @deprecated(reason: "This field will be removed in Saleor 4.0. Use `errors` field instead.")
  errors: [GiftCardError!]!
  giftCard: GiftCard
}

input GiftCardCreateInput {
  """
  New in Saleor 3.1. The gift card tags to add. Note: this feature is in a preview state and can be subject to changes at later point.
  """
  addTags: [String!]

  """
  New in Saleor 3.1. The gift card expiry date. Note: this feature is in a preview state and can be subject to changes at later point.
  """
  expiryDate: Date

  """
  Start date of the gift card in ISO 8601 format. 
  
  DEPRECATED: this field will be removed in Saleor 4.0.
  """
  startDate: Date

  """
  End date of the gift card in ISO 8601 format. 
  
  DEPRECATED: this field will be removed in Saleor 4.0. Use `expiryDate` from `expirySettings` instead.
  """
  endDate: Date

  """Balance of the gift card."""
  balance: PriceInput!

  """Email of the customer to whom gift card will be sent."""
  userEmail: String

  """
  New in Saleor 3.1. Slug of a channel from which the email should be sent. Note: this feature is in a preview state and can be subject to changes at later point.
  """
  channel: String

  """
  New in Saleor 3.1. Determine if gift card is active. Note: this feature is in a preview state and can be subject to changes at later point.
  """
  isActive: Boolean!

  """
  Code to use the gift card. 
  
  DEPRECATED: this field will be removed in Saleor 4.0. The code is now auto generated.
  """
  code: String

  """
  New in Saleor 3.1. The gift card note from the staff member. Note: this feature is in a preview state and can be subject to changes at later point.
  """
  note: String
}

input PriceInput {
  """Currency code."""
  currency: String!

  """Amount of money."""
  amount: PositiveDecimal!
}

"""
New in Saleor 3.1. Delete gift card. Note: this feature is in a preview state and can be subject to changes at later point. Requires one of the following permissions: MANAGE_GIFT_CARD.
"""
type GiftCardDelete {
  giftCardErrors: [GiftCardError!]! @deprecated(reason: "This field will be removed in Saleor 4.0. Use `errors` field instead.")
  errors: [GiftCardError!]!
  giftCard: GiftCard
}

"""
Deactivate a gift card. Requires one of the following permissions: MANAGE_GIFT_CARD.
"""
type GiftCardDeactivate {
  """Deactivated gift card."""
  giftCard: GiftCard
  giftCardErrors: [GiftCardError!]! @deprecated(reason: "This field will be removed in Saleor 4.0. Use `errors` field instead.")
  errors: [GiftCardError!]!
}

"""
Update a gift card. Requires one of the following permissions: MANAGE_GIFT_CARD.
"""
type GiftCardUpdate {
  giftCardErrors: [GiftCardError!]! @deprecated(reason: "This field will be removed in Saleor 4.0. Use `errors` field instead.")
  errors: [GiftCardError!]!
  giftCard: GiftCard
}

input GiftCardUpdateInput {
  """
  New in Saleor 3.1. The gift card tags to add. Note: this feature is in a preview state and can be subject to changes at later point.
  """
  addTags: [String!]

  """
  New in Saleor 3.1. The gift card expiry date. Note: this feature is in a preview state and can be subject to changes at later point.
  """
  expiryDate: Date

  """
  Start date of the gift card in ISO 8601 format. 
  
  DEPRECATED: this field will be removed in Saleor 4.0.
  """
  startDate: Date

  """
  End date of the gift card in ISO 8601 format. 
  
  DEPRECATED: this field will be removed in Saleor 4.0. Use `expiryDate` from `expirySettings` instead.
  """
  endDate: Date

  """
  New in Saleor 3.1. The gift card tags to remove. Note: this feature is in a preview state and can be subject to changes at later point.
  """
  removeTags: [String!]

  """
  New in Saleor 3.1. The gift card balance amount. Note: this feature is in a preview state and can be subject to changes at later point.
  """
  balanceAmount: PositiveDecimal
}

"""
New in Saleor 3.1. Resend a gift card. Note: this feature is in a preview state and can be subject to changes at later point. Requires one of the following permissions: MANAGE_GIFT_CARD.
"""
type GiftCardResend {
  """Gift card which has been sent."""
  giftCard: GiftCard
  errors: [GiftCardError!]!
}

input GiftCardResendInput {
  """ID of a gift card to resend."""
  id: ID!

  """Email to which gift card should be send."""
  email: String

  """Slug of a channel from which the email should be sent."""
  channel: String!
}

"""
New in Saleor 3.1. Adds note to the gift card. Note: this feature is in a preview state and can be subject to changes at later point. Requires one of the following permissions: MANAGE_GIFT_CARD.
"""
type GiftCardAddNote {
  """Gift card with the note added."""
  giftCard: GiftCard

  """Gift card note created."""
  event: GiftCardEvent
  errors: [GiftCardError!]!
}

input GiftCardAddNoteInput {
  """Note message."""
  message: String!
}

"""
New in Saleor 3.1. Create gift cards. Note: this feature is in a preview state and can be subject to changes at later point. Requires one of the following permissions: MANAGE_GIFT_CARD.
"""
type GiftCardBulkCreate {
  """Returns how many objects were created."""
  count: Int!

  """List of created gift cards."""
  giftCards: [GiftCard!]!
  errors: [GiftCardError!]!
}

input GiftCardBulkCreateInput {
  """The number of cards to issue."""
  count: Int!

  """Balance of the gift card."""
  balance: PriceInput!

  """The gift card tags."""
  tags: [String!]

  """The gift card expiry date."""
  expiryDate: Date

  """Determine if gift card is active."""
  isActive: Boolean!
}

"""
New in Saleor 3.1. Delete gift cards. Note: this feature is in a preview state and can be subject to changes at later point. Requires one of the following permissions: MANAGE_GIFT_CARD.
"""
type GiftCardBulkDelete {
  """Returns how many objects were affected."""
  count: Int!
  errors: [GiftCardError!]!
}

"""
New in Saleor 3.1. Activate gift cards. Note: this feature is in a preview state and can be subject to changes at later point. Requires one of the following permissions: MANAGE_GIFT_CARD.
"""
type GiftCardBulkActivate {
  """Returns how many objects were affected."""
  count: Int!
  errors: [GiftCardError!]!
}

"""
New in Saleor 3.1. Deactivate gift cards. Note: this feature is in a preview state and can be subject to changes at later point. Requires one of the following permissions: MANAGE_GIFT_CARD.
"""
type GiftCardBulkDeactivate {
  """Returns how many objects were affected."""
  count: Int!
  errors: [GiftCardError!]!
}

"""
Update plugin configuration. Requires one of the following permissions: MANAGE_PLUGINS.
"""
type PluginUpdate {
  plugin: Plugin
  pluginsErrors: [PluginError!]! @deprecated(reason: "This field will be removed in Saleor 4.0. Use `errors` field instead.")
  errors: [PluginError!]!
}

type PluginError {
  """
  Name of a field that caused the error. A value of `null` indicates that the error isn't associated with a particular field.
  """
  field: String

  """The error message."""
  message: String

  """The error code."""
  code: PluginErrorCode!
}

"""An enumeration."""
enum PluginErrorCode {
  GRAPHQL_ERROR
  INVALID
  PLUGIN_MISCONFIGURED
  NOT_FOUND
  REQUIRED
  UNIQUE
}

input PluginUpdateInput {
  """Indicates whether the plugin should be enabled."""
  active: Boolean

  """Configuration of the plugin."""
  configuration: [ConfigurationItemInput!]
}

input ConfigurationItemInput {
  """Name of the field to update."""
  name: String!

  """Value of the given field to update."""
  value: String
}

"""
New in Saleor 3.1. Trigger sending a notification with the notify plugin method. Serializes nodes provided as ids parameter and includes this data in the notification payload.
"""
type ExternalNotificationTrigger {
  errors: [ExternalNotificationError!]!
}

type ExternalNotificationError {
  """
  Name of a field that caused the error. A value of `null` indicates that the error isn't associated with a particular field.
  """
  field: String

  """The error message."""
  message: String

  """The error code."""
  code: ExternalNotificationErrorCodes!
}

"""An enumeration."""
enum ExternalNotificationErrorCodes {
  REQUIRED
  INVALID_MODEL_TYPE
  NOT_FOUND
  CHANNEL_INACTIVE
}

input ExternalNotificationTriggerInput {
  """
  The list of customers or orders node IDs that will be serialized and included in the notification payload.
  """
  ids: [ID!]!

  """
  Additional payload that will be merged with the one based on the bussines object ID.
  """
  extraPayload: JSONString

  """
  External event type. This field is passed to a plugin as an event type.
  """
  externalEventType: String!
}

"""
Creates a new sale. Requires one of the following permissions: MANAGE_DISCOUNTS.
"""
type SaleCreate {
  discountErrors: [DiscountError!]! @deprecated(reason: "This field will be removed in Saleor 4.0. Use `errors` field instead.")
  errors: [DiscountError!]!
  sale: Sale
}

type DiscountError {
  """
  Name of a field that caused the error. A value of `null` indicates that the error isn't associated with a particular field.
  """
  field: String

  """The error message."""
  message: String

  """List of products IDs which causes the error."""
  products: [ID!]

  """The error code."""
  code: DiscountErrorCode!

  """List of channels IDs which causes the error."""
  channels: [ID!]
}

"""An enumeration."""
enum DiscountErrorCode {
  ALREADY_EXISTS
  GRAPHQL_ERROR
  INVALID
  NOT_FOUND
  REQUIRED
  UNIQUE
  CANNOT_MANAGE_PRODUCT_WITHOUT_VARIANT
  DUPLICATED_INPUT_ITEM
}

input SaleInput {
  """Voucher name."""
  name: String

  """Fixed or percentage."""
  type: DiscountValueTypeEnum

  """Value of the voucher."""
  value: PositiveDecimal

  """Products related to the discount."""
  products: [ID!]
  variants: [ID!]

  """Categories related to the discount."""
  categories: [ID!]

  """Collections related to the discount."""
  collections: [ID!]

  """Start date of the voucher in ISO 8601 format."""
  startDate: DateTime

  """End date of the voucher in ISO 8601 format."""
  endDate: DateTime
}

"""
Deletes a sale. Requires one of the following permissions: MANAGE_DISCOUNTS.
"""
type SaleDelete {
  discountErrors: [DiscountError!]! @deprecated(reason: "This field will be removed in Saleor 4.0. Use `errors` field instead.")
  errors: [DiscountError!]!
  sale: Sale
}

"""
Deletes sales. Requires one of the following permissions: MANAGE_DISCOUNTS.
"""
type SaleBulkDelete {
  """Returns how many objects were affected."""
  count: Int!
  discountErrors: [DiscountError!]! @deprecated(reason: "This field will be removed in Saleor 4.0. Use `errors` field instead.")
  errors: [DiscountError!]!
}

"""
Updates a sale. Requires one of the following permissions: MANAGE_DISCOUNTS.
"""
type SaleUpdate {
  discountErrors: [DiscountError!]! @deprecated(reason: "This field will be removed in Saleor 4.0. Use `errors` field instead.")
  errors: [DiscountError!]!
  sale: Sale
}

"""
Adds products, categories, collections to a voucher. Requires one of the following permissions: MANAGE_DISCOUNTS.
"""
type SaleAddCatalogues {
  """Sale of which catalogue IDs will be modified."""
  sale: Sale
  discountErrors: [DiscountError!]! @deprecated(reason: "This field will be removed in Saleor 4.0. Use `errors` field instead.")
  errors: [DiscountError!]!
}

input CatalogueInput {
  """Products related to the discount."""
  products: [ID!]

  """Categories related to the discount."""
  categories: [ID!]

  """Collections related to the discount."""
  collections: [ID!]

  """New in Saleor 3.1. Product variant related to the discount."""
  variants: [ID!]
}

"""
Removes products, categories, collections from a sale. Requires one of the following permissions: MANAGE_DISCOUNTS.
"""
type SaleRemoveCatalogues {
  """Sale of which catalogue IDs will be modified."""
  sale: Sale
  discountErrors: [DiscountError!]! @deprecated(reason: "This field will be removed in Saleor 4.0. Use `errors` field instead.")
  errors: [DiscountError!]!
}

"""
Creates/updates translations for a sale. Requires one of the following permissions: MANAGE_TRANSLATIONS.
"""
type SaleTranslate {
  translationErrors: [TranslationError!]! @deprecated(reason: "This field will be removed in Saleor 4.0. Use `errors` field instead.")
  errors: [TranslationError!]!
  sale: Sale
}

"""
Manage sale's availability in channels. Requires one of the following permissions: MANAGE_DISCOUNTS.
"""
type SaleChannelListingUpdate {
  """An updated sale instance."""
  sale: Sale
  discountErrors: [DiscountError!]! @deprecated(reason: "This field will be removed in Saleor 4.0. Use `errors` field instead.")
  errors: [DiscountError!]!
}

input SaleChannelListingInput {
  """List of channels to which the sale should be assigned."""
  addChannels: [SaleChannelListingAddInput!]

  """List of channels from which the sale should be unassigned."""
  removeChannels: [ID!]
}

input SaleChannelListingAddInput {
  """ID of a channel."""
  channelId: ID!

  """The value of the discount."""
  discountValue: PositiveDecimal!
}

"""
Creates a new voucher. Requires one of the following permissions: MANAGE_DISCOUNTS.
"""
type VoucherCreate {
  discountErrors: [DiscountError!]! @deprecated(reason: "This field will be removed in Saleor 4.0. Use `errors` field instead.")
  errors: [DiscountError!]!
  voucher: Voucher
}

input VoucherInput {
  """Voucher type: PRODUCT, CATEGORY SHIPPING or ENTIRE_ORDER."""
  type: VoucherTypeEnum

  """Voucher name."""
  name: String

  """Code to use the voucher."""
  code: String

  """Start date of the voucher in ISO 8601 format."""
  startDate: DateTime

  """End date of the voucher in ISO 8601 format."""
  endDate: DateTime

  """Choices: fixed or percentage."""
  discountValueType: DiscountValueTypeEnum

  """Products discounted by the voucher."""
  products: [ID!]

  """New in Saleor 3.1. Variants discounted by the voucher."""
  variants: [ID!]

  """Collections discounted by the voucher."""
  collections: [ID!]

  """Categories discounted by the voucher."""
  categories: [ID!]

  """Minimal quantity of checkout items required to apply the voucher."""
  minCheckoutItemsQuantity: Int

  """Country codes that can be used with the shipping voucher."""
  countries: [String!]

  """Voucher should be applied to the cheapest item or entire order."""
  applyOncePerOrder: Boolean

  """Voucher should be applied once per customer."""
  applyOncePerCustomer: Boolean

  """Voucher can be used only by staff user."""
  onlyForStaff: Boolean

  """Limit number of times this voucher can be used in total."""
  usageLimit: Int
}

"""
Deletes a voucher. Requires one of the following permissions: MANAGE_DISCOUNTS.
"""
type VoucherDelete {
  discountErrors: [DiscountError!]! @deprecated(reason: "This field will be removed in Saleor 4.0. Use `errors` field instead.")
  errors: [DiscountError!]!
  voucher: Voucher
}

"""
Deletes vouchers. Requires one of the following permissions: MANAGE_DISCOUNTS.
"""
type VoucherBulkDelete {
  """Returns how many objects were affected."""
  count: Int!
  discountErrors: [DiscountError!]! @deprecated(reason: "This field will be removed in Saleor 4.0. Use `errors` field instead.")
  errors: [DiscountError!]!
}

"""
Updates a voucher. Requires one of the following permissions: MANAGE_DISCOUNTS.
"""
type VoucherUpdate {
  discountErrors: [DiscountError!]! @deprecated(reason: "This field will be removed in Saleor 4.0. Use `errors` field instead.")
  errors: [DiscountError!]!
  voucher: Voucher
}

"""
Adds products, categories, collections to a voucher. Requires one of the following permissions: MANAGE_DISCOUNTS.
"""
type VoucherAddCatalogues {
  """Voucher of which catalogue IDs will be modified."""
  voucher: Voucher
  discountErrors: [DiscountError!]! @deprecated(reason: "This field will be removed in Saleor 4.0. Use `errors` field instead.")
  errors: [DiscountError!]!
}

"""
Removes products, categories, collections from a voucher. Requires one of the following permissions: MANAGE_DISCOUNTS.
"""
type VoucherRemoveCatalogues {
  """Voucher of which catalogue IDs will be modified."""
  voucher: Voucher
  discountErrors: [DiscountError!]! @deprecated(reason: "This field will be removed in Saleor 4.0. Use `errors` field instead.")
  errors: [DiscountError!]!
}

"""
Creates/updates translations for a voucher. Requires one of the following permissions: MANAGE_TRANSLATIONS.
"""
type VoucherTranslate {
  translationErrors: [TranslationError!]! @deprecated(reason: "This field will be removed in Saleor 4.0. Use `errors` field instead.")
  errors: [TranslationError!]!
  voucher: Voucher
}

"""
Manage voucher's availability in channels. Requires one of the following permissions: MANAGE_DISCOUNTS.
"""
type VoucherChannelListingUpdate {
  """An updated voucher instance."""
  voucher: Voucher
  discountErrors: [DiscountError!]! @deprecated(reason: "This field will be removed in Saleor 4.0. Use `errors` field instead.")
  errors: [DiscountError!]!
}

input VoucherChannelListingInput {
  """List of channels to which the voucher should be assigned."""
  addChannels: [VoucherChannelListingAddInput!]

  """List of channels from which the voucher should be unassigned."""
  removeChannels: [ID!]
}

input VoucherChannelListingAddInput {
  """ID of a channel."""
  channelId: ID!

  """Value of the voucher."""
  discountValue: PositiveDecimal

  """Min purchase amount required to apply the voucher."""
  minAmountSpent: PositiveDecimal
}

"""
Export products to csv file. Requires one of the following permissions: MANAGE_PRODUCTS.
"""
type ExportProducts {
  """
  The newly created export file job which is responsible for export data.
  """
  exportFile: ExportFile
  exportErrors: [ExportError!]! @deprecated(reason: "This field will be removed in Saleor 4.0. Use `errors` field instead.")
  errors: [ExportError!]!
}

type ExportError {
  """
  Name of a field that caused the error. A value of `null` indicates that the error isn't associated with a particular field.
  """
  field: String

  """The error message."""
  message: String

  """The error code."""
  code: ExportErrorCode!
}

"""An enumeration."""
enum ExportErrorCode {
  GRAPHQL_ERROR
  INVALID
  NOT_FOUND
  REQUIRED
}

input ExportProductsInput {
  """Determine which products should be exported."""
  scope: ExportScope!

  """Filtering options for products."""
  filter: ProductFilterInput

  """List of products IDs to export."""
  ids: [ID!]

  """Input with info about fields which should be exported."""
  exportInfo: ExportInfoInput

  """Type of exported file."""
  fileType: FileTypesEnum!
}

enum ExportScope {
  """Export all products."""
  ALL

  """Export products with given ids."""
  IDS

  """Export the filtered products."""
  FILTER
}

input ExportInfoInput {
  """List of attribute ids witch should be exported."""
  attributes: [ID!]

  """List of warehouse ids witch should be exported."""
  warehouses: [ID!]

  """List of channels ids which should be exported."""
  channels: [ID!]

  """List of product fields witch should be exported."""
  fields: [ProductFieldEnum!]
}

enum ProductFieldEnum {
  NAME
  DESCRIPTION
  PRODUCT_TYPE
  CATEGORY
  PRODUCT_WEIGHT
  COLLECTIONS
  CHARGE_TAXES
  PRODUCT_MEDIA
  VARIANT_ID
  VARIANT_SKU
  VARIANT_WEIGHT
  VARIANT_MEDIA
}

"""An enumeration."""
enum FileTypesEnum {
  CSV
  XLSX
}

"""
New in Saleor 3.1. Export gift cards to csv file. Note: this feature is in a preview state and can be subject to changes at later point. Requires one of the following permissions: MANAGE_GIFT_CARD.
"""
type ExportGiftCards {
  """
  The newly created export file job which is responsible for export data.
  """
  exportFile: ExportFile
  errors: [ExportError!]!
}

input ExportGiftCardsInput {
  """Determine which gift cards should be exported."""
  scope: ExportScope!

  """Filtering options for gift cards."""
  filter: GiftCardFilterInput

  """List of gift cards IDs to export."""
  ids: [ID!]

  """Type of exported file."""
  fileType: FileTypesEnum!
}

"""
Upload a file. This mutation must be sent as a `multipart` request. More detailed specs of the upload format can be found here: https://github.com/jaydenseric/graphql-multipart-request-spec
"""
type FileUpload {
  uploadedFile: File
  uploadErrors: [UploadError!]! @deprecated(reason: "This field will be removed in Saleor 4.0. Use `errors` field instead.")
  errors: [UploadError!]!
}

type UploadError {
  """
  Name of a field that caused the error. A value of `null` indicates that the error isn't associated with a particular field.
  """
  field: String

  """The error message."""
  message: String

  """The error code."""
  code: UploadErrorCode!
}

"""An enumeration."""
enum UploadErrorCode {
  GRAPHQL_ERROR
}

"""Adds a gift card or a voucher to a checkout."""
type CheckoutAddPromoCode {
  """The checkout with the added gift card or voucher."""
  checkout: Checkout
  checkoutErrors: [CheckoutError!]! @deprecated(reason: "This field will be removed in Saleor 4.0. Use `errors` field instead.")
  errors: [CheckoutError!]!
}

type CheckoutError {
  """
  Name of a field that caused the error. A value of `null` indicates that the error isn't associated with a particular field.
  """
  field: String

  """The error message."""
  message: String

  """The error code."""
  code: CheckoutErrorCode!

  """List of varint IDs which causes the error."""
  variants: [ID!]

  """List of line Ids which cause the error."""
  lines: [ID!]

  """A type of address that causes the error."""
  addressType: AddressTypeEnum
}

"""An enumeration."""
enum CheckoutErrorCode {
  BILLING_ADDRESS_NOT_SET
  CHECKOUT_NOT_FULLY_PAID
  GRAPHQL_ERROR
  PRODUCT_NOT_PUBLISHED
  PRODUCT_UNAVAILABLE_FOR_PURCHASE
  INSUFFICIENT_STOCK
  INVALID
  INVALID_SHIPPING_METHOD
  NOT_FOUND
  PAYMENT_ERROR
  QUANTITY_GREATER_THAN_LIMIT
  REQUIRED
  SHIPPING_ADDRESS_NOT_SET
  SHIPPING_METHOD_NOT_APPLICABLE
  DELIVERY_METHOD_NOT_APPLICABLE
  SHIPPING_METHOD_NOT_SET
  SHIPPING_NOT_REQUIRED
  TAX_ERROR
  UNIQUE
  VOUCHER_NOT_APPLICABLE
  GIFT_CARD_NOT_APPLICABLE
  ZERO_QUANTITY
  MISSING_CHANNEL_SLUG
  CHANNEL_INACTIVE
  UNAVAILABLE_VARIANT_IN_CHANNEL
  EMAIL_NOT_SET
  NO_LINES
}

"""Update billing address in the existing checkout."""
type CheckoutBillingAddressUpdate {
  """An updated checkout."""
  checkout: Checkout
  checkoutErrors: [CheckoutError!]! @deprecated(reason: "This field will be removed in Saleor 4.0. Use `errors` field instead.")
  errors: [CheckoutError!]!
}

"""
Completes the checkout. As a result a new order is created and a payment charge is made. This action requires a successful payment before it can be performed. In case additional confirmation step as 3D secure is required confirmationNeeded flag will be set to True and no order created until payment is confirmed with second call of this mutation.
"""
type CheckoutComplete {
  """Placed order."""
  order: Order

  """
  Set to true if payment needs to be confirmed before checkout is complete.
  """
  confirmationNeeded: Boolean!

  """Confirmation data used to process additional authorization steps."""
  confirmationData: JSONString
  checkoutErrors: [CheckoutError!]! @deprecated(reason: "This field will be removed in Saleor 4.0. Use `errors` field instead.")
  errors: [CheckoutError!]!
}

"""Create a new checkout."""
type CheckoutCreate {
  """
  Whether the checkout was created or the current active one was returned. Refer to checkoutLinesAdd and checkoutLinesUpdate to merge a cart with an active checkout.
  """
  created: Boolean @deprecated(reason: "This field will be removed in Saleor 4.0. Always returns `true`.")
  checkoutErrors: [CheckoutError!]! @deprecated(reason: "This field will be removed in Saleor 4.0. Use `errors` field instead.")
  errors: [CheckoutError!]!
  checkout: Checkout
}

input CheckoutCreateInput {
  """Slug of a channel in which to create a checkout."""
  channel: String

  """
  A list of checkout lines, each containing information about an item in the checkout.
  """
  lines: [CheckoutLineInput!]!

  """The customer's email address."""
  email: String

  """
  The mailing address to where the checkout will be shipped. Note: the address will be ignored if the checkout doesn't contain shippable items.
  """
  shippingAddress: AddressInput

  """Billing address of the customer."""
  billingAddress: AddressInput

  """Checkout language code."""
  languageCode: LanguageCodeEnum
}

input CheckoutLineInput {
  """The number of items purchased."""
  quantity: Int!

  """ID of the product variant."""
  variantId: ID!

  """
  New in Saleor 3.1. Custom price of the item. Can be set only by apps with `HANDLE_CHECKOUTS` permission. When the line with the same variant will be provided multiple times, the last price will be used. Note: this feature is in a preview state and can be subject to changes at later point.
  """
  price: PositiveDecimal
}

"""
Sets the customer as the owner of the checkout. Requires one of the following permissions: AUTHENTICATED_APP, AUTHENTICATED_USER.
"""
type CheckoutCustomerAttach {
  """An updated checkout."""
  checkout: Checkout
  checkoutErrors: [CheckoutError!]! @deprecated(reason: "This field will be removed in Saleor 4.0. Use `errors` field instead.")
  errors: [CheckoutError!]!
}

"""
Removes the user assigned as the owner of the checkout. Requires one of the following permissions: AUTHENTICATED_APP, AUTHENTICATED_USER.
"""
type CheckoutCustomerDetach {
  """An updated checkout."""
  checkout: Checkout
  checkoutErrors: [CheckoutError!]! @deprecated(reason: "This field will be removed in Saleor 4.0. Use `errors` field instead.")
  errors: [CheckoutError!]!
}

"""Updates email address in the existing checkout object."""
type CheckoutEmailUpdate {
  """An updated checkout."""
  checkout: Checkout
  checkoutErrors: [CheckoutError!]! @deprecated(reason: "This field will be removed in Saleor 4.0. Use `errors` field instead.")
  errors: [CheckoutError!]!
}

"""Deletes a CheckoutLine."""
type CheckoutLineDelete {
  """An updated checkout."""
  checkout: Checkout
  checkoutErrors: [CheckoutError!]! @deprecated(reason: "This field will be removed in Saleor 4.0. Use `errors` field instead.")
  errors: [CheckoutError!]!
}

"""Deletes checkout lines."""
type CheckoutLinesDelete {
  """An updated checkout."""
  checkout: Checkout
  errors: [CheckoutError!]!
}

"""
Adds a checkout line to the existing checkout.If line was already in checkout, its quantity will be increased.
"""
type CheckoutLinesAdd {
  """An updated checkout."""
  checkout: Checkout
  checkoutErrors: [CheckoutError!]! @deprecated(reason: "This field will be removed in Saleor 4.0. Use `errors` field instead.")
  errors: [CheckoutError!]!
}

"""Updates checkout line in the existing checkout."""
type CheckoutLinesUpdate {
  """An updated checkout."""
  checkout: Checkout
  checkoutErrors: [CheckoutError!]! @deprecated(reason: "This field will be removed in Saleor 4.0. Use `errors` field instead.")
  errors: [CheckoutError!]!
}

input CheckoutLineUpdateInput {
  """
  The number of items purchased. Optional for apps, required for any other users.
  """
  quantity: Int

  """ID of the product variant."""
  variantId: ID!

  """
  New in Saleor 3.1. Custom price of the item. Can be set only by apps with `HANDLE_CHECKOUTS` permission. When the line with the same variant will be provided multiple times, the last price will be used. Note: this feature is in a preview state and can be subject to changes at later point.
  """
  price: PositiveDecimal
}

"""Remove a gift card or a voucher from a checkout."""
type CheckoutRemovePromoCode {
  """The checkout with the removed gift card or voucher."""
  checkout: Checkout
  checkoutErrors: [CheckoutError!]! @deprecated(reason: "This field will be removed in Saleor 4.0. Use `errors` field instead.")
  errors: [CheckoutError!]!
}

"""Create a new payment for given checkout."""
type CheckoutPaymentCreate {
  """Related checkout object."""
  checkout: Checkout

  """A newly created payment."""
  payment: Payment
  paymentErrors: [PaymentError!]! @deprecated(reason: "This field will be removed in Saleor 4.0. Use `errors` field instead.")
  errors: [PaymentError!]!
}

input PaymentInput {
  """A gateway to use with that payment."""
  gateway: String!

  """
  Client-side generated payment token, representing customer's billing data in a secure manner.
  """
  token: String

  """
  Total amount of the transaction, including all taxes and discounts. If no amount is provided, the checkout total will be used.
  """
  amount: PositiveDecimal

  """
  URL of a storefront view where user should be redirected after requiring additional actions. Payment with additional actions will not be finished if this field is not provided.
  """
  returnUrl: String

  """New in Saleor 3.1. Payment store type."""
  storePaymentMethod: StorePaymentMethodEnum = none

  """New in Saleor 3.1. User public metadata."""
  metadata: [MetadataInput!]
}

"""Enum representing the type of a payment storage in a gateway."""
enum StorePaymentMethodEnum {
  """
  On session storage type. The payment is stored only to be reused when the customer is present in the checkout flow.
  """
  ON_SESSION

  """
  Off session storage type. The payment is stored to be reused even if the customer is absent.
  """
  OFF_SESSION

  """Storage is disabled. The payment is not stored."""
  NONE
}

"""Update shipping address in the existing checkout."""
type CheckoutShippingAddressUpdate {
  """An updated checkout."""
  checkout: Checkout
  checkoutErrors: [CheckoutError!]! @deprecated(reason: "This field will be removed in Saleor 4.0. Use `errors` field instead.")
  errors: [CheckoutError!]!
}

"""Updates the shipping method of the checkout."""
type CheckoutShippingMethodUpdate {
  """An updated checkout."""
  checkout: Checkout
  checkoutErrors: [CheckoutError!]! @deprecated(reason: "This field will be removed in Saleor 4.0. Use `errors` field instead.")
  errors: [CheckoutError!]!
}

"""
New in Saleor 3.1. Updates the delivery method (shipping method or pick up point) of the checkout. Note: this feature is in a preview state and can be subject to changes at later point.
"""
type CheckoutDeliveryMethodUpdate {
  """An updated checkout."""
  checkout: Checkout
  errors: [CheckoutError!]!
}

"""Update language code in the existing checkout."""
type CheckoutLanguageCodeUpdate {
  """An updated checkout."""
  checkout: Checkout
  checkoutErrors: [CheckoutError!]! @deprecated(reason: "This field will be removed in Saleor 4.0. Use `errors` field instead.")
  errors: [CheckoutError!]!
}

"""
New in Saleor 3.2. Create new order from existing checkout. Note: this feature is in a preview state and can be subject to changes at later point. Requires one of the following permissions: HANDLE_CHECKOUTS.
"""
type OrderCreateFromCheckout {
  """Placed order."""
  order: Order
  errors: [OrderCreateFromCheckoutError!]!
}

type OrderCreateFromCheckoutError {
  """
  Name of a field that caused the error. A value of `null` indicates that the error isn't associated with a particular field.
  """
  field: String

  """The error message."""
  message: String

  """The error code."""
  code: OrderCreateFromCheckoutErrorCode!

  """List of variant IDs which causes the error."""
  variants: [ID!]

  """List of line Ids which cause the error."""
  lines: [ID!]
}

"""An enumeration."""
enum OrderCreateFromCheckoutErrorCode {
  GRAPHQL_ERROR
  NOT_FOUND
  CHANNEL_INACTIVE
  INSUFFICIENT_STOCK
  VOUCHER_NOT_APPLICABLE
  GIFT_CARD_NOT_APPLICABLE
  TAX_ERROR
  SHIPPING_METHOD_NOT_SET
  BILLING_ADDRESS_NOT_SET
  SHIPPING_ADDRESS_NOT_SET
  INVALID_SHIPPING_METHOD
  NO_LINES
  EMAIL_NOT_SET
  UNAVAILABLE_VARIANT_IN_CHANNEL
}

"""
Creates new channel. Requires one of the following permissions: MANAGE_CHANNELS.
"""
type ChannelCreate {
  channelErrors: [ChannelError!]! @deprecated(reason: "This field will be removed in Saleor 4.0. Use `errors` field instead.")
  errors: [ChannelError!]!
  channel: Channel
}

type ChannelError {
  """
  Name of a field that caused the error. A value of `null` indicates that the error isn't associated with a particular field.
  """
  field: String

  """The error message."""
  message: String

  """The error code."""
  code: ChannelErrorCode!

  """List of shipping zone IDs which causes the error."""
  shippingZones: [ID!]
}

"""An enumeration."""
enum ChannelErrorCode {
  ALREADY_EXISTS
  GRAPHQL_ERROR
  INVALID
  NOT_FOUND
  REQUIRED
  UNIQUE
  CHANNELS_CURRENCY_MUST_BE_THE_SAME
  CHANNEL_WITH_ORDERS
  DUPLICATED_INPUT_ITEM
}

input ChannelCreateInput {
  """isActive flag."""
  isActive: Boolean

  """Name of the channel."""
  name: String!

  """Slug of the channel."""
  slug: String!

  """Currency of the channel."""
  currencyCode: String!

  """
  New in Saleor 3.1. Default country for the channel. Default country can be used in checkout to determine the stock quantities or calculate taxes when the country was not explicitly provided.
  """
  defaultCountry: CountryCode!

  """List of shipping zones to assign to the channel."""
  addShippingZones: [ID!]
}

"""
Update a channel. Requires one of the following permissions: MANAGE_CHANNELS.
"""
type ChannelUpdate {
  channelErrors: [ChannelError!]! @deprecated(reason: "This field will be removed in Saleor 4.0. Use `errors` field instead.")
  errors: [ChannelError!]!
  channel: Channel
}

input ChannelUpdateInput {
  """isActive flag."""
  isActive: Boolean

  """Name of the channel."""
  name: String

  """Slug of the channel."""
  slug: String

  """
  New in Saleor 3.1. Default country for the channel. Default country can be used in checkout to determine the stock quantities or calculate taxes when the country was not explicitly provided.
  """
  defaultCountry: CountryCode

  """List of shipping zones to assign to the channel."""
  addShippingZones: [ID!]

  """List of shipping zones to unassign from the channel."""
  removeShippingZones: [ID!]
}

"""
Delete a channel. Orders associated with the deleted channel will be moved to the target channel. Checkouts, product availability, and pricing will be removed. Requires one of the following permissions: MANAGE_CHANNELS.
"""
type ChannelDelete {
  channelErrors: [ChannelError!]! @deprecated(reason: "This field will be removed in Saleor 4.0. Use `errors` field instead.")
  errors: [ChannelError!]!
  channel: Channel
}

input ChannelDeleteInput {
  """ID of channel to migrate orders from origin channel."""
  channelId: ID!
}

"""
Activate a channel. Requires one of the following permissions: MANAGE_CHANNELS.
"""
type ChannelActivate {
  """Activated channel."""
  channel: Channel
  channelErrors: [ChannelError!]! @deprecated(reason: "This field will be removed in Saleor 4.0. Use `errors` field instead.")
  errors: [ChannelError!]!
}

"""
Deactivate a channel. Requires one of the following permissions: MANAGE_CHANNELS.
"""
type ChannelDeactivate {
  """Deactivated channel."""
  channel: Channel
  channelErrors: [ChannelError!]! @deprecated(reason: "This field will be removed in Saleor 4.0. Use `errors` field instead.")
  errors: [ChannelError!]!
}

"""Creates an attribute."""
type AttributeCreate {
  attribute: Attribute
  attributeErrors: [AttributeError!]! @deprecated(reason: "This field will be removed in Saleor 4.0. Use `errors` field instead.")
  errors: [AttributeError!]!
}

type AttributeError {
  """
  Name of a field that caused the error. A value of `null` indicates that the error isn't associated with a particular field.
  """
  field: String

  """The error message."""
  message: String

  """The error code."""
  code: AttributeErrorCode!
}

"""An enumeration."""
enum AttributeErrorCode {
  ALREADY_EXISTS
  GRAPHQL_ERROR
  INVALID
  NOT_FOUND
  REQUIRED
  UNIQUE
}

input AttributeCreateInput {
  """The input type to use for entering attribute values in the dashboard."""
  inputType: AttributeInputTypeEnum

  """The entity type which can be used as a reference."""
  entityType: AttributeEntityTypeEnum

  """Name of an attribute displayed in the interface."""
  name: String!

  """Internal representation of an attribute name."""
  slug: String

  """The attribute type."""
  type: AttributeTypeEnum!

  """The unit of attribute values."""
  unit: MeasurementUnitsEnum

  """List of attribute's values."""
  values: [AttributeValueCreateInput!]

  """Whether the attribute requires values to be passed or not."""
  valueRequired: Boolean

  """Whether the attribute is for variants only."""
  isVariantOnly: Boolean

  """Whether the attribute should be visible or not in storefront."""
  visibleInStorefront: Boolean

  """Whether the attribute can be filtered in storefront."""
  filterableInStorefront: Boolean

  """Whether the attribute can be filtered in dashboard."""
  filterableInDashboard: Boolean

  """
  The position of the attribute in the storefront navigation (0 by default).
  """
  storefrontSearchPosition: Int

  """Whether the attribute can be displayed in the admin product list."""
  availableInGrid: Boolean
}

input AttributeValueCreateInput {
  """
  Represent value of the attribute value (e.g. color values for swatch attributes).
  """
  value: String

  """Represents the text (JSON) of the attribute value."""
  richText: JSONString

  """URL of the file attribute. Every time, a new value is created."""
  fileUrl: String

  """File content type."""
  contentType: String

  """Name of a value displayed in the interface."""
  name: String!
}

"""
Deletes an attribute. Requires one of the following permissions: MANAGE_PRODUCT_TYPES_AND_ATTRIBUTES.
"""
type AttributeDelete {
  attributeErrors: [AttributeError!]! @deprecated(reason: "This field will be removed in Saleor 4.0. Use `errors` field instead.")
  errors: [AttributeError!]!
  attribute: Attribute
}

"""
Updates attribute. Requires one of the following permissions: MANAGE_PRODUCT_TYPES_AND_ATTRIBUTES.
"""
type AttributeUpdate {
  attribute: Attribute
  attributeErrors: [AttributeError!]! @deprecated(reason: "This field will be removed in Saleor 4.0. Use `errors` field instead.")
  errors: [AttributeError!]!
}

input AttributeUpdateInput {
  """Name of an attribute displayed in the interface."""
  name: String

  """Internal representation of an attribute name."""
  slug: String

  """The unit of attribute values."""
  unit: MeasurementUnitsEnum

  """IDs of values to be removed from this attribute."""
  removeValues: [ID!]

  """New values to be created for this attribute."""
  addValues: [AttributeValueUpdateInput!]

  """Whether the attribute requires values to be passed or not."""
  valueRequired: Boolean

  """Whether the attribute is for variants only."""
  isVariantOnly: Boolean

  """Whether the attribute should be visible or not in storefront."""
  visibleInStorefront: Boolean

  """Whether the attribute can be filtered in storefront."""
  filterableInStorefront: Boolean

  """Whether the attribute can be filtered in dashboard."""
  filterableInDashboard: Boolean

  """
  The position of the attribute in the storefront navigation (0 by default).
  """
  storefrontSearchPosition: Int

  """Whether the attribute can be displayed in the admin product list."""
  availableInGrid: Boolean
}

input AttributeValueUpdateInput {
  """
  Represent value of the attribute value (e.g. color values for swatch attributes).
  """
  value: String

  """Represents the text (JSON) of the attribute value."""
  richText: JSONString

  """URL of the file attribute. Every time, a new value is created."""
  fileUrl: String

  """File content type."""
  contentType: String

  """Name of a value displayed in the interface."""
  name: String
}

"""
Creates/updates translations for an attribute. Requires one of the following permissions: MANAGE_TRANSLATIONS.
"""
type AttributeTranslate {
  translationErrors: [TranslationError!]! @deprecated(reason: "This field will be removed in Saleor 4.0. Use `errors` field instead.")
  errors: [TranslationError!]!
  attribute: Attribute
}

"""
Deletes attributes. Requires one of the following permissions: MANAGE_PAGE_TYPES_AND_ATTRIBUTES.
"""
type AttributeBulkDelete {
  """Returns how many objects were affected."""
  count: Int!
  attributeErrors: [AttributeError!]! @deprecated(reason: "This field will be removed in Saleor 4.0. Use `errors` field instead.")
  errors: [AttributeError!]!
}

"""
Deletes values of attributes. Requires one of the following permissions: MANAGE_PAGE_TYPES_AND_ATTRIBUTES.
"""
type AttributeValueBulkDelete {
  """Returns how many objects were affected."""
  count: Int!
  attributeErrors: [AttributeError!]! @deprecated(reason: "This field will be removed in Saleor 4.0. Use `errors` field instead.")
  errors: [AttributeError!]!
}

"""
Creates a value for an attribute. Requires one of the following permissions: MANAGE_PRODUCTS.
"""
type AttributeValueCreate {
  """The updated attribute."""
  attribute: Attribute
  attributeErrors: [AttributeError!]! @deprecated(reason: "This field will be removed in Saleor 4.0. Use `errors` field instead.")
  errors: [AttributeError!]!
  attributeValue: AttributeValue
}

"""
Deletes a value of an attribute. Requires one of the following permissions: MANAGE_PRODUCT_TYPES_AND_ATTRIBUTES.
"""
type AttributeValueDelete {
  """The updated attribute."""
  attribute: Attribute
  attributeErrors: [AttributeError!]! @deprecated(reason: "This field will be removed in Saleor 4.0. Use `errors` field instead.")
  errors: [AttributeError!]!
  attributeValue: AttributeValue
}

"""
Updates value of an attribute. Requires one of the following permissions: MANAGE_PRODUCT_TYPES_AND_ATTRIBUTES.
"""
type AttributeValueUpdate {
  """The updated attribute."""
  attribute: Attribute
  attributeErrors: [AttributeError!]! @deprecated(reason: "This field will be removed in Saleor 4.0. Use `errors` field instead.")
  errors: [AttributeError!]!
  attributeValue: AttributeValue
}

"""
Creates/updates translations for an attribute value. Requires one of the following permissions: MANAGE_TRANSLATIONS.
"""
type AttributeValueTranslate {
  translationErrors: [TranslationError!]! @deprecated(reason: "This field will be removed in Saleor 4.0. Use `errors` field instead.")
  errors: [TranslationError!]!
  attributeValue: AttributeValue
}

input AttributeValueTranslationInput {
  name: String
  richText: JSONString
}

"""
Reorder the values of an attribute. Requires one of the following permissions: MANAGE_PRODUCT_TYPES_AND_ATTRIBUTES.
"""
type AttributeReorderValues {
  """Attribute from which values are reordered."""
  attribute: Attribute
  attributeErrors: [AttributeError!]! @deprecated(reason: "This field will be removed in Saleor 4.0. Use `errors` field instead.")
  errors: [AttributeError!]!
}

"""
Creates a new app. Requires the following permissions: AUTHENTICATED_STAFF_USER and MANAGE_APPS.
"""
type AppCreate {
  """The newly created authentication token."""
  authToken: String
  appErrors: [AppError!]! @deprecated(reason: "This field will be removed in Saleor 4.0. Use `errors` field instead.")
  errors: [AppError!]!
  app: App
}

type AppError {
  """
  Name of a field that caused the error. A value of `null` indicates that the error isn't associated with a particular field.
  """
  field: String

  """The error message."""
  message: String

  """The error code."""
  code: AppErrorCode!

  """List of permissions which causes the error."""
  permissions: [PermissionEnum!]
}

"""An enumeration."""
enum AppErrorCode {
  FORBIDDEN
  GRAPHQL_ERROR
  INVALID
  INVALID_STATUS
  INVALID_PERMISSION
  INVALID_URL_FORMAT
  INVALID_MANIFEST_FORMAT
  MANIFEST_URL_CANT_CONNECT
  NOT_FOUND
  REQUIRED
  UNIQUE
  OUT_OF_SCOPE_APP
  OUT_OF_SCOPE_PERMISSION
}

input AppInput {
  """Name of the app."""
  name: String

  """List of permission code names to assign to this app."""
  permissions: [PermissionEnum!]
}

"""
Updates an existing app. Requires one of the following permissions: MANAGE_APPS.
"""
type AppUpdate {
  appErrors: [AppError!]! @deprecated(reason: "This field will be removed in Saleor 4.0. Use `errors` field instead.")
  errors: [AppError!]!
  app: App
}

"""
Deletes an app. Requires one of the following permissions: MANAGE_APPS.
"""
type AppDelete {
  appErrors: [AppError!]! @deprecated(reason: "This field will be removed in Saleor 4.0. Use `errors` field instead.")
  errors: [AppError!]!
  app: App
}

"""
Creates a new token. Requires one of the following permissions: MANAGE_APPS.
"""
type AppTokenCreate {
  """The newly created authentication token."""
  authToken: String
  appErrors: [AppError!]! @deprecated(reason: "This field will be removed in Saleor 4.0. Use `errors` field instead.")
  errors: [AppError!]!
  appToken: AppToken
}

input AppTokenInput {
  """Name of the token."""
  name: String

  """ID of app."""
  app: ID!
}

"""
Deletes an authentication token assigned to app. Requires one of the following permissions: MANAGE_APPS.
"""
type AppTokenDelete {
  appErrors: [AppError!]! @deprecated(reason: "This field will be removed in Saleor 4.0. Use `errors` field instead.")
  errors: [AppError!]!
  appToken: AppToken
}

"""Verify provided app token."""
type AppTokenVerify {
  """Determine if token is valid or not."""
  valid: Boolean!
  appErrors: [AppError!]! @deprecated(reason: "This field will be removed in Saleor 4.0. Use `errors` field instead.")
  errors: [AppError!]!
}

"""
Install new app by using app manifest. Requires the following permissions: AUTHENTICATED_STAFF_USER and MANAGE_APPS.
"""
type AppInstall {
  appErrors: [AppError!]! @deprecated(reason: "This field will be removed in Saleor 4.0. Use `errors` field instead.")
  errors: [AppError!]!
  appInstallation: AppInstallation
}

input AppInstallInput {
  """Name of the app to install."""
  appName: String

  """Url to app's manifest in JSON format."""
  manifestUrl: String

  """Determine if app will be set active or not."""
  activateAfterInstallation: Boolean = true

  """List of permission code names to assign to this app."""
  permissions: [PermissionEnum!]
}

"""
Retry failed installation of new app. Requires one of the following permissions: MANAGE_APPS.
"""
type AppRetryInstall {
  appErrors: [AppError!]! @deprecated(reason: "This field will be removed in Saleor 4.0. Use `errors` field instead.")
  errors: [AppError!]!
  appInstallation: AppInstallation
}

"""
Delete failed installation. Requires one of the following permissions: MANAGE_APPS.
"""
type AppDeleteFailedInstallation {
  appErrors: [AppError!]! @deprecated(reason: "This field will be removed in Saleor 4.0. Use `errors` field instead.")
  errors: [AppError!]!
  appInstallation: AppInstallation
}

"""
Fetch and validate manifest. Requires one of the following permissions: MANAGE_APPS.
"""
type AppFetchManifest {
  manifest: Manifest
  appErrors: [AppError!]! @deprecated(reason: "This field will be removed in Saleor 4.0. Use `errors` field instead.")
  errors: [AppError!]!
}

"""The manifest definition."""
type Manifest {
  identifier: String!
  version: String!
  name: String!
  about: String
  permissions: [Permission!]
  appUrl: String
  configurationUrl: String
  tokenTargetUrl: String
  dataPrivacy: String
  dataPrivacyUrl: String
  homepageUrl: String
  supportUrl: String
  extensions: [AppManifestExtension!]!
}

type AppManifestExtension {
  """List of the app extension's permissions."""
  permissions: [Permission!]!

  """Label of the extension to show in the dashboard."""
  label: String!

  """URL of a view where extension's iframe is placed."""
  url: String!

  """Place where given extension will be mounted."""
  mount: AppExtensionMountEnum!

  """Type of way how app extension will be opened."""
  target: AppExtensionTargetEnum!
}

"""
Activate the app. Requires one of the following permissions: MANAGE_APPS.
"""
type AppActivate {
  appErrors: [AppError!]! @deprecated(reason: "This field will be removed in Saleor 4.0. Use `errors` field instead.")
  errors: [AppError!]!
  app: App
}

"""
Deactivate the app. Requires one of the following permissions: MANAGE_APPS.
"""
type AppDeactivate {
  appErrors: [AppError!]! @deprecated(reason: "This field will be removed in Saleor 4.0. Use `errors` field instead.")
  errors: [AppError!]!
  app: App
}

"""Create JWT token."""
type CreateToken {
  """JWT token, required to authenticate."""
  token: String

  """JWT refresh token, required to re-generate access token."""
  refreshToken: String

  """CSRF token required to re-generate access token."""
  csrfToken: String

  """A user instance."""
  user: User
  accountErrors: [AccountError!]! @deprecated(reason: "This field will be removed in Saleor 4.0. Use `errors` field instead.")
  errors: [AccountError!]!
}

type AccountError {
  """
  Name of a field that caused the error. A value of `null` indicates that the error isn't associated with a particular field.
  """
  field: String

  """The error message."""
  message: String

  """The error code."""
  code: AccountErrorCode!

  """A type of address that causes the error."""
  addressType: AddressTypeEnum
}

"""An enumeration."""
enum AccountErrorCode {
  ACTIVATE_OWN_ACCOUNT
  ACTIVATE_SUPERUSER_ACCOUNT
  DUPLICATED_INPUT_ITEM
  DEACTIVATE_OWN_ACCOUNT
  DEACTIVATE_SUPERUSER_ACCOUNT
  DELETE_NON_STAFF_USER
  DELETE_OWN_ACCOUNT
  DELETE_STAFF_ACCOUNT
  DELETE_SUPERUSER_ACCOUNT
  GRAPHQL_ERROR
  INACTIVE
  INVALID
  INVALID_PASSWORD
  LEFT_NOT_MANAGEABLE_PERMISSION
  INVALID_CREDENTIALS
  NOT_FOUND
  OUT_OF_SCOPE_USER
  OUT_OF_SCOPE_GROUP
  OUT_OF_SCOPE_PERMISSION
  PASSWORD_ENTIRELY_NUMERIC
  PASSWORD_TOO_COMMON
  PASSWORD_TOO_SHORT
  PASSWORD_TOO_SIMILAR
  REQUIRED
  UNIQUE
  JWT_SIGNATURE_EXPIRED
  JWT_INVALID_TOKEN
  JWT_DECODE_ERROR
  JWT_MISSING_TOKEN
  JWT_INVALID_CSRF_TOKEN
  CHANNEL_INACTIVE
  MISSING_CHANNEL_SLUG
  ACCOUNT_NOT_CONFIRMED
}

"""
Refresh JWT token. Mutation tries to take refreshToken from the input.If it fails it will try to take refreshToken from the http-only cookie -refreshToken. csrfToken is required when refreshToken is provided as a cookie.
"""
type RefreshToken {
  """JWT token, required to authenticate."""
  token: String

  """A user instance."""
  user: User
  accountErrors: [AccountError!]! @deprecated(reason: "This field will be removed in Saleor 4.0. Use `errors` field instead.")
  errors: [AccountError!]!
}

"""Verify JWT token."""
type VerifyToken {
  """User assigned to token."""
  user: User

  """Determine if token is valid or not."""
  isValid: Boolean!

  """JWT payload."""
  payload: GenericScalar
  accountErrors: [AccountError!]! @deprecated(reason: "This field will be removed in Saleor 4.0. Use `errors` field instead.")
  errors: [AccountError!]!
}

"""
The `GenericScalar` scalar type represents a generic
GraphQL scalar value that could be:
String, Boolean, Int, Float, List or Object.
"""
scalar GenericScalar

"""
Deactivate all JWT tokens of the currently authenticated user. Requires one of the following permissions: AUTHENTICATED_USER.
"""
type DeactivateAllUserTokens {
  accountErrors: [AccountError!]! @deprecated(reason: "This field will be removed in Saleor 4.0. Use `errors` field instead.")
  errors: [AccountError!]!
}

"""Prepare external authentication url for user by custom plugin."""
type ExternalAuthenticationUrl {
  """The data returned by authentication plugin."""
  authenticationData: JSONString
  accountErrors: [AccountError!]! @deprecated(reason: "This field will be removed in Saleor 4.0. Use `errors` field instead.")
  errors: [AccountError!]!
}

"""Obtain external access tokens for user by custom plugin."""
type ExternalObtainAccessTokens {
  """The token, required to authenticate."""
  token: String

  """The refresh token, required to re-generate external access token."""
  refreshToken: String

  """CSRF token required to re-generate external access token."""
  csrfToken: String

  """A user instance."""
  user: User
  accountErrors: [AccountError!]! @deprecated(reason: "This field will be removed in Saleor 4.0. Use `errors` field instead.")
  errors: [AccountError!]!
}

"""Refresh user's access by custom plugin."""
type ExternalRefresh {
  """The token, required to authenticate."""
  token: String

  """The refresh token, required to re-generate external access token."""
  refreshToken: String

  """CSRF token required to re-generate external access token."""
  csrfToken: String

  """A user instance."""
  user: User
  accountErrors: [AccountError!]! @deprecated(reason: "This field will be removed in Saleor 4.0. Use `errors` field instead.")
  errors: [AccountError!]!
}

"""Logout user by custom plugin."""
type ExternalLogout {
  """The data returned by authentication plugin."""
  logoutData: JSONString
  accountErrors: [AccountError!]! @deprecated(reason: "This field will be removed in Saleor 4.0. Use `errors` field instead.")
  errors: [AccountError!]!
}

"""Verify external authentication data by plugin."""
type ExternalVerify {
  """User assigned to data."""
  user: User

  """Determine if authentication data is valid or not."""
  isValid: Boolean!

  """External data."""
  verifyData: JSONString
  accountErrors: [AccountError!]! @deprecated(reason: "This field will be removed in Saleor 4.0. Use `errors` field instead.")
  errors: [AccountError!]!
}

"""Sends an email with the account password modification link."""
type RequestPasswordReset {
  accountErrors: [AccountError!]! @deprecated(reason: "This field will be removed in Saleor 4.0. Use `errors` field instead.")
  errors: [AccountError!]!
}

"""Confirm user account with token sent by email during registration."""
type ConfirmAccount {
  """An activated user account."""
  user: User
  accountErrors: [AccountError!]! @deprecated(reason: "This field will be removed in Saleor 4.0. Use `errors` field instead.")
  errors: [AccountError!]!
}

"""
Sets the user's password from the token sent by email using the RequestPasswordReset mutation.
"""
type SetPassword {
  """JWT token, required to authenticate."""
  token: String

  """JWT refresh token, required to re-generate access token."""
  refreshToken: String

  """CSRF token required to re-generate access token."""
  csrfToken: String

  """A user instance."""
  user: User
  accountErrors: [AccountError!]! @deprecated(reason: "This field will be removed in Saleor 4.0. Use `errors` field instead.")
  errors: [AccountError!]!
}

"""
Change the password of the logged in user. Requires one of the following permissions: AUTHENTICATED_USER.
"""
type PasswordChange {
  """A user instance with a new password."""
  user: User
  accountErrors: [AccountError!]! @deprecated(reason: "This field will be removed in Saleor 4.0. Use `errors` field instead.")
  errors: [AccountError!]!
}

"""
Request email change of the logged in user. Requires one of the following permissions: AUTHENTICATED_USER.
"""
type RequestEmailChange {
  """A user instance."""
  user: User
  accountErrors: [AccountError!]! @deprecated(reason: "This field will be removed in Saleor 4.0. Use `errors` field instead.")
  errors: [AccountError!]!
}

"""
Confirm the email change of the logged-in user. Requires one of the following permissions: AUTHENTICATED_USER.
"""
type ConfirmEmailChange {
  """A user instance with a new email."""
  user: User
  accountErrors: [AccountError!]! @deprecated(reason: "This field will be removed in Saleor 4.0. Use `errors` field instead.")
  errors: [AccountError!]!
}

"""
Create a new address for the customer. Requires one of the following permissions: AUTHENTICATED_USER.
"""
type AccountAddressCreate {
  """A user instance for which the address was created."""
  user: User
  accountErrors: [AccountError!]! @deprecated(reason: "This field will be removed in Saleor 4.0. Use `errors` field instead.")
  errors: [AccountError!]!
  address: Address
}

"""
Updates an address of the logged-in user. Requires one of the following permissions: MANAGE_USERS, IS_OWNER.
"""
type AccountAddressUpdate {
  """A user object for which the address was edited."""
  user: User
  accountErrors: [AccountError!]! @deprecated(reason: "This field will be removed in Saleor 4.0. Use `errors` field instead.")
  errors: [AccountError!]!
  address: Address
}

"""
Delete an address of the logged-in user. Requires one of the following permissions: MANAGE_USERS, IS_OWNER.
"""
type AccountAddressDelete {
  """A user instance for which the address was deleted."""
  user: User
  accountErrors: [AccountError!]! @deprecated(reason: "This field will be removed in Saleor 4.0. Use `errors` field instead.")
  errors: [AccountError!]!
  address: Address
}

"""
Sets a default address for the authenticated user. Requires one of the following permissions: AUTHENTICATED_USER.
"""
type AccountSetDefaultAddress {
  """An updated user instance."""
  user: User
  accountErrors: [AccountError!]! @deprecated(reason: "This field will be removed in Saleor 4.0. Use `errors` field instead.")
  errors: [AccountError!]!
}

"""Register a new user."""
type AccountRegister {
  """Informs whether users need to confirm their email address."""
  requiresConfirmation: Boolean
  accountErrors: [AccountError!]! @deprecated(reason: "This field will be removed in Saleor 4.0. Use `errors` field instead.")
  errors: [AccountError!]!
  user: User
}

input AccountRegisterInput {
  """Given name."""
  firstName: String

  """Family name."""
  lastName: String

  """User language code."""
  languageCode: LanguageCodeEnum

  """The email address of the user."""
  email: String!

  """Password."""
  password: String!

  """Base of frontend URL that will be needed to create confirmation URL."""
  redirectUrl: String

  """User public metadata."""
  metadata: [MetadataInput!]

  """
  Slug of a channel which will be used to notify users. Optional when only one channel exists.
  """
  channel: String
}

"""
Updates the account of the logged-in user. Requires one of the following permissions: AUTHENTICATED_USER.
"""
type AccountUpdate {
  accountErrors: [AccountError!]! @deprecated(reason: "This field will be removed in Saleor 4.0. Use `errors` field instead.")
  errors: [AccountError!]!
  user: User
}

input AccountInput {
  """Given name."""
  firstName: String

  """Family name."""
  lastName: String

  """User language code."""
  languageCode: LanguageCodeEnum

  """Billing address of the customer."""
  defaultBillingAddress: AddressInput

  """Shipping address of the customer."""
  defaultShippingAddress: AddressInput
}

"""
Sends an email with the account removal link for the logged-in user. Requires one of the following permissions: AUTHENTICATED_USER.
"""
type AccountRequestDeletion {
  accountErrors: [AccountError!]! @deprecated(reason: "This field will be removed in Saleor 4.0. Use `errors` field instead.")
  errors: [AccountError!]!
}

"""
Remove user account. Requires one of the following permissions: AUTHENTICATED_USER.
"""
type AccountDelete {
  accountErrors: [AccountError!]! @deprecated(reason: "This field will be removed in Saleor 4.0. Use `errors` field instead.")
  errors: [AccountError!]!
  user: User
}

"""
Creates user address. Requires one of the following permissions: MANAGE_USERS.
"""
type AddressCreate {
  """A user instance for which the address was created."""
  user: User
  accountErrors: [AccountError!]! @deprecated(reason: "This field will be removed in Saleor 4.0. Use `errors` field instead.")
  errors: [AccountError!]!
  address: Address
}

"""
Updates an address. Requires one of the following permissions: MANAGE_USERS.
"""
type AddressUpdate {
  """A user object for which the address was edited."""
  user: User
  accountErrors: [AccountError!]! @deprecated(reason: "This field will be removed in Saleor 4.0. Use `errors` field instead.")
  errors: [AccountError!]!
  address: Address
}

"""
Deletes an address. Requires one of the following permissions: MANAGE_USERS.
"""
type AddressDelete {
  """A user instance for which the address was deleted."""
  user: User
  accountErrors: [AccountError!]! @deprecated(reason: "This field will be removed in Saleor 4.0. Use `errors` field instead.")
  errors: [AccountError!]!
  address: Address
}

"""
Sets a default address for the given user. Requires one of the following permissions: MANAGE_USERS.
"""
type AddressSetDefault {
  """An updated user instance."""
  user: User
  accountErrors: [AccountError!]! @deprecated(reason: "This field will be removed in Saleor 4.0. Use `errors` field instead.")
  errors: [AccountError!]!
}

"""
Creates a new customer. Requires one of the following permissions: MANAGE_USERS.
"""
type CustomerCreate {
  accountErrors: [AccountError!]! @deprecated(reason: "This field will be removed in Saleor 4.0. Use `errors` field instead.")
  errors: [AccountError!]!
  user: User
}

input UserCreateInput {
  """Billing address of the customer."""
  defaultBillingAddress: AddressInput

  """Shipping address of the customer."""
  defaultShippingAddress: AddressInput

  """Given name."""
  firstName: String

  """Family name."""
  lastName: String

  """The unique email address of the user."""
  email: String

  """User account is active."""
  isActive: Boolean

  """A note about the user."""
  note: String

  """User language code."""
  languageCode: LanguageCodeEnum

  """
  URL of a view where users should be redirected to set the password. URL in RFC 1808 format.
  """
  redirectUrl: String

  """
  Slug of a channel which will be used for notify user. Optional when only one channel exists.
  """
  channel: String
}

"""
Updates an existing customer. Requires one of the following permissions: MANAGE_USERS.
"""
type CustomerUpdate {
  accountErrors: [AccountError!]! @deprecated(reason: "This field will be removed in Saleor 4.0. Use `errors` field instead.")
  errors: [AccountError!]!
  user: User
}

input CustomerInput {
  """Billing address of the customer."""
  defaultBillingAddress: AddressInput

  """Shipping address of the customer."""
  defaultShippingAddress: AddressInput

  """Given name."""
  firstName: String

  """Family name."""
  lastName: String

  """The unique email address of the user."""
  email: String

  """User account is active."""
  isActive: Boolean

  """A note about the user."""
  note: String

  """User language code."""
  languageCode: LanguageCodeEnum
}

"""
Deletes a customer. Requires one of the following permissions: MANAGE_USERS.
"""
type CustomerDelete {
  accountErrors: [AccountError!]! @deprecated(reason: "This field will be removed in Saleor 4.0. Use `errors` field instead.")
  errors: [AccountError!]!
  user: User
}

"""
Deletes customers. Requires one of the following permissions: MANAGE_USERS.
"""
type CustomerBulkDelete {
  """Returns how many objects were affected."""
  count: Int!
  accountErrors: [AccountError!]! @deprecated(reason: "This field will be removed in Saleor 4.0. Use `errors` field instead.")
  errors: [AccountError!]!
}

"""
Creates a new staff user. Requires one of the following permissions: MANAGE_STAFF.
"""
type StaffCreate {
  staffErrors: [StaffError!]! @deprecated(reason: "This field will be removed in Saleor 4.0. Use `errors` field instead.")
  errors: [StaffError!]!
  user: User
}

type StaffError {
  """
  Name of a field that caused the error. A value of `null` indicates that the error isn't associated with a particular field.
  """
  field: String

  """The error message."""
  message: String

  """The error code."""
  code: AccountErrorCode!

  """A type of address that causes the error."""
  addressType: AddressTypeEnum

  """List of permissions which causes the error."""
  permissions: [PermissionEnum!]

  """List of permission group IDs which cause the error."""
  groups: [ID!]

  """List of user IDs which causes the error."""
  users: [ID!]
}

input StaffCreateInput {
  """Given name."""
  firstName: String

  """Family name."""
  lastName: String

  """The unique email address of the user."""
  email: String

  """User account is active."""
  isActive: Boolean

  """A note about the user."""
  note: String

  """List of permission group IDs to which user should be assigned."""
  addGroups: [ID!]

  """
  URL of a view where users should be redirected to set the password. URL in RFC 1808 format.
  """
  redirectUrl: String
}

"""
Updates an existing staff user. Requires one of the following permissions: MANAGE_STAFF.
"""
type StaffUpdate {
  staffErrors: [StaffError!]! @deprecated(reason: "This field will be removed in Saleor 4.0. Use `errors` field instead.")
  errors: [StaffError!]!
  user: User
}

input StaffUpdateInput {
  """Given name."""
  firstName: String

  """Family name."""
  lastName: String

  """The unique email address of the user."""
  email: String

  """User account is active."""
  isActive: Boolean

  """A note about the user."""
  note: String

  """List of permission group IDs to which user should be assigned."""
  addGroups: [ID!]

  """List of permission group IDs from which user should be unassigned."""
  removeGroups: [ID!]
}

"""
Deletes a staff user. Requires one of the following permissions: MANAGE_STAFF.
"""
type StaffDelete {
  staffErrors: [StaffError!]! @deprecated(reason: "This field will be removed in Saleor 4.0. Use `errors` field instead.")
  errors: [StaffError!]!
  user: User
}

"""
Deletes staff users. Requires one of the following permissions: MANAGE_STAFF.
"""
type StaffBulkDelete {
  """Returns how many objects were affected."""
  count: Int!
  staffErrors: [StaffError!]! @deprecated(reason: "This field will be removed in Saleor 4.0. Use `errors` field instead.")
  errors: [StaffError!]!
}

"""
Create a user avatar. Only for staff members. This mutation must be sent as a `multipart` request. More detailed specs of the upload format can be found here: https://github.com/jaydenseric/graphql-multipart-request-spec
"""
type UserAvatarUpdate {
  """An updated user instance."""
  user: User
  accountErrors: [AccountError!]! @deprecated(reason: "This field will be removed in Saleor 4.0. Use `errors` field instead.")
  errors: [AccountError!]!
}

"""Deletes a user avatar. Only for staff members."""
type UserAvatarDelete {
  """An updated user instance."""
  user: User
  accountErrors: [AccountError!]! @deprecated(reason: "This field will be removed in Saleor 4.0. Use `errors` field instead.")
  errors: [AccountError!]!
}

"""
Activate or deactivate users. Requires one of the following permissions: MANAGE_USERS.
"""
type UserBulkSetActive {
  """Returns how many objects were affected."""
  count: Int!
  accountErrors: [AccountError!]! @deprecated(reason: "This field will be removed in Saleor 4.0. Use `errors` field instead.")
  errors: [AccountError!]!
}

"""
Create new permission group. Requires one of the following permissions: MANAGE_STAFF.
"""
type PermissionGroupCreate {
  permissionGroupErrors: [PermissionGroupError!]! @deprecated(reason: "This field will be removed in Saleor 4.0. Use `errors` field instead.")
  errors: [PermissionGroupError!]!
  group: Group
}

type PermissionGroupError {
  """
  Name of a field that caused the error. A value of `null` indicates that the error isn't associated with a particular field.
  """
  field: String

  """The error message."""
  message: String

  """The error code."""
  code: PermissionGroupErrorCode!

  """List of permissions which causes the error."""
  permissions: [PermissionEnum!]

  """List of user IDs which causes the error."""
  users: [ID!]
}

"""An enumeration."""
enum PermissionGroupErrorCode {
  ASSIGN_NON_STAFF_MEMBER
  DUPLICATED_INPUT_ITEM
  CANNOT_REMOVE_FROM_LAST_GROUP
  LEFT_NOT_MANAGEABLE_PERMISSION
  OUT_OF_SCOPE_PERMISSION
  OUT_OF_SCOPE_USER
  REQUIRED
  UNIQUE
}

input PermissionGroupCreateInput {
  """List of permission code names to assign to this group."""
  addPermissions: [PermissionEnum!]

  """List of users to assign to this group."""
  addUsers: [ID!]

  """Group name."""
  name: String!
}

"""
Update permission group. Requires one of the following permissions: MANAGE_STAFF.
"""
type PermissionGroupUpdate {
  permissionGroupErrors: [PermissionGroupError!]! @deprecated(reason: "This field will be removed in Saleor 4.0. Use `errors` field instead.")
  errors: [PermissionGroupError!]!
  group: Group
}

input PermissionGroupUpdateInput {
  """List of permission code names to assign to this group."""
  addPermissions: [PermissionEnum!]

  """List of users to assign to this group."""
  addUsers: [ID!]

  """Group name."""
  name: String

  """List of permission code names to unassign from this group."""
  removePermissions: [PermissionEnum!]

  """List of users to unassign from this group."""
  removeUsers: [ID!]
}

"""
Delete permission group. Requires one of the following permissions: MANAGE_STAFF.
"""
type PermissionGroupDelete {
  permissionGroupErrors: [PermissionGroupError!]! @deprecated(reason: "This field will be removed in Saleor 4.0. Use `errors` field instead.")
  errors: [PermissionGroupError!]!
  group: Group
}

type Subscription {
  """
  New in Saleor 3.2. Look up subscription event. Note: this feature is in a preview state and can be subject to changes at later point.
  """
  event: Event
}

union Event = CategoryCreated | CategoryUpdated | CategoryDeleted | OrderCreated | OrderUpdated | OrderConfirmed | OrderFullyPaid | OrderCancelled | OrderFulfilled | DraftOrderCreated | DraftOrderUpdated | DraftOrderDeleted | ProductCreated | ProductUpdated | ProductDeleted | ProductVariantCreated | ProductVariantUpdated | ProductVariantOutOfStock | ProductVariantBackInStock | ProductVariantDeleted | SaleCreated | SaleUpdated | SaleDeleted | InvoiceRequested | InvoiceDeleted | InvoiceSent | FulfillmentCreated | FulfillmentCanceled | CustomerCreated | CustomerUpdated | CollectionCreated | CollectionUpdated | CollectionDeleted | CheckoutCreated | CheckoutUpdated | PageCreated | PageUpdated | PageDeleted | ShippingPriceCreated | ShippingPriceUpdated | ShippingPriceDeleted | ShippingZoneCreated | ShippingZoneUpdated | ShippingZoneDeleted | TranslationCreated | TranslationUpdated

type CategoryCreated {
  """
  New in Saleor 3.2. Look up a category. Note: this feature is in a preview state and can be subject to changes at later point.
  """
  category: Category
}

type CategoryUpdated {
  """
  New in Saleor 3.2. Look up a category. Note: this feature is in a preview state and can be subject to changes at later point.
  """
  category: Category
}

type CategoryDeleted {
  """
  New in Saleor 3.2. Look up a category. Note: this feature is in a preview state and can be subject to changes at later point.
  """
  category: Category
}

type OrderCreated {
  """
  New in Saleor 3.2. Look up an order. Note: this feature is in a preview state and can be subject to changes at later point.
  """
  order: Order
}

type OrderUpdated {
  """
  New in Saleor 3.2. Look up an order. Note: this feature is in a preview state and can be subject to changes at later point.
  """
  order: Order
}

type OrderConfirmed {
  """
  New in Saleor 3.2. Look up an order. Note: this feature is in a preview state and can be subject to changes at later point.
  """
  order: Order
}

type OrderFullyPaid {
  """
  New in Saleor 3.2. Look up an order. Note: this feature is in a preview state and can be subject to changes at later point.
  """
  order: Order
}

type OrderCancelled {
  """
  New in Saleor 3.2. Look up an order. Note: this feature is in a preview state and can be subject to changes at later point.
  """
  order: Order
}

type OrderFulfilled {
  """
  New in Saleor 3.2. Look up an order. Note: this feature is in a preview state and can be subject to changes at later point.
  """
  order: Order
}

type DraftOrderCreated {
  """
  New in Saleor 3.2. Look up an order. Note: this feature is in a preview state and can be subject to changes at later point.
  """
  order: Order
}

type DraftOrderUpdated {
  """
  New in Saleor 3.2. Look up an order. Note: this feature is in a preview state and can be subject to changes at later point.
  """
  order: Order
}

type DraftOrderDeleted {
  """
  New in Saleor 3.2. Look up an order. Note: this feature is in a preview state and can be subject to changes at later point.
  """
  order: Order
}

type ProductCreated {
  """
  New in Saleor 3.2. Look up a product. Note: this feature is in a preview state and can be subject to changes at later point.
  """
  product(
    """Slug of a channel for which the data should be returned."""
    channel: String
  ): Product

  """
  New in Saleor 3.2. Look up a category. Note: this feature is in a preview state and can be subject to changes at later point.
  """
  category: Category
}

type ProductUpdated {
  """
  New in Saleor 3.2. Look up a product. Note: this feature is in a preview state and can be subject to changes at later point.
  """
  product(
    """Slug of a channel for which the data should be returned."""
    channel: String
  ): Product

  """
  New in Saleor 3.2. Look up a category. Note: this feature is in a preview state and can be subject to changes at later point.
  """
  category: Category
}

type ProductDeleted {
  """
  New in Saleor 3.2. Look up a product. Note: this feature is in a preview state and can be subject to changes at later point.
  """
  product(
    """Slug of a channel for which the data should be returned."""
    channel: String
  ): Product

  """
  New in Saleor 3.2. Look up a category. Note: this feature is in a preview state and can be subject to changes at later point.
  """
  category: Category
}

type ProductVariantCreated {
  """
  New in Saleor 3.2. Look up a product variant. Note: this feature is in a preview state and can be subject to changes at later point.
  """
  productVariant(
    """Slug of a channel for which the data should be returned."""
    channel: String
  ): ProductVariant
}

type ProductVariantUpdated {
  """
  New in Saleor 3.2. Look up a product variant. Note: this feature is in a preview state and can be subject to changes at later point.
  """
  productVariant(
    """Slug of a channel for which the data should be returned."""
    channel: String
  ): ProductVariant
}

type ProductVariantOutOfStock {
  """
  New in Saleor 3.2. Look up a product variant. Note: this feature is in a preview state and can be subject to changes at later point.
  """
  productVariant(
    """Slug of a channel for which the data should be returned."""
    channel: String
  ): ProductVariant

  """
  New in Saleor 3.2. Look up a warehouse. Note: this feature is in a preview state and can be subject to changes at later point.
  """
  warehouse: Warehouse
}

type ProductVariantBackInStock {
  """
  New in Saleor 3.2. Look up a product variant. Note: this feature is in a preview state and can be subject to changes at later point.
  """
  productVariant(
    """Slug of a channel for which the data should be returned."""
    channel: String
  ): ProductVariant

  """
  New in Saleor 3.2. Look up a warehouse. Note: this feature is in a preview state and can be subject to changes at later point.
  """
  warehouse: Warehouse
}

type ProductVariantDeleted {
  """
  New in Saleor 3.2. Look up a product variant. Note: this feature is in a preview state and can be subject to changes at later point.
  """
  productVariant(
    """Slug of a channel for which the data should be returned."""
    channel: String
  ): ProductVariant
}

type SaleCreated {
  """
  New in Saleor 3.2. Look up a sale. Note: this feature is in a preview state and can be subject to changes at later point.
  """
  sale(
    """Slug of a channel for which the data should be returned."""
    channel: String
  ): Sale
}

type SaleUpdated {
  """
  New in Saleor 3.2. Look up a sale. Note: this feature is in a preview state and can be subject to changes at later point.
  """
  sale(
    """Slug of a channel for which the data should be returned."""
    channel: String
  ): Sale
}

type SaleDeleted {
  """
  New in Saleor 3.2. Look up a sale. Note: this feature is in a preview state and can be subject to changes at later point.
  """
  sale(
    """Slug of a channel for which the data should be returned."""
    channel: String
  ): Sale
}

type InvoiceRequested {
  """
  New in Saleor 3.2. Look up an Invoice. Note: this feature is in a preview state and can be subject to changes at later point.
  """
  invoice: Invoice
}

type InvoiceDeleted {
  """
  New in Saleor 3.2. Look up an Invoice. Note: this feature is in a preview state and can be subject to changes at later point.
  """
  invoice: Invoice
}

type InvoiceSent {
  """
  New in Saleor 3.2. Look up an Invoice. Note: this feature is in a preview state and can be subject to changes at later point.
  """
  invoice: Invoice
}

type FulfillmentCreated {
  """
  New in Saleor 3.2. Look up a Fulfillment. Note: this feature is in a preview state and can be subject to changes at later point.
  """
  fulfillment: Fulfillment
}

type FulfillmentCanceled {
  """
  New in Saleor 3.2. Look up a Fulfillment. Note: this feature is in a preview state and can be subject to changes at later point.
  """
  fulfillment: Fulfillment
}

type CustomerCreated {
  """
  New in Saleor 3.2. Look up a user. Note: this feature is in a preview state and can be subject to changes at later point.
  """
  user: User
}

type CustomerUpdated {
  """
  New in Saleor 3.2. Look up a user. Note: this feature is in a preview state and can be subject to changes at later point.
  """
  user: User
}

type CollectionCreated {
  """
  New in Saleor 3.2. Look up a collection. Note: this feature is in a preview state and can be subject to changes at later point.
  """
  collection(
    """Slug of a channel for which the data should be returned."""
    channel: String
  ): Collection
}

type CollectionUpdated {
  """
  New in Saleor 3.2. Look up a collection. Note: this feature is in a preview state and can be subject to changes at later point.
  """
  collection(
    """Slug of a channel for which the data should be returned."""
    channel: String
  ): Collection
}

type CollectionDeleted {
  """
  New in Saleor 3.2. Look up a collection. Note: this feature is in a preview state and can be subject to changes at later point.
  """
  collection(
    """Slug of a channel for which the data should be returned."""
    channel: String
  ): Collection
}

type CheckoutCreated {
  """
  New in Saleor 3.2. Look up a Checkout. Note: this feature is in a preview state and can be subject to changes at later point.
  """
  checkout: Checkout
}

type CheckoutUpdated {
  """
  New in Saleor 3.2. Look up a Checkout. Note: this feature is in a preview state and can be subject to changes at later point.
  """
  checkout: Checkout
}

type PageCreated {
  """
  New in Saleor 3.2. Look up a page. Note: this feature is in a preview state and can be subject to changes at later point.
  """
  page: Page
}

type PageUpdated {
  """
  New in Saleor 3.2. Look up a page. Note: this feature is in a preview state and can be subject to changes at later point.
  """
  page: Page
}

type PageDeleted {
  """
  New in Saleor 3.2. Look up a page. Note: this feature is in a preview state and can be subject to changes at later point.
  """
  page: Page
}

type ShippingPriceCreated {
  """
  New in Saleor 3.2. Look up a shipping method. Note: this feature is in a preview state and can be subject to changes at later point.
  """
  shippingMethod(
    """Slug of a channel for which the data should be returned."""
    channel: String
  ): ShippingMethodType

  """
  New in Saleor 3.2. Look up a shipping zone. Note: this feature is in a preview state and can be subject to changes at later point.
  """
  shippingZone(
    """Slug of a channel for which the data should be returned."""
    channel: String
  ): ShippingZone
}

type ShippingPriceUpdated {
  """
  New in Saleor 3.2. Look up a shipping method. Note: this feature is in a preview state and can be subject to changes at later point.
  """
  shippingMethod(
    """Slug of a channel for which the data should be returned."""
    channel: String
  ): ShippingMethodType

  """
  New in Saleor 3.2. Look up a shipping zone. Note: this feature is in a preview state and can be subject to changes at later point.
  """
  shippingZone(
    """Slug of a channel for which the data should be returned."""
    channel: String
  ): ShippingZone
}

type ShippingPriceDeleted {
  """
  New in Saleor 3.2. Look up a shipping method. Note: this feature is in a preview state and can be subject to changes at later point.
  """
  shippingMethod(
    """Slug of a channel for which the data should be returned."""
    channel: String
  ): ShippingMethodType

  """
  New in Saleor 3.2. Look up a shipping zone. Note: this feature is in a preview state and can be subject to changes at later point.
  """
  shippingZone(
    """Slug of a channel for which the data should be returned."""
    channel: String
  ): ShippingZone
}

type ShippingZoneCreated {
  """
  New in Saleor 3.2. Look up a shipping zone. Note: this feature is in a preview state and can be subject to changes at later point.
  """
  shippingZone(
    """Slug of a channel for which the data should be returned."""
    channel: String
  ): ShippingZone
}

type ShippingZoneUpdated {
  """
  New in Saleor 3.2. Look up a shipping zone. Note: this feature is in a preview state and can be subject to changes at later point.
  """
  shippingZone(
    """Slug of a channel for which the data should be returned."""
    channel: String
  ): ShippingZone
}

type ShippingZoneDeleted {
  """
  New in Saleor 3.2. Look up a shipping zone. Note: this feature is in a preview state and can be subject to changes at later point.
  """
  shippingZone(
    """Slug of a channel for which the data should be returned."""
    channel: String
  ): ShippingZone
}

type TranslationCreated {
  """
  New in Saleor 3.2. Look up a translation. Note: this feature is in a preview state and can be subject to changes at later point.
  """
  translation: TranslationTypes
}

union TranslationTypes = ProductTranslation | CollectionTranslation | CategoryTranslation | AttributeTranslation | AttributeValueTranslation | ProductVariantTranslation | PageTranslation | ShippingMethodTranslation | SaleTranslation | VoucherTranslation | MenuItemTranslation

type TranslationUpdated {
  """
  New in Saleor 3.2. Look up a translation. Note: this feature is in a preview state and can be subject to changes at later point.
  """
  translation: TranslationTypes
}

"""An enumeration."""
enum DistanceUnitsEnum {
  CM
  M
  KM
  FT
  YD
  INCH
}

"""An enumeration."""
enum AreaUnitsEnum {
  SQ_CM
  SQ_M
  SQ_KM
  SQ_FT
  SQ_YD
  SQ_INCH
}

"""An enumeration."""
enum VolumeUnitsEnum {
  CUBIC_MILLIMETER
  CUBIC_CENTIMETER
  CUBIC_DECIMETER
  CUBIC_METER
  LITER
  CUBIC_FOOT
  CUBIC_INCH
  CUBIC_YARD
  QT
  PINT
  FL_OZ
  ACRE_IN
  ACRE_FT
}

"""_Any value scalar as defined by Federation spec."""
scalar _Any

"""_Entity union as defined by Federation spec."""
union _Entity = App | Address | User | Group | ProductVariant | Product | ProductType | Collection | Category | ProductMedia | PageType

"""_Service manifest as defined by Federation spec."""
type _Service {
  sdl: String
}<|MERGE_RESOLUTION|>--- conflicted
+++ resolved
@@ -1202,9 +1202,6 @@
 
   """A page is deleted."""
   PAGE_DELETED
-<<<<<<< HEAD
-  TRANSACTION_ACTION_REQUEST
-=======
 
   """A new shipping price is created."""
   SHIPPING_PRICE_CREATED
@@ -1223,7 +1220,7 @@
 
   """A shipping zone is deleted."""
   SHIPPING_ZONE_DELETED
->>>>>>> 9aea3177
+  TRANSACTION_ACTION_REQUEST
   TRANSLATION_CREATED
   TRANSLATION_UPDATED
   PAYMENT_AUTHORIZE
@@ -1381,9 +1378,6 @@
 
   """A page is deleted."""
   PAGE_DELETED
-<<<<<<< HEAD
-  TRANSACTION_ACTION_REQUEST
-=======
 
   """A new shipping price is created."""
   SHIPPING_PRICE_CREATED
@@ -1402,7 +1396,7 @@
 
   """A shipping zone is deleted."""
   SHIPPING_ZONE_DELETED
->>>>>>> 9aea3177
+  TRANSACTION_ACTION_REQUEST
   TRANSLATION_CREATED
   TRANSLATION_UPDATED
 }
@@ -1804,16 +1798,13 @@
   PAGE_CREATED
   PAGE_UPDATED
   PAGE_DELETED
-<<<<<<< HEAD
-  TRANSACTION_ACTION_REQUEST
-=======
   SHIPPING_PRICE_CREATED
   SHIPPING_PRICE_UPDATED
   SHIPPING_PRICE_DELETED
   SHIPPING_ZONE_CREATED
   SHIPPING_ZONE_UPDATED
   SHIPPING_ZONE_DELETED
->>>>>>> 9aea3177
+  TRANSACTION_ACTION_REQUEST
   TRANSLATION_CREATED
   TRANSLATION_UPDATED
 }
