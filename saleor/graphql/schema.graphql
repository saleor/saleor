--- conflicted
+++ resolved
@@ -518,20 +518,8 @@
     """ID of the menu."""
     id: ID
 
-<<<<<<< HEAD
-type CheckoutCreated {
-  checkout: Checkout
-}
-
-type CheckoutCustomerAttach {
-  checkout: Checkout
-  checkoutErrors: [CheckoutError!]! @deprecated(reason: "This field will be removed in Saleor 4.0. Use `errors` field instead.")
-  errors: [CheckoutError!]!
-}
-=======
     """The menu's name."""
     name: String
->>>>>>> bd0f5b42
 
     """The menu's slug."""
     slug: String
@@ -615,19 +603,8 @@
     """Return the elements in the list that come before the specified cursor."""
     before: String
 
-<<<<<<< HEAD
-type CheckoutUpdated {
-  checkout: Checkout
-}
-
-type ChoiceValue {
-  raw: String
-  verbose: String
-}
-=======
     """Return the elements in the list that come after the specified cursor."""
     after: String
->>>>>>> bd0f5b42
 
     """Return the first n elements from the list."""
     first: Int
@@ -675,34 +652,11 @@
     """Sort plugins."""
     sortBy: PluginSortingInput
 
-<<<<<<< HEAD
-type CollectionCreated {
-  collection(channel: String): Collection
-}
-
-type CollectionDelete {
-  collectionErrors: [CollectionError!]! @deprecated(reason: "This field will be removed in Saleor 4.0. Use `errors` field instead.")
-  errors: [CollectionError!]!
-  collection: Collection
-}
-
-type CollectionDeleted {
-  collection(channel: String): Collection
-}
-
-type CollectionError {
-  field: String
-  message: String
-  products: [ID!]
-  code: CollectionErrorCode!
-}
-=======
     """Return the elements in the list that come before the specified cursor."""
     before: String
 
     """Return the elements in the list that come after the specified cursor."""
     after: String
->>>>>>> bd0f5b42
 
     """Return the first n elements from the list."""
     first: Int
@@ -751,24 +705,10 @@
     last: Int
   ): SaleCountableConnection
 
-<<<<<<< HEAD
-type CollectionUpdated {
-  collection(channel: String): Collection
-}
-
-type ConfigurationItem {
-  name: String!
-  value: String
-  type: ConfigurationTypeFieldEnum
-  helpText: String
-  label: String
-}
-=======
   """Look up a voucher by ID."""
   voucher(
     """ID of the voucher."""
     id: ID!
->>>>>>> bd0f5b42
 
     """Slug of a channel for which the data should be returned."""
     channel: String
@@ -816,20 +756,8 @@
     """Filtering options for export files."""
     filter: ExportFileFilterInput
 
-<<<<<<< HEAD
-type CustomerCreated {
-  user: User
-}
-
-type CustomerDelete {
-  accountErrors: [AccountError!]! @deprecated(reason: "This field will be removed in Saleor 4.0. Use `errors` field instead.")
-  errors: [AccountError!]!
-  user: User
-}
-=======
     """Sort export files."""
     sortBy: ExportFileSortingInput
->>>>>>> bd0f5b42
 
     """Return the elements in the list that come before the specified cursor."""
     before: String
@@ -847,19 +775,11 @@
   """List of all tax rates available from tax gateway."""
   taxTypes: [TaxType]
 
-<<<<<<< HEAD
-type CustomerUpdated {
-  user: User
-}
-
-scalar Date
-=======
   """Look up a checkout by token and slug of channel."""
   checkout(
     """The checkout's token."""
     token: UUID
   ): Checkout
->>>>>>> bd0f5b42
 
   """List of checkouts."""
   checkouts(
@@ -962,34 +882,6 @@
     """Return the first n elements from the list."""
     first: Int
 
-<<<<<<< HEAD
-type DraftOrderCreated {
-  order: Order
-}
-
-type DraftOrderDelete {
-  orderErrors: [OrderError!]! @deprecated(reason: "This field will be removed in Saleor 4.0. Use `errors` field instead.")
-  errors: [OrderError!]!
-  order: Order
-}
-
-type DraftOrderDeleted {
-  order: Order
-}
-
-input DraftOrderInput {
-  billingAddress: AddressInput
-  user: ID
-  userEmail: String
-  discount: PositiveDecimal
-  shippingAddress: AddressInput
-  shippingMethod: ID
-  voucher: ID
-  customerNote: String
-  channelId: ID
-  redirectUrl: String
-}
-=======
     """Return the last n elements from the list."""
     last: Int
   ): AppCountableConnection
@@ -1001,7 +893,6 @@
     """ID of the app."""
     id: ID
   ): App
->>>>>>> bd0f5b42
 
   """
   New in Saleor 3.1. List of all extensions. Note: this feature is in a preview state and can be subject to changes at later point.
@@ -1013,25 +904,8 @@
     """Return the elements in the list that come before the specified cursor."""
     before: String
 
-<<<<<<< HEAD
-type DraftOrderUpdated {
-  order: Order
-}
-
-union Event = OrderCreated | OrderUpdated | OrderConfirmed | OrderFullyPaid | OrderCancelled | OrderFulfilled | DraftOrderCreated | DraftOrderUpdated | DraftOrderDeleted | ProductCreated | ProductUpdated | ProductDeleted | ProductVariantCreated | ProductVariantUpdated | ProductVariantOutOfStock | ProductVariantBackInStock | ProductVariantDeleted | SaleCreated | SaleUpdated | SaleDeleted | InvoiceRequested | InvoiceDeleted | InvoiceSent | FulfillmentCreated | FulfillmentCanceled | CustomerCreated | CustomerUpdated | CollectionCreated | CollectionUpdated | CollectionDeleted | CheckoutCreated | CheckoutUpdated | PageCreated | PageUpdated | PageDeleted
-
-type EventDelivery implements Node {
-  id: ID!
-  createdAt: DateTime!
-  status: EventDeliveryStatusEnum!
-  eventType: WebhookEventTypeEnum!
-  attempts(sortBy: EventDeliveryAttemptSortingInput, before: String, after: String, first: Int, last: Int): EventDeliveryAttemptCountableConnection
-  payload: String
-}
-=======
     """Return the elements in the list that come after the specified cursor."""
     after: String
->>>>>>> bd0f5b42
 
     """Return the first n elements from the list."""
     first: Int
@@ -1284,26 +1158,10 @@
   CHECKOUT_FILTER_SHIPPING_METHODS
 }
 
-<<<<<<< HEAD
-type FulfillmentCanceled {
-  fulfillment: Fulfillment
-}
-
-type FulfillmentCreated {
-  fulfillment: Fulfillment
-}
-
-type FulfillmentLine implements Node {
-  id: ID!
-  quantity: Int!
-  orderLine: OrderLine
-}
-=======
 """Asynchronous webhook event."""
 type WebhookEventAsync {
   """Display name of the event."""
   name: String!
->>>>>>> bd0f5b42
 
   """Internal name of the event type."""
   eventType: WebhookEventTypeAsyncEnum!
@@ -1566,20 +1424,8 @@
 type AppExtension implements Node {
   id: ID!
 
-<<<<<<< HEAD
-type InvoiceDeleted {
-  invoice: Invoice
-}
-
-type InvoiceError {
-  field: String
-  message: String
-  code: InvoiceErrorCode!
-}
-=======
   """List of the app extension's permissions."""
   permissions: [Permission!]!
->>>>>>> bd0f5b42
 
   """Label of the extension to show in the dashboard."""
   label: String!
@@ -1622,26 +1468,6 @@
   APP_PAGE
 }
 
-<<<<<<< HEAD
-type InvoiceRequested {
-  invoice: Invoice
-}
-
-type InvoiceSendNotification {
-  invoiceErrors: [InvoiceError!]! @deprecated(reason: "This field will be removed in Saleor 4.0. Use `errors` field instead.")
-  errors: [InvoiceError!]!
-  invoice: Invoice
-}
-
-type InvoiceSent {
-  invoice: Invoice
-}
-
-type InvoiceUpdate {
-  invoiceErrors: [InvoiceError!]! @deprecated(reason: "This field will be removed in Saleor 4.0. Use `errors` field instead.")
-  errors: [InvoiceError!]!
-  invoice: Invoice
-=======
 type EventDeliveryCountableConnection {
   """Pagination data for this connection."""
   pageInfo: PageInfo!
@@ -1666,7 +1492,6 @@
 
   """When paginating forwards, the cursor to continue."""
   endCursor: String
->>>>>>> bd0f5b42
 }
 
 type EventDeliveryCountableEdge {
@@ -10353,6 +10178,9 @@
 
   """The secret key used to create a hash signature with each payload."""
   secretKey: String
+
+  """Subscription query used to define a webhook payload."""
+  query: String
 }
 
 """Deletes a webhook subscription."""
@@ -10397,6 +10225,9 @@
 
   """Use to create a hash signature with each payload."""
   secretKey: String
+
+  """Subscription query used to define a webhook payload."""
+  query: String
 }
 
 """Retries event delivery."""
@@ -12214,19 +12045,8 @@
   """The error code."""
   code: PaymentErrorCode!
 
-<<<<<<< HEAD
-type OrderCancelled {
-  order: Order
-}
-
-type OrderCapture {
-  order: Order
-  orderErrors: [OrderError!]! @deprecated(reason: "This field will be removed in Saleor 4.0. Use `errors` field instead.")
-  errors: [OrderError!]!
-=======
   """List of varint IDs which causes the error."""
   variants: [ID!]
->>>>>>> bd0f5b42
 }
 
 """An enumeration."""
@@ -12250,23 +12070,12 @@
   NO_CHECKOUT_LINES
 }
 
-<<<<<<< HEAD
-type OrderConfirmed {
-  order: Order
-}
-
-type OrderCountableConnection {
-  pageInfo: PageInfo!
-  edges: [OrderCountableEdge!]!
-  totalCount: Int
-=======
 """Refunds the captured payment amount."""
 type PaymentRefund {
   """Updated payment."""
   payment: Payment
   paymentErrors: [PaymentError!]! @deprecated(reason: "This field will be removed in Saleor 4.0. Use `errors` field instead.")
   errors: [PaymentError!]!
->>>>>>> bd0f5b42
 }
 
 """Voids the authorized payment."""
@@ -12277,21 +12086,11 @@
   errors: [PaymentError!]!
 }
 
-<<<<<<< HEAD
-type OrderCreated {
-  order: Order
-}
-
-enum OrderDirection {
-  ASC
-  DESC
-=======
 """Initializes payment process when it is required by gateway."""
 type PaymentInitialize {
   initializedPayment: PaymentInitialized
   paymentErrors: [PaymentError!]! @deprecated(reason: "This field will be removed in Saleor 4.0. Use `errors` field instead.")
   errors: [PaymentError!]!
->>>>>>> bd0f5b42
 }
 
 """
@@ -12437,46 +12236,11 @@
   errors: [PageError!]!
 }
 
-<<<<<<< HEAD
-type OrderFulfilled {
-  order: Order
-}
-
-type OrderFullyPaid {
-  order: Order
-}
-
-type OrderLine implements Node {
-  id: ID!
-  productName: String!
-  variantName: String!
-  productSku: String
-  productVariantId: String
-  isShippingRequired: Boolean!
-  quantity: Int!
-  quantityFulfilled: Int!
-  unitDiscountReason: String
-  taxRate: Float!
-  digitalContentUrl: DigitalContentUrl
-  thumbnail(size: Int): Image
-  unitPrice: TaxedMoney!
-  undiscountedUnitPrice: TaxedMoney!
-  unitDiscount: Money!
-  unitDiscountValue: PositiveDecimal!
-  totalPrice: TaxedMoney!
-  variant: ProductVariant
-  translatedProductName: String!
-  translatedVariantName: String!
-  allocations: [Allocation!]
-  quantityToFulfill: Int!
-  unitDiscountType: DiscountValueTypeEnum
-=======
 """Updates an existing page."""
 type PageUpdate {
   pageErrors: [PageError!]! @deprecated(reason: "This field will be removed in Saleor 4.0. Use `errors` field instead.")
   errors: [PageError!]!
   page: Page
->>>>>>> bd0f5b42
 }
 
 input PageInput {
@@ -12677,19 +12441,10 @@
   errors: [OrderError!]!
 }
 
-<<<<<<< HEAD
-type OrderUpdated {
-  order: Order
-}
-
-type OrderVoid {
-  order: Order
-=======
 """Deletes order lines."""
 type DraftOrderLinesBulkDelete {
   """Returns how many objects were affected."""
   count: Int!
->>>>>>> bd0f5b42
   orderErrors: [OrderError!]! @deprecated(reason: "This field will be removed in Saleor 4.0. Use `errors` field instead.")
   errors: [OrderError!]!
 }
@@ -12785,36 +12540,12 @@
   errors: [OrderError!]!
 }
 
-<<<<<<< HEAD
-type PageCreated {
-  page: Page
-}
-
-type PageDelete {
-  pageErrors: [PageError!]! @deprecated(reason: "This field will be removed in Saleor 4.0. Use `errors` field instead.")
-  errors: [PageError!]!
-  page: Page
-}
-
-type PageDeleted {
-  page: Page
-}
-
-type PageError {
-  field: String
-  message: String
-  code: PageErrorCode!
-  attributes: [ID!]
-  values: [ID!]
-}
-=======
 input OrderFulfillInput {
   """List of items informing how to fulfill the order."""
   lines: [OrderFulfillLineInput!]!
 
   """If true, send an email notification to the customer."""
   notifyCustomer: Boolean
->>>>>>> bd0f5b42
 
   """If true, then allow proceed fulfillment when stock is exceeded."""
   allowStockToBeExceeded: Boolean = false
@@ -12974,16 +12705,6 @@
   replace: Boolean = false
 }
 
-<<<<<<< HEAD
-type PageUpdated {
-  page: Page
-}
-
-type PasswordChange {
-  user: User
-  accountErrors: [AccountError!]! @deprecated(reason: "This field will be removed in Saleor 4.0. Use `errors` field instead.")
-  errors: [AccountError!]!
-=======
 input OrderReturnFulfillmentLineInput {
   """The ID of the fulfillment line to return."""
   fulfillmentLineId: ID!
@@ -12993,7 +12714,6 @@
 
   """Determines, if the line should be added to replace order."""
   replace: Boolean = false
->>>>>>> bd0f5b42
 }
 
 """Create order lines for an order."""
@@ -13486,25 +13206,6 @@
   invoice: Invoice
 }
 
-<<<<<<< HEAD
-type ProductCreated {
-  product(channel: String): Product
-  category: Category
-}
-
-type ProductDelete {
-  productErrors: [ProductError!]! @deprecated(reason: "This field will be removed in Saleor 4.0. Use `errors` field instead.")
-  errors: [ProductError!]!
-  product: Product
-}
-
-type ProductDeleted {
-  product(channel: String): Product
-  category: Category
-}
-
-type ProductError {
-=======
 """Activate a gift card."""
 type GiftCardActivate {
   """Activated gift card."""
@@ -13517,7 +13218,6 @@
   """
   Name of a field that caused the error. A value of `null` indicates that the error isn't associated with a particular field.
   """
->>>>>>> bd0f5b42
   field: String
 
   """The error message."""
@@ -13957,51 +13657,6 @@
   """Categories related to the discount."""
   categories: [ID]
 
-<<<<<<< HEAD
-type ProductUpdated {
-  product(channel: String): Product
-  category: Category
-}
-
-type ProductVariant implements Node & ObjectWithMetadata {
-  id: ID!
-  privateMetadata: [MetadataItem]!
-  metadata: [MetadataItem]!
-  name: String!
-  sku: String
-  product: Product!
-  trackInventory: Boolean!
-  quantityLimitPerCustomer: Int
-  weight: Weight
-  channel: String
-  channelListings: [ProductVariantChannelListing!]
-  pricing(address: AddressInput): VariantPricingInfo
-  attributes(variantSelection: VariantAttributeScope): [SelectedAttribute!]!
-  margin: Int
-  quantityOrdered: Int
-  revenue(period: ReportingPeriod): TaxedMoney
-  images: [ProductImage] @deprecated(reason: "This field will be removed in Saleor 4.0. Use the `media` field instead.")
-  media: [ProductMedia!]
-  translation(languageCode: LanguageCodeEnum!): ProductVariantTranslation
-  digitalContent: DigitalContent
-  stocks(address: AddressInput, countryCode: CountryCode): [Stock]
-  quantityAvailable(address: AddressInput, countryCode: CountryCode): Int
-  preorder: PreorderData
-  created: DateTime!
-  updatedAt: DateTime!
-}
-
-type ProductVariantBackInStock {
-  productVariant(channel: String): ProductVariant
-  warehouse: Warehouse
-}
-
-type ProductVariantBulkCreate {
-  count: Int!
-  productVariants: [ProductVariant!]!
-  bulkProductErrors: [BulkProductError!]! @deprecated(reason: "This field will be removed in Saleor 4.0. Use `errors` field instead.")
-  errors: [BulkProductError!]!
-=======
   """Collections related to the discount."""
   collections: [ID]
 
@@ -14015,7 +13670,6 @@
   sale: Sale
   discountErrors: [DiscountError!]! @deprecated(reason: "This field will be removed in Saleor 4.0. Use `errors` field instead.")
   errors: [DiscountError!]!
->>>>>>> bd0f5b42
 }
 
 """Creates/updates translations for a sale."""
@@ -14066,53 +13720,17 @@
   """Code to use the voucher."""
   code: String
 
-<<<<<<< HEAD
-type ProductVariantCreated {
-  productVariant(channel: String): ProductVariant
-}
-
-type ProductVariantDelete {
-  productErrors: [ProductError!]! @deprecated(reason: "This field will be removed in Saleor 4.0. Use `errors` field instead.")
-  errors: [ProductError!]!
-  productVariant: ProductVariant
-}
-
-type ProductVariantDeleted {
-  productVariant(channel: String): ProductVariant
-}
-
-input ProductVariantFilterInput {
-  search: String
-  sku: [String]
-  metadata: [MetadataFilter]
-  isPreorder: Boolean
-  updatedAt: DateTimeRangeInput
-}
-=======
   """Start date of the voucher in ISO 8601 format."""
   startDate: DateTime
 
   """End date of the voucher in ISO 8601 format."""
   endDate: DateTime
->>>>>>> bd0f5b42
 
   """Choices: fixed or percentage."""
   discountValueType: DiscountValueTypeEnum
 
-<<<<<<< HEAD
-type ProductVariantOutOfStock {
-  productVariant(channel: String): ProductVariant
-  warehouse: Warehouse
-}
-
-type ProductVariantPreorderDeactivate {
-  productVariant: ProductVariant
-  errors: [ProductError!]!
-}
-=======
   """Products discounted by the voucher."""
   products: [ID]
->>>>>>> bd0f5b42
 
   """New in Saleor 3.1. Variants discounted by the voucher."""
   variants: [ID]
@@ -14203,16 +13821,8 @@
   removeChannels: [ID!]
 }
 
-<<<<<<< HEAD
-type ProductVariantUpdated {
-  productVariant(channel: String): ProductVariant
-}
-
-input PublishableChannelListingInput {
-=======
 input VoucherChannelListingAddInput {
   """ID of a channel."""
->>>>>>> bd0f5b42
   channelId: ID!
 
   """Value of the voucher."""
@@ -14376,29 +13986,6 @@
   errors: [CheckoutError!]!
 }
 
-<<<<<<< HEAD
-type SaleCreated {
-  sale(channel: String): Sale
-}
-
-type SaleDelete {
-  discountErrors: [DiscountError!]! @deprecated(reason: "This field will be removed in Saleor 4.0. Use `errors` field instead.")
-  errors: [DiscountError!]!
-  sale: Sale
-}
-
-type SaleDeleted {
-  sale(channel: String): Sale
-}
-
-input SaleFilterInput {
-  status: [DiscountStatusEnum]
-  saleType: DiscountValueTypeEnum
-  started: DateTimeRangeInput
-  search: String
-  metadata: [MetadataFilter]
-  updatedAt: DateTimeRangeInput
-=======
 type CheckoutError {
   """
   Name of a field that caused the error. A value of `null` indicates that the error isn't associated with a particular field.
@@ -14450,7 +14037,6 @@
   UNAVAILABLE_VARIANT_IN_CHANNEL
   EMAIL_NOT_SET
   NO_LINES
->>>>>>> bd0f5b42
 }
 
 """Update billing address in the existing checkout."""
@@ -14514,20 +14100,9 @@
   languageCode: LanguageCodeEnum
 }
 
-<<<<<<< HEAD
-type SaleUpdated {
-  sale(channel: String): Sale
-}
-
-type SelectedAttribute {
-  attribute: Attribute!
-  values: [AttributeValue]!
-}
-=======
 input CheckoutLineInput {
   """The number of items purchased."""
   quantity: Int!
->>>>>>> bd0f5b42
 
   """ID of the product variant."""
   variantId: ID!
@@ -15103,15 +14678,6 @@
   app: App
 }
 
-<<<<<<< HEAD
-type Subscription {
-  event: Event
-}
-
-type TaxType {
-  description: String
-  taxCode: String
-=======
 """Creates a new token."""
 type AppTokenCreate {
   """The newly created authentication token."""
@@ -15119,7 +14685,6 @@
   appErrors: [AppError!]! @deprecated(reason: "This field will be removed in Saleor 4.0. Use `errors` field instead.")
   errors: [AppError!]!
   appToken: AppToken
->>>>>>> bd0f5b42
 }
 
 input AppTokenInput {
@@ -15821,25 +15386,12 @@
   errors: [AccountError!]!
 }
 
-<<<<<<< HEAD
-input WebhookCreateInput {
-  name: String
-  targetUrl: String
-  events: [WebhookEventTypeEnum]
-  asyncEvents: [WebhookEventTypeAsyncEnum!]
-  syncEvents: [WebhookEventTypeSyncEnum!]
-  app: ID
-  isActive: Boolean
-  secretKey: String
-  query: String
-=======
 """Activate or deactivate users."""
 type UserBulkSetActive {
   """Returns how many objects were affected."""
   count: Int!
   accountErrors: [AccountError!]! @deprecated(reason: "This field will be removed in Saleor 4.0. Use `errors` field instead.")
   errors: [AccountError!]!
->>>>>>> bd0f5b42
 }
 
 """Create new permission group."""
@@ -15915,24 +15467,240 @@
   removeUsers: [ID!]
 }
 
-<<<<<<< HEAD
-input WebhookUpdateInput {
-  name: String
-  targetUrl: String
-  events: [WebhookEventTypeEnum]
-  asyncEvents: [WebhookEventTypeAsyncEnum!]
-  syncEvents: [WebhookEventTypeSyncEnum!]
-  app: ID
-  isActive: Boolean
-  secretKey: String
-  query: String
-=======
 """Delete permission group."""
 type PermissionGroupDelete {
   permissionGroupErrors: [PermissionGroupError!]! @deprecated(reason: "This field will be removed in Saleor 4.0. Use `errors` field instead.")
   errors: [PermissionGroupError!]!
   group: Group
->>>>>>> bd0f5b42
+}
+
+type Subscription {
+  event: Event
+}
+
+union Event = OrderCreated | OrderUpdated | OrderConfirmed | OrderFullyPaid | OrderCancelled | OrderFulfilled | DraftOrderCreated | DraftOrderUpdated | DraftOrderDeleted | ProductCreated | ProductUpdated | ProductDeleted | ProductVariantCreated | ProductVariantUpdated | ProductVariantOutOfStock | ProductVariantBackInStock | ProductVariantDeleted | SaleCreated | SaleUpdated | SaleDeleted | InvoiceRequested | InvoiceDeleted | InvoiceSent | FulfillmentCreated | FulfillmentCanceled | CustomerCreated | CustomerUpdated | CollectionCreated | CollectionUpdated | CollectionDeleted | CheckoutCreated | CheckoutUpdated | PageCreated | PageUpdated | PageDeleted
+
+type OrderCreated {
+  order: Order
+}
+
+type OrderUpdated {
+  order: Order
+}
+
+type OrderConfirmed {
+  order: Order
+}
+
+type OrderFullyPaid {
+  order: Order
+}
+
+type OrderCancelled {
+  order: Order
+}
+
+type OrderFulfilled {
+  order: Order
+}
+
+type DraftOrderCreated {
+  order: Order
+}
+
+type DraftOrderUpdated {
+  order: Order
+}
+
+type DraftOrderDeleted {
+  order: Order
+}
+
+type ProductCreated {
+  """Look up a product."""
+  product(
+    """Slug of a channel for which the data should be returned."""
+    channel: String
+  ): Product
+
+  """Look up a category."""
+  category: Category
+}
+
+type ProductUpdated {
+  """Look up a product."""
+  product(
+    """Slug of a channel for which the data should be returned."""
+    channel: String
+  ): Product
+
+  """Look up a category."""
+  category: Category
+}
+
+type ProductDeleted {
+  """Look up a product."""
+  product(
+    """Slug of a channel for which the data should be returned."""
+    channel: String
+  ): Product
+
+  """Look up a category."""
+  category: Category
+}
+
+type ProductVariantCreated {
+  """Look up a product variant."""
+  productVariant(
+    """Slug of a channel for which the data should be returned."""
+    channel: String
+  ): ProductVariant
+}
+
+type ProductVariantUpdated {
+  """Look up a product variant."""
+  productVariant(
+    """Slug of a channel for which the data should be returned."""
+    channel: String
+  ): ProductVariant
+}
+
+type ProductVariantOutOfStock {
+  """Look up a product variant."""
+  productVariant(
+    """Slug of a channel for which the data should be returned."""
+    channel: String
+  ): ProductVariant
+
+  """Look up a warehouse."""
+  warehouse: Warehouse
+}
+
+type ProductVariantBackInStock {
+  """Look up a product variant."""
+  productVariant(
+    """Slug of a channel for which the data should be returned."""
+    channel: String
+  ): ProductVariant
+
+  """Look up a warehouse."""
+  warehouse: Warehouse
+}
+
+type ProductVariantDeleted {
+  """Look up a product variant."""
+  productVariant(
+    """Slug of a channel for which the data should be returned."""
+    channel: String
+  ): ProductVariant
+}
+
+type SaleCreated {
+  """Look up a sale."""
+  sale(
+    """Slug of a channel for which the data should be returned."""
+    channel: String
+  ): Sale
+}
+
+type SaleUpdated {
+  """Look up a sale."""
+  sale(
+    """Slug of a channel for which the data should be returned."""
+    channel: String
+  ): Sale
+}
+
+type SaleDeleted {
+  """Look up a sale."""
+  sale(
+    """Slug of a channel for which the data should be returned."""
+    channel: String
+  ): Sale
+}
+
+type InvoiceRequested {
+  """Look up an Invoice."""
+  invoice: Invoice
+}
+
+type InvoiceDeleted {
+  """Look up an Invoice."""
+  invoice: Invoice
+}
+
+type InvoiceSent {
+  """Look up an Invoice."""
+  invoice: Invoice
+}
+
+type FulfillmentCreated {
+  """Look up a Fulfillment."""
+  fulfillment: Fulfillment
+}
+
+type FulfillmentCanceled {
+  """Look up a Fulfillment."""
+  fulfillment: Fulfillment
+}
+
+type CustomerCreated {
+  """Look up a user."""
+  user: User
+}
+
+type CustomerUpdated {
+  """Look up a user."""
+  user: User
+}
+
+type CollectionCreated {
+  """Look up a collection."""
+  collection(
+    """Slug of a channel for which the data should be returned."""
+    channel: String
+  ): Collection
+}
+
+type CollectionUpdated {
+  """Look up a collection."""
+  collection(
+    """Slug of a channel for which the data should be returned."""
+    channel: String
+  ): Collection
+}
+
+type CollectionDeleted {
+  """Look up a collection."""
+  collection(
+    """Slug of a channel for which the data should be returned."""
+    channel: String
+  ): Collection
+}
+
+type CheckoutCreated {
+  """Look up a Checkout."""
+  checkout: Checkout
+}
+
+type CheckoutUpdated {
+  """Look up a Checkout."""
+  checkout: Checkout
+}
+
+type PageCreated {
+  """Look up a page."""
+  page: Page
+}
+
+type PageUpdated {
+  """Look up a page."""
+  page: Page
+}
+
+type PageDeleted {
+  """Look up a page."""
+  page: Page
 }
 
 """An enumeration."""
