--- conflicted
+++ resolved
@@ -4204,12 +4204,7 @@
   metadata: [MetadataItem]!
   channelListings: [ProductVariantChannelListing!]
   pricing: VariantPricingInfo
-<<<<<<< HEAD
-  attributes: [SelectedAttribute!]!
-=======
-  isAvailable: Boolean @deprecated(reason: "Use the stock field instead. This field will be removed after 2020-07-31.")
   attributes(variantSelection: VariantAttributeScope): [SelectedAttribute!]!
->>>>>>> b87ba25c
   costPrice: Money
   margin: Int
   quantityOrdered: Int
