--- conflicted
+++ resolved
@@ -8,10 +8,7 @@
     BasePermissionEnum,
     CheckoutPermissions,
     OrderPermissions,
-<<<<<<< HEAD
-=======
     PagePermissions,
->>>>>>> f8844a4f
     PageTypePermissions,
     ProductPermissions,
     ProductTypePermissions,
@@ -73,13 +70,10 @@
     return [CheckoutPermissions.MANAGE_CHECKOUTS]
 
 
-<<<<<<< HEAD
-=======
 def page_permissions(_info, _object_pk: Any) -> List[BasePermissionEnum]:
     return [PagePermissions.MANAGE_PAGES]
 
 
->>>>>>> f8844a4f
 def page_type_permissions(_info, _object_pk: Any) -> List[BasePermissionEnum]:
     return [PageTypePermissions.MANAGE_PAGE_TYPES_AND_ATTRIBUTES]
 
@@ -101,10 +95,7 @@
     "Fulfillment": order_permissions,
     "Order": no_permissions,
     "Invoice": invoice_permissions,
-<<<<<<< HEAD
-=======
     "Page": page_permissions,
->>>>>>> f8844a4f
     "PageType": page_type_permissions,
     "Product": product_permissions,
     "ProductType": product_type_permissions,
@@ -123,10 +114,7 @@
     "Fulfillment": order_permissions,
     "Order": order_permissions,
     "Invoice": invoice_permissions,
-<<<<<<< HEAD
-=======
     "Page": page_permissions,
->>>>>>> f8844a4f
     "PageType": page_type_permissions,
     "Product": product_permissions,
     "ProductType": product_type_permissions,
