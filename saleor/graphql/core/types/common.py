import graphene

from ....product.templatetags.product_images import get_thumbnail
from ...translations.enums import LanguageCodeEnum
from ..enums import (
    AccountErrorCode,
    AppErrorCode,
    ChannelErrorCode,
    CheckoutErrorCode,
    DiscountErrorCode,
    ExportErrorCode,
    GiftCardErrorCode,
    InvoiceErrorCode,
    JobStatusEnum,
    MenuErrorCode,
    MetadataErrorCode,
    OrderErrorCode,
    PageErrorCode,
    PaymentErrorCode,
    PermissionEnum,
    PermissionGroupErrorCode,
    PluginErrorCode,
    ProductErrorCode,
    ShippingErrorCode,
    ShopErrorCode,
    StockErrorCode,
    TranslationErrorCode,
    WarehouseErrorCode,
    WebhookErrorCode,
    WeightUnitsEnum,
    WishlistErrorCode,
)
from .money import VAT


class CountryDisplay(graphene.ObjectType):
    code = graphene.String(description="Country code.", required=True)
    country = graphene.String(description="Country name.", required=True)
    vat = graphene.Field(VAT, description="Country tax.")


class LanguageDisplay(graphene.ObjectType):
    code = LanguageCodeEnum(
        description="ISO 639 representation of the language name.", required=True
    )
    language = graphene.String(description="Full name of the language.", required=True)


class Permission(graphene.ObjectType):
    code = PermissionEnum(description="Internal code for permission.", required=True)
    name = graphene.String(
        description="Describe action(s) allowed to do by permission.", required=True
    )

    class Meta:
        description = "Represents a permission object in a friendly form."


class Error(graphene.ObjectType):
    field = graphene.String(
        description=(
            "Name of a field that caused the error. A value of `null` indicates that "
            "the error isn't associated with a particular field."
        ),
        required=False,
    )
    message = graphene.String(description="The error message.")

    class Meta:
        description = "Represents an error in the input of a mutation."


class AccountError(Error):
    code = AccountErrorCode(description="The error code.", required=True)


class AppError(Error):
    code = AppErrorCode(description="The error code.", required=True)
    permissions = graphene.List(
        graphene.NonNull(PermissionEnum),
        description="List of permissions which causes the error.",
        required=False,
    )


class StaffError(AccountError):
    permissions = graphene.List(
        graphene.NonNull(PermissionEnum),
        description="List of permissions which causes the error.",
        required=False,
    )
    groups = graphene.List(
        graphene.NonNull(graphene.ID),
        description="List of permission group IDs which cause the error.",
        required=False,
    )
    users = graphene.List(
        graphene.NonNull(graphene.ID),
        description="List of user IDs which causes the error.",
        required=False,
    )


class ChannelError(Error):
    code = ChannelErrorCode(description="The error code.", required=True)


class CheckoutError(Error):
    code = CheckoutErrorCode(description="The error code.", required=True)
    variants = graphene.List(
        graphene.NonNull(graphene.ID),
        description="List of varint IDs which causes the error.",
        required=False,
    )


class ProductWithoutVariantError(Error):
    products = graphene.List(
        graphene.NonNull(graphene.ID),
        description="List of products IDs which causes the error.",
    )


class DiscountError(ProductWithoutVariantError):
    code = DiscountErrorCode(description="The error code.", required=True)
    channels = graphene.List(
        graphene.NonNull(graphene.ID),
        description="List of channels IDs which causes the error.",
        required=False,
    )


class ExportError(Error):
    code = ExportErrorCode(description="The error code.", required=True)


class MenuError(Error):
    code = MenuErrorCode(description="The error code.", required=True)


class MetadataError(Error):
    code = MetadataErrorCode(description="The error code.", required=True)


class OrderError(Error):
    code = OrderErrorCode(description="The error code.", required=True)
    warehouse = graphene.ID(
        description="Warehouse ID which causes the error.", required=False,
    )
    order_line = graphene.ID(
        description="Order line ID which causes the error.", required=False,
    )
    variants = graphene.List(
        graphene.NonNull(graphene.ID),
        description="List of product variants that are associated with the error",
        required=False,
    )


class InvoiceError(Error):
    code = InvoiceErrorCode(description="The error code.", required=True)


class PermissionGroupError(Error):
    code = PermissionGroupErrorCode(description="The error code.", required=True)
    permissions = graphene.List(
        graphene.NonNull(PermissionEnum),
        description="List of permissions which causes the error.",
        required=False,
    )
    users = graphene.List(
        graphene.NonNull(graphene.ID),
        description="List of user IDs which causes the error.",
        required=False,
    )


class ProductError(Error):
    code = ProductErrorCode(description="The error code.", required=True)
<<<<<<< HEAD


class CollectionProductError(ProductWithoutVariantError, ProductError):
    pass


class ProductChannelListingError(ProductError):
    channels = graphene.List(
        graphene.NonNull(graphene.ID),
        description="List of channels IDs which causes the error.",
        required=False,
    )


class ProductAttributeError(ProductError):
=======
>>>>>>> a5d729d2
    attributes = graphene.List(
        graphene.NonNull(graphene.ID),
        description="List of attributes IDs which causes the error.",
        required=False,
    )


class BulkProductError(ProductError):
    index = graphene.Int(
        description="Index of an input list item that caused the error."
    )
    warehouses = graphene.List(
        graphene.NonNull(graphene.ID),
        description="List of warehouse IDs which causes the error.",
        required=False,
    )
    channels = graphene.List(
        graphene.NonNull(graphene.ID),
        description="List of channel IDs which causes the error.",
        required=False,
    )


class ShopError(Error):
    code = ShopErrorCode(description="The error code.", required=True)


class ShippingError(Error):
    code = ShippingErrorCode(description="The error code.", required=True)
    warehouses = graphene.List(
        graphene.NonNull(graphene.ID),
        description="List of warehouse IDs which causes the error.",
        required=False,
    )
    channels = graphene.List(
        graphene.NonNull(graphene.ID),
        description="List of channels IDs which causes the error.",
        required=False,
    )


class PageError(Error):
    code = PageErrorCode(description="The error code.", required=True)


class PaymentError(Error):
    code = PaymentErrorCode(description="The error code.", required=True)


class GiftCardError(Error):
    code = GiftCardErrorCode(description="The error code.", required=True)


class PluginError(Error):
    code = PluginErrorCode(description="The error code.", required=True)


class StockError(Error):
    code = StockErrorCode(description="The error code.", required=True)


class BulkStockError(ProductError):
    index = graphene.Int(
        description="Index of an input list item that caused the error."
    )


class WarehouseError(Error):
    code = WarehouseErrorCode(description="The error code.", required=True)


class WebhookError(Error):
    code = WebhookErrorCode(description="The error code.", required=True)


class WishlistError(ProductWithoutVariantError):
    code = WishlistErrorCode(description="The error code.", required=True)


class TranslationError(Error):
    code = TranslationErrorCode(description="The error code.", required=True)


class SeoInput(graphene.InputObjectType):
    title = graphene.String(description="SEO title.")
    description = graphene.String(description="SEO description.")


class Weight(graphene.ObjectType):
    unit = WeightUnitsEnum(description="Weight unit.", required=True)
    value = graphene.Float(description="Weight value.", required=True)

    class Meta:
        description = "Represents weight value in a specific weight unit."


class Image(graphene.ObjectType):
    url = graphene.String(required=True, description="The URL of the image.")
    alt = graphene.String(description="Alt text for an image.")

    class Meta:
        description = "Represents an image."

    @staticmethod
    def get_adjusted(image, alt, size, rendition_key_set, info):
        """Return Image adjusted with given size."""
        if size:
            url = get_thumbnail(
                image_file=image,
                size=size,
                method="thumbnail",
                rendition_key_set=rendition_key_set,
            )
        else:
            url = image.url
        url = info.context.build_absolute_uri(url)
        return Image(url, alt)


class PriceRangeInput(graphene.InputObjectType):
    gte = graphene.Float(description="Price greater than or equal to.", required=False)
    lte = graphene.Float(description="Price less than or equal to.", required=False)


class DateRangeInput(graphene.InputObjectType):
    gte = graphene.Date(description="Start date.", required=False)
    lte = graphene.Date(description="End date.", required=False)


class DateTimeRangeInput(graphene.InputObjectType):
    gte = graphene.DateTime(description="Start date.", required=False)
    lte = graphene.DateTime(description="End date.", required=False)


class IntRangeInput(graphene.InputObjectType):
    gte = graphene.Int(description="Value greater than or equal to.", required=False)
    lte = graphene.Int(description="Value less than or equal to.", required=False)


class TaxType(graphene.ObjectType):
    """Representation of tax types fetched from tax gateway."""

    description = graphene.String(description="Description of the tax type.")
    tax_code = graphene.String(
        description="External tax code used to identify given tax group."
    )


class Job(graphene.Interface):
    status = JobStatusEnum(description="Job status.", required=True)
    created_at = graphene.DateTime(
        description="Created date time of job in ISO 8601 format.", required=True
    )
    updated_at = graphene.DateTime(
        description="Date time of job last update in ISO 8601 format.", required=True
    )
    message = graphene.String(description="Job message.")

    @classmethod
    def resolve_type(cls, instance, _info):
        """Map a data object to a Graphene type."""
        MODEL_TO_TYPE_MAP = {
            # <DjangoModel>: <GrapheneType>
        }
        return MODEL_TO_TYPE_MAP.get(type(instance))<|MERGE_RESOLUTION|>--- conflicted
+++ resolved
@@ -177,7 +177,11 @@
 
 class ProductError(Error):
     code = ProductErrorCode(description="The error code.", required=True)
-<<<<<<< HEAD
+    attributes = graphene.List(
+        graphene.NonNull(graphene.ID),
+        description="List of attributes IDs which causes the error.",
+        required=False,
+    )
 
 
 class CollectionProductError(ProductWithoutVariantError, ProductError):
@@ -188,16 +192,6 @@
     channels = graphene.List(
         graphene.NonNull(graphene.ID),
         description="List of channels IDs which causes the error.",
-        required=False,
-    )
-
-
-class ProductAttributeError(ProductError):
-=======
->>>>>>> a5d729d2
-    attributes = graphene.List(
-        graphene.NonNull(graphene.ID),
-        description="List of attributes IDs which causes the error.",
         required=False,
     )
 
