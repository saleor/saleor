from uuid import UUID

from django.db.models import Model, Q
from graphene.types.objecttype import ObjectType, ObjectTypeOptions

from . import TYPES_WITH_DOUBLE_ID_AVAILABLE


class ModelObjectOptions(ObjectTypeOptions):
    model = None


class ModelObjectType(ObjectType):
    @classmethod
    def __init_subclass_with_meta__(
        cls,
        interfaces=(),
        possible_types=(),
        default_resolver=None,
        _meta=None,
        **options,
    ):
        if not _meta:
            _meta = ModelObjectOptions(cls)

        if not getattr(_meta, "model", None):
            if not options.get("model"):
                raise ValueError(
                    "ModelObjectType was declared without 'model' option in it's Meta."
                )
            elif not issubclass(options["model"], Model):
                raise ValueError(
                    "ModelObjectType was declared with invalid 'model' option value "
                    "in it's Meta. Expected subclass of django.db.models.Model, "
                    f"received '{type(options['model'])}' type."
                )

            _meta.model = options.pop("model")

        super(ModelObjectType, cls).__init_subclass_with_meta__(
            interfaces=interfaces,
            possible_types=possible_types,
            default_resolver=default_resolver,
            _meta=_meta,
            **options,
        )

    @classmethod
    def get_node(cls, _, id):
        model = cls._meta.model
        type_name = cls._meta.name
<<<<<<< HEAD
        try:
            if type_name in TYPES_WITH_DOUBLE_ID_AVAILABLE:
                return cls._get_node_for_types_with_double_id(id, model, type_name)
            return model.objects.get(pk=id)
        except model.DoesNotExist:
            return None

    @classmethod
    def _get_node_for_types_with_double_id(cls, id, model, type_name):
        # This is temporary method that allows fetching orders with use of
        # new (uuid type) and old (int type) id
=======
>>>>>>> 72230961
        lookup = Q(pk=id)
        if id is not None and type_name in TYPES_WITH_DOUBLE_ID_AVAILABLE:
            # This is temporary solution that allows fetching orders with use of
            # new (uuid type) and old (int type) id
            try:
                UUID(str(id))
            except ValueError:
                lookup = (
                    Q(number=id) & Q(use_old_id=True)
                    if type_name == "Order"
                    else Q(old_id=id) & Q(old_id__isnull=False)
                )
<<<<<<< HEAD
        return model.objects.get(lookup)
=======
        try:
            return model.objects.get(lookup)
        except model.DoesNotExist:
            return None
>>>>>>> 72230961

    @classmethod
    def get_model(cls):
        return cls._meta.model<|MERGE_RESOLUTION|>--- conflicted
+++ resolved
@@ -49,20 +49,6 @@
     def get_node(cls, _, id):
         model = cls._meta.model
         type_name = cls._meta.name
-<<<<<<< HEAD
-        try:
-            if type_name in TYPES_WITH_DOUBLE_ID_AVAILABLE:
-                return cls._get_node_for_types_with_double_id(id, model, type_name)
-            return model.objects.get(pk=id)
-        except model.DoesNotExist:
-            return None
-
-    @classmethod
-    def _get_node_for_types_with_double_id(cls, id, model, type_name):
-        # This is temporary method that allows fetching orders with use of
-        # new (uuid type) and old (int type) id
-=======
->>>>>>> 72230961
         lookup = Q(pk=id)
         if id is not None and type_name in TYPES_WITH_DOUBLE_ID_AVAILABLE:
             # This is temporary solution that allows fetching orders with use of
@@ -75,14 +61,10 @@
                     if type_name == "Order"
                     else Q(old_id=id) & Q(old_id__isnull=False)
                 )
-<<<<<<< HEAD
-        return model.objects.get(lookup)
-=======
         try:
             return model.objects.get(lookup)
         except model.DoesNotExist:
             return None
->>>>>>> 72230961
 
     @classmethod
     def get_model(cls):
