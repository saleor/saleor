from unittest.mock import Mock, patch

import django_filters
import graphene
import pytest
from django.contrib.auth.models import AnonymousUser
from django.core.exceptions import ImproperlyConfigured, ValidationError
from django.utils import timezone
from graphene import InputField

from ....product.models import Category, Product
from ...product import types as product_types
from ...tests.utils import get_graphql_content, get_graphql_content_from_response
from ...utils import get_database_id, requestor_is_superuser
from ...utils.filters import filter_range_field, reporting_period_to_date
from ..enums import ReportingPeriod
from ..filters import EnumFilter
from ..mutations import BaseMutation
from ..types import FilterInputObjectType
from ..utils import (
    clean_seo_fields,
    get_duplicated_values,
    snake_to_camel_case,
    validate_slug_and_generate_if_needed,
)


def test_clean_seo_fields():
    title = "lady title"
    description = "fantasy description"
    data = {"seo": {"title": title, "description": description}}
    clean_seo_fields(data)
    assert data["seo_title"] == title
    assert data["seo_description"] == description


def test_user_error_field_name_for_related_object(
    staff_api_client, permission_manage_products
):
    query = """
    mutation {
        categoryCreate(input: {name: "Test"}, parent: "123456") {
            errors {
                field
                message
            }
            category {
                id
            }
        }
    }
    """
    response = staff_api_client.post_graphql(
        query, permissions=[permission_manage_products]
    )
    content = get_graphql_content(response)
    data = content["data"]["categoryCreate"]["category"]
    assert data is None
    error = content["data"]["categoryCreate"]["errors"][0]
    assert error["field"] == "parent"


def test_get_database_id(product):
    info = Mock(
        schema=Mock(
            get_type=Mock(return_value=Mock(graphene_type=product_types.Product))
        )
    )
    node_id = graphene.Node.to_global_id("Product", product.pk)
    pk = get_database_id(info, node_id, product_types.Product)
    assert int(pk) == product.pk


def test_snake_to_camel_case():
    assert snake_to_camel_case("test_camel_case") == "testCamelCase"
    assert snake_to_camel_case("testCamel_case") == "testCamelCase"
    assert snake_to_camel_case(123) == 123


<<<<<<< HEAD
def test_mutation_returns_error_field_in_camel_case(
    staff_api_client, variant, permission_manage_products
):
    # costPrice is snake case variable (cost_price) in the backend
    query = """
    mutation testCamel($id: ID!, $cost: Decimal) {
        productVariantUpdate(id: $id,
        input: {costPrice: $cost, trackInventory: false}) {
            errors {
                field
                message
            }
            productVariant {
                id
            }
        }
    }
    """
    variables = {
        "id": graphene.Node.to_global_id("ProductVariant", variant.id),
        "cost": 12.1234,
    }
    response = staff_api_client.post_graphql(
        query, variables, permissions=[permission_manage_products]
    )
    content = get_graphql_content(response)
    errors = content["data"]["productVariantUpdate"]["errors"]
    assert len(errors) == 1
    assert errors[0]["field"] == "costPriceAmount"


=======
>>>>>>> 38c395e7
def test_reporting_period_to_date():
    now = timezone.now()
    start_date = reporting_period_to_date(ReportingPeriod.TODAY)
    assert start_date.day == now.day
    assert start_date.hour == 0
    assert start_date.minute == 0
    assert start_date.second == 0
    assert start_date.microsecond == 0

    start_date = reporting_period_to_date(ReportingPeriod.THIS_MONTH)
    assert start_date.month == now.month
    assert start_date.day == 1
    assert start_date.hour == 0
    assert start_date.minute == 0
    assert start_date.second == 0
    assert start_date.microsecond == 0


def test_require_pagination(api_client):
    query = """
    query {
        products {
            edges {
                node {
                    name
                }
            }
        }
    }
    """
    response = api_client.post_graphql(query)
    content = get_graphql_content_from_response(response)
    assert "errors" in content
    assert content["errors"][0]["message"] == (
        "You must provide a `first` or `last` value to properly paginate the "
        "`products` connection."
    )


def test_total_count_query(api_client, product, channel_USD):
    query = """
    query ($channel: String){
        products (channel: $channel){
            totalCount
        }
    }
    """
    response = api_client.post_graphql(query, {"channel": channel_USD.slug})
    content = get_graphql_content(response)
    assert content["data"]["products"]["totalCount"] == Product.objects.count()


<<<<<<< HEAD
@pytest.mark.parametrize(
    "cost_price", [12.12, 15],
)
def test_mutation_decimal_input(
    staff_api_client, variant, stock, permission_manage_products, cost_price
):
    query = """
    mutation decimalInput($id: ID!, $cost: Decimal) {
        productVariantUpdate(id: $id, input: {costPrice: $cost}) {
=======
def test_mutation_positive_decimal_input(
    staff_api_client, variant, stock, permission_manage_products
):
    query = """
    mutation PositiveDecimalInput(
        $id: ID!, $cost: PositiveDecimal, $price: PositiveDecimal
    ) {
        productVariantUpdate(id: $id, input: {costPrice: $cost, price: $price}) {
>>>>>>> 38c395e7
            errors {
                field
                message
            }
            productVariant {
                costPrice{
                    amount
                }
            }
        }
    }
    """
    variables = {
        "id": graphene.Node.to_global_id("ProductVariant", variant.id),
        "cost": cost_price,
        "quantity": 17,
    }
    response = staff_api_client.post_graphql(
        query, variables, permissions=[permission_manage_products]
    )
    content = get_graphql_content(response)
    data = content["data"]["productVariantUpdate"]
    assert data["errors"] == []


<<<<<<< HEAD
@pytest.mark.parametrize(
    "cost_price", [12.12, 15],
)
def test_mutation_decimal_input_without_arguments(
    staff_api_client, variant, permission_manage_products, cost_price
):
    query = """
    mutation ProductVariantUpdate($id: ID!, $costPrice: Decimal) {
        productVariantUpdate(id: $id, input: {costPrice: $costPrice}) {
=======
def test_mutation_positive_decimal_input_without_arguments(
    staff_api_client, variant, permission_manage_products
):
    query = """
    mutation ProductVariantUpdate(
        $id: ID!, $price: PositiveDecimal, $costPrice: PositiveDecimal
    ) {
        productVariantUpdate(id: $id, input: {costPrice: $costPrice, price: $price}) {
>>>>>>> 38c395e7
            errors {
                field
                message
            }
            productVariant {
                costPrice{
                    amount
                }
            }
        }
    }
    """
    variables = {
        "id": graphene.Node.to_global_id("ProductVariant", variant.id),
        "cost": cost_price,
    }
    response = staff_api_client.post_graphql(
        query, variables, permissions=[permission_manage_products]
    )
    content = get_graphql_content(response)
    data = content["data"]["productVariantUpdate"]
    assert data["errors"] == []


def test_filter_input():
    class CreatedEnum(graphene.Enum):
        WEEK = "week"
        YEAR = "year"

    class TestProductFilter(django_filters.FilterSet):
        name = django_filters.CharFilter()
        created = EnumFilter(input_class=CreatedEnum, method="created_filter")

        class Meta:
            model = Product
            fields = {"product_type__id": ["exact"]}

        def created_filter(self, queryset, _, value):
            if CreatedEnum.WEEK == value:
                return queryset
            elif CreatedEnum.YEAR == value:
                return queryset
            return queryset

    class TestFilter(FilterInputObjectType):
        class Meta:
            filterset_class = TestProductFilter

    test_filter = TestFilter()
    fields = test_filter._meta.fields

    assert "product_type__id" in fields
    product_type_id = fields["product_type__id"]
    assert isinstance(product_type_id, InputField)
    assert product_type_id.type == graphene.ID

    assert "name" in fields
    name = fields["name"]
    assert isinstance(name, InputField)
    assert name.type == graphene.String

    assert "created" in fields
    created = fields["created"]
    assert isinstance(created, InputField)
    assert created.type == CreatedEnum


@patch("graphene.types.mutation.Mutation.__init_subclass_with_meta__")
@pytest.mark.parametrize(
    "should_fail,permissions_value",
    ((False, "valid"), (False, ("valid",)), (True, 123)),
)
def test_mutation_invalid_permission_in_meta(_mocked, should_fail, permissions_value):
    def _run_test():
        BaseMutation.__init_subclass_with_meta__(
            description="dummy", permissions=permissions_value
        )

    if not should_fail:
        _run_test()
        return

    with pytest.raises(ImproperlyConfigured) as exc:
        _run_test()

    assert exc.value.args[0] == "Permissions should be a tuple or a string in Meta"


@pytest.mark.parametrize(
    "cleaned_input",
    [
        {"slug": None, "name": "test"},
        {"slug": "", "name": "test"},
        {"slug": ""},
        {"slug": None},
    ],
)
def test_validate_slug_and_generate_if_needed_raises_errors(category, cleaned_input):
    with pytest.raises(ValidationError):
        validate_slug_and_generate_if_needed(category, "name", cleaned_input)


@pytest.mark.parametrize(
    "cleaned_input", [{"slug": "test-slug"}, {"slug": "test-slug", "name": "test"}]
)
def test_validate_slug_and_generate_if_needed_not_raises_errors(
    category, cleaned_input
):
    validate_slug_and_generate_if_needed(category, "name", cleaned_input)


@pytest.mark.parametrize(
    "cleaned_input",
    [
        {"slug": None, "name": "test"},
        {"slug": "", "name": "test"},
        {"slug": ""},
        {"slug": None},
        {"slug": "test-slug"},
        {"slug": "test-slug", "name": "test"},
    ],
)
def test_validate_slug_and_generate_if_needed_generate_slug(cleaned_input):
    category = Category(name="test")
    validate_slug_and_generate_if_needed(category, "name", cleaned_input)


@pytest.mark.parametrize(
    "value, count, product_indexes",
    [
        ({"lte": 50, "gte": 25}, 1, [2]),
        ({"lte": 25}, 2, [0, 1]),
        ({"lte": 10}, 1, [0]),
        ({"gte": 40}, 0, []),
    ],
)
@pytest.mark.skip(
    reason="We should refactor this in separete PR. https://app.clickup.com/t/6a5txz"
)
def test_filter_range_field(value, count, product_indexes, product_list):
    qs = Product.objects.all().order_by("pk")
    field = "minimal_variant_price_amount"

    result = filter_range_field(qs, field, value)

    expected_products = [qs[index] for index in product_indexes]
    assert result.count() == count
    assert list(result) == expected_products


def test_get_duplicated_values():
    values = ("a", "b", "a", 1, 1, 1, 2)

    result = get_duplicated_values(values)

    assert result == {"a", 1}


def test_requestor_is_superuser_for_staff_user(staff_user):
    result = requestor_is_superuser(staff_user)
    assert result is False


def test_requestor_is_superuser_for_superuser(superuser):
    result = requestor_is_superuser(superuser)
    assert result is True


def test_requestor_is_superuser_for_app(app):
    result = requestor_is_superuser(app)
    assert result is False


def test_requestor_is_superuser_for_anonymous_user():
    user = AnonymousUser()
    result = requestor_is_superuser(user)
    assert result is False<|MERGE_RESOLUTION|>--- conflicted
+++ resolved
@@ -77,40 +77,6 @@
     assert snake_to_camel_case(123) == 123
 
 
-<<<<<<< HEAD
-def test_mutation_returns_error_field_in_camel_case(
-    staff_api_client, variant, permission_manage_products
-):
-    # costPrice is snake case variable (cost_price) in the backend
-    query = """
-    mutation testCamel($id: ID!, $cost: Decimal) {
-        productVariantUpdate(id: $id,
-        input: {costPrice: $cost, trackInventory: false}) {
-            errors {
-                field
-                message
-            }
-            productVariant {
-                id
-            }
-        }
-    }
-    """
-    variables = {
-        "id": graphene.Node.to_global_id("ProductVariant", variant.id),
-        "cost": 12.1234,
-    }
-    response = staff_api_client.post_graphql(
-        query, variables, permissions=[permission_manage_products]
-    )
-    content = get_graphql_content(response)
-    errors = content["data"]["productVariantUpdate"]["errors"]
-    assert len(errors) == 1
-    assert errors[0]["field"] == "costPriceAmount"
-
-
-=======
->>>>>>> 38c395e7
 def test_reporting_period_to_date():
     now = timezone.now()
     start_date = reporting_period_to_date(ReportingPeriod.TODAY)
@@ -163,32 +129,20 @@
     assert content["data"]["products"]["totalCount"] == Product.objects.count()
 
 
-<<<<<<< HEAD
-@pytest.mark.parametrize(
-    "cost_price", [12.12, 15],
-)
-def test_mutation_decimal_input(
-    staff_api_client, variant, stock, permission_manage_products, cost_price
-):
-    query = """
-    mutation decimalInput($id: ID!, $cost: Decimal) {
-        productVariantUpdate(id: $id, input: {costPrice: $cost}) {
-=======
 def test_mutation_positive_decimal_input(
     staff_api_client, variant, stock, permission_manage_products
 ):
     query = """
     mutation PositiveDecimalInput(
-        $id: ID!, $cost: PositiveDecimal, $price: PositiveDecimal
+        $id: ID!, $cost: PositiveDecimal
     ) {
-        productVariantUpdate(id: $id, input: {costPrice: $cost, price: $price}) {
->>>>>>> 38c395e7
+        productVariantUpdate(id: $id, input: {costPrice: $cost}) {
             errors {
                 field
                 message
             }
             productVariant {
-                costPrice{
+                costPrice {
                     amount
                 }
             }
@@ -197,7 +151,7 @@
     """
     variables = {
         "id": graphene.Node.to_global_id("ProductVariant", variant.id),
-        "cost": cost_price,
+        "cost": 12.12,
         "quantity": 17,
     }
     response = staff_api_client.post_graphql(
@@ -208,26 +162,17 @@
     assert data["errors"] == []
 
 
-<<<<<<< HEAD
 @pytest.mark.parametrize(
     "cost_price", [12.12, 15],
 )
-def test_mutation_decimal_input_without_arguments(
+def test_mutation_positive_decimal_input_without_arguments(
     staff_api_client, variant, permission_manage_products, cost_price
 ):
     query = """
-    mutation ProductVariantUpdate($id: ID!, $costPrice: Decimal) {
+    mutation ProductVariantUpdate(
+        $id: ID!, $costPrice: PositiveDecimal
+    ) {
         productVariantUpdate(id: $id, input: {costPrice: $costPrice}) {
-=======
-def test_mutation_positive_decimal_input_without_arguments(
-    staff_api_client, variant, permission_manage_products
-):
-    query = """
-    mutation ProductVariantUpdate(
-        $id: ID!, $price: PositiveDecimal, $costPrice: PositiveDecimal
-    ) {
-        productVariantUpdate(id: $id, input: {costPrice: $costPrice, price: $price}) {
->>>>>>> 38c395e7
             errors {
                 field
                 message
