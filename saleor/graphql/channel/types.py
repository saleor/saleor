from typing import Union

import graphene
from django.db.models import Model
from graphene.types.resolver import get_default_resolver
from graphene_django import DjangoObjectType

from ...channel import models
from ...core.permissions import ChannelPermissions
from ..core.connection import CountableDjangoObjectType
from ..core.descriptions import ADDED_IN_31
from ..core.types import CountryDisplay
from ..decorators import permission_required
from ..meta.types import ObjectWithMetadata
from ..translations.resolvers import resolve_translation
from . import ChannelContext
from .dataloaders import ChannelWithHasOrdersByIdLoader


class ChannelContextTypeForObjectType(graphene.ObjectType):
    """A Graphene type that supports resolvers' root as ChannelContext objects."""

    class Meta:
        abstract = True

    @staticmethod
    def resolver_with_context(
        attname, default_value, root: ChannelContext, info, **args
    ):
        resolver = get_default_resolver()
        return resolver(attname, default_value, root.node, info, **args)

    @staticmethod
    def resolve_id(root: ChannelContext, _info):
        return root.node.pk

<<<<<<< HEAD
=======
    @classmethod
    def is_type_of(cls, root: Union[ChannelContext, Model], info):
        # Unwrap node from ChannelContext if it didn't happen already
        if isinstance(root, ChannelContext):
            return super().is_type_of(root.node, info)

        # Check type that was already unwrapped by the Entity union check
        return super().is_type_of(root, info)

>>>>>>> 4972a662
    @staticmethod
    def resolve_translation(root: ChannelContext, info, language_code):
        # Resolver for TranslationField; needs to be manually specified.
        return resolve_translation(root.node, info, language_code)


class ChannelContextType(ChannelContextTypeForObjectType, DjangoObjectType):
    """A Graphene type that supports resolvers' root as ChannelContext objects."""

    class Meta:
        abstract = True

    @classmethod
    def is_type_of(cls, root: ChannelContext, info):
        return super().is_type_of(root.node, info)


class ChannelContextTypeWithMetadataForObjectType(ChannelContextTypeForObjectType):
    """A Graphene type for that uses ChannelContext as root in resolvers.

    Same as ChannelContextType, but for types that implement ObjectWithMetadata
    interface.
    """

    class Meta:
        abstract = True

    @staticmethod
    def resolve_metadata(root: ChannelContext, info):
        # Used in metadata API to resolve metadata fields from an instance.
        return ObjectWithMetadata.resolve_metadata(root.node, info)

    @staticmethod
    def resolve_private_metadata(root: ChannelContext, info):
        # Used in metadata API to resolve private metadata fields from an instance.
        return ObjectWithMetadata.resolve_private_metadata(root.node, info)


class ChannelContextTypeWithMetadata(ChannelContextTypeWithMetadataForObjectType, ChannelContextType):
    """A Graphene type for that uses ChannelContext as root in resolvers.

    Same as ChannelContextType, but for types that implement ObjectWithMetadata
    interface.
    """

    class Meta:
        abstract = True


class Channel(CountableDjangoObjectType):
    has_orders = graphene.Boolean(
        required=True, description="Whether a channel has associated orders."
    )
    default_country = graphene.Field(
        CountryDisplay,
        description=(
            f"{ADDED_IN_31} Default country for the channel. Default country can be "
            "used in checkout to determine the stock quantities or calculate taxes "
            "when the country was not explicitly provided."
        ),
        required=True,
    )

    class Meta:
        description = "Represents channel."
        model = models.Channel
        interfaces = [graphene.relay.Node]
        only_fields = ["id", "name", "slug", "currency_code", "is_active"]

    @staticmethod
    @permission_required(ChannelPermissions.MANAGE_CHANNELS)
    def resolve_has_orders(root: models.Channel, info):
        return (
            ChannelWithHasOrdersByIdLoader(info.context)
            .load(root.id)
            .then(lambda channel: channel.has_orders)
        )

    @staticmethod
    def resolve_default_country(root: models.Channel, _info):
        return CountryDisplay(
            code=root.default_country.code, country=root.default_country.name
        )<|MERGE_RESOLUTION|>--- conflicted
+++ resolved
@@ -34,18 +34,6 @@
     def resolve_id(root: ChannelContext, _info):
         return root.node.pk
 
-<<<<<<< HEAD
-=======
-    @classmethod
-    def is_type_of(cls, root: Union[ChannelContext, Model], info):
-        # Unwrap node from ChannelContext if it didn't happen already
-        if isinstance(root, ChannelContext):
-            return super().is_type_of(root.node, info)
-
-        # Check type that was already unwrapped by the Entity union check
-        return super().is_type_of(root, info)
-
->>>>>>> 4972a662
     @staticmethod
     def resolve_translation(root: ChannelContext, info, language_code):
         # Resolver for TranslationField; needs to be manually specified.
@@ -59,8 +47,13 @@
         abstract = True
 
     @classmethod
-    def is_type_of(cls, root: ChannelContext, info):
-        return super().is_type_of(root.node, info)
+    def is_type_of(cls, root: Union[ChannelContext, Model], info):
+        # Unwrap node from ChannelContext if it didn't happen already
+        if isinstance(root, ChannelContext):
+            return super().is_type_of(root.node, info)
+
+        # Check type that was already unwrapped by the Entity union check
+        return super().is_type_of(root, info)
 
 
 class ChannelContextTypeWithMetadataForObjectType(ChannelContextTypeForObjectType):
