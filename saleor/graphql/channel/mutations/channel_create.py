--- conflicted
+++ resolved
@@ -23,12 +23,8 @@
     DOC_CATEGORY_PRODUCTS,
 )
 from ...core.mutations import ModelMutation
-<<<<<<< HEAD
 from ...core.scalars import Minute
-from ...core.types import ChannelError, NonNullList
-=======
 from ...core.types import BaseInputObjectType, ChannelError, NonNullList
->>>>>>> ea2e4916
 from ...plugins.dataloaders import get_plugin_manager_promise
 from ..enums import AllocationStrategyEnum, MarkAsPaidStrategyEnum
 from ..types import Channel
@@ -59,7 +55,6 @@
         description="When enabled, all non-shippable gift card orders "
         "will be fulfilled automatically. By defualt set to True.",
     )
-<<<<<<< HEAD
     expire_orders_after = Minute(
         required=False,
         description=(
@@ -68,7 +63,6 @@
             "Enter 0 or null to disable." + ADDED_IN_313 + PREVIEW_FEATURE
         ),
     )
-=======
     mark_as_paid_strategy = MarkAsPaidStrategyEnum(
         required=False,
         description=(
@@ -84,7 +78,6 @@
 
     class Meta:
         doc_category = DOC_CATEGORY_ORDERS
->>>>>>> ea2e4916
 
 
 class ChannelInput(BaseInputObjectType):
