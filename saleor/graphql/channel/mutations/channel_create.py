--- conflicted
+++ resolved
@@ -22,13 +22,8 @@
     DOC_CATEGORY_PAYMENTS,
     DOC_CATEGORY_PRODUCTS,
 )
-<<<<<<< HEAD
 from ...core.mutations import DeprecatedModelMutation
-from ...core.scalars import Day, Minute
-=======
-from ...core.mutations import ModelMutation
 from ...core.scalars import Day, Hour, Minute
->>>>>>> c0423c3c
 from ...core.types import BaseInputObjectType, ChannelError, NonNullList
 from ...core.types import common as common_types
 from ...core.utils import WebhookEventInfo
