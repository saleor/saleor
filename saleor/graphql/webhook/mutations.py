--- conflicted
+++ resolved
@@ -5,11 +5,8 @@
 from ...core.permissions import AppPermission, AuthorizationFilters
 from ...webhook import models
 from ...webhook.error_codes import WebhookErrorCode
-<<<<<<< HEAD
-=======
 from ..app.dataloaders import get_app_promise
 from ..core import ResolveInfo
->>>>>>> 792acfb0
 from ..core.descriptions import ADDED_IN_32, DEPRECATED_IN_3X_INPUT, PREVIEW_FEATURE
 from ..core.mutations import BaseMutation, ModelDeleteMutation, ModelMutation
 from ..core.types import NonNullList, WebhookError
@@ -119,11 +116,7 @@
     @classmethod
     def get_instance(cls, info: ResolveInfo, **data):
         instance = super().get_instance(info, **data)
-<<<<<<< HEAD
-        app = info.context.app
-=======
         app = get_app_promise(info.context).get()
->>>>>>> 792acfb0
         instance.app = app
         return instance
 
@@ -261,28 +254,6 @@
         error_type_field = "webhook_errors"
 
     @classmethod
-<<<<<<< HEAD
-    def perform_mutation(cls, _root, info, **data):
-        node_id = data["id"]
-        object_id = cls.get_global_id_or_error(node_id)
-
-        app = info.context.app
-        if app:
-            if not app.is_active:
-                raise ValidationError(
-                    "App needs to be active to delete webhook",
-                    code=WebhookErrorCode.INVALID,
-                )
-            try:
-                app.webhooks.get(id=object_id)
-            except models.Webhook.DoesNotExist:
-                raise ValidationError(
-                    f"Couldn't resolve to a node: {node_id}",
-                    code=WebhookErrorCode.GRAPHQL_ERROR,
-                )
-
-        return super().perform_mutation(_root, info, **data)
-=======
     def perform_mutation(cls, _root, info: ResolveInfo, /, **data):
         app = get_app_promise(info.context).get()
         node_id: str = data["id"]
@@ -310,7 +281,6 @@
             )
 
         return response
->>>>>>> 792acfb0
 
 
 class EventDeliveryRetry(BaseMutation):
