--- conflicted
+++ resolved
@@ -1273,16 +1273,8 @@
         root_type = None
         enable_dry_run = False
         interfaces = (Event,)
-<<<<<<< HEAD
-        description = (
-            "Event sent when new shipping price is created."
-            + ADDED_IN_32
-            + PREVIEW_FEATURE
-        )
+        description = "Event sent when new shipping price is created." + ADDED_IN_32
         doc_category = DOC_CATEGORY_SHIPPING
-=======
-        description = "Event sent when new shipping price is created." + ADDED_IN_32
->>>>>>> 2a6841f2
 
 
 class ShippingPriceUpdated(SubscriptionObjectType, ShippingPriceBase):
@@ -1290,14 +1282,8 @@
         root_type = None
         enable_dry_run = False
         interfaces = (Event,)
-<<<<<<< HEAD
-        description = (
-            "Event sent when shipping price is updated." + ADDED_IN_32 + PREVIEW_FEATURE
-        )
+        description = "Event sent when shipping price is updated." + ADDED_IN_32
         doc_category = DOC_CATEGORY_SHIPPING
-=======
-        description = "Event sent when shipping price is updated." + ADDED_IN_32
->>>>>>> 2a6841f2
 
 
 class ShippingPriceDeleted(SubscriptionObjectType, ShippingPriceBase):
@@ -1305,14 +1291,8 @@
         root_type = None
         enable_dry_run = False
         interfaces = (Event,)
-<<<<<<< HEAD
-        description = (
-            "Event sent when shipping price is deleted." + ADDED_IN_32 + PREVIEW_FEATURE
-        )
+        description = "Event sent when shipping price is deleted." + ADDED_IN_32
         doc_category = DOC_CATEGORY_SHIPPING
-=======
-        description = "Event sent when shipping price is deleted." + ADDED_IN_32
->>>>>>> 2a6841f2
 
 
 class ShippingZoneBase(AbstractType):
@@ -1746,12 +1726,8 @@
         root_type = None
         enable_dry_run = False
         interfaces = (Event,)
-<<<<<<< HEAD
-        description = "Authorize payment." + ADDED_IN_36 + PREVIEW_FEATURE
+        description = "Authorize payment." + ADDED_IN_36
         doc_category = DOC_CATEGORY_PAYMENTS
-=======
-        description = "Authorize payment." + ADDED_IN_36
->>>>>>> 2a6841f2
 
 
 class PaymentCaptureEvent(SubscriptionObjectType, PaymentBase):
@@ -1759,12 +1735,8 @@
         root_type = None
         enable_dry_run = False
         interfaces = (Event,)
-<<<<<<< HEAD
-        description = "Capture payment." + ADDED_IN_36 + PREVIEW_FEATURE
+        description = "Capture payment." + ADDED_IN_36
         doc_category = DOC_CATEGORY_PAYMENTS
-=======
-        description = "Capture payment." + ADDED_IN_36
->>>>>>> 2a6841f2
 
 
 class PaymentRefundEvent(SubscriptionObjectType, PaymentBase):
@@ -1772,12 +1744,8 @@
         root_type = None
         enable_dry_run = False
         interfaces = (Event,)
-<<<<<<< HEAD
-        description = "Refund payment." + ADDED_IN_36 + PREVIEW_FEATURE
+        description = "Refund payment." + ADDED_IN_36
         doc_category = DOC_CATEGORY_PAYMENTS
-=======
-        description = "Refund payment." + ADDED_IN_36
->>>>>>> 2a6841f2
 
 
 class PaymentVoidEvent(SubscriptionObjectType, PaymentBase):
@@ -1785,12 +1753,8 @@
         root_type = None
         enable_dry_run = False
         interfaces = (Event,)
-<<<<<<< HEAD
-        description = "Void payment." + ADDED_IN_36 + PREVIEW_FEATURE
+        description = "Void payment." + ADDED_IN_36
         doc_category = DOC_CATEGORY_PAYMENTS
-=======
-        description = "Void payment." + ADDED_IN_36
->>>>>>> 2a6841f2
 
 
 class PaymentConfirmEvent(SubscriptionObjectType, PaymentBase):
@@ -1798,12 +1762,8 @@
         root_type = None
         enable_dry_run = False
         interfaces = (Event,)
-<<<<<<< HEAD
-        description = "Confirm payment." + ADDED_IN_36 + PREVIEW_FEATURE
+        description = "Confirm payment." + ADDED_IN_36
         doc_category = DOC_CATEGORY_PAYMENTS
-=======
-        description = "Confirm payment." + ADDED_IN_36
->>>>>>> 2a6841f2
 
 
 class PaymentProcessEvent(SubscriptionObjectType, PaymentBase):
@@ -1811,12 +1771,8 @@
         root_type = None
         enable_dry_run = False
         interfaces = (Event,)
-<<<<<<< HEAD
-        description = "Process payment." + ADDED_IN_36 + PREVIEW_FEATURE
+        description = "Process payment." + ADDED_IN_36
         doc_category = DOC_CATEGORY_PAYMENTS
-=======
-        description = "Process payment." + ADDED_IN_36
->>>>>>> 2a6841f2
 
 
 class PaymentListGateways(SubscriptionObjectType, CheckoutBase):
@@ -1824,12 +1780,8 @@
         root_type = None
         enable_dry_run = False
         interfaces = (Event,)
-<<<<<<< HEAD
-        description = "List payment gateways." + ADDED_IN_36 + PREVIEW_FEATURE
+        description = "List payment gateways." + ADDED_IN_36
         doc_category = DOC_CATEGORY_PAYMENTS
-=======
-        description = "List payment gateways." + ADDED_IN_36
->>>>>>> 2a6841f2
 
 
 class ShippingListMethodsForCheckout(SubscriptionObjectType, CheckoutBase):
@@ -1849,14 +1801,8 @@
         root_type = None
         enable_dry_run = False
         interfaces = (Event,)
-<<<<<<< HEAD
-        description = (
-            "List shipping methods for checkout." + ADDED_IN_36 + PREVIEW_FEATURE
-        )
+        description = "List shipping methods for checkout." + ADDED_IN_36
         doc_category = DOC_CATEGORY_CHECKOUT
-=======
-        description = "List shipping methods for checkout." + ADDED_IN_36
->>>>>>> 2a6841f2
 
 
 class CalculateTaxes(SubscriptionObjectType):
@@ -1896,14 +1842,8 @@
         root_type = None
         enable_dry_run = False
         interfaces = (Event,)
-<<<<<<< HEAD
+        description = "Filter shipping methods for checkout." + ADDED_IN_36
         doc_category = DOC_CATEGORY_CHECKOUT
-        description = (
-            "Filter shipping methods for checkout." + ADDED_IN_36 + PREVIEW_FEATURE
-        )
-=======
-        description = "Filter shipping methods for checkout." + ADDED_IN_36
->>>>>>> 2a6841f2
 
 
 class OrderFilterShippingMethods(SubscriptionObjectType, OrderBase):
@@ -1933,14 +1873,8 @@
         root_type = None
         enable_dry_run = False
         interfaces = (Event,)
-<<<<<<< HEAD
-        description = (
-            "Filter shipping methods for order." + ADDED_IN_36 + PREVIEW_FEATURE
-        )
+        description = "Filter shipping methods for order." + ADDED_IN_36
         doc_category = DOC_CATEGORY_ORDERS
-=======
-        description = "Filter shipping methods for order." + ADDED_IN_36
->>>>>>> 2a6841f2
 
 
 class WarehouseBase(AbstractType):
