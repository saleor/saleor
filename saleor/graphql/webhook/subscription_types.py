import graphene
from django.utils import timezone
from graphene import AbstractType, Union
from rx import Observable

from ... import __version__
from ...account.models import User
from ...attribute.models import AttributeTranslation, AttributeValueTranslation
from ...channel.models import Channel
from ...core.prices import quantize_price
from ...discount.models import SaleTranslation, VoucherTranslation
from ...graphql.shop.types import Shop
from ...menu.models import MenuItemTranslation
from ...order.utils import get_all_shipping_methods_for_order
from ...page.models import PageTranslation
from ...payment.interface import (
    ListStoredPaymentMethodsRequestData,
    StoredPaymentMethodRequestDeleteData,
    TransactionActionData,
    TransactionSessionData,
)
from ...product.models import (
    CategoryTranslation,
    CollectionTranslation,
    ProductTranslation,
    ProductVariantTranslation,
)
from ...shipping.models import ShippingMethodTranslation
from ...thumbnail.views import TYPE_TO_MODEL_DATA_MAPPING
from ...webhook.event_types import WebhookEventAsyncType, WebhookEventSyncType
from ..account.types import User as UserType
from ..app.types import App as AppType
from ..channel import ChannelContext
from ..channel.dataloaders import ChannelByIdLoader
from ..channel.enums import TransactionFlowStrategyEnum
from ..core import ResolveInfo
from ..core.descriptions import (
    ADDED_IN_32,
    ADDED_IN_34,
    ADDED_IN_35,
    ADDED_IN_36,
    ADDED_IN_37,
    ADDED_IN_38,
    ADDED_IN_310,
    ADDED_IN_311,
    ADDED_IN_312,
    ADDED_IN_313,
    ADDED_IN_314,
    ADDED_IN_315,
    ADDED_IN_316,
    DEPRECATED_IN_3X_EVENT,
    PREVIEW_FEATURE,
)
from ..core.doc_category import (
    DOC_CATEGORY_CHECKOUT,
    DOC_CATEGORY_GIFT_CARDS,
    DOC_CATEGORY_MISC,
    DOC_CATEGORY_ORDERS,
    DOC_CATEGORY_PAYMENTS,
    DOC_CATEGORY_PRODUCTS,
    DOC_CATEGORY_SHIPPING,
    DOC_CATEGORY_TAXES,
    DOC_CATEGORY_USERS,
)
from ..core.scalars import JSON, PositiveDecimal
from ..core.types import NonNullList, SubscriptionObjectType
from ..core.types.order_or_checkout import OrderOrCheckout
from ..order.dataloaders import OrderByIdLoader
from ..order.types import Order, OrderGrantedRefund
from ..payment.enums import TransactionActionEnum
from ..payment.types import TransactionItem
from ..plugins.dataloaders import plugin_manager_promise_callback
from ..product.dataloaders import ProductVariantByIdLoader
from ..shipping.dataloaders import ShippingMethodChannelListingByChannelSlugLoader
from ..shipping.types import ShippingMethod
from ..translations import types as translation_types
from ..warehouse.dataloaders import WarehouseByIdLoader
from .resolvers import resolve_shipping_methods_for_checkout

TRANSLATIONS_TYPES_MAP = {
    ProductTranslation: translation_types.ProductTranslation,
    CollectionTranslation: translation_types.CollectionTranslation,
    CategoryTranslation: translation_types.CategoryTranslation,
    AttributeTranslation: translation_types.AttributeTranslation,
    AttributeValueTranslation: translation_types.AttributeValueTranslation,
    ProductVariantTranslation: translation_types.ProductVariantTranslation,
    PageTranslation: translation_types.PageTranslation,
    ShippingMethodTranslation: translation_types.ShippingMethodTranslation,
    SaleTranslation: translation_types.SaleTranslation,
    VoucherTranslation: translation_types.VoucherTranslation,
    MenuItemTranslation: translation_types.MenuItemTranslation,
}


class IssuingPrincipal(Union):
    class Meta:
        types = (AppType, UserType)

    @classmethod
    def resolve_type(cls, instance, info: ResolveInfo):
        if isinstance(instance, User):
            return UserType
        return AppType


class Event(graphene.Interface):
    issued_at = graphene.DateTime(description="Time of the event.")
    version = graphene.String(description="Saleor version that triggered the event.")
    issuing_principal = graphene.Field(
        IssuingPrincipal,
        description="The user or application that triggered the event.",
    )
    recipient = graphene.Field(
        "saleor.graphql.app.types.App",
        description="The application receiving the webhook.",
    )

    @classmethod
    def get_type(cls, object_type: str):
        return WEBHOOK_TYPES_MAP.get(object_type)

    @classmethod
    def resolve_type(cls, instance, info: ResolveInfo):
        type_str, _ = instance
        return cls.get_type(type_str)

    @staticmethod
    def resolve_issued_at(_root, _info: ResolveInfo):
        return timezone.now()

    @staticmethod
    def resolve_version(_root, _info: ResolveInfo):
        return __version__

    @staticmethod
    def resolve_recipient(_root, info: ResolveInfo):
        return info.context.app

    @staticmethod
    def resolve_issuing_principal(_root, info: ResolveInfo):
        if not info.context.requestor:
            return None
        return info.context.requestor


class AccountOperationBase(AbstractType):
    redirect_url = graphene.String(
        description="The URL to redirect the user after he accepts the request.",
        required=False,
    )
    user = graphene.Field(
        UserType,
        description="The user the event relates to.",
    )
    channel = graphene.Field(
        "saleor.graphql.channel.types.Channel",
        description="The channel data.",
    )
    token = graphene.String(description="The token required to confirm request.")
    shop = graphene.Field(Shop, description="Shop data.")

    @staticmethod
    def resolve_user(root, _info: ResolveInfo):
        _, data = root
        return data["user"]

    @staticmethod
    def resolve_redirect_url(root, _info: ResolveInfo):
        _, data = root
        return data.get("redirect_url")

    @staticmethod
    def resolve_channel(root, _info: ResolveInfo):
        _, data = root
        return Channel.objects.get(slug=data["channel_slug"])

    @staticmethod
    def resolve_token(root, _info: ResolveInfo):
        _, data = root
        return data["token"]

    @staticmethod
    def resolve_shop(root, _info: ResolveInfo):
        return Shop()


class AccountConfirmed(SubscriptionObjectType, AccountOperationBase):
    class Meta:
        root_type = "User"
        enable_dry_run = True
        interfaces = (Event,)
        description = "Event sent when account is confirmed." + ADDED_IN_315
        doc_category = DOC_CATEGORY_USERS

    @classmethod
    def get_subscription_context(cls, db_object, **kwargs):
        return {"user": db_object}


class AccountConfirmationRequested(SubscriptionObjectType, AccountOperationBase):
    class Meta:
        root_type = "User"
        enable_dry_run = True
        interfaces = (Event,)
        description = (
            "Event sent when account confirmation requested. This event is always sent."
            " enableAccountConfirmationByEmail flag set to True is not required."
            + ADDED_IN_315
        )

    @classmethod
    def get_subscription_context(cls, db_object, **kwargs):
        return {
            "user": db_object,
            "channel_slug": kwargs.get("channel_slug", "c-pln"),
            "token": kwargs.get("token", "token"),
            "redirect_url": kwargs.get("redirect_url", "http://localhost:3000"),
        }


class AccountChangeEmailRequested(SubscriptionObjectType, AccountOperationBase):
    new_email = graphene.String(
        description="The new email address the user wants to change to.",
    )

    class Meta:
        root_type = "User"
        enable_dry_run = True
        interfaces = (Event,)
        description = (
            "Event sent when account change email is requested." + ADDED_IN_315
        )

    @classmethod
    def get_subscription_context(cls, db_object, **kwargs):
        return {
            "user": db_object,
            "channel_slug": kwargs.get("channel_slug", "c-pln"),
            "token": kwargs.get("token", "token"),
            "redirect_url": kwargs.get("redirect_url", "http://localhost:3000"),
        }

    @staticmethod
    def resolve_new_email(root, _info: ResolveInfo):
        _, data = root
        return data.get("new_email")


class AccountEmailChanged(SubscriptionObjectType, AccountOperationBase):
    new_email = graphene.String(
        description="The new email address.",
    )

    class Meta:
        root_type = "User"
        enable_dry_run = True
        interfaces = (Event,)
        description = "Event sent when account email is changed." + ADDED_IN_315
        doc_category = DOC_CATEGORY_USERS

    @classmethod
    def get_subscription_context(cls, db_object, **kwargs):
        return {"user": db_object}


class AccountSetPasswordRequested(SubscriptionObjectType, AccountOperationBase):
    class Meta:
        root_type = "User"
        enable_dry_run = True
        interfaces = (Event,)
        description = (
            "Event sent when setting a new password is requested." + ADDED_IN_315
        )
        doc_category = DOC_CATEGORY_USERS

    @classmethod
    def get_subscription_context(cls, db_object, **kwargs):
        return {
            "user": db_object,
            "channel_slug": kwargs.get("channel_slug", "c-pln"),
            "token": kwargs.get("token", "token"),
            "redirect_url": kwargs.get("redirect_url", "http://localhost:3000"),
        }


class AccountDeleteRequested(SubscriptionObjectType, AccountOperationBase):
    class Meta:
        root_type = "User"
        enable_dry_run = True
        interfaces = (Event,)
        description = "Event sent when account delete is requested." + ADDED_IN_315

    @classmethod
    def get_subscription_context(cls, db_object, **kwargs):
        return {
            "user": db_object,
            "channel_slug": kwargs.get("channel_slug", "c-pln"),
            "token": kwargs.get("token", "token"),
            "redirect_url": kwargs.get("redirect_url", "http://localhost:3000"),
        }


class AccountDeleted(SubscriptionObjectType, AccountOperationBase):
    class Meta:
        root_type = "User"
        enable_dry_run = True
        interfaces = (Event,)
        description = "Event sent when account is deleted." + ADDED_IN_315
        doc_category = DOC_CATEGORY_USERS

    @classmethod
    def get_subscription_context(cls, db_object, **kwargs):
        return {"user": db_object}


class AddressBase(AbstractType):
    address = graphene.Field(
        "saleor.graphql.account.types.Address",
        description="The address the event relates to.",
    )

    @staticmethod
    def resolve_address(root, _info: ResolveInfo):
        _, address = root
        return address


class AddressCreated(SubscriptionObjectType, AddressBase):
    class Meta:
        root_type = "Address"
        enable_dry_run = True
        interfaces = (Event,)
        description = "Event sent when new address is created." + ADDED_IN_35


class AddressUpdated(SubscriptionObjectType, AddressBase):
    class Meta:
        root_type = "Address"
        enable_dry_run = True
        interfaces = (Event,)
        description = "Event sent when address is updated." + ADDED_IN_35


class AddressDeleted(SubscriptionObjectType, AddressBase):
    class Meta:
        root_type = "Address"
        enable_dry_run = True
        interfaces = (Event,)
        description = "Event sent when address is deleted." + ADDED_IN_35


class AppBase(AbstractType):
    app = graphene.Field(
        "saleor.graphql.app.types.App",
        description="The application the event relates to.",
    )

    @staticmethod
    def resolve_app(root, _info: ResolveInfo):
        _, app = root
        return app


class AppInstalled(SubscriptionObjectType, AppBase):
    class Meta:
        root_type = "App"
        enable_dry_run = True
        interfaces = (Event,)
        description = "Event sent when new app is installed." + ADDED_IN_34


class AppUpdated(SubscriptionObjectType, AppBase):
    class Meta:
        root_type = "App"
        enable_dry_run = True
        interfaces = (Event,)
        description = "Event sent when app is updated." + ADDED_IN_34


class AppDeleted(SubscriptionObjectType, AppBase):
    class Meta:
        root_type = "App"
        enable_dry_run = True
        interfaces = (Event,)
        description = "Event sent when app is deleted." + ADDED_IN_34


class AppStatusChanged(SubscriptionObjectType, AppBase):
    class Meta:
        root_type = "App"
        enable_dry_run = True
        interfaces = (Event,)
        description = "Event sent when app status has changed." + ADDED_IN_34


class AttributeBase(AbstractType):
    attribute = graphene.Field(
        "saleor.graphql.attribute.types.Attribute",
        description="The attribute the event relates to.",
    )

    @staticmethod
    def resolve_attribute(root, _info: ResolveInfo):
        _, attribute = root
        return attribute


class AttributeCreated(SubscriptionObjectType, AttributeBase):
    class Meta:
        root_type = "Attribute"
        enable_dry_run = True
        interfaces = (Event,)
        description = "Event sent when new attribute is created." + ADDED_IN_35


class AttributeUpdated(SubscriptionObjectType, AttributeBase):
    class Meta:
        root_type = "Attribute"
        enable_dry_run = True
        interfaces = (Event,)
        description = "Event sent when attribute is updated." + ADDED_IN_35


class AttributeDeleted(SubscriptionObjectType, AttributeBase):
    class Meta:
        root_type = "Attribute"
        enable_dry_run = True
        interfaces = (Event,)
        description = "Event sent when attribute is deleted." + ADDED_IN_35


class AttributeValueBase(AbstractType):
    attribute_value = graphene.Field(
        "saleor.graphql.attribute.types.AttributeValue",
        description="The attribute value the event relates to.",
    )

    @staticmethod
    def resolve_attribute_value(root, _info: ResolveInfo):
        _, attribute = root
        return attribute


class AttributeValueCreated(SubscriptionObjectType, AttributeValueBase):
    class Meta:
        root_type = "AttributeValue"
        enable_dry_run = True
        interfaces = (Event,)
        description = "Event sent when new attribute value is created." + ADDED_IN_35


class AttributeValueUpdated(SubscriptionObjectType, AttributeValueBase):
    class Meta:
        root_type = "AttributeValue"
        enable_dry_run = True
        interfaces = (Event,)
        description = "Event sent when attribute value is updated." + ADDED_IN_35


class AttributeValueDeleted(SubscriptionObjectType, AttributeValueBase):
    class Meta:
        root_type = "AttributeValue"
        enable_dry_run = True
        interfaces = (Event,)
        description = "Event sent when attribute value is deleted." + ADDED_IN_35


class CategoryBase(AbstractType):
    category = graphene.Field(
        "saleor.graphql.product.types.Category",
        description="The category the event relates to.",
    )

    @staticmethod
    def resolve_category(root, info: ResolveInfo):
        _, category = root
        return category


class CategoryCreated(SubscriptionObjectType, CategoryBase):
    class Meta:
        root_type = "Category"
        enable_dry_run = True
        interfaces = (Event,)
        description = "Event sent when new category is created." + ADDED_IN_32


class CategoryUpdated(SubscriptionObjectType, CategoryBase):
    class Meta:
        root_type = "Category"
        enable_dry_run = True
        interfaces = (Event,)
        description = "Event sent when category is updated." + ADDED_IN_32


class CategoryDeleted(SubscriptionObjectType, CategoryBase):
    class Meta:
        root_type = "Category"
        enable_dry_run = True
        interfaces = (Event,)
        description = "Event sent when category is deleted." + ADDED_IN_32


class ChannelBase(AbstractType):
    channel = graphene.Field(
        "saleor.graphql.channel.types.Channel",
        description="The channel the event relates to.",
    )

    @staticmethod
    def resolve_channel(root, info: ResolveInfo):
        _, channel = root
        return channel


class ChannelCreated(SubscriptionObjectType, ChannelBase):
    class Meta:
        root_type = "Channel"
        enable_dry_run = True
        interfaces = (Event,)
        description = "Event sent when new channel is created." + ADDED_IN_32


class ChannelUpdated(SubscriptionObjectType, ChannelBase):
    class Meta:
        root_type = "Channel"
        enable_dry_run = True
        interfaces = (Event,)
        description = "Event sent when channel is updated." + ADDED_IN_32


class ChannelDeleted(SubscriptionObjectType, ChannelBase):
    class Meta:
        root_type = "Channel"
        enable_dry_run = True
        interfaces = (Event,)
        description = "Event sent when channel is deleted." + ADDED_IN_32


class ChannelStatusChanged(SubscriptionObjectType, ChannelBase):
    class Meta:
        root_type = "Channel"
        enable_dry_run = True
        interfaces = (Event,)
        description = "Event sent when channel status has changed." + ADDED_IN_32


class ChannelMetadataUpdated(SubscriptionObjectType, ChannelBase):
    class Meta:
        root_type = "Channel"
        enable_dry_run = True
        interfaces = (Event,)
        description = "Event sent when channel metadata is updated." + ADDED_IN_315


class OrderBase(AbstractType):
    order = graphene.Field(
        "saleor.graphql.order.types.Order",
        description="The order the event relates to.",
    )

    @staticmethod
    def resolve_order(root, info: ResolveInfo):
        _, order = root
        return order


class OrderCreated(SubscriptionObjectType, OrderBase):
    class Meta:
        root_type = "Order"
        enable_dry_run = True
        interfaces = (Event,)
        description = "Event sent when new order is created." + ADDED_IN_32


class OrderUpdated(SubscriptionObjectType, OrderBase):
    class Meta:
        root_type = "Order"
        enable_dry_run = True
        interfaces = (Event,)
        description = "Event sent when order is updated." + ADDED_IN_32


class OrderConfirmed(SubscriptionObjectType, OrderBase):
    class Meta:
        root_type = "Order"
        enable_dry_run = True
        interfaces = (Event,)
        description = "Event sent when order is confirmed." + ADDED_IN_32


class OrderFullyPaid(SubscriptionObjectType, OrderBase):
    class Meta:
        root_type = "Order"
        enable_dry_run = True
        interfaces = (Event,)
        description = "Event sent when order is fully paid." + ADDED_IN_32


class OrderPaid(SubscriptionObjectType, OrderBase):
    class Meta:
        root_type = "Order"
        enable_dry_run = True
        interfaces = (Event,)
        description = (
            "Payment has been made. The order may be partially or fully paid."
            + ADDED_IN_314
            + PREVIEW_FEATURE
        )


class OrderRefunded(SubscriptionObjectType, OrderBase):
    class Meta:
        root_type = "Order"
        enable_dry_run = True
        interfaces = (Event,)
        description = (
            "The order received a refund. The order may be partially or fully refunded."
            + ADDED_IN_314
            + PREVIEW_FEATURE
        )


class OrderFullyRefunded(SubscriptionObjectType, OrderBase):
    class Meta:
        root_type = "Order"
        enable_dry_run = True
        interfaces = (Event,)
        description = "The order is fully refunded." + ADDED_IN_314 + PREVIEW_FEATURE


class OrderFulfilled(SubscriptionObjectType, OrderBase):
    class Meta:
        root_type = "Order"
        enable_dry_run = True
        interfaces = (Event,)
        description = "Event sent when order is fulfilled." + ADDED_IN_32


class OrderCancelled(SubscriptionObjectType, OrderBase):
    class Meta:
        root_type = "Order"
        enable_dry_run = True
        interfaces = (Event,)
        description = "Event sent when order is canceled." + ADDED_IN_32


class OrderExpired(SubscriptionObjectType, OrderBase):
    class Meta:
        root_type = "Order"
        enable_dry_run = True
        interfaces = (Event,)
        description = (
            "Event sent when order becomes expired." + ADDED_IN_313 + PREVIEW_FEATURE
        )


class OrderMetadataUpdated(SubscriptionObjectType, OrderBase):
    class Meta:
        root_type = "Order"
        enable_dry_run = True
        interfaces = (Event,)
        description = "Event sent when order metadata is updated." + ADDED_IN_38


class OrderBulkCreated(SubscriptionObjectType):
    orders = NonNullList(
        Order,
        description="The orders the event relates to.",
    )

    @staticmethod
    def resolve_orders(root, _info: ResolveInfo):
        _, orders = root
        return orders

    class Meta:
        root_type = None
        enable_dry_run = False
        interfaces = (Event,)
        description = (
            "Event sent when orders are imported." + ADDED_IN_314 + PREVIEW_FEATURE
        )
        doc_category = DOC_CATEGORY_ORDERS


class DraftOrderCreated(SubscriptionObjectType, OrderBase):
    class Meta:
        root_type = "Order"
        enable_dry_run = True
        interfaces = (Event,)
        description = "Event sent when new draft order is created." + ADDED_IN_32


class DraftOrderUpdated(SubscriptionObjectType, OrderBase):
    class Meta:
        root_type = "Order"
        enable_dry_run = True
        interfaces = (Event,)
        description = "Event sent when draft order is updated." + ADDED_IN_32


class DraftOrderDeleted(SubscriptionObjectType, OrderBase):
    class Meta:
        root_type = "Order"
        enable_dry_run = True
        interfaces = (Event,)
        description = "Event sent when draft order is deleted." + ADDED_IN_32


class GiftCardBase(AbstractType):
    gift_card = graphene.Field(
        "saleor.graphql.giftcard.types.GiftCard",
        description="The gift card the event relates to.",
    )

    @staticmethod
    def resolve_gift_card(root, info: ResolveInfo):
        _, gift_card = root
        return gift_card


class GiftCardCreated(SubscriptionObjectType, GiftCardBase):
    class Meta:
        root_type = "GiftCard"
        enable_dry_run = True
        interfaces = (Event,)
        description = "Event sent when new gift card is created." + ADDED_IN_32


class GiftCardUpdated(SubscriptionObjectType, GiftCardBase):
    class Meta:
        root_type = "GiftCard"
        enable_dry_run = True
        interfaces = (Event,)
        description = "Event sent when gift card is updated." + ADDED_IN_32


class GiftCardDeleted(SubscriptionObjectType, GiftCardBase):
    class Meta:
        root_type = "GiftCard"
        enable_dry_run = True
        interfaces = (Event,)
        description = "Event sent when gift card is deleted." + ADDED_IN_32


class GiftCardSent(SubscriptionObjectType, GiftCardBase):
    channel = graphene.String(
        description="Slug of a channel for which this gift card email was sent."
    )
    sent_to_email = graphene.String(
        description="E-mail address to which gift card was sent.",
    )

    class Meta:
        root_type = "GiftCard"
        enable_dry_run = True
        interfaces = (Event,)
        description = (
            "Event sent when gift card is e-mailed." + ADDED_IN_313 + PREVIEW_FEATURE
        )
        doc_category = DOC_CATEGORY_GIFT_CARDS

    @classmethod
    def get_subscription_context(cls, db_object, **kwargs):
        return {
            "gift_card": db_object,
            "channel_slug": kwargs.get("channel_slug", "c-pln"),
            "sent_to_email": kwargs.get("sent_to_email", "example@example.com"),
        }

    @staticmethod
    def resolve_gift_card(root, info: ResolveInfo):
        _, data = root
        return data["gift_card"]

    @staticmethod
    def resolve_channel(root, info: ResolveInfo):
        _, data = root
        return data["channel_slug"]

    @staticmethod
    def resolve_sent_to_email(root, info: ResolveInfo):
        _, data = root
        return data["sent_to_email"]


class GiftCardStatusChanged(SubscriptionObjectType, GiftCardBase):
    class Meta:
        root_type = "GiftCard"
        enable_dry_run = True
        interfaces = (Event,)
        description = "Event sent when gift card status has changed." + ADDED_IN_32


class GiftCardMetadataUpdated(SubscriptionObjectType, GiftCardBase):
    class Meta:
        root_type = "GiftCard"
        enable_dry_run = True
        interfaces = (Event,)
        description = "Event sent when gift card metadata is updated." + ADDED_IN_38


class GiftCardExportCompleted(SubscriptionObjectType):
    export = graphene.Field(
        "saleor.graphql.csv.types.ExportFile",
        description="The export file for gift cards.",
    )

    class Meta:
        root_type = "ExportFile"
        enable_dry_run = True
        interfaces = (Event,)
        description = "Event sent when gift card export is completed." + ADDED_IN_316
        doc_category = DOC_CATEGORY_GIFT_CARDS

    @staticmethod
    def resolve_export(root, info: ResolveInfo):
        _, export_file = root
        return export_file


class MenuBase(AbstractType):
    menu = graphene.Field(
        "saleor.graphql.menu.types.Menu",
        channel=graphene.String(
            description="Slug of a channel for which the data should be returned."
        ),
        description="The menu the event relates to.",
    )

    @staticmethod
    def resolve_menu(root, info: ResolveInfo, channel=None):
        _, menu = root
        return ChannelContext(node=menu, channel_slug=channel)


class MenuCreated(SubscriptionObjectType, MenuBase):
    class Meta:
        root_type = "Menu"
        enable_dry_run = True
        interfaces = (Event,)
        description = "Event sent when new menu is created." + ADDED_IN_34


class MenuUpdated(SubscriptionObjectType, MenuBase):
    class Meta:
        root_type = "Menu"
        enable_dry_run = True
        interfaces = (Event,)
        description = "Event sent when menu is updated." + ADDED_IN_34


class MenuDeleted(SubscriptionObjectType, MenuBase):
    class Meta:
        root_type = "Menu"
        enable_dry_run = True
        interfaces = (Event,)
        description = "Event sent when menu is deleted." + ADDED_IN_34


class MenuItemBase(AbstractType):
    menu_item = graphene.Field(
        "saleor.graphql.menu.types.MenuItem",
        channel=graphene.String(
            description="Slug of a channel for which the data should be returned."
        ),
        description="The menu item the event relates to.",
    )

    @staticmethod
    def resolve_menu_item(root, info: ResolveInfo, channel=None):
        _, menu_item = root
        return ChannelContext(node=menu_item, channel_slug=channel)


class MenuItemCreated(SubscriptionObjectType, MenuItemBase):
    class Meta:
        root_type = "MenuItem"
        enable_dry_run = True
        interfaces = (Event,)
        description = "Event sent when new menu item is created." + ADDED_IN_34


class MenuItemUpdated(SubscriptionObjectType, MenuItemBase):
    class Meta:
        root_type = "MenuItem"
        enable_dry_run = True
        interfaces = (Event,)
        description = "Event sent when menu item is updated." + ADDED_IN_34


class MenuItemDeleted(SubscriptionObjectType, MenuItemBase):
    class Meta:
        root_type = "MenuItem"
        enable_dry_run = True
        interfaces = (Event,)
        description = "Event sent when menu item is deleted." + ADDED_IN_34


class ProductBase(AbstractType):
    product = graphene.Field(
        "saleor.graphql.product.types.Product",
        channel=graphene.String(
            description="Slug of a channel for which the data should be returned."
        ),
        description="The product the event relates to.",
    )
    category = graphene.Field(
        "saleor.graphql.product.types.categories.Category",
        description="The category of the product.",
    )

    @staticmethod
    def resolve_product(root, info: ResolveInfo, channel=None):
        _, product = root
        return ChannelContext(node=product, channel_slug=channel)

    @staticmethod
    def resolve_category(root, _info: ResolveInfo):
        _, product = root
        return product.category


class ProductCreated(SubscriptionObjectType, ProductBase):
    class Meta:
        root_type = "Product"
        enable_dry_run = True
        interfaces = (Event,)
        description = "Event sent when new product is created." + ADDED_IN_32


class ProductUpdated(SubscriptionObjectType, ProductBase):
    class Meta:
        root_type = "Product"
        enable_dry_run = True
        interfaces = (Event,)
        description = "Event sent when product is updated." + ADDED_IN_32


class ProductDeleted(SubscriptionObjectType, ProductBase):
    class Meta:
        root_type = "Product"
        enable_dry_run = True
        interfaces = (Event,)
        description = "Event sent when product is deleted." + ADDED_IN_32


class ProductMetadataUpdated(SubscriptionObjectType, ProductBase):
    class Meta:
        root_type = "Product"
        enable_dry_run = True
        interfaces = (Event,)
        description = "Event sent when product metadata is updated." + ADDED_IN_38


class ProductMediaBase(AbstractType):
    product_media = graphene.Field(
        "saleor.graphql.product.types.ProductMedia",
        description="The product media the event relates to.",
    )

    @staticmethod
    def resolve_product_media(root, info: ResolveInfo):
        _, media = root
        return media


class ProductMediaCreated(SubscriptionObjectType, ProductMediaBase):
    class Meta:
        root_type = "ProductMedia"
        enable_dry_run = True
        interfaces = (Event,)
        description = "Event sent when new product media is created." + ADDED_IN_312


class ProductMediaUpdated(SubscriptionObjectType, ProductMediaBase):
    class Meta:
        root_type = "ProductMedia"
        enable_dry_run = True
        interfaces = (Event,)
        description = "Event sent when product media is updated." + ADDED_IN_312


class ProductMediaDeleted(SubscriptionObjectType, ProductMediaBase):
    class Meta:
        root_type = "ProductMedia"
        enable_dry_run = True
        interfaces = (Event,)
        description = "Event sent when product media is deleted." + ADDED_IN_312


class ProductVariantBase(AbstractType):
    product_variant = graphene.Field(
        "saleor.graphql.product.types.ProductVariant",
        channel=graphene.String(
            description="Slug of a channel for which the data should be returned."
        ),
        description="The product variant the event relates to.",
    )

    @staticmethod
    def resolve_product_variant(root, _info: ResolveInfo, channel=None):
        _, variant = root
        return ChannelContext(node=variant, channel_slug=channel)


class ProductVariantCreated(SubscriptionObjectType, ProductVariantBase):
    class Meta:
        root_type = "Product"
        enable_dry_run = True
        interfaces = (Event,)
        description = "Event sent when new product variant is created." + ADDED_IN_32


class ProductVariantUpdated(SubscriptionObjectType, ProductVariantBase):
    class Meta:
        root_type = "Product"
        enable_dry_run = True
        interfaces = (Event,)
        description = "Event sent when product variant is updated." + ADDED_IN_32


class ProductVariantDeleted(SubscriptionObjectType, ProductVariantBase):
    class Meta:
        root_type = "Product"
        enable_dry_run = True
        interfaces = (Event,)
        description = "Event sent when product variant is deleted." + ADDED_IN_32


class ProductVariantMetadataUpdated(SubscriptionObjectType, ProductVariantBase):
    class Meta:
        root_type = "Product"
        enable_dry_run = True
        interfaces = (Event,)
        description = (
            "Event sent when product variant metadata is updated." + ADDED_IN_38
        )


class ProductVariantOutOfStock(SubscriptionObjectType, ProductVariantBase):
    warehouse = graphene.Field(
        "saleor.graphql.warehouse.types.Warehouse", description="Look up a warehouse."
    )

    class Meta:
        root_type = "Stock"
        enable_dry_run = True
        interfaces = (Event,)
        description = "Event sent when product variant is out of stock." + ADDED_IN_32

    @staticmethod
    def resolve_product_variant(root, info: ResolveInfo, channel=None):
        _, stock = root
        variant = stock.product_variant
        return ChannelContext(node=variant, channel_slug=channel)

    @staticmethod
    def resolve_warehouse(root, _info: ResolveInfo):
        _, stock = root
        return stock.warehouse


class ProductVariantBackInStock(SubscriptionObjectType, ProductVariantBase):
    warehouse = graphene.Field(
        "saleor.graphql.warehouse.types.Warehouse", description="Look up a warehouse."
    )

    class Meta:
        root_type = "Stock"
        enable_dry_run = True
        interfaces = (Event,)
        description = "Event sent when product variant is back in stock." + ADDED_IN_32

    @staticmethod
    def resolve_product_variant(root, _info: ResolveInfo, channel=None):
        _, stock = root
        variant = stock.product_variant
        return ChannelContext(node=variant, channel_slug=channel)

    @staticmethod
    def resolve_warehouse(root, _info):
        _, stock = root
        return stock.warehouse


class ProductVariantStockUpdated(SubscriptionObjectType, ProductVariantBase):
    warehouse = graphene.Field(
        "saleor.graphql.warehouse.types.Warehouse", description="Look up a warehouse."
    )

    class Meta:
        root_type = None
        enable_dry_run = False
        interfaces = (Event,)
        description = (
            "Event sent when product variant stock is updated."
            + ADDED_IN_311
            + PREVIEW_FEATURE
        )
        doc_category = DOC_CATEGORY_PRODUCTS

    @staticmethod
    def resolve_product_variant(root, info: ResolveInfo, channel=None):
        _, stock = root
        return (
            ProductVariantByIdLoader(info.context)
            .load(stock.product_variant.id)
            .then(lambda variant: ChannelContext(node=variant, channel_slug=None))
        )

    @staticmethod
    def resolve_warehouse(root, info: ResolveInfo):
        _, stock = root
        return WarehouseByIdLoader(info.context).load(stock.warehouse_id)


class ProductExportCompleted(SubscriptionObjectType):
    export = graphene.Field(
        "saleor.graphql.csv.types.ExportFile",
        description="The export file for products.",
    )

    class Meta:
        root_type = "ExportFile"
        enable_dry_run = True
        interfaces = (Event,)
        description = "Event sent when product export is completed." + ADDED_IN_316
        doc_category = DOC_CATEGORY_PRODUCTS

    @staticmethod
    def resolve_export(root, info: ResolveInfo):
        _, export_file = root
        return export_file


class SaleBase(AbstractType):
    sale = graphene.Field(
        "saleor.graphql.discount.types.Sale",
        channel=graphene.String(
            description="Slug of a channel for which the data should be returned."
        ),
        description="The sale the event relates to.",
    )

    @staticmethod
    def resolve_sale(root, info: ResolveInfo, channel=None):
        _, sale = root
        return ChannelContext(node=sale, channel_slug=channel)


class SaleCreated(SubscriptionObjectType, SaleBase):
    class Meta:
        root_type = "Sale"
        enable_dry_run = True
        interfaces = (Event,)
        description = (
            "Event sent when new sale is created."
            + ADDED_IN_32
            + DEPRECATED_IN_3X_EVENT
            + " Use `PromotionCreated` event instead."
        )


class SaleUpdated(SubscriptionObjectType, SaleBase):
    class Meta:
        root_type = "Sale"
        enable_dry_run = True
        interfaces = (Event,)
        description = (
            "Event sent when sale is updated."
            + ADDED_IN_32
            + DEPRECATED_IN_3X_EVENT
            + " Use `PromotionUpdated` event instead."
        )


class SaleDeleted(SubscriptionObjectType, SaleBase):
    class Meta:
        root_type = "Sale"
        enable_dry_run = True
        interfaces = (Event,)
        description = (
            "Event sent when sale is deleted."
            + ADDED_IN_32
            + DEPRECATED_IN_3X_EVENT
            + " Use `PromotionDeleted` event instead."
        )


class SaleToggle(SubscriptionObjectType, SaleBase):
    sale = graphene.Field(
        "saleor.graphql.discount.types.Sale",
        channel=graphene.String(
            description="Slug of a channel for which the data should be returned."
        ),
        description="The sale the event relates to." + ADDED_IN_35,
    )

    class Meta:
        root_type = "Sale"
        enable_dry_run = True
        description = (
            "The event informs about the start or end of the sale."
            + ADDED_IN_35
            + DEPRECATED_IN_3X_EVENT
            + " Use `PromotionStarted` and `PromotionEnded` events instead."
        )
        interfaces = (Event,)


class PromotionBase(AbstractType):
    promotion = graphene.Field(
        "saleor.graphql.discount.types.Promotion",
        description="The promotion the event relates to.",
    )

    @staticmethod
    def resolve_promotion(root, info: ResolveInfo, channel=None):
        _, promotion = root
        return promotion


class PromotionCreated(SubscriptionObjectType, PromotionBase):
    class Meta:
        root_type = "Promotion"
        enable_dry_run = True
        interfaces = (Event,)
        description = (
            "Event sent when new promotion is created." + ADDED_IN_315 + PREVIEW_FEATURE
        )


class PromotionUpdated(SubscriptionObjectType, PromotionBase):
    class Meta:
        root_type = "Promotion"
        enable_dry_run = True
        interfaces = (Event,)
        description = (
            "Event sent when promotion is updated." + ADDED_IN_315 + PREVIEW_FEATURE
        )


class PromotionDeleted(SubscriptionObjectType, PromotionBase):
    class Meta:
        root_type = "Promotion"
        enable_dry_run = True
        interfaces = (Event,)
        description = (
            "Event sent when promotion is deleted." + ADDED_IN_315 + PREVIEW_FEATURE
        )


class PromotionStarted(SubscriptionObjectType, PromotionBase):
    class Meta:
        root_type = "Promotion"
        enable_dry_run = True
        description = (
            "The event informs about the start of the promotion."
            + ADDED_IN_315
            + PREVIEW_FEATURE
<<<<<<< HEAD
        )
        interfaces = (Event,)


class PromotionEnded(SubscriptionObjectType, PromotionBase):
    class Meta:
        root_type = "Promotion"
        enable_dry_run = True
        description = (
            "The event informs about the end of the promotion."
            + ADDED_IN_315
            + PREVIEW_FEATURE
=======
>>>>>>> 7c2b88f5
        )
        interfaces = (Event,)


<<<<<<< HEAD
=======
class PromotionEnded(SubscriptionObjectType, PromotionBase):
    class Meta:
        root_type = "Promotion"
        enable_dry_run = True
        description = (
            "The event informs about the end of the promotion."
            + ADDED_IN_315
            + PREVIEW_FEATURE
        )
        interfaces = (Event,)


>>>>>>> 7c2b88f5
class PromotionRuleBase(AbstractType):
    promotion_rule = graphene.Field(
        "saleor.graphql.discount.types.PromotionRule",
        description="The promotion rule the event relates to.",
    )

    @staticmethod
    def resolve_promotion_rule(root, _info: ResolveInfo):
        _, promotion_rule = root
        return promotion_rule


class PromotionRuleCreated(SubscriptionObjectType, PromotionRuleBase):
    class Meta:
        root_type = "PromotionRule"
        enable_dry_run = True
        interfaces = (Event,)
        description = (
            "Event sent when new promotion rule is created."
            + ADDED_IN_315
            + PREVIEW_FEATURE
        )


class PromotionRuleUpdated(SubscriptionObjectType, PromotionRuleBase):
    class Meta:
        root_type = "PromotionRule"
        enable_dry_run = True
        interfaces = (Event,)
        description = (
            "Event sent when new promotion rule is updated."
            + ADDED_IN_315
            + PREVIEW_FEATURE
        )


class PromotionRuleDeleted(SubscriptionObjectType, PromotionRuleBase):
    class Meta:
        root_type = "PromotionRule"
        enable_dry_run = True
        interfaces = (Event,)
        description = (
            "Event sent when new promotion rule is deleted."
            + ADDED_IN_315
            + PREVIEW_FEATURE
        )


class InvoiceBase(AbstractType):
    invoice = graphene.Field(
        "saleor.graphql.invoice.types.Invoice",
        description="The invoice the event relates to.",
    )
    order = graphene.Field(
        "saleor.graphql.order.types.Order",
        description="Order related to the invoice." + ADDED_IN_310,
    )

    @staticmethod
    def resolve_invoice(root, _info: ResolveInfo):
        _, invoice = root
        return invoice

    @staticmethod
    def resolve_order(root, _info):
        _, invoice = root
        return OrderByIdLoader(_info.context).load(invoice.order_id)


class InvoiceRequested(SubscriptionObjectType, InvoiceBase):
    order = graphene.Field(
        "saleor.graphql.order.types.Order",
        required=True,
        description="Order related to the invoice." + ADDED_IN_310,
    )

    class Meta:
        root_type = "Invoice"
        enable_dry_run = True
        interfaces = (Event,)
        description = "Event sent when invoice is requested." + ADDED_IN_32


class InvoiceDeleted(SubscriptionObjectType, InvoiceBase):
    class Meta:
        root_type = "Invoice"
        enable_dry_run = True
        interfaces = (Event,)
        description = "Event sent when invoice is deleted." + ADDED_IN_32


class InvoiceSent(SubscriptionObjectType, InvoiceBase):
    class Meta:
        root_type = "Invoice"
        enable_dry_run = True
        interfaces = (Event,)
        description = "Event sent when invoice is sent." + ADDED_IN_32


class FulfillmentBase(AbstractType):
    fulfillment = graphene.Field(
        "saleor.graphql.order.types.Fulfillment",
        description="The fulfillment the event relates to.",
    )
    order = graphene.Field(
        "saleor.graphql.order.types.Order",
        description="The order the fulfillment belongs to.",
    )

    @staticmethod
    def resolve_fulfillment(root, _info: ResolveInfo):
        _, fulfillment = root
        return fulfillment

    @staticmethod
    def resolve_order(root, info: ResolveInfo):
        _, fulfillment = root
        return fulfillment.order


class FulfillmentTrackingNumberUpdated(SubscriptionObjectType, FulfillmentBase):
    class Meta:
        doc_category = DOC_CATEGORY_ORDERS
        root_type = "Fulfillment"
        enable_dry_run = True
        interfaces = (Event,)
        description = "Event sent when the tracking number is updated." + ADDED_IN_316


class FulfillmentCreated(SubscriptionObjectType, FulfillmentBase):
    notify_customer = graphene.Boolean(
        description=(
            "If true, the app should send a notification to the customer."
            + ADDED_IN_316
        ),
        required=True,
    )

    class Meta:
        doc_category = DOC_CATEGORY_ORDERS
        root_type = "Fulfillment"
        enable_dry_run = True
        interfaces = (Event,)
        description = "Event sent when new fulfillment is created." + ADDED_IN_34

    @classmethod
    def get_subscription_context(cls, db_object, **kwargs):
        return {
            "fulfillment": db_object,
            "notify_customer": kwargs.get("notify_customer", True),
        }

    @staticmethod
    def resolve_fulfillment(root, info: ResolveInfo):
        _, data = root
        return data["fulfillment"]

    @staticmethod
    def resolve_order(root, info: ResolveInfo):
        _, data = root
        return data["fulfillment"].order

    @staticmethod
    def resolve_notify_customer(root, _info: ResolveInfo):
        _, data = root
        return data["notify_customer"]


class FulfillmentCanceled(SubscriptionObjectType, FulfillmentBase):
    class Meta:
        root_type = "Fulfillment"
        enable_dry_run = True
        interfaces = (Event,)
        description = "Event sent when fulfillment is canceled." + ADDED_IN_34


class FulfillmentApproved(SubscriptionObjectType, FulfillmentBase):
    notify_customer = graphene.Boolean(
        description="If true, send a notification to the customer." + ADDED_IN_316,
        required=True,
    )

    class Meta:
        doc_category = DOC_CATEGORY_ORDERS
        root_type = "Fulfillment"
        enable_dry_run = True
        interfaces = (Event,)
        description = "Event sent when fulfillment is approved." + ADDED_IN_37

    @classmethod
    def get_subscription_context(cls, db_object, **kwargs):
        return {
            "fulfillment": db_object,
            "notify_customer": kwargs.get("notify_customer", True),
        }

    @staticmethod
    def resolve_fulfillment(root, info: ResolveInfo):
        _, data = root
        return data["fulfillment"]

    @staticmethod
    def resolve_order(root, info: ResolveInfo):
        _, data = root
        return data["fulfillment"].order

    @staticmethod
    def resolve_notify_customer(root, _info: ResolveInfo):
        _, data = root
        return data["notify_customer"]


class FulfillmentMetadataUpdated(SubscriptionObjectType, FulfillmentBase):
    class Meta:
        root_type = "Fulfillment"
        enable_dry_run = True
        interfaces = (Event,)
        description = "Event sent when fulfillment metadata is updated." + ADDED_IN_38


class UserBase(AbstractType):
    user = graphene.Field(
        "saleor.graphql.account.types.User",
        description="The user the event relates to.",
    )

    @staticmethod
    def resolve_user(root, _info: ResolveInfo):
        _, user = root
        return user


class CustomerCreated(SubscriptionObjectType, UserBase):
    class Meta:
        root_type = "User"
        enable_dry_run = True
        interfaces = (Event,)
        description = "Event sent when new customer user is created." + ADDED_IN_32


class CustomerUpdated(SubscriptionObjectType, UserBase):
    class Meta:
        root_type = "User"
        enable_dry_run = True
        interfaces = (Event,)
        description = "Event sent when customer user is updated." + ADDED_IN_32


class CustomerMetadataUpdated(SubscriptionObjectType, UserBase):
    class Meta:
        root_type = "User"
        enable_dry_run = True
        interfaces = (Event,)
        description = "Event sent when customer user metadata is updated." + ADDED_IN_38


class CollectionBase(AbstractType):
    collection = graphene.Field(
        "saleor.graphql.product.types.collections.Collection",
        channel=graphene.String(
            description="Slug of a channel for which the data should be returned."
        ),
        description="The collection the event relates to.",
    )

    @staticmethod
    def resolve_collection(root, _info: ResolveInfo, channel=None):
        _, collection = root
        return ChannelContext(node=collection, channel_slug=channel)


class CollectionCreated(SubscriptionObjectType, CollectionBase):
    class Meta:
        root_type = "Collection"
        enable_dry_run = True
        interfaces = (Event,)
        description = "Event sent when new collection is created." + ADDED_IN_32


class CollectionUpdated(SubscriptionObjectType, CollectionBase):
    class Meta:
        root_type = "Collection"
        enable_dry_run = True
        interfaces = (Event,)
        description = "Event sent when collection is updated." + ADDED_IN_32


class CollectionDeleted(SubscriptionObjectType, CollectionBase):
    class Meta:
        root_type = "Collection"
        enable_dry_run = True
        interfaces = (Event,)
        description = "Event sent when collection is deleted." + ADDED_IN_32


class CollectionMetadataUpdated(SubscriptionObjectType, CollectionBase):
    class Meta:
        root_type = "Collection"
        enable_dry_run = True
        interfaces = (Event,)
        description = "Event sent when collection metadata is updated." + ADDED_IN_38


class CheckoutBase(AbstractType):
    checkout = graphene.Field(
        "saleor.graphql.checkout.types.Checkout",
        description="The checkout the event relates to.",
    )

    @staticmethod
    def resolve_checkout(root, _info: ResolveInfo):
        _, checkout = root
        return checkout


class CheckoutCreated(SubscriptionObjectType, CheckoutBase):
    class Meta:
        root_type = "Checkout"
        enable_dry_run = True
        interfaces = (Event,)
        description = "Event sent when new checkout is created." + ADDED_IN_32


class CheckoutUpdated(SubscriptionObjectType, CheckoutBase):
    class Meta:
        root_type = "Checkout"
        enable_dry_run = True
        interfaces = (Event,)
        description = "Event sent when checkout is updated." + ADDED_IN_32


class CheckoutFullyPaid(SubscriptionObjectType, CheckoutBase):
    class Meta:
        root_type = "Checkout"
        enable_dry_run = True
        interfaces = (Event,)
        description = (
            "Event sent when checkout is fully paid with transactions."
            + ADDED_IN_313
            + PREVIEW_FEATURE
        )


class CheckoutMetadataUpdated(SubscriptionObjectType, CheckoutBase):
    class Meta:
        root_type = "Checkout"
        enable_dry_run = True
        interfaces = (Event,)
        description = "Event sent when checkout metadata is updated." + ADDED_IN_38


class PageBase(AbstractType):
    page = graphene.Field(
        "saleor.graphql.page.types.Page", description="The page the event relates to."
    )

    @staticmethod
    def resolve_page(root, _info: ResolveInfo):
        _, page = root
        return page


class PageCreated(SubscriptionObjectType, PageBase):
    class Meta:
        root_type = "Page"
        enable_dry_run = True
        interfaces = (Event,)
        description = "Event sent when new page is created." + ADDED_IN_32


class PageUpdated(SubscriptionObjectType, PageBase):
    class Meta:
        root_type = "Page"
        enable_dry_run = True
        interfaces = (Event,)
        description = "Event sent when page is updated." + ADDED_IN_32


class PageDeleted(SubscriptionObjectType, PageBase):
    class Meta:
        root_type = "Page"
        enable_dry_run = True
        interfaces = (Event,)
        description = "Event sent when page is deleted." + ADDED_IN_32


class PageTypeBase(AbstractType):
    page_type = graphene.Field(
        "saleor.graphql.page.types.PageType",
        description="The page type the event relates to.",
    )

    @staticmethod
    def resolve_page_type(root, _info: ResolveInfo):
        _, page_type = root
        return page_type


class PageTypeCreated(SubscriptionObjectType, PageTypeBase):
    class Meta:
        root_type = "PageType"
        enable_dry_run = True
        interfaces = (Event,)
        description = "Event sent when new page type is created." + ADDED_IN_35


class PageTypeUpdated(SubscriptionObjectType, PageTypeBase):
    class Meta:
        root_type = "PageType"
        enable_dry_run = True
        interfaces = (Event,)
        description = "Event sent when page type is updated." + ADDED_IN_35


class PageTypeDeleted(SubscriptionObjectType, PageTypeBase):
    class Meta:
        root_type = "PageType"
        enable_dry_run = True
        interfaces = (Event,)
        description = "Event sent when page type is deleted." + ADDED_IN_35


class PermissionGroupBase(AbstractType):
    permission_group = graphene.Field(
        "saleor.graphql.account.types.Group",
        description="The permission group the event relates to.",
    )

    @staticmethod
    def resolve_permission_group(root, _info: ResolveInfo):
        _, permission_group = root
        return permission_group


class PermissionGroupCreated(SubscriptionObjectType, PermissionGroupBase):
    class Meta:
        root_type = "Group"
        enable_dry_run = True
        interfaces = (Event,)
        description = "Event sent when new permission group is created." + ADDED_IN_36


class PermissionGroupUpdated(SubscriptionObjectType, PermissionGroupBase):
    class Meta:
        root_type = "Group"
        enable_dry_run = True
        interfaces = (Event,)
        description = "Event sent when permission group is updated." + ADDED_IN_36


class PermissionGroupDeleted(SubscriptionObjectType, PermissionGroupBase):
    class Meta:
        root_type = "Group"
        enable_dry_run = True
        interfaces = (Event,)
        description = "Event sent when permission group is deleted." + ADDED_IN_36


class ShippingPriceBase(AbstractType):
    shipping_method = graphene.Field(
        "saleor.graphql.shipping.types.ShippingMethodType",
        channel=graphene.String(
            description="Slug of a channel for which the data should be returned."
        ),
        description="The shipping method the event relates to.",
    )
    shipping_zone = graphene.Field(
        "saleor.graphql.shipping.types.ShippingZone",
        channel=graphene.String(
            description="Slug of a channel for which the data should be returned."
        ),
        description="The shipping zone the shipping method belongs to.",
    )

    @staticmethod
    def resolve_shipping_method(root, _info: ResolveInfo, channel=None):
        _, shipping_method = root
        return ChannelContext(node=shipping_method, channel_slug=channel)

    @staticmethod
    def resolve_shipping_zone(root, _info: ResolveInfo, channel=None):
        _, shipping_method = root
        return ChannelContext(node=shipping_method.shipping_zone, channel_slug=channel)


class ShippingPriceCreated(SubscriptionObjectType, ShippingPriceBase):
    class Meta:
        root_type = None
        enable_dry_run = False
        interfaces = (Event,)
        description = "Event sent when new shipping price is created." + ADDED_IN_32
        doc_category = DOC_CATEGORY_SHIPPING


class ShippingPriceUpdated(SubscriptionObjectType, ShippingPriceBase):
    class Meta:
        root_type = None
        enable_dry_run = False
        interfaces = (Event,)
        description = "Event sent when shipping price is updated." + ADDED_IN_32
        doc_category = DOC_CATEGORY_SHIPPING


class ShippingPriceDeleted(SubscriptionObjectType, ShippingPriceBase):
    class Meta:
        root_type = None
        enable_dry_run = False
        interfaces = (Event,)
        description = "Event sent when shipping price is deleted." + ADDED_IN_32
        doc_category = DOC_CATEGORY_SHIPPING


class ShippingZoneBase(AbstractType):
    shipping_zone = graphene.Field(
        "saleor.graphql.shipping.types.ShippingZone",
        channel=graphene.String(
            description="Slug of a channel for which the data should be returned."
        ),
        description="The shipping zone the event relates to.",
    )

    @staticmethod
    def resolve_shipping_zone(root, _info: ResolveInfo, channel=None):
        _, shipping_zone = root
        return ChannelContext(node=shipping_zone, channel_slug=channel)


class ShippingZoneCreated(SubscriptionObjectType, ShippingZoneBase):
    class Meta:
        root_type = "ShippingZone"
        enable_dry_run = True
        interfaces = (Event,)
        description = "Event sent when new shipping zone is created." + ADDED_IN_32


class ShippingZoneUpdated(SubscriptionObjectType, ShippingZoneBase):
    class Meta:
        root_type = "ShippingZone"
        enable_dry_run = True
        interfaces = (Event,)
        description = "Event sent when shipping zone is updated." + ADDED_IN_32


class ShippingZoneDeleted(SubscriptionObjectType, ShippingZoneBase):
    class Meta:
        root_type = "ShippingZone"
        enable_dry_run = True
        interfaces = (Event,)
        description = "Event sent when shipping zone is deleted." + ADDED_IN_32


class ShippingZoneMetadataUpdated(SubscriptionObjectType, ShippingZoneBase):
    class Meta:
        root_type = "ShippingZone"
        enable_dry_run = True
        interfaces = (Event,)
        description = "Event sent when shipping zone metadata is updated." + ADDED_IN_38


class StaffCreated(SubscriptionObjectType, UserBase):
    class Meta:
        root_type = "User"
        enable_dry_run = True
        interfaces = (Event,)
        description = "Event sent when new staff user is created." + ADDED_IN_35


class StaffUpdated(SubscriptionObjectType, UserBase):
    class Meta:
        root_type = "User"
        enable_dry_run = True
        interfaces = (Event,)
        description = "Event sent when staff user is updated." + ADDED_IN_35


class StaffDeleted(SubscriptionObjectType, UserBase):
    class Meta:
        root_type = "User"
        enable_dry_run = True
        interfaces = (Event,)
        description = "Event sent when staff user is deleted." + ADDED_IN_35


class StaffSetPasswordRequested(SubscriptionObjectType, AccountOperationBase):
    class Meta:
        root_type = "User"
        enable_dry_run = True
        interfaces = (Event,)
        description = (
            "Event sent when setting a new password for staff is requested."
            + ADDED_IN_315
        )
        doc_category = DOC_CATEGORY_USERS

    @classmethod
    def get_subscription_context(cls, db_object, **kwargs):
        return {
            "user": db_object,
            "channel_slug": kwargs.get("channel_slug", "c-pln"),
            "token": kwargs.get("token", "token"),
            "redirect_url": kwargs.get("redirect_url", "http://localhost:3000"),
        }


class TransactionAction(SubscriptionObjectType, AbstractType):
    action_type = graphene.Field(
        TransactionActionEnum,
        required=True,
        description="Determines the action type.",
    )
    amount = PositiveDecimal(
        description="Transaction request amount. Null when action type is VOID.",
    )
    currency = graphene.String(
        description="Currency code." + ADDED_IN_316,
        required=True,
    )

    class Meta:
        doc_category = DOC_CATEGORY_PAYMENTS

    @staticmethod
    def resolve_amount(root: TransactionActionData, _info: ResolveInfo):
        if root.action_value:
            return quantize_price(root.action_value, root.transaction.currency)
        return None

    @staticmethod
    def resolve_currency(root: TransactionActionData, _info: ResolveInfo):
        return root.transaction.currency


class TransactionActionBase(AbstractType):
    transaction = graphene.Field(
        TransactionItem,
        description="Look up a transaction.",
    )
    action = graphene.Field(
        TransactionAction,
        required=True,
        description="Requested action data.",
    )

    @staticmethod
    def resolve_transaction(root, _info: ResolveInfo):
        _, transaction_action_data = root
        transaction_action_data: TransactionActionData
        return transaction_action_data.transaction

    @staticmethod
    def resolve_action(root, _info: ResolveInfo):
        _, transaction_action_data = root
        transaction_action_data: TransactionActionData
        return transaction_action_data


class TransactionChargeRequested(TransactionActionBase, SubscriptionObjectType):
    class Meta:
        interfaces = (Event,)
        root_type = None
        enable_dry_run = False
        description = (
            "Event sent when transaction charge is requested."
            + ADDED_IN_313
            + PREVIEW_FEATURE
        )
        doc_category = DOC_CATEGORY_PAYMENTS


class TransactionRefundRequested(TransactionActionBase, SubscriptionObjectType):
    granted_refund = graphene.Field(
        OrderGrantedRefund,
        description="Granted refund related to refund request."
        + ADDED_IN_315
        + PREVIEW_FEATURE,
    )

    class Meta:
        interfaces = (Event,)
        root_type = None
        enable_dry_run = False
        description = (
            "Event sent when transaction refund is requested."
            + ADDED_IN_313
            + PREVIEW_FEATURE
        )
        doc_category = DOC_CATEGORY_PAYMENTS

    @staticmethod
    def resolve_granted_refund(root, _info: ResolveInfo):
        _, transaction_action_data = root
        transaction_action_data: TransactionActionData
        return transaction_action_data.granted_refund


class TransactionCancelationRequested(TransactionActionBase, SubscriptionObjectType):
    class Meta:
        interfaces = (Event,)
        root_type = None
        enable_dry_run = False
        description = (
            "Event sent when transaction cancelation is requested."
            + ADDED_IN_313
            + PREVIEW_FEATURE
        )
        doc_category = DOC_CATEGORY_PAYMENTS


class PaymentGatewayInitializeSession(SubscriptionObjectType):
    source_object = graphene.Field(
        OrderOrCheckout, description="Checkout or order", required=True
    )
    data = graphene.Field(
        JSON,
        description="Payment gateway data in JSON format, recieved from storefront.",
    )
    amount = graphene.Field(
        PositiveDecimal,
        description="Amount requested for initializing the payment gateway.",
    )

    class Meta:
        interfaces = (Event,)
        root_type = None
        enable_dry_run = False
        description = (
            "Event sent when user wants to initialize the payment gateway."
            + ADDED_IN_313
            + PREVIEW_FEATURE
        )
        doc_category = DOC_CATEGORY_PAYMENTS

    @staticmethod
    def resolve_source_object(root, _info: ResolveInfo):
        _, objects = root
        source_object, _, _ = objects
        return source_object

    @staticmethod
    def resolve_data(root, _info: ResolveInfo):
        _, objects = root
        _, data, _ = objects
        return data

    @staticmethod
    def resolve_amount(root, _info: ResolveInfo):
        _, objects = root
        _, _, amount = objects
        return amount


class TransactionProcessAction(SubscriptionObjectType, AbstractType):
    amount = PositiveDecimal(
        description="Transaction amount to process.", required=True
    )
    currency = graphene.String(description="Currency of the amount.", required=True)
    action_type = graphene.Field(TransactionFlowStrategyEnum, required=True)

    class Meta:
        doc_category = DOC_CATEGORY_PAYMENTS


class TransactionSessionBase(SubscriptionObjectType, AbstractType):
    transaction = graphene.Field(
        TransactionItem, description="Look up a transaction.", required=True
    )
    source_object = graphene.Field(
        OrderOrCheckout, description="Checkout or order", required=True
    )
    data = graphene.Field(
        JSON,
        description="Payment gateway data in JSON format, received from storefront.",
    )
    merchant_reference = graphene.String(
        description="Merchant reference assigned to this payment.", required=True
    )
    customer_ip_address = graphene.String(
        description=(
            "The customer's IP address. If not provided as a parameter in the "
            "mutation, Saleor will try to determine the customer's IP address on its "
            "own." + ADDED_IN_316
        ),
    )
    action = graphene.Field(
        TransactionProcessAction,
        description="Action to proceed for the transaction",
        required=True,
    )

    class Meta:
        abstract = True

    @classmethod
    def resolve_transaction(
        cls, root: tuple[str, TransactionSessionData], _info: ResolveInfo
    ):
        _, transaction_session_data = root
        return transaction_session_data.transaction

    @classmethod
    def resolve_source_object(
        cls, root: tuple[str, TransactionSessionData], _info: ResolveInfo
    ):
        _, transaction_session_data = root
        return transaction_session_data.source_object

    @classmethod
    def resolve_data(cls, root: tuple[str, TransactionSessionData], _info: ResolveInfo):
        _, transaction_session_data = root
        return transaction_session_data.payment_gateway_data.data

    @classmethod
    def resolve_merchant_reference(
        cls, root: tuple[str, TransactionSessionData], _info: ResolveInfo
    ):
        transaction = cls.resolve_transaction(root, _info)
        return graphene.Node.to_global_id("TransactionItem", transaction.token)

    @classmethod
    def resolve_action(
        cls, root: tuple[str, TransactionSessionData], _info: ResolveInfo
    ):
        _, transaction_session_data = root
        return transaction_session_data.action

    @classmethod
    def resolve_customer_ip_address(
        cls, root: tuple[str, TransactionSessionData], _info: ResolveInfo
    ):
        _, transaction_session_data = root
        return transaction_session_data.customer_ip_address


class TransactionInitializeSession(TransactionSessionBase):
    class Meta:
        root_type = None
        enable_dry_run = False
        interfaces = (Event,)
        description = (
            "Event sent when user starts processing the payment."
            + ADDED_IN_313
            + PREVIEW_FEATURE
        )
        doc_category = DOC_CATEGORY_PAYMENTS


class TransactionProcessSession(TransactionSessionBase):
    class Meta:
        root_type = None
        enable_dry_run = False
        interfaces = (Event,)
        description = (
            "Event sent when user has additional payment action to process."
            + ADDED_IN_313
            + PREVIEW_FEATURE
        )
        doc_category = DOC_CATEGORY_PAYMENTS


class ListStoredPaymentMethods(SubscriptionObjectType):
    user = graphene.Field(
        UserType,
        description=(
            "The user for which the app should return a list of payment methods."
        ),
        required=True,
    )
    channel = graphene.Field(
        "saleor.graphql.channel.types.Channel",
        description=(
            "Channel in context which was used to fetch the list of payment methods."
        ),
        required=True,
    )

    class Meta:
        root_type = None
        enable_dry_run = False
        interfaces = (Event,)
        description = (
            "List payment methods stored for the user by payment gateway."
            + ADDED_IN_315
            + PREVIEW_FEATURE
        )
        doc_category = DOC_CATEGORY_PAYMENTS

    @classmethod
    def resolve_user(
        cls, root: tuple[str, ListStoredPaymentMethodsRequestData], _info: ResolveInfo
    ):
        _, payment_method_data = root
        return payment_method_data.user

    @classmethod
    def resolve_channel(
        cls, root: tuple[str, ListStoredPaymentMethodsRequestData], _info: ResolveInfo
    ):
        _, payment_method_data = root
        return payment_method_data.channel


class TransactionItemMetadataUpdated(SubscriptionObjectType):
    transaction = graphene.Field(
        TransactionItem,
        description="Look up a transaction.",
    )

    class Meta:
        root_type = "TransactionItem"
        enable_dry_run = True
        interfaces = (Event,)
        description = (
            "Event sent when transaction item metadata is updated." + ADDED_IN_38
        )
        doc_category = DOC_CATEGORY_PAYMENTS

    @staticmethod
    def resolve_transaction(root, _info: ResolveInfo):
        _, transaction_item = root
        return transaction_item


class StoredPaymentMethodDeleteRequested(SubscriptionObjectType):
    user = graphene.Field(
        UserType,
        description=(
            "The user for which the app should proceed with payment method delete "
            "request."
        ),
        required=True,
    )
    payment_method_id = graphene.Field(
        graphene.String,
        description=(
            "The ID of the payment method that should be deleted by the payment "
            "gateway."
        ),
        required=True,
    )

    channel = graphene.Field(
        "saleor.graphql.channel.types.Channel",
        description="Channel related to the requested delete action.",
        required=True,
    )

    class Meta:
        root_type = None
        enable_dry_run = False
        interfaces = (Event,)
        description = (
            "Event sent when user requests to delete a payment method."
            + ADDED_IN_316
            + PREVIEW_FEATURE
        )
        doc_category = DOC_CATEGORY_PAYMENTS

    @classmethod
    def resolve_user(
        cls, root: tuple[str, StoredPaymentMethodRequestDeleteData], _info: ResolveInfo
    ):
        _, payment_method_data = root
        return payment_method_data.user

    @classmethod
    def resolve_payment_method_id(
        cls, root: tuple[str, StoredPaymentMethodRequestDeleteData], _info: ResolveInfo
    ):
        _, payment_method_data = root
        return payment_method_data.payment_method_id

    @classmethod
    def resolve_channel(
        cls, root: tuple[str, StoredPaymentMethodRequestDeleteData], _info: ResolveInfo
    ):
        _, payment_method_data = root
        return payment_method_data.channel


class TranslationTypes(Union):
    class Meta:
        types = tuple(TRANSLATIONS_TYPES_MAP.values())

    @classmethod
    def resolve_type(cls, instance, info: ResolveInfo):
        instance_type = type(instance)
        if instance_type in TRANSLATIONS_TYPES_MAP:
            return TRANSLATIONS_TYPES_MAP[instance_type]

        return super(TranslationTypes, cls).resolve_type(instance, info)


class TranslationBase(AbstractType):
    translation = graphene.Field(
        TranslationTypes, description="The translation the event relates to."
    )

    @staticmethod
    def resolve_translation(root, _info: ResolveInfo):
        _, translation = root
        return translation


class TranslationCreated(SubscriptionObjectType, TranslationBase):
    class Meta:
        root_type = None
        enable_dry_run = False
        interfaces = (Event,)
        description = "Event sent when new translation is created." + ADDED_IN_32
        doc_category = DOC_CATEGORY_MISC


class TranslationUpdated(SubscriptionObjectType, TranslationBase):
    class Meta:
        root_type = None
        enable_dry_run = False
        interfaces = (Event,)
        description = "Event sent when translation is updated." + ADDED_IN_32
        doc_category = DOC_CATEGORY_MISC


class VoucherBase(AbstractType):
    voucher = graphene.Field(
        "saleor.graphql.discount.types.Voucher",
        channel=graphene.String(
            description="Slug of a channel for which the data should be returned."
        ),
        description="The voucher the event relates to.",
    )

    @staticmethod
    def resolve_voucher(root, _info: ResolveInfo):
        _, voucher = root
        return ChannelContext(node=voucher, channel_slug=None)


class VoucherCreated(SubscriptionObjectType, VoucherBase):
    class Meta:
        root_type = "Voucher"
        enable_dry_run = True
        interfaces = (Event,)
        description = "Event sent when new voucher is created." + ADDED_IN_34


class VoucherUpdated(SubscriptionObjectType, VoucherBase):
    class Meta:
        root_type = "Voucher"
        enable_dry_run = True
        interfaces = (Event,)
        description = "Event sent when voucher is updated." + ADDED_IN_34


class VoucherDeleted(SubscriptionObjectType, VoucherBase):
    class Meta:
        root_type = "Voucher"
        enable_dry_run = True
        interfaces = (Event,)
        description = "Event sent when voucher is deleted." + ADDED_IN_34


class VoucherMetadataUpdated(SubscriptionObjectType, VoucherBase):
    class Meta:
        root_type = "Voucher"
        enable_dry_run = True
        interfaces = (Event,)
        description = "Event sent when voucher metadata is updated." + ADDED_IN_38


class ShopMetadataUpdated(SubscriptionObjectType, AbstractType):
    shop = graphene.Field(Shop, description="Shop data.")

    class Meta:
        root_type = "Shop"
        enable_dry_run = True
        interfaces = (Event,)
        description = "Event sent when shop metadata is updated." + ADDED_IN_315

    @staticmethod
    def resolve_shop(root, _info: ResolveInfo):
        return Shop()


class PaymentBase(AbstractType):
    payment = graphene.Field(
        "saleor.graphql.payment.types.Payment",
        description="Look up a payment.",
    )

    @staticmethod
    def resolve_payment(root, _info: ResolveInfo):
        _, payment = root
        return payment


class PaymentAuthorize(SubscriptionObjectType, PaymentBase):
    class Meta:
        root_type = None
        enable_dry_run = False
        interfaces = (Event,)
        description = "Authorize payment." + ADDED_IN_36
        doc_category = DOC_CATEGORY_PAYMENTS


class PaymentCaptureEvent(SubscriptionObjectType, PaymentBase):
    class Meta:
        root_type = None
        enable_dry_run = False
        interfaces = (Event,)
        description = "Capture payment." + ADDED_IN_36
        doc_category = DOC_CATEGORY_PAYMENTS


class PaymentRefundEvent(SubscriptionObjectType, PaymentBase):
    class Meta:
        root_type = None
        enable_dry_run = False
        interfaces = (Event,)
        description = "Refund payment." + ADDED_IN_36
        doc_category = DOC_CATEGORY_PAYMENTS


class PaymentVoidEvent(SubscriptionObjectType, PaymentBase):
    class Meta:
        root_type = None
        enable_dry_run = False
        interfaces = (Event,)
        description = "Void payment." + ADDED_IN_36
        doc_category = DOC_CATEGORY_PAYMENTS


class PaymentConfirmEvent(SubscriptionObjectType, PaymentBase):
    class Meta:
        root_type = None
        enable_dry_run = False
        interfaces = (Event,)
        description = "Confirm payment." + ADDED_IN_36
        doc_category = DOC_CATEGORY_PAYMENTS


class PaymentProcessEvent(SubscriptionObjectType, PaymentBase):
    class Meta:
        root_type = None
        enable_dry_run = False
        interfaces = (Event,)
        description = "Process payment." + ADDED_IN_36
        doc_category = DOC_CATEGORY_PAYMENTS


class PaymentListGateways(SubscriptionObjectType, CheckoutBase):
    class Meta:
        root_type = None
        enable_dry_run = False
        interfaces = (Event,)
        description = "List payment gateways." + ADDED_IN_36
        doc_category = DOC_CATEGORY_PAYMENTS


class ShippingListMethodsForCheckout(SubscriptionObjectType, CheckoutBase):
    shipping_methods = NonNullList(
        ShippingMethod,
        description="Shipping methods that can be used with this checkout."
        + ADDED_IN_36,
    )

    @staticmethod
    @plugin_manager_promise_callback
    def resolve_shipping_methods(root, info: ResolveInfo, manager):
        _, checkout = root
        return resolve_shipping_methods_for_checkout(info, checkout, manager)

    class Meta:
        root_type = None
        enable_dry_run = False
        interfaces = (Event,)
        description = "List shipping methods for checkout." + ADDED_IN_36
        doc_category = DOC_CATEGORY_CHECKOUT


class CalculateTaxes(SubscriptionObjectType):
    tax_base = graphene.Field(
        "saleor.graphql.core.types.taxes.TaxableObject", required=True
    )

    class Meta:
        root_type = None
        enable_dry_run = False
        interfaces = (Event,)
        description = (
            "Synchronous webhook for calculating checkout/order taxes." + ADDED_IN_37
        )
        doc_category = DOC_CATEGORY_TAXES

    @staticmethod
    def resolve_tax_base(root, _info: ResolveInfo):
        _, tax_base = root
        return tax_base


class CheckoutFilterShippingMethods(SubscriptionObjectType, CheckoutBase):
    shipping_methods = NonNullList(
        ShippingMethod,
        description="Shipping methods that can be used with this checkout."
        + ADDED_IN_36,
    )

    @staticmethod
    @plugin_manager_promise_callback
    def resolve_shipping_methods(root, info: ResolveInfo, manager):
        _, checkout = root
        return resolve_shipping_methods_for_checkout(info, checkout, manager)

    class Meta:
        root_type = None
        enable_dry_run = False
        interfaces = (Event,)
        description = "Filter shipping methods for checkout." + ADDED_IN_36
        doc_category = DOC_CATEGORY_CHECKOUT


class OrderFilterShippingMethods(SubscriptionObjectType, OrderBase):
    shipping_methods = NonNullList(
        ShippingMethod,
        description="Shipping methods that can be used with this checkout."
        + ADDED_IN_36,
    )

    @staticmethod
    def resolve_shipping_methods(root, info: ResolveInfo):
        _, order = root

        def with_channel(channel):
            def with_listings(channel_listings):
                return get_all_shipping_methods_for_order(order, channel_listings)

            return (
                ShippingMethodChannelListingByChannelSlugLoader(info.context)
                .load(channel.slug)
                .then(with_listings)
            )

        return ChannelByIdLoader(info.context).load(order.channel_id).then(with_channel)

    class Meta:
        root_type = None
        enable_dry_run = False
        interfaces = (Event,)
        description = "Filter shipping methods for order." + ADDED_IN_36
        doc_category = DOC_CATEGORY_ORDERS


class WarehouseBase(AbstractType):
    warehouse = graphene.Field(
        "saleor.graphql.warehouse.types.Warehouse",
        description="The warehouse the event relates to.",
    )

    @staticmethod
    def resolve_warehouse(root, _info: ResolveInfo):
        _, warehouse = root
        return warehouse


class WarehouseCreated(SubscriptionObjectType, WarehouseBase):
    class Meta:
        root_type = "Warehouse"
        enable_dry_run = True
        interfaces = (Event,)
        description = "Event sent when new warehouse is created." + ADDED_IN_34


class WarehouseUpdated(SubscriptionObjectType, WarehouseBase):
    class Meta:
        root_type = "Warehouse"
        enable_dry_run = True
        interfaces = (Event,)
        description = "Event sent when warehouse is updated." + ADDED_IN_34


class WarehouseDeleted(SubscriptionObjectType, WarehouseBase):
    class Meta:
        root_type = "Warehouse"
        enable_dry_run = True
        interfaces = (Event,)
        description = "Event sent when warehouse is deleted." + ADDED_IN_34


class WarehouseMetadataUpdated(SubscriptionObjectType, WarehouseBase):
    class Meta:
        root_type = "Warehouse"
        enable_dry_run = True
        interfaces = (Event,)
        description = "Event sent when warehouse metadata is updated." + ADDED_IN_38


class Subscription(SubscriptionObjectType):
    event = graphene.Field(
        Event,
        description="Look up subscription event." + ADDED_IN_32,
    )

    class Meta:
        doc_category = DOC_CATEGORY_MISC

    @staticmethod
    def resolve_event(root, info: ResolveInfo):
        return Observable.from_([root])


class ThumbnailCreated(SubscriptionObjectType):
    id = graphene.ID(description="Thumbnail id." + ADDED_IN_312)
    url = graphene.String(description="Thumbnail url." + ADDED_IN_312)
    object_id = graphene.ID(
        description="Object the thumbnail refers to." + ADDED_IN_312
    )
    media_url = graphene.String(description="Original media url." + ADDED_IN_312)

    class Meta:
        root_type = None
        enable_dry_run = False
        interfaces = (Event,)
        description = "Event sent when thumbnail is created." + ADDED_IN_312
        doc_category = DOC_CATEGORY_MISC

    @staticmethod
    def resolve_id(root, info: ResolveInfo):
        _, thumbnail = root
        return graphene.Node.to_global_id("Thumbnail", thumbnail.id)

    @staticmethod
    def resolve_url(root, info: ResolveInfo):
        _, thumbnail = root
        return thumbnail.image.url

    @staticmethod
    def resolve_object_id(root, info: ResolveInfo):
        _, thumbnail = root
        type = thumbnail.instance.__class__.__name__
        return graphene.Node.to_global_id(type, thumbnail.instance.id)

    @staticmethod
    def resolve_media_url(root, info: ResolveInfo):
        _, thumbnail = root
        type = thumbnail.instance.__class__.__name__
        image_field = TYPE_TO_MODEL_DATA_MAPPING[type].image_field
        image = getattr(thumbnail.instance, image_field, None)
        return image.url if image else None


WEBHOOK_TYPES_MAP = {
    WebhookEventAsyncType.ACCOUNT_CONFIRMATION_REQUESTED: AccountConfirmationRequested,
    WebhookEventAsyncType.ACCOUNT_CHANGE_EMAIL_REQUESTED: AccountChangeEmailRequested,
    WebhookEventAsyncType.ACCOUNT_EMAIL_CHANGED: AccountEmailChanged,
    WebhookEventAsyncType.ACCOUNT_SET_PASSWORD_REQUESTED: AccountSetPasswordRequested,
    WebhookEventAsyncType.ACCOUNT_CONFIRMED: AccountConfirmed,
    WebhookEventAsyncType.ACCOUNT_DELETE_REQUESTED: AccountDeleteRequested,
    WebhookEventAsyncType.ACCOUNT_DELETED: AccountDeleted,
    WebhookEventAsyncType.ADDRESS_CREATED: AddressCreated,
    WebhookEventAsyncType.ADDRESS_UPDATED: AddressUpdated,
    WebhookEventAsyncType.ADDRESS_DELETED: AddressDeleted,
    WebhookEventAsyncType.APP_INSTALLED: AppInstalled,
    WebhookEventAsyncType.APP_UPDATED: AppUpdated,
    WebhookEventAsyncType.APP_DELETED: AppDeleted,
    WebhookEventAsyncType.APP_STATUS_CHANGED: AppStatusChanged,
    WebhookEventAsyncType.ATTRIBUTE_CREATED: AttributeCreated,
    WebhookEventAsyncType.ATTRIBUTE_UPDATED: AttributeUpdated,
    WebhookEventAsyncType.ATTRIBUTE_DELETED: AttributeDeleted,
    WebhookEventAsyncType.ATTRIBUTE_VALUE_CREATED: AttributeValueCreated,
    WebhookEventAsyncType.ATTRIBUTE_VALUE_UPDATED: AttributeValueUpdated,
    WebhookEventAsyncType.ATTRIBUTE_VALUE_DELETED: AttributeValueDeleted,
    WebhookEventAsyncType.CATEGORY_CREATED: CategoryCreated,
    WebhookEventAsyncType.CATEGORY_UPDATED: CategoryUpdated,
    WebhookEventAsyncType.CATEGORY_DELETED: CategoryDeleted,
    WebhookEventAsyncType.CHANNEL_CREATED: ChannelCreated,
    WebhookEventAsyncType.CHANNEL_UPDATED: ChannelUpdated,
    WebhookEventAsyncType.CHANNEL_DELETED: ChannelDeleted,
    WebhookEventAsyncType.CHANNEL_STATUS_CHANGED: ChannelStatusChanged,
    WebhookEventAsyncType.CHANNEL_METADATA_UPDATED: ChannelMetadataUpdated,
    WebhookEventAsyncType.GIFT_CARD_CREATED: GiftCardCreated,
    WebhookEventAsyncType.GIFT_CARD_UPDATED: GiftCardUpdated,
    WebhookEventAsyncType.GIFT_CARD_DELETED: GiftCardDeleted,
    WebhookEventAsyncType.GIFT_CARD_SENT: GiftCardSent,
    WebhookEventAsyncType.GIFT_CARD_STATUS_CHANGED: GiftCardStatusChanged,
    WebhookEventAsyncType.GIFT_CARD_METADATA_UPDATED: GiftCardMetadataUpdated,
    WebhookEventAsyncType.GIFT_CARD_EXPORT_COMPLETED: GiftCardExportCompleted,
    WebhookEventAsyncType.MENU_CREATED: MenuCreated,
    WebhookEventAsyncType.MENU_UPDATED: MenuUpdated,
    WebhookEventAsyncType.MENU_DELETED: MenuDeleted,
    WebhookEventAsyncType.MENU_ITEM_CREATED: MenuItemCreated,
    WebhookEventAsyncType.MENU_ITEM_UPDATED: MenuItemUpdated,
    WebhookEventAsyncType.MENU_ITEM_DELETED: MenuItemDeleted,
    WebhookEventAsyncType.ORDER_CREATED: OrderCreated,
    WebhookEventAsyncType.ORDER_UPDATED: OrderUpdated,
    WebhookEventAsyncType.ORDER_CONFIRMED: OrderConfirmed,
    WebhookEventAsyncType.ORDER_FULLY_PAID: OrderFullyPaid,
    WebhookEventAsyncType.ORDER_PAID: OrderPaid,
    WebhookEventAsyncType.ORDER_REFUNDED: OrderRefunded,
    WebhookEventAsyncType.ORDER_FULLY_REFUNDED: OrderFullyRefunded,
    WebhookEventAsyncType.ORDER_FULFILLED: OrderFulfilled,
    WebhookEventAsyncType.ORDER_CANCELLED: OrderCancelled,
    WebhookEventAsyncType.ORDER_EXPIRED: OrderExpired,
    WebhookEventAsyncType.ORDER_METADATA_UPDATED: OrderMetadataUpdated,
    WebhookEventAsyncType.ORDER_BULK_CREATED: OrderBulkCreated,
    WebhookEventAsyncType.DRAFT_ORDER_CREATED: DraftOrderCreated,
    WebhookEventAsyncType.DRAFT_ORDER_UPDATED: DraftOrderUpdated,
    WebhookEventAsyncType.DRAFT_ORDER_DELETED: DraftOrderDeleted,
    WebhookEventAsyncType.PRODUCT_CREATED: ProductCreated,
    WebhookEventAsyncType.PRODUCT_UPDATED: ProductUpdated,
    WebhookEventAsyncType.PRODUCT_DELETED: ProductDeleted,
    WebhookEventAsyncType.PRODUCT_METADATA_UPDATED: ProductMetadataUpdated,
    WebhookEventAsyncType.PRODUCT_EXPORT_COMPLETED: ProductExportCompleted,
    WebhookEventAsyncType.PRODUCT_MEDIA_CREATED: ProductMediaCreated,
    WebhookEventAsyncType.PRODUCT_MEDIA_UPDATED: ProductMediaUpdated,
    WebhookEventAsyncType.PRODUCT_MEDIA_DELETED: ProductMediaDeleted,
    WebhookEventAsyncType.PRODUCT_VARIANT_CREATED: ProductVariantCreated,
    WebhookEventAsyncType.PRODUCT_VARIANT_UPDATED: ProductVariantUpdated,
    WebhookEventAsyncType.PRODUCT_VARIANT_OUT_OF_STOCK: ProductVariantOutOfStock,
    WebhookEventAsyncType.PRODUCT_VARIANT_BACK_IN_STOCK: ProductVariantBackInStock,
    WebhookEventAsyncType.PRODUCT_VARIANT_STOCK_UPDATED: ProductVariantStockUpdated,
    WebhookEventAsyncType.PRODUCT_VARIANT_DELETED: ProductVariantDeleted,
    WebhookEventAsyncType.PRODUCT_VARIANT_METADATA_UPDATED: (
        ProductVariantMetadataUpdated
    ),
    WebhookEventAsyncType.SALE_CREATED: SaleCreated,
    WebhookEventAsyncType.SALE_UPDATED: SaleUpdated,
    WebhookEventAsyncType.SALE_DELETED: SaleDeleted,
    WebhookEventAsyncType.SALE_TOGGLE: SaleToggle,
    WebhookEventAsyncType.PROMOTION_CREATED: PromotionCreated,
    WebhookEventAsyncType.PROMOTION_UPDATED: PromotionUpdated,
    WebhookEventAsyncType.PROMOTION_DELETED: PromotionDeleted,
    WebhookEventAsyncType.PROMOTION_STARTED: PromotionStarted,
    WebhookEventAsyncType.PROMOTION_ENDED: PromotionEnded,
    WebhookEventAsyncType.PROMOTION_RULE_CREATED: PromotionRuleCreated,
    WebhookEventAsyncType.PROMOTION_RULE_UPDATED: PromotionRuleUpdated,
    WebhookEventAsyncType.PROMOTION_RULE_DELETED: PromotionRuleDeleted,
    WebhookEventAsyncType.INVOICE_REQUESTED: InvoiceRequested,
    WebhookEventAsyncType.INVOICE_DELETED: InvoiceDeleted,
    WebhookEventAsyncType.INVOICE_SENT: InvoiceSent,
    WebhookEventAsyncType.FULFILLMENT_CREATED: FulfillmentCreated,
    WebhookEventAsyncType.FULFILLMENT_TRACKING_NUMBER_UPDATED: FulfillmentTrackingNumberUpdated,  # noqa: E501
    WebhookEventAsyncType.FULFILLMENT_CANCELED: FulfillmentCanceled,
    WebhookEventAsyncType.FULFILLMENT_APPROVED: FulfillmentApproved,
    WebhookEventAsyncType.FULFILLMENT_METADATA_UPDATED: FulfillmentMetadataUpdated,
    WebhookEventAsyncType.CUSTOMER_CREATED: CustomerCreated,
    WebhookEventAsyncType.CUSTOMER_UPDATED: CustomerUpdated,
    WebhookEventAsyncType.CUSTOMER_METADATA_UPDATED: CustomerMetadataUpdated,
    WebhookEventAsyncType.COLLECTION_CREATED: CollectionCreated,
    WebhookEventAsyncType.COLLECTION_UPDATED: CollectionUpdated,
    WebhookEventAsyncType.COLLECTION_DELETED: CollectionDeleted,
    WebhookEventAsyncType.COLLECTION_METADATA_UPDATED: CollectionMetadataUpdated,
    WebhookEventAsyncType.CHECKOUT_CREATED: CheckoutCreated,
    WebhookEventAsyncType.CHECKOUT_UPDATED: CheckoutUpdated,
    WebhookEventAsyncType.CHECKOUT_FULLY_PAID: CheckoutFullyPaid,
    WebhookEventAsyncType.CHECKOUT_METADATA_UPDATED: CheckoutMetadataUpdated,
    WebhookEventAsyncType.PAGE_CREATED: PageCreated,
    WebhookEventAsyncType.PAGE_UPDATED: PageUpdated,
    WebhookEventAsyncType.PAGE_DELETED: PageDeleted,
    WebhookEventAsyncType.PAGE_TYPE_CREATED: PageTypeCreated,
    WebhookEventAsyncType.PAGE_TYPE_UPDATED: PageTypeUpdated,
    WebhookEventAsyncType.PAGE_TYPE_DELETED: PageTypeDeleted,
    WebhookEventAsyncType.PERMISSION_GROUP_CREATED: PermissionGroupCreated,
    WebhookEventAsyncType.PERMISSION_GROUP_UPDATED: PermissionGroupUpdated,
    WebhookEventAsyncType.PERMISSION_GROUP_DELETED: PermissionGroupDeleted,
    WebhookEventAsyncType.SHIPPING_PRICE_CREATED: ShippingPriceCreated,
    WebhookEventAsyncType.SHIPPING_PRICE_UPDATED: ShippingPriceUpdated,
    WebhookEventAsyncType.SHIPPING_PRICE_DELETED: ShippingPriceDeleted,
    WebhookEventAsyncType.SHIPPING_ZONE_CREATED: ShippingZoneCreated,
    WebhookEventAsyncType.SHIPPING_ZONE_UPDATED: ShippingZoneUpdated,
    WebhookEventAsyncType.SHIPPING_ZONE_DELETED: ShippingZoneDeleted,
    WebhookEventAsyncType.SHIPPING_ZONE_METADATA_UPDATED: ShippingZoneMetadataUpdated,
    WebhookEventAsyncType.STAFF_CREATED: StaffCreated,
    WebhookEventAsyncType.STAFF_UPDATED: StaffUpdated,
    WebhookEventAsyncType.STAFF_DELETED: StaffDeleted,
    WebhookEventAsyncType.STAFF_SET_PASSWORD_REQUESTED: StaffSetPasswordRequested,
    WebhookEventAsyncType.TRANSACTION_ITEM_METADATA_UPDATED: (
        TransactionItemMetadataUpdated
    ),
    WebhookEventAsyncType.TRANSLATION_CREATED: TranslationCreated,
    WebhookEventAsyncType.TRANSLATION_UPDATED: TranslationUpdated,
    WebhookEventAsyncType.VOUCHER_CREATED: VoucherCreated,
    WebhookEventAsyncType.VOUCHER_UPDATED: VoucherUpdated,
    WebhookEventAsyncType.VOUCHER_DELETED: VoucherDeleted,
    WebhookEventAsyncType.VOUCHER_METADATA_UPDATED: VoucherMetadataUpdated,
    WebhookEventAsyncType.WAREHOUSE_CREATED: WarehouseCreated,
    WebhookEventAsyncType.WAREHOUSE_UPDATED: WarehouseUpdated,
    WebhookEventAsyncType.WAREHOUSE_DELETED: WarehouseDeleted,
    WebhookEventAsyncType.WAREHOUSE_METADATA_UPDATED: WarehouseMetadataUpdated,
    WebhookEventAsyncType.THUMBNAIL_CREATED: ThumbnailCreated,
    WebhookEventSyncType.PAYMENT_AUTHORIZE: PaymentAuthorize,
    WebhookEventSyncType.PAYMENT_CAPTURE: PaymentCaptureEvent,
    WebhookEventSyncType.PAYMENT_REFUND: PaymentRefundEvent,
    WebhookEventSyncType.PAYMENT_VOID: PaymentVoidEvent,
    WebhookEventSyncType.PAYMENT_CONFIRM: PaymentConfirmEvent,
    WebhookEventSyncType.PAYMENT_PROCESS: PaymentProcessEvent,
    WebhookEventSyncType.PAYMENT_LIST_GATEWAYS: PaymentListGateways,
    WebhookEventSyncType.TRANSACTION_CANCELATION_REQUESTED: (
        TransactionCancelationRequested
    ),
    WebhookEventSyncType.TRANSACTION_CHARGE_REQUESTED: TransactionChargeRequested,
    WebhookEventSyncType.TRANSACTION_REFUND_REQUESTED: TransactionRefundRequested,
    WebhookEventSyncType.ORDER_FILTER_SHIPPING_METHODS: OrderFilterShippingMethods,
    WebhookEventSyncType.CHECKOUT_FILTER_SHIPPING_METHODS: (
        CheckoutFilterShippingMethods
    ),
    WebhookEventSyncType.SHIPPING_LIST_METHODS_FOR_CHECKOUT: (
        ShippingListMethodsForCheckout
    ),
    WebhookEventSyncType.CHECKOUT_CALCULATE_TAXES: CalculateTaxes,
    WebhookEventSyncType.ORDER_CALCULATE_TAXES: CalculateTaxes,
    WebhookEventSyncType.PAYMENT_GATEWAY_INITIALIZE_SESSION: (
        PaymentGatewayInitializeSession
    ),
    WebhookEventSyncType.TRANSACTION_INITIALIZE_SESSION: TransactionInitializeSession,
    WebhookEventSyncType.TRANSACTION_PROCESS_SESSION: TransactionProcessSession,
    WebhookEventAsyncType.SHOP_METADATA_UPDATED: ShopMetadataUpdated,
    WebhookEventSyncType.LIST_STORED_PAYMENT_METHODS: ListStoredPaymentMethods,
    WebhookEventSyncType.STORED_PAYMENT_METHOD_DELETE_REQUESTED: (
        StoredPaymentMethodDeleteRequested
    ),
}<|MERGE_RESOLUTION|>--- conflicted
+++ resolved
@@ -1260,7 +1260,6 @@
             "The event informs about the start of the promotion."
             + ADDED_IN_315
             + PREVIEW_FEATURE
-<<<<<<< HEAD
         )
         interfaces = (Event,)
 
@@ -1273,27 +1272,10 @@
             "The event informs about the end of the promotion."
             + ADDED_IN_315
             + PREVIEW_FEATURE
-=======
->>>>>>> 7c2b88f5
-        )
-        interfaces = (Event,)
-
-
-<<<<<<< HEAD
-=======
-class PromotionEnded(SubscriptionObjectType, PromotionBase):
-    class Meta:
-        root_type = "Promotion"
-        enable_dry_run = True
-        description = (
-            "The event informs about the end of the promotion."
-            + ADDED_IN_315
-            + PREVIEW_FEATURE
-        )
-        interfaces = (Event,)
-
-
->>>>>>> 7c2b88f5
+        )
+        interfaces = (Event,)
+
+
 class PromotionRuleBase(AbstractType):
     promotion_rule = graphene.Field(
         "saleor.graphql.discount.types.PromotionRule",
