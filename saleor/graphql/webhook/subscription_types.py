import graphene
from django.contrib.auth.models import AnonymousUser
from django.utils import timezone
from graphene import AbstractType, ObjectType, Union
from rx import Observable

from ... import __version__
from ...account.models import User
from ...attribute.models import AttributeTranslation, AttributeValueTranslation
from ...core.prices import quantize_price
from ...discount.models import SaleTranslation, VoucherTranslation
from ...menu.models import MenuItemTranslation
from ...order.utils import get_all_shipping_methods_for_order
from ...page.models import PageTranslation
from ...payment.interface import TransactionActionData
from ...product.models import (
    CategoryTranslation,
    CollectionTranslation,
    ProductTranslation,
    ProductVariantTranslation,
)
from ...shipping.models import ShippingMethodTranslation
from ...webhook.event_types import WebhookEventAsyncType, WebhookEventSyncType
from ..account.types import User as UserType
from ..app.types import App as AppType
from ..channel import ChannelContext
<<<<<<< HEAD
from ..channel.dataloaders import ChannelByIdLoader
=======
>>>>>>> e5873b33
from ..core.descriptions import (
    ADDED_IN_32,
    ADDED_IN_34,
    ADDED_IN_35,
    ADDED_IN_36,
    PREVIEW_FEATURE,
)
from ..core.scalars import PositiveDecimal
from ..core.types import NonNullList
from ..payment.enums import TransactionActionEnum
from ..payment.types import TransactionItem
from ..shipping.dataloaders import ShippingMethodChannelListingByChannelSlugLoader
from ..shipping.types import ShippingMethod
from ..translations import types as translation_types
from .resolvers import resolve_shipping_methods_for_checkout

TRANSLATIONS_TYPES_MAP = {
    ProductTranslation: translation_types.ProductTranslation,
    CollectionTranslation: translation_types.CollectionTranslation,
    CategoryTranslation: translation_types.CategoryTranslation,
    AttributeTranslation: translation_types.AttributeTranslation,
    AttributeValueTranslation: translation_types.AttributeValueTranslation,
    ProductVariantTranslation: translation_types.ProductVariantTranslation,
    PageTranslation: translation_types.PageTranslation,
    ShippingMethodTranslation: translation_types.ShippingMethodTranslation,
    SaleTranslation: translation_types.SaleTranslation,
    VoucherTranslation: translation_types.VoucherTranslation,
    MenuItemTranslation: translation_types.MenuItemTranslation,
}


class IssuingPrincipal(Union):
    class Meta:
        types = (AppType, UserType)

    @classmethod
    def resolve_type(cls, instance, info):
        if isinstance(instance, User):
            return UserType
        return AppType


class Event(graphene.Interface):
    issued_at = graphene.DateTime(description="Time of the event.")
    version = graphene.String(description="Saleor version that triggered the event.")
    issuing_principal = graphene.Field(
        IssuingPrincipal,
        description="The user or application that triggered the event.",
    )
    recipient = graphene.Field(
        "saleor.graphql.app.types.App",
        description="The application receiving the webhook.",
    )

    @classmethod
    def get_type(cls, object_type: str):
        types = {
            WebhookEventAsyncType.ADDRESS_CREATED: AddressCreated,
            WebhookEventAsyncType.ADDRESS_UPDATED: AddressUpdated,
            WebhookEventAsyncType.ADDRESS_DELETED: AddressDeleted,
            WebhookEventAsyncType.APP_INSTALLED: AppInstalled,
            WebhookEventAsyncType.APP_UPDATED: AppUpdated,
            WebhookEventAsyncType.APP_DELETED: AppDeleted,
            WebhookEventAsyncType.APP_STATUS_CHANGED: AppStatusChanged,
            WebhookEventAsyncType.ATTRIBUTE_CREATED: AttributeCreated,
            WebhookEventAsyncType.ATTRIBUTE_UPDATED: AttributeUpdated,
            WebhookEventAsyncType.ATTRIBUTE_DELETED: AttributeDeleted,
            WebhookEventAsyncType.ATTRIBUTE_VALUE_CREATED: AttributeValueCreated,
            WebhookEventAsyncType.ATTRIBUTE_VALUE_UPDATED: AttributeValueUpdated,
            WebhookEventAsyncType.ATTRIBUTE_VALUE_DELETED: AttributeValueDeleted,
            WebhookEventAsyncType.CATEGORY_CREATED: CategoryCreated,
            WebhookEventAsyncType.CATEGORY_UPDATED: CategoryUpdated,
            WebhookEventAsyncType.CATEGORY_DELETED: CategoryDeleted,
            WebhookEventAsyncType.CHANNEL_CREATED: ChannelCreated,
            WebhookEventAsyncType.CHANNEL_UPDATED: ChannelUpdated,
            WebhookEventAsyncType.CHANNEL_DELETED: ChannelDeleted,
            WebhookEventAsyncType.CHANNEL_STATUS_CHANGED: ChannelStatusChanged,
            WebhookEventAsyncType.GIFT_CARD_CREATED: GiftCardCreated,
            WebhookEventAsyncType.GIFT_CARD_UPDATED: GiftCardUpdated,
            WebhookEventAsyncType.GIFT_CARD_DELETED: GiftCardDeleted,
            WebhookEventAsyncType.GIFT_CARD_STATUS_CHANGED: GiftCardStatusChanged,
            WebhookEventAsyncType.MENU_CREATED: MenuCreated,
            WebhookEventAsyncType.MENU_UPDATED: MenuUpdated,
            WebhookEventAsyncType.MENU_DELETED: MenuDeleted,
            WebhookEventAsyncType.MENU_ITEM_CREATED: MenuItemCreated,
            WebhookEventAsyncType.MENU_ITEM_UPDATED: MenuItemUpdated,
            WebhookEventAsyncType.MENU_ITEM_DELETED: MenuItemDeleted,
            WebhookEventAsyncType.ORDER_CREATED: OrderCreated,
            WebhookEventAsyncType.ORDER_UPDATED: OrderUpdated,
            WebhookEventAsyncType.ORDER_CONFIRMED: OrderConfirmed,
            WebhookEventAsyncType.ORDER_FULLY_PAID: OrderFullyPaid,
            WebhookEventAsyncType.ORDER_FULFILLED: OrderFulfilled,
            WebhookEventAsyncType.ORDER_CANCELLED: OrderCancelled,
            WebhookEventAsyncType.DRAFT_ORDER_CREATED: DraftOrderCreated,
            WebhookEventAsyncType.DRAFT_ORDER_UPDATED: DraftOrderUpdated,
            WebhookEventAsyncType.DRAFT_ORDER_DELETED: DraftOrderDeleted,
            WebhookEventAsyncType.PRODUCT_CREATED: ProductCreated,
            WebhookEventAsyncType.PRODUCT_UPDATED: ProductUpdated,
            WebhookEventAsyncType.PRODUCT_DELETED: ProductDeleted,
            WebhookEventAsyncType.PRODUCT_VARIANT_CREATED: ProductVariantCreated,
            WebhookEventAsyncType.PRODUCT_VARIANT_UPDATED: ProductVariantUpdated,
            WebhookEventAsyncType.PRODUCT_VARIANT_OUT_OF_STOCK: (
                ProductVariantOutOfStock
            ),
            WebhookEventAsyncType.PRODUCT_VARIANT_BACK_IN_STOCK: (
                ProductVariantBackInStock
            ),
            WebhookEventAsyncType.PRODUCT_VARIANT_DELETED: ProductVariantDeleted,
            WebhookEventAsyncType.SALE_CREATED: SaleCreated,
            WebhookEventAsyncType.SALE_UPDATED: SaleUpdated,
            WebhookEventAsyncType.SALE_DELETED: SaleDeleted,
            WebhookEventAsyncType.SALE_TOGGLE: SaleToggle,
            WebhookEventAsyncType.INVOICE_REQUESTED: InvoiceRequested,
            WebhookEventAsyncType.INVOICE_DELETED: InvoiceDeleted,
            WebhookEventAsyncType.INVOICE_SENT: InvoiceSent,
            WebhookEventAsyncType.FULFILLMENT_CREATED: FulfillmentCreated,
            WebhookEventAsyncType.FULFILLMENT_CANCELED: FulfillmentCanceled,
            WebhookEventAsyncType.CUSTOMER_CREATED: CustomerCreated,
            WebhookEventAsyncType.CUSTOMER_UPDATED: CustomerUpdated,
            WebhookEventAsyncType.COLLECTION_CREATED: CollectionCreated,
            WebhookEventAsyncType.COLLECTION_UPDATED: CollectionUpdated,
            WebhookEventAsyncType.COLLECTION_DELETED: CollectionDeleted,
            WebhookEventAsyncType.CHECKOUT_CREATED: CheckoutCreated,
            WebhookEventAsyncType.CHECKOUT_UPDATED: CheckoutUpdated,
            WebhookEventAsyncType.PAGE_CREATED: PageCreated,
            WebhookEventAsyncType.PAGE_UPDATED: PageUpdated,
            WebhookEventAsyncType.PAGE_DELETED: PageDeleted,
            WebhookEventAsyncType.PAGE_TYPE_CREATED: PageTypeCreated,
            WebhookEventAsyncType.PAGE_TYPE_UPDATED: PageTypeUpdated,
            WebhookEventAsyncType.PAGE_TYPE_DELETED: PageTypeDeleted,
            WebhookEventAsyncType.PERMISSION_GROUP_CREATED: PermissionGroupCreated,
            WebhookEventAsyncType.PERMISSION_GROUP_UPDATED: PermissionGroupUpdated,
            WebhookEventAsyncType.PERMISSION_GROUP_DELETED: PermissionGroupDeleted,
            WebhookEventAsyncType.SHIPPING_PRICE_CREATED: ShippingPriceCreated,
            WebhookEventAsyncType.SHIPPING_PRICE_UPDATED: ShippingPriceUpdated,
            WebhookEventAsyncType.SHIPPING_PRICE_DELETED: ShippingPriceDeleted,
            WebhookEventAsyncType.SHIPPING_ZONE_CREATED: ShippingZoneCreated,
            WebhookEventAsyncType.SHIPPING_ZONE_UPDATED: ShippingZoneUpdated,
            WebhookEventAsyncType.SHIPPING_ZONE_DELETED: ShippingZoneDeleted,
            WebhookEventAsyncType.STAFF_CREATED: StaffCreated,
            WebhookEventAsyncType.STAFF_UPDATED: StaffUpdated,
            WebhookEventAsyncType.STAFF_DELETED: StaffDeleted,
            WebhookEventAsyncType.TRANSACTION_ACTION_REQUEST: TransactionActionRequest,
            WebhookEventAsyncType.TRANSLATION_CREATED: TranslationCreated,
            WebhookEventAsyncType.TRANSLATION_UPDATED: TranslationUpdated,
            WebhookEventAsyncType.VOUCHER_CREATED: VoucherCreated,
            WebhookEventAsyncType.VOUCHER_UPDATED: VoucherUpdated,
            WebhookEventAsyncType.VOUCHER_DELETED: VoucherDeleted,
            WebhookEventAsyncType.WAREHOUSE_CREATED: WarehouseCreated,
            WebhookEventAsyncType.WAREHOUSE_UPDATED: WarehouseUpdated,
            WebhookEventAsyncType.WAREHOUSE_DELETED: WarehouseDeleted,
            WebhookEventSyncType.PAYMENT_AUTHORIZE: PaymentAuthorize,
            WebhookEventSyncType.PAYMENT_CAPTURE: PaymentCaptureEvent,
            WebhookEventSyncType.PAYMENT_REFUND: PaymentRefundEvent,
            WebhookEventSyncType.PAYMENT_VOID: PaymentVoidEvent,
            WebhookEventSyncType.PAYMENT_CONFIRM: PaymentConfirmEvent,
            WebhookEventSyncType.PAYMENT_PROCESS: PaymentProcessEvent,
            WebhookEventSyncType.PAYMENT_LIST_GATEWAYS: PaymentListGateways,
            WebhookEventSyncType.ORDER_FILTER_SHIPPING_METHODS: (
                OrderFilterShippingMethods
            ),
            WebhookEventSyncType.CHECKOUT_FILTER_SHIPPING_METHODS: (
                CheckoutFilterShippingMethods
            ),
            WebhookEventSyncType.SHIPPING_LIST_METHODS_FOR_CHECKOUT: (
                ShippingListMethodsForCheckout
            ),
        }
        return types.get(object_type)

    @classmethod
    def resolve_type(cls, instance, info):
        type_str, _ = instance
        return cls.get_type(type_str)

    @staticmethod
    def resolve_issued_at(_root, _info):
        return timezone.now()

    @staticmethod
    def resolve_version(_root, _info):
        return __version__

    @staticmethod
    def resolve_recipient(_root, info):
        return info.context.app

    @staticmethod
    def resolve_issuing_principal(_root, info):
        if isinstance(info.context.requestor, AnonymousUser):
            return None
        return info.context.requestor


class AddressBase(AbstractType):
    address = graphene.Field(
        "saleor.graphql.account.types.Address",
        description="The address the event relates to.",
    )

    @staticmethod
    def resolve_address(root, _info):
        _, address = root
        return address


class AddressCreated(ObjectType, AddressBase):
    class Meta:
        interfaces = (Event,)
        description = (
            "Event sent when new address is created." + ADDED_IN_35 + PREVIEW_FEATURE
        )


class AddressUpdated(ObjectType, AddressBase):
    class Meta:
        interfaces = (Event,)
        description = (
            "Event sent when address is updated." + ADDED_IN_35 + PREVIEW_FEATURE
        )


class AddressDeleted(ObjectType, AddressBase):
    class Meta:
        interfaces = (Event,)
        description = (
            "Event sent when address is deleted." + ADDED_IN_35 + PREVIEW_FEATURE
        )


class AppBase(AbstractType):
    app = graphene.Field(
        "saleor.graphql.app.types.App",
        description="The application the event relates to.",
    )

    @staticmethod
    def resolve_app(root, _info):
        _, app = root
        return app


class AppInstalled(ObjectType, AppBase):
    class Meta:
        interfaces = (Event,)
        description = (
            "Event sent when new app is installed." + ADDED_IN_34 + PREVIEW_FEATURE
        )


class AppUpdated(ObjectType, AppBase):
    class Meta:
        interfaces = (Event,)
        description = "Event sent when app is updated." + ADDED_IN_34 + PREVIEW_FEATURE


class AppDeleted(ObjectType, AppBase):
    class Meta:
        interfaces = (Event,)
        description = "Event sent when app is deleted." + ADDED_IN_34 + PREVIEW_FEATURE


class AppStatusChanged(ObjectType, AppBase):
    class Meta:
        interfaces = (Event,)
        description = (
            "Event sent when app status has changed." + ADDED_IN_34 + PREVIEW_FEATURE
        )


class AttributeBase(AbstractType):
    attribute = graphene.Field(
        "saleor.graphql.attribute.types.Attribute",
        description="The attribute the event relates to.",
    )

    @staticmethod
    def resolve_attribute(root, _info):
        _, attribute = root
        return attribute


class AttributeCreated(ObjectType, AttributeBase):
    class Meta:
        interfaces = (Event,)
        description = (
            "Event sent when new attribute is created." + ADDED_IN_35 + PREVIEW_FEATURE
        )


class AttributeUpdated(ObjectType, AttributeBase):
    class Meta:
        interfaces = (Event,)
        description = (
            "Event sent when attribute is updated." + ADDED_IN_35 + PREVIEW_FEATURE
        )


class AttributeDeleted(ObjectType, AttributeBase):
    class Meta:
        interfaces = (Event,)
        description = (
            "Event sent when attribute is deleted." + ADDED_IN_35 + PREVIEW_FEATURE
        )


class AttributeValueBase(AbstractType):
    attribute_value = graphene.Field(
        "saleor.graphql.attribute.types.AttributeValue",
        description="The attribute value the event relates to.",
    )

    @staticmethod
    def resolve_attribute_value(root, _info):
        _, attribute = root
        return attribute


class AttributeValueCreated(ObjectType, AttributeValueBase):
    class Meta:
        interfaces = (Event,)
        description = (
            "Event sent when new attribute value is created."
            + ADDED_IN_35
            + PREVIEW_FEATURE
        )


class AttributeValueUpdated(ObjectType, AttributeValueBase):
    class Meta:
        interfaces = (Event,)
        description = (
            "Event sent when attribute value is updated."
            + ADDED_IN_35
            + PREVIEW_FEATURE
        )


class AttributeValueDeleted(ObjectType, AttributeValueBase):
    class Meta:
        interfaces = (Event,)
        description = (
            "Event sent when attribute value is deleted."
            + ADDED_IN_35
            + PREVIEW_FEATURE
        )


class CategoryBase(AbstractType):
    category = graphene.Field(
        "saleor.graphql.product.types.Category",
        description="The category the event relates to.",
    )

    @staticmethod
    def resolve_category(root, info):
        _, category = root
        return category


class CategoryCreated(ObjectType, CategoryBase):
    class Meta:
        interfaces = (Event,)
        description = (
            "Event sent when new category is created." + ADDED_IN_32 + PREVIEW_FEATURE
        )


class CategoryUpdated(ObjectType, CategoryBase):
    class Meta:
        interfaces = (Event,)
        description = (
            "Event sent when category is updated." + ADDED_IN_32 + PREVIEW_FEATURE
        )


class CategoryDeleted(ObjectType, CategoryBase):
    class Meta:
        interfaces = (Event,)
        description = (
            "Event sent when category is deleted." + ADDED_IN_32 + PREVIEW_FEATURE
        )


class ChannelBase(AbstractType):
    channel = graphene.Field(
        "saleor.graphql.channel.types.Channel",
        description="The channel the event relates to.",
    )

    @staticmethod
    def resolve_channel(root, info):
        _, channel = root
        return channel


class ChannelCreated(ObjectType, ChannelBase):
    class Meta:
        interfaces = (Event,)
        description = (
            "Event sent when new channel is created." + ADDED_IN_32 + PREVIEW_FEATURE
        )


class ChannelUpdated(ObjectType, ChannelBase):
    class Meta:
        interfaces = (Event,)
        description = (
            "Event sent when channel is updated." + ADDED_IN_32 + PREVIEW_FEATURE
        )


class ChannelDeleted(ObjectType, ChannelBase):
    class Meta:
        interfaces = (Event,)
        description = (
            "Event sent when channel is deleted." + ADDED_IN_32 + PREVIEW_FEATURE
        )


class ChannelStatusChanged(ObjectType, ChannelBase):
    class Meta:
        interfaces = (Event,)
        description = (
            "Event sent when channel status has changed."
            + ADDED_IN_32
            + PREVIEW_FEATURE
        )


class OrderBase(AbstractType):
    order = graphene.Field(
        "saleor.graphql.order.types.Order",
        description="The order the event relates to.",
    )

    @staticmethod
    def resolve_order(root, info):
        _, order = root
        return order


class OrderCreated(ObjectType, OrderBase):
    class Meta:
        interfaces = (Event,)
        description = (
            "Event sent when new order is created." + ADDED_IN_32 + PREVIEW_FEATURE
        )


class OrderUpdated(ObjectType, OrderBase):
    class Meta:
        interfaces = (Event,)
        description = (
            "Event sent when order is updated." + ADDED_IN_32 + PREVIEW_FEATURE
        )


class OrderConfirmed(ObjectType, OrderBase):
    class Meta:
        interfaces = (Event,)
        description = (
            "Event sent when order is confirmed." + ADDED_IN_32 + PREVIEW_FEATURE
        )


class OrderFullyPaid(ObjectType, OrderBase):
    class Meta:
        interfaces = (Event,)
        description = (
            "Event sent when order is fully paid." + ADDED_IN_32 + PREVIEW_FEATURE
        )


class OrderFulfilled(ObjectType, OrderBase):
    class Meta:
        interfaces = (Event,)
        description = (
            "Event sent when order is fulfilled." + ADDED_IN_32 + PREVIEW_FEATURE
        )


class OrderCancelled(ObjectType, OrderBase):
    class Meta:
        interfaces = (Event,)
        description = (
            "Event sent when order is canceled." + ADDED_IN_32 + PREVIEW_FEATURE
        )


class DraftOrderCreated(ObjectType, OrderBase):
    class Meta:
        interfaces = (Event,)
        description = (
            "Event sent when new draft order is created."
            + ADDED_IN_32
            + PREVIEW_FEATURE
        )


class DraftOrderUpdated(ObjectType, OrderBase):
    class Meta:
        interfaces = (Event,)
        description = (
            "Event sent when draft order is updated." + ADDED_IN_32 + PREVIEW_FEATURE
        )


class DraftOrderDeleted(ObjectType, OrderBase):
    class Meta:
        interfaces = (Event,)
        description = (
            "Event sent when draft order is deleted." + ADDED_IN_32 + PREVIEW_FEATURE
        )


class GiftCardBase(AbstractType):
    gift_card = graphene.Field(
        "saleor.graphql.giftcard.types.GiftCard",
        description="The gift card the event relates to.",
    )

    @staticmethod
    def resolve_gift_card(root, info):
        _, gift_card = root
        return gift_card


class GiftCardCreated(ObjectType, GiftCardBase):
    class Meta:
        interfaces = (Event,)
        description = (
            "Event sent when new gift card is created." + ADDED_IN_32 + PREVIEW_FEATURE
        )


class GiftCardUpdated(ObjectType, GiftCardBase):
    class Meta:
        interfaces = (Event,)
        description = (
            "Event sent when gift card is updated." + ADDED_IN_32 + PREVIEW_FEATURE
        )


class GiftCardDeleted(ObjectType, GiftCardBase):
    class Meta:
        interfaces = (Event,)
        description = (
            "Event sent when gift card is deleted." + ADDED_IN_32 + PREVIEW_FEATURE
        )


class GiftCardStatusChanged(ObjectType, GiftCardBase):
    class Meta:
        interfaces = (Event,)
        description = (
            "Event sent when gift card status has changed."
            + ADDED_IN_32
            + PREVIEW_FEATURE
        )


class MenuBase(AbstractType):
    menu = graphene.Field(
        "saleor.graphql.menu.types.Menu",
        channel=graphene.String(
            description="Slug of a channel for which the data should be returned."
        ),
        description="The menu the event relates to.",
    )

    @staticmethod
    def resolve_menu(root, info, channel=None):
        _, menu = root
        return ChannelContext(node=menu, channel_slug=channel)


class MenuCreated(ObjectType, MenuBase):
    class Meta:
        interfaces = (Event,)
        description = (
            "Event sent when new menu is created." + ADDED_IN_34 + PREVIEW_FEATURE
        )


class MenuUpdated(ObjectType, MenuBase):
    class Meta:
        interfaces = (Event,)
        description = "Event sent when menu is updated." + ADDED_IN_34 + PREVIEW_FEATURE


class MenuDeleted(ObjectType, MenuBase):
    class Meta:
        interfaces = (Event,)
        description = "Event sent when menu is deleted." + ADDED_IN_34 + PREVIEW_FEATURE


class MenuItemBase(AbstractType):
    menu_item = graphene.Field(
        "saleor.graphql.menu.types.MenuItem",
        channel=graphene.String(
            description="Slug of a channel for which the data should be returned."
        ),
        description="The menu item the event relates to.",
    )

    @staticmethod
    def resolve_menu_item(root, info, channel=None):
        _, menu_item = root
        return ChannelContext(node=menu_item, channel_slug=channel)


class MenuItemCreated(ObjectType, MenuItemBase):
    class Meta:
        interfaces = (Event,)
        description = (
            "Event sent when new menu item is created." + ADDED_IN_34 + PREVIEW_FEATURE
        )


class MenuItemUpdated(ObjectType, MenuItemBase):
    class Meta:
        interfaces = (Event,)
        description = (
            "Event sent when menu item is updated." + ADDED_IN_34 + PREVIEW_FEATURE
        )


class MenuItemDeleted(ObjectType, MenuItemBase):
    class Meta:
        interfaces = (Event,)
        description = (
            "Event sent when menu item is deleted." + ADDED_IN_34 + PREVIEW_FEATURE
        )


class ProductBase(AbstractType):
    product = graphene.Field(
        "saleor.graphql.product.types.Product",
        channel=graphene.String(
            description="Slug of a channel for which the data should be returned."
        ),
        description="The product the event relates to.",
    )
    category = graphene.Field(
        "saleor.graphql.product.types.products.Category",
        description="The category of the product.",
    )

    @staticmethod
    def resolve_product(root, info, channel=None):
        _, product = root
        return ChannelContext(node=product, channel_slug=channel)

    @staticmethod
    def resolve_category(root, _info):
        _, product = root
        return product.category


class ProductCreated(ObjectType, ProductBase):
    class Meta:
        interfaces = (Event,)
        description = (
            "Event sent when new product is created." + ADDED_IN_32 + PREVIEW_FEATURE
        )


class ProductUpdated(ObjectType, ProductBase):
    class Meta:
        interfaces = (Event,)
        description = (
            "Event sent when product is updated." + ADDED_IN_32 + PREVIEW_FEATURE
        )


class ProductDeleted(ObjectType, ProductBase):
    class Meta:
        interfaces = (Event,)
        description = (
            "Event sent when product is deleted." + ADDED_IN_32 + PREVIEW_FEATURE
        )


class ProductVariantBase(AbstractType):
    product_variant = graphene.Field(
        "saleor.graphql.product.types.ProductVariant",
        channel=graphene.String(
            description="Slug of a channel for which the data should be returned."
        ),
        description="The product variant the event relates to.",
    )

    @staticmethod
    def resolve_product_variant(root, _info, channel=None):
        _, variant = root
        return ChannelContext(node=variant, channel_slug=channel)


class ProductVariantCreated(ObjectType, ProductVariantBase):
    class Meta:
        interfaces = (Event,)
        description = (
            "Event sent when new product variant is created."
            + ADDED_IN_32
            + PREVIEW_FEATURE
        )


class ProductVariantUpdated(ObjectType, ProductVariantBase):
    class Meta:
        interfaces = (Event,)
        description = (
            "Event sent when product variant is updated."
            + ADDED_IN_32
            + PREVIEW_FEATURE
        )


class ProductVariantDeleted(ObjectType, ProductVariantBase):
    class Meta:
        interfaces = (Event,)
        description = (
            "Event sent when product variant is deleted."
            + ADDED_IN_32
            + PREVIEW_FEATURE
        )


class ProductVariantOutOfStock(ObjectType, ProductVariantBase):
    warehouse = graphene.Field(
        "saleor.graphql.warehouse.types.Warehouse", description="Look up a warehouse."
    )

    class Meta:
        interfaces = (Event,)
        description = (
            "Event sent when product variant is out of stock."
            + ADDED_IN_32
            + PREVIEW_FEATURE
        )

    @staticmethod
    def resolve_product_variant(root, info, channel=None):
        _, stock = root
        variant = stock.product_variant
        return ChannelContext(node=variant, channel_slug=channel)

    @staticmethod
    def resolve_warehouse(root, _info):
        _, stock = root
        return stock.warehouse


class ProductVariantBackInStock(ObjectType, ProductVariantBase):
    warehouse = graphene.Field(
        "saleor.graphql.warehouse.types.Warehouse", description="Look up a warehouse."
    )

    class Meta:
        interfaces = (Event,)
        description = (
            "Event sent when product variant is back in stock."
            + ADDED_IN_32
            + PREVIEW_FEATURE
        )

    @staticmethod
    def resolve_product_variant(root, _info, channel=None):
        _, stock = root
        variant = stock.product_variant
        return ChannelContext(node=variant, channel_slug=channel)

    @staticmethod
    def resolve_warehouse(root, _info):
        _, stock = root
        return stock.warehouse


class SaleBase(AbstractType):
    sale = graphene.Field(
        "saleor.graphql.discount.types.Sale",
        channel=graphene.String(
            description="Slug of a channel for which the data should be returned."
        ),
        description="The sale the event relates to.",
    )

    @staticmethod
    def resolve_sale(root, info, channel=None):
        _, sale = root
        return ChannelContext(node=sale, channel_slug=channel)


class SaleCreated(ObjectType, SaleBase):
    class Meta:
        interfaces = (Event,)
        description = (
            "Event sent when new sale is created." + ADDED_IN_32 + PREVIEW_FEATURE
        )


class SaleUpdated(ObjectType, SaleBase):
    class Meta:
        interfaces = (Event,)
        description = "Event sent when sale is updated." + ADDED_IN_32 + PREVIEW_FEATURE


class SaleDeleted(ObjectType, SaleBase):
    class Meta:
        interfaces = (Event,)
        description = "Event sent when sale is deleted." + ADDED_IN_32 + PREVIEW_FEATURE


class SaleToggle(ObjectType, SaleBase):
    sale = graphene.Field(
        "saleor.graphql.discount.types.Sale",
        channel=graphene.String(
            description="Slug of a channel for which the data should be returned."
        ),
        description="The sale the event relates to." + ADDED_IN_35 + PREVIEW_FEATURE,
    )

    class Meta:
        description = (
            "The event informs about the start or end of the sale."
            + ADDED_IN_35
            + PREVIEW_FEATURE
        )
        interfaces = (Event,)


class InvoiceBase(AbstractType):
    invoice = graphene.Field(
        "saleor.graphql.invoice.types.Invoice",
        description="The invoice the event relates to.",
    )

    @staticmethod
    def resolve_invoice(root, _info):
        _, invoice = root
        return invoice


class InvoiceRequested(ObjectType, InvoiceBase):
    class Meta:
        interfaces = (Event,)
        description = (
            "Event sent when invoice is requested." + ADDED_IN_32 + PREVIEW_FEATURE
        )


class InvoiceDeleted(ObjectType, InvoiceBase):
    class Meta:
        interfaces = (Event,)
        description = (
            "Event sent when invoice is deleted." + ADDED_IN_32 + PREVIEW_FEATURE
        )


class InvoiceSent(ObjectType, InvoiceBase):
    class Meta:
        interfaces = (Event,)
        description = "Event sent when invoice is sent." + ADDED_IN_32 + PREVIEW_FEATURE


class FulfillmentBase(AbstractType):
    fulfillment = graphene.Field(
        "saleor.graphql.order.types.Fulfillment",
        description="The fulfillment the event relates to.",
    )
    order = graphene.Field(
        "saleor.graphql.order.types.Order",
        description="The order the fulfillment belongs to.",
    )

    @staticmethod
    def resolve_fulfillment(root, _info):
        _, fulfillment = root
        return fulfillment

    @staticmethod
    def resolve_order(root, info):
        _, fulfillment = root
        return fulfillment.order


class FulfillmentCreated(ObjectType, FulfillmentBase):
    class Meta:
        interfaces = (Event,)
        description = (
            "Event sent when new fulfillment is created."
            + ADDED_IN_34
            + PREVIEW_FEATURE
        )


class FulfillmentCanceled(ObjectType, FulfillmentBase):
    class Meta:
        interfaces = (Event,)
        description = (
            "Event sent when fulfillment is canceled." + ADDED_IN_34 + PREVIEW_FEATURE
        )


class UserBase(AbstractType):
    user = graphene.Field(
        "saleor.graphql.account.types.User",
        description="The user the event relates to.",
    )

    @staticmethod
    def resolve_user(root, _info):
        _, user = root
        return user


class CustomerCreated(ObjectType, UserBase):
    class Meta:
        interfaces = (Event,)
        description = (
            "Event sent when new customer user is created."
            + ADDED_IN_32
            + PREVIEW_FEATURE
        )


class CustomerUpdated(ObjectType, UserBase):
    class Meta:
        interfaces = (Event,)
        description = (
            "Event sent when customer user is updated." + ADDED_IN_32 + PREVIEW_FEATURE
        )


class CollectionBase(AbstractType):
    collection = graphene.Field(
        "saleor.graphql.product.types.products.Collection",
        channel=graphene.String(
            description="Slug of a channel for which the data should be returned."
        ),
        description="The collection the event relates to.",
    )

    @staticmethod
    def resolve_collection(root, _info, channel=None):
        _, collection = root
        return ChannelContext(node=collection, channel_slug=channel)


class CollectionCreated(ObjectType, CollectionBase):
    class Meta:
        interfaces = (Event,)
        description = (
            "Event sent when new collection is created." + ADDED_IN_32 + PREVIEW_FEATURE
        )


class CollectionUpdated(ObjectType, CollectionBase):
    class Meta:
        interfaces = (Event,)
        description = (
            "Event sent when collection is updated." + ADDED_IN_32 + PREVIEW_FEATURE
        )


class CollectionDeleted(ObjectType, CollectionBase):
    class Meta:
        interfaces = (Event,)
        description = (
            "Event sent when collection is deleted." + ADDED_IN_32 + PREVIEW_FEATURE
        )


class CheckoutBase(AbstractType):
    checkout = graphene.Field(
        "saleor.graphql.checkout.types.Checkout",
        description="The checkout the event relates to.",
    )

    @staticmethod
    def resolve_checkout(root, _info):
        _, checkout = root
        return checkout


class CheckoutCreated(ObjectType, CheckoutBase):
    class Meta:
        interfaces = (Event,)
        description = (
            "Event sent when new checkout is created." + ADDED_IN_32 + PREVIEW_FEATURE
        )


class CheckoutUpdated(ObjectType, CheckoutBase):
    class Meta:
        interfaces = (Event,)
        description = (
            "Event sent when checkout is updated." + ADDED_IN_32 + PREVIEW_FEATURE
        )


class PageBase(AbstractType):
    page = graphene.Field(
        "saleor.graphql.page.types.Page", description="The page the event relates to."
    )

    @staticmethod
    def resolve_page(root, _info):
        _, page = root
        return page


class PageCreated(ObjectType, PageBase):
    class Meta:
        interfaces = (Event,)
        description = (
            "Event sent when new page is created." + ADDED_IN_32 + PREVIEW_FEATURE
        )


class PageUpdated(ObjectType, PageBase):
    class Meta:
        interfaces = (Event,)
        description = "Event sent when page is updated." + ADDED_IN_32 + PREVIEW_FEATURE


class PageDeleted(ObjectType, PageBase):
    class Meta:
        interfaces = (Event,)
        description = "Event sent when page is deleted." + ADDED_IN_32 + PREVIEW_FEATURE


class PageTypeBase(AbstractType):
    page_type = graphene.Field(
        "saleor.graphql.page.types.PageType",
        description="The page type the event relates to.",
    )

    @staticmethod
    def resolve_page_type(root, _info):
        _, page_type = root
        return page_type


class PageTypeCreated(ObjectType, PageTypeBase):
    class Meta:
        interfaces = (Event,)
        description = (
            "Event sent when new page type is created." + ADDED_IN_35 + PREVIEW_FEATURE
        )


class PageTypeUpdated(ObjectType, PageTypeBase):
    class Meta:
        interfaces = (Event,)
        description = (
            "Event sent when page type is updated." + ADDED_IN_35 + PREVIEW_FEATURE
        )


class PageTypeDeleted(ObjectType, PageTypeBase):
    class Meta:
        interfaces = (Event,)
        description = (
            "Event sent when page type is deleted." + ADDED_IN_35 + PREVIEW_FEATURE
        )


class PermissionGroupBase(AbstractType):
    permission_group = graphene.Field(
        "saleor.graphql.account.types.Group",
        description="The permission group the event relates to.",
    )

    @staticmethod
    def resolve_permission_group(root, _info):
        _, permission_group = root
        return permission_group


class PermissionGroupCreated(ObjectType, PermissionGroupBase):
    class Meta:
        interfaces = (Event,)
        description = (
            "Event sent when new permission group is created."
            + ADDED_IN_36
            + PREVIEW_FEATURE
        )


class PermissionGroupUpdated(ObjectType, PermissionGroupBase):
    class Meta:
        interfaces = (Event,)
        description = (
            "Event sent when permission group is updated."
            + ADDED_IN_36
            + PREVIEW_FEATURE
        )


class PermissionGroupDeleted(ObjectType, PermissionGroupBase):
    class Meta:
        interfaces = (Event,)
        description = (
            "Event sent when permission group is deleted."
            + ADDED_IN_36
            + PREVIEW_FEATURE
        )


class ShippingPriceBase(AbstractType):
    shipping_method = graphene.Field(
        "saleor.graphql.shipping.types.ShippingMethodType",
        channel=graphene.String(
            description="Slug of a channel for which the data should be returned."
        ),
        description="The shipping method the event relates to.",
    )
    shipping_zone = graphene.Field(
        "saleor.graphql.shipping.types.ShippingZone",
        channel=graphene.String(
            description="Slug of a channel for which the data should be returned."
        ),
        description="The shipping zone the shipping method belongs to.",
    )

    @staticmethod
    def resolve_shipping_method(root, _info, channel=None):
        _, shipping_method = root
        return ChannelContext(node=shipping_method, channel_slug=channel)

    @staticmethod
    def resolve_shipping_zone(root, _info, channel=None):
        _, shipping_method = root
        return ChannelContext(node=shipping_method.shipping_zone, channel_slug=channel)


class ShippingPriceCreated(ObjectType, ShippingPriceBase):
    class Meta:
        interfaces = (Event,)
        description = (
            "Event sent when new shipping price is created."
            + ADDED_IN_32
            + PREVIEW_FEATURE
        )


class ShippingPriceUpdated(ObjectType, ShippingPriceBase):
    class Meta:
        interfaces = (Event,)
        description = (
            "Event sent when shipping price is updated." + ADDED_IN_32 + PREVIEW_FEATURE
        )


class ShippingPriceDeleted(ObjectType, ShippingPriceBase):
    class Meta:
        interfaces = (Event,)
        description = (
            "Event sent when shipping price is deleted." + ADDED_IN_32 + PREVIEW_FEATURE
        )


class ShippingZoneBase(AbstractType):
    shipping_zone = graphene.Field(
        "saleor.graphql.shipping.types.ShippingZone",
        channel=graphene.String(
            description="Slug of a channel for which the data should be returned."
        ),
        description="The shipping zone the event relates to.",
    )

    @staticmethod
    def resolve_shipping_zone(root, _info, channel=None):
        _, shipping_zone = root
        return ChannelContext(node=shipping_zone, channel_slug=channel)


class ShippingZoneCreated(ObjectType, ShippingZoneBase):
    class Meta:
        interfaces = (Event,)
        description = (
            "Event sent when new shipping zone is created."
            + ADDED_IN_32
            + PREVIEW_FEATURE
        )


class ShippingZoneUpdated(ObjectType, ShippingZoneBase):
    class Meta:
        interfaces = (Event,)
        description = (
            "Event sent when shipping zone is updated." + ADDED_IN_32 + PREVIEW_FEATURE
        )


class ShippingZoneDeleted(ObjectType, ShippingZoneBase):
    class Meta:
        interfaces = (Event,)
        description = (
            "Event sent when shipping zone is deleted." + ADDED_IN_32 + PREVIEW_FEATURE
        )


class StaffCreated(ObjectType, UserBase):
    class Meta:
        interfaces = (Event,)
        description = (
            "Event sent when new staff user is created." + ADDED_IN_35 + PREVIEW_FEATURE
        )


class StaffUpdated(ObjectType, UserBase):
    class Meta:
        interfaces = (Event,)
        description = (
            "Event sent when staff user is updated." + ADDED_IN_35 + PREVIEW_FEATURE
        )


class StaffDeleted(ObjectType, UserBase):
    class Meta:
        interfaces = (Event,)
        description = (
            "Event sent when staff user is deleted." + ADDED_IN_35 + PREVIEW_FEATURE
        )


class TransactionAction(ObjectType, AbstractType):
    action_type = graphene.Field(
        TransactionActionEnum,
        required=True,
        description="Determines the action type.",
    )
    amount = PositiveDecimal(
        description="Transaction request amount. Null when action type is VOID.",
    )

    @staticmethod
    def resolve_amount(root: TransactionActionData, _info):
        if root.action_value:
            return quantize_price(root.action_value, root.transaction.currency)
        return None


class TransactionActionRequest(ObjectType):
    transaction = graphene.Field(
        TransactionItem,
        description="Look up a transaction." + ADDED_IN_34 + PREVIEW_FEATURE,
    )
    action = graphene.Field(
        TransactionAction,
        required=True,
        description="Requested action data." + ADDED_IN_34 + PREVIEW_FEATURE,
    )

    class Meta:
        interfaces = (Event,)
        description = (
            "Event sent when transaction action is requested."
            + ADDED_IN_34
            + PREVIEW_FEATURE
        )

    @staticmethod
    def resolve_transaction(root, _info):
        _, transaction_action_data = root
        transaction_action_data: TransactionActionData
        return transaction_action_data.transaction

    @staticmethod
    def resolve_action(root, _info):
        _, transaction_action_data = root
        transaction_action_data: TransactionActionData
        return transaction_action_data


class TranslationTypes(Union):
    class Meta:
        types = tuple(TRANSLATIONS_TYPES_MAP.values())

    @classmethod
    def resolve_type(cls, instance, info):
        instance_type = type(instance)
        if instance_type in TRANSLATIONS_TYPES_MAP:
            return TRANSLATIONS_TYPES_MAP[instance_type]

        return super(TranslationTypes, cls).resolve_type(instance, info)


class TranslationBase(AbstractType):
    translation = graphene.Field(
        TranslationTypes, description="The translation the event relates to."
    )

    @staticmethod
    def resolve_translation(root, _info):
        _, translation = root
        return translation


class TranslationCreated(ObjectType, TranslationBase):
    class Meta:
        interfaces = (Event,)
        description = (
            "Event sent when new translation is created."
            + ADDED_IN_32
            + PREVIEW_FEATURE
        )


class TranslationUpdated(ObjectType, TranslationBase):
    class Meta:
        interfaces = (Event,)
        description = (
            "Event sent when translation is updated." + ADDED_IN_32 + PREVIEW_FEATURE
        )


class VoucherBase(AbstractType):
    voucher = graphene.Field(
        "saleor.graphql.discount.types.Voucher",
        channel=graphene.String(
            description="Slug of a channel for which the data should be returned."
        ),
        description="The voucher the event relates to.",
    )

    @staticmethod
    def resolve_voucher(root, _info):
        _, voucher = root
        return ChannelContext(node=voucher, channel_slug=None)


class VoucherCreated(ObjectType, VoucherBase):
    class Meta:
        interfaces = (Event,)
        description = (
            "Event sent when new voucher is created." + ADDED_IN_34 + PREVIEW_FEATURE
        )


class VoucherUpdated(ObjectType, VoucherBase):
    class Meta:
        interfaces = (Event,)
        description = (
            "Event sent when voucher is updated." + ADDED_IN_34 + PREVIEW_FEATURE
        )


class VoucherDeleted(ObjectType, VoucherBase):
    class Meta:
        interfaces = (Event,)
        description = (
            "Event sent when voucher is deleted." + ADDED_IN_34 + PREVIEW_FEATURE
        )


class WarehouseBase(AbstractType):
    warehouse = graphene.Field(
        "saleor.graphql.warehouse.types.Warehouse",
        description="The warehouse the event relates to.",
    )

    @staticmethod
    def resolve_warehouse(root, _info):
        _, warehouse = root
        return warehouse


class PaymentBase(AbstractType):
    payment = graphene.Field(
        "saleor.graphql.payment.types.Payment",
        description="Look up a payment.",
    )

    @staticmethod
    def resolve_payment(root, _info):
        _, payment = root
        return payment


class PaymentAuthorize(ObjectType, PaymentBase):
    class Meta:
        interfaces = (Event,)
        description = "Authorize payment." + ADDED_IN_36 + PREVIEW_FEATURE


class PaymentCaptureEvent(ObjectType, PaymentBase):
    class Meta:
        interfaces = (Event,)
        description = "Capture payment." + ADDED_IN_36 + PREVIEW_FEATURE


class PaymentRefundEvent(ObjectType, PaymentBase):
    class Meta:
        interfaces = (Event,)
        description = "Refund payment." + ADDED_IN_36 + PREVIEW_FEATURE


class PaymentVoidEvent(ObjectType, PaymentBase):
    class Meta:
        interfaces = (Event,)
        description = "Void payment." + ADDED_IN_36 + PREVIEW_FEATURE


class PaymentConfirmEvent(ObjectType, PaymentBase):
    class Meta:
        interfaces = (Event,)
        description = "Confirm payment." + ADDED_IN_36 + PREVIEW_FEATURE


class PaymentProcessEvent(ObjectType, PaymentBase):
    class Meta:
        interfaces = (Event,)
        description = "Process payment." + ADDED_IN_36 + PREVIEW_FEATURE


class PaymentListGateways(ObjectType, CheckoutBase):
    class Meta:
        interfaces = (Event,)
        description = "List payment gateways." + ADDED_IN_36 + PREVIEW_FEATURE


class ShippingListMethodsForCheckout(ObjectType, CheckoutBase):
    shipping_methods = NonNullList(
        ShippingMethod,
        description="Shipping methods that can be used with this checkout."
        + ADDED_IN_36
        + PREVIEW_FEATURE,
    )

    @staticmethod
    def resolve_shipping_methods(root, info):
        _, checkout = root
        return resolve_shipping_methods_for_checkout(info, checkout)

    class Meta:
        interfaces = (Event,)
        description = (
            "List shipping methods for checkout." + ADDED_IN_36 + PREVIEW_FEATURE
        )


class CheckoutFilterShippingMethods(ObjectType, CheckoutBase):
    shipping_methods = NonNullList(
        ShippingMethod,
        description="Shipping methods that can be used with this checkout."
        + ADDED_IN_36
        + PREVIEW_FEATURE,
    )

    @staticmethod
    def resolve_shipping_methods(root, info):
        _, checkout = root
        return resolve_shipping_methods_for_checkout(info, checkout)

    class Meta:
        interfaces = (Event,)
        description = (
            "Filter shipping methods for checkout." + ADDED_IN_36 + PREVIEW_FEATURE
        )


class OrderFilterShippingMethods(ObjectType, OrderBase):
    shipping_methods = NonNullList(
        ShippingMethod,
        description="Shipping methods that can be used with this checkout."
        + ADDED_IN_36
        + PREVIEW_FEATURE,
    )

    @staticmethod
    def resolve_shipping_methods(root, info):
        _, order = root

        def with_channel(channel):
            def with_listings(channel_listings):
                return get_all_shipping_methods_for_order(order, channel_listings)

            return (
                ShippingMethodChannelListingByChannelSlugLoader(info.context)
                .load(channel.slug)
                .then(with_listings)
            )

        return ChannelByIdLoader(info.context).load(order.channel_id).then(with_channel)

    class Meta:
        interfaces = (Event,)
        description = (
            "Filter shipping methods for order." + ADDED_IN_36 + PREVIEW_FEATURE
        )


class WarehouseCreated(ObjectType, WarehouseBase):
    class Meta:
        interfaces = (Event,)
        description = (
            "Event sent when new warehouse is created." + ADDED_IN_34 + PREVIEW_FEATURE
        )


class WarehouseUpdated(ObjectType, WarehouseBase):
    class Meta:
        interfaces = (Event,)
        description = (
            "Event sent when warehouse is updated." + ADDED_IN_34 + PREVIEW_FEATURE
        )


class WarehouseDeleted(ObjectType, WarehouseBase):
    class Meta:
        interfaces = (Event,)
        description = (
            "Event sent when warehouse is deleted." + ADDED_IN_34 + PREVIEW_FEATURE
        )


class Subscription(ObjectType):
    event = graphene.Field(
        Event,
        description="Look up subscription event." + ADDED_IN_32 + PREVIEW_FEATURE,
    )

    @staticmethod
    def resolve_event(root, info):
        return Observable.from_([root])


# List of events is created because `Event` type was change from `Union` to `Interface`
# so all subscription events types need to be added manually to `Schema`.

SUBSCRIPTION_EVENTS_TYPES = [
    AddressCreated,
    AddressUpdated,
    AddressDeleted,
    AppInstalled,
    AppUpdated,
    AppDeleted,
    AppStatusChanged,
    AttributeCreated,
    AttributeUpdated,
    AttributeDeleted,
    AttributeValueCreated,
    AttributeValueUpdated,
    AttributeValueDeleted,
    CategoryCreated,
    CategoryUpdated,
    CategoryDeleted,
    ChannelCreated,
    ChannelUpdated,
    ChannelDeleted,
    ChannelStatusChanged,
    GiftCardCreated,
    GiftCardUpdated,
    GiftCardDeleted,
    GiftCardStatusChanged,
    MenuCreated,
    MenuUpdated,
    MenuDeleted,
    MenuItemCreated,
    MenuItemUpdated,
    MenuItemDeleted,
    OrderCreated,
    OrderUpdated,
    OrderConfirmed,
    OrderFullyPaid,
    OrderCancelled,
    OrderFulfilled,
    DraftOrderCreated,
    DraftOrderUpdated,
    DraftOrderDeleted,
    ProductCreated,
    ProductUpdated,
    ProductDeleted,
    ProductVariantCreated,
    ProductVariantUpdated,
    ProductVariantOutOfStock,
    ProductVariantBackInStock,
    ProductVariantDeleted,
    SaleCreated,
    SaleUpdated,
    SaleDeleted,
    SaleToggle,
    InvoiceRequested,
    InvoiceDeleted,
    InvoiceSent,
    FulfillmentCreated,
    FulfillmentCanceled,
    CustomerCreated,
    CustomerUpdated,
    CollectionCreated,
    CollectionUpdated,
    CollectionDeleted,
    CheckoutCreated,
    CheckoutUpdated,
    PageCreated,
    PageUpdated,
    PageDeleted,
    PageTypeCreated,
    PageTypeUpdated,
    PageTypeDeleted,
    PermissionGroupCreated,
    PermissionGroupUpdated,
    PermissionGroupDeleted,
    ShippingPriceCreated,
    ShippingPriceUpdated,
    ShippingPriceDeleted,
    ShippingZoneCreated,
    ShippingZoneUpdated,
    ShippingZoneDeleted,
    StaffCreated,
    StaffUpdated,
    StaffDeleted,
    TransactionActionRequest,
    TranslationCreated,
    TranslationUpdated,
    VoucherCreated,
    VoucherUpdated,
    VoucherDeleted,
    WarehouseCreated,
    WarehouseUpdated,
    WarehouseDeleted,
    PaymentAuthorize,
    PaymentCaptureEvent,
    PaymentRefundEvent,
    PaymentVoidEvent,
    PaymentConfirmEvent,
    PaymentProcessEvent,
    PaymentListGateways,
    OrderFilterShippingMethods,
    CheckoutFilterShippingMethods,
    ShippingListMethodsForCheckout,
]<|MERGE_RESOLUTION|>--- conflicted
+++ resolved
@@ -24,10 +24,7 @@
 from ..account.types import User as UserType
 from ..app.types import App as AppType
 from ..channel import ChannelContext
-<<<<<<< HEAD
 from ..channel.dataloaders import ChannelByIdLoader
-=======
->>>>>>> e5873b33
 from ..core.descriptions import (
     ADDED_IN_32,
     ADDED_IN_34,
