--- conflicted
+++ resolved
@@ -1880,13 +1880,10 @@
         ),
         required=True,
     )
+
     channel = graphene.Field(
         "saleor.graphql.channel.types.Channel",
-<<<<<<< HEAD
-        description=("Channel related to the requested delete action."),
-=======
-        description="Channel related to delete request.",
->>>>>>> f71b6452
+        description="Channel related to the requested delete action.",
         required=True,
     )
 
