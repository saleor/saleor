import graphene

from ...webhook.event_types import WebhookEventAsyncType, WebhookEventSyncType
<<<<<<< HEAD
from ..core.descriptions import ADDED_IN_36, ADDED_IN_38, ADDED_IN_312, PREVIEW_FEATURE
from ..core.doc_category import DOC_CATEGORY_WEBHOOKS
from ..core.types import BaseEnum
=======
from ..core.descriptions import (
    ADDED_IN_36,
    ADDED_IN_38,
    ADDED_IN_312,
    ADDED_IN_313,
    PREVIEW_FEATURE,
)
>>>>>>> 416b4dca
from ..core.utils import str_to_enum

checkout_updated_event_enum_description = (
    "A checkout is updated. It also triggers all updates related to the checkout."
)

order_confirmed_event_enum_description = (
    "An order is confirmed (status change unconfirmed -> unfulfilled) "
    "by a staff user using the OrderConfirm mutation. "
    "It also triggers when the user completes the checkout and the shop "
    "setting `automatically_confirm_all_new_orders` is enabled."
)

order_fully_paid_event_enum_description = "Payment is made and an order is fully paid."

order_updated_event_enum_description = (
    "An order is updated; triggered for all changes related to an order; "
    "covers all other order webhooks, except for ORDER_CREATED."
)


WEBHOOK_EVENT_DESCRIPTION = {
    WebhookEventAsyncType.ADDRESS_CREATED: "A new address created.",
    WebhookEventAsyncType.ADDRESS_UPDATED: "An address updated.",
    WebhookEventAsyncType.ADDRESS_DELETED: "An address deleted.",
    WebhookEventAsyncType.APP_INSTALLED: "A new app installed.",
    WebhookEventAsyncType.APP_UPDATED: "An app updated.",
    WebhookEventAsyncType.APP_DELETED: "An app deleted.",
    WebhookEventAsyncType.APP_STATUS_CHANGED: "An app status is changed.",
    WebhookEventAsyncType.ATTRIBUTE_CREATED: "A new attribute is created.",
    WebhookEventAsyncType.ATTRIBUTE_UPDATED: "An attribute is updated.",
    WebhookEventAsyncType.ATTRIBUTE_DELETED: "An attribute is deleted.",
    WebhookEventAsyncType.ATTRIBUTE_VALUE_CREATED: "A new attribute value is created.",
    WebhookEventAsyncType.ATTRIBUTE_VALUE_UPDATED: "An attribute value is updated.",
    WebhookEventAsyncType.ATTRIBUTE_VALUE_DELETED: "An attribute value is deleted.",
    WebhookEventAsyncType.CATEGORY_CREATED: "A new category created.",
    WebhookEventAsyncType.CATEGORY_UPDATED: "A category is updated.",
    WebhookEventAsyncType.CATEGORY_DELETED: "A category is deleted.",
    WebhookEventAsyncType.CHANNEL_CREATED: "A new channel created.",
    WebhookEventAsyncType.CHANNEL_UPDATED: "A channel is updated.",
    WebhookEventAsyncType.CHANNEL_DELETED: "A channel is deleted.",
    WebhookEventAsyncType.CHANNEL_STATUS_CHANGED: "A channel status is changed.",
    WebhookEventAsyncType.CHECKOUT_CREATED: "A new checkout is created.",
    WebhookEventAsyncType.CHECKOUT_UPDATED: checkout_updated_event_enum_description,
    WebhookEventAsyncType.CHECKOUT_METADATA_UPDATED: (
        "A checkout metadata is updated." + ADDED_IN_38 + PREVIEW_FEATURE
    ),
    WebhookEventAsyncType.COLLECTION_CREATED: "A new collection is created.",
    WebhookEventAsyncType.COLLECTION_UPDATED: "A collection is updated.",
    WebhookEventAsyncType.COLLECTION_DELETED: "A collection is deleted.",
    WebhookEventAsyncType.COLLECTION_METADATA_UPDATED: (
        "A collection metadata is updated." + ADDED_IN_38 + PREVIEW_FEATURE
    ),
    WebhookEventAsyncType.CUSTOMER_CREATED: "A new customer account is created.",
    WebhookEventAsyncType.CUSTOMER_UPDATED: "A customer account is updated.",
    WebhookEventAsyncType.CUSTOMER_DELETED: "A customer account is deleted.",
    WebhookEventAsyncType.CUSTOMER_METADATA_UPDATED: (
        "A customer account metadata is updated." + ADDED_IN_38 + PREVIEW_FEATURE
    ),
    WebhookEventAsyncType.GIFT_CARD_CREATED: "A new gift card created.",
    WebhookEventAsyncType.GIFT_CARD_UPDATED: "A gift card is updated.",
    WebhookEventAsyncType.GIFT_CARD_DELETED: "A gift card is deleted.",
    WebhookEventAsyncType.GIFT_CARD_STATUS_CHANGED: "A gift card status is changed.",
    WebhookEventAsyncType.GIFT_CARD_METADATA_UPDATED: (
        "A gift card metadata is updated." + ADDED_IN_38 + PREVIEW_FEATURE
    ),
    WebhookEventAsyncType.INVOICE_REQUESTED: "An invoice for order requested.",
    WebhookEventAsyncType.INVOICE_DELETED: "An invoice is deleted.",
    WebhookEventAsyncType.INVOICE_SENT: "Invoice has been sent.",
    WebhookEventAsyncType.MENU_CREATED: "A new menu created.",
    WebhookEventAsyncType.MENU_UPDATED: "A menu is updated.",
    WebhookEventAsyncType.MENU_DELETED: "A menu is deleted.",
    WebhookEventAsyncType.MENU_ITEM_CREATED: "A new menu item created.",
    WebhookEventAsyncType.MENU_ITEM_UPDATED: "A menu item is updated.",
    WebhookEventAsyncType.MENU_ITEM_DELETED: "A menu item is deleted.",
    WebhookEventAsyncType.NOTIFY_USER: "User notification triggered.",
    WebhookEventAsyncType.ORDER_CREATED: "A new order is placed.",
    WebhookEventAsyncType.ORDER_CONFIRMED: order_confirmed_event_enum_description,
    WebhookEventAsyncType.ORDER_FULLY_PAID: order_fully_paid_event_enum_description,
    WebhookEventAsyncType.ORDER_UPDATED: order_updated_event_enum_description,
    WebhookEventAsyncType.ORDER_CANCELLED: "An order is cancelled.",
    WebhookEventAsyncType.ORDER_FULFILLED: "An order is fulfilled.",
    WebhookEventAsyncType.ORDER_METADATA_UPDATED: (
        "An order metadata is updated." + ADDED_IN_38 + PREVIEW_FEATURE
    ),
    WebhookEventAsyncType.DRAFT_ORDER_CREATED: "A draft order is created.",
    WebhookEventAsyncType.DRAFT_ORDER_UPDATED: "A draft order is updated.",
    WebhookEventAsyncType.DRAFT_ORDER_DELETED: "A draft order is deleted.",
    WebhookEventAsyncType.SALE_CREATED: "A sale is created.",
    WebhookEventAsyncType.SALE_UPDATED: "A sale is updated.",
    WebhookEventAsyncType.SALE_DELETED: "A sale is deleted.",
    WebhookEventAsyncType.SALE_TOGGLE: "A sale is activated or deactivated.",
    WebhookEventAsyncType.FULFILLMENT_CREATED: "A new fulfillment is created.",
    WebhookEventAsyncType.FULFILLMENT_CANCELED: "A fulfillment is cancelled.",
    WebhookEventAsyncType.FULFILLMENT_APPROVED: "A fulfillment is approved.",
    WebhookEventAsyncType.FULFILLMENT_METADATA_UPDATED: (
        "A fulfillment metadata is updated." + ADDED_IN_38 + PREVIEW_FEATURE
    ),
    WebhookEventAsyncType.PAGE_CREATED: "A new page is created.",
    WebhookEventAsyncType.PAGE_UPDATED: "A page is updated.",
    WebhookEventAsyncType.PAGE_DELETED: "A page is deleted.",
    WebhookEventAsyncType.PAGE_TYPE_CREATED: "A new page type is created.",
    WebhookEventAsyncType.PAGE_TYPE_UPDATED: "A page type is updated.",
    WebhookEventAsyncType.PAGE_TYPE_DELETED: "A page type is deleted.",
    WebhookEventAsyncType.PERMISSION_GROUP_CREATED: (
        "A new permission group is created."
    ),
    WebhookEventAsyncType.PERMISSION_GROUP_UPDATED: "A permission group is updated.",
    WebhookEventAsyncType.PERMISSION_GROUP_DELETED: "A permission group is deleted.",
    WebhookEventAsyncType.PRODUCT_CREATED: "A new product is created.",
    WebhookEventAsyncType.PRODUCT_UPDATED: "A product is updated.",
    WebhookEventAsyncType.PRODUCT_DELETED: "A product is deleted.",
    WebhookEventAsyncType.PRODUCT_METADATA_UPDATED: (
        "A product metadata is updated." + ADDED_IN_38 + PREVIEW_FEATURE
    ),
    WebhookEventAsyncType.PRODUCT_MEDIA_CREATED: "A new product media is created."
    + ADDED_IN_312,
    WebhookEventAsyncType.PRODUCT_MEDIA_UPDATED: "A product media is updated."
    + ADDED_IN_312,
    WebhookEventAsyncType.PRODUCT_MEDIA_DELETED: "A product media is deleted."
    + ADDED_IN_312,
    WebhookEventAsyncType.PRODUCT_VARIANT_CREATED: "A new product variant is created.",
    WebhookEventAsyncType.PRODUCT_VARIANT_UPDATED: "A product variant is updated.",
    WebhookEventAsyncType.PRODUCT_VARIANT_DELETED: "A product variant is deleted.",
    WebhookEventAsyncType.PRODUCT_VARIANT_METADATA_UPDATED: (
        "A product variant metadata is updated." + ADDED_IN_38 + PREVIEW_FEATURE
    ),
    WebhookEventAsyncType.PRODUCT_VARIANT_OUT_OF_STOCK: (
        "A product variant is out of stock."
    ),
    WebhookEventAsyncType.PRODUCT_VARIANT_BACK_IN_STOCK: (
        "A product variant is back in stock."
    ),
    WebhookEventAsyncType.PRODUCT_VARIANT_STOCK_UPDATED: (
        "A product variant stock is updated"
    ),
    WebhookEventAsyncType.SHIPPING_PRICE_CREATED: "A new shipping price is created.",
    WebhookEventAsyncType.SHIPPING_PRICE_UPDATED: "A shipping price is updated.",
    WebhookEventAsyncType.SHIPPING_PRICE_DELETED: "A shipping price is deleted.",
    WebhookEventAsyncType.SHIPPING_ZONE_CREATED: "A new shipping zone is created.",
    WebhookEventAsyncType.SHIPPING_ZONE_UPDATED: "A shipping zone is updated.",
    WebhookEventAsyncType.SHIPPING_ZONE_DELETED: "A shipping zone is deleted.",
    WebhookEventAsyncType.SHIPPING_ZONE_METADATA_UPDATED: (
        "A shipping zone metadata is updated." + ADDED_IN_38 + PREVIEW_FEATURE
    ),
    WebhookEventAsyncType.STAFF_CREATED: "A new staff user is created.",
    WebhookEventAsyncType.STAFF_UPDATED: "A staff user is updated.",
    WebhookEventAsyncType.STAFF_DELETED: "A staff user is deleted.",
    WebhookEventAsyncType.TRANSACTION_ACTION_REQUEST: (
        "An action requested for transaction."
        + "\n\nDEPRECATED: this subscription will be removed in Saleor 3.14 "
        + "(Preview Feature). Use `TRANSACTION_CHARGE_REQUESTED`, "
        + "`TRANSACTION_REFUND_REQUESTED`, `TRANSACTION_CANCELATION_REQUESTED` instead."
    ),
    WebhookEventAsyncType.TRANSACTION_ITEM_METADATA_UPDATED: (
        "Transaction item metadata is updated." + ADDED_IN_38 + PREVIEW_FEATURE
    ),
    WebhookEventAsyncType.TRANSLATION_CREATED: "A new translation is created.",
    WebhookEventAsyncType.TRANSLATION_UPDATED: "A translation is updated.",
    WebhookEventAsyncType.WAREHOUSE_CREATED: "A new warehouse created.",
    WebhookEventAsyncType.WAREHOUSE_UPDATED: "A warehouse is updated.",
    WebhookEventAsyncType.WAREHOUSE_DELETED: "A warehouse is deleted.",
    WebhookEventAsyncType.WAREHOUSE_METADATA_UPDATED: (
        "A warehouse metadata is updated." + ADDED_IN_38 + PREVIEW_FEATURE
    ),
    WebhookEventAsyncType.VOUCHER_CREATED: "A new voucher created.",
    WebhookEventAsyncType.VOUCHER_UPDATED: "A voucher is updated.",
    WebhookEventAsyncType.VOUCHER_DELETED: "A voucher is deleted.",
    WebhookEventAsyncType.VOUCHER_METADATA_UPDATED: (
        "A voucher metadata is updated." + ADDED_IN_38 + PREVIEW_FEATURE
    ),
    WebhookEventAsyncType.ANY: "All the events.",
    WebhookEventAsyncType.OBSERVABILITY: "An observability event is created.",
    WebhookEventAsyncType.THUMBNAIL_CREATED: "A thumbnail is created." + ADDED_IN_312,
    WebhookEventSyncType.SHIPPING_LIST_METHODS_FOR_CHECKOUT: (
        "Fetch external shipping methods for checkout."
    ),
    WebhookEventSyncType.CHECKOUT_FILTER_SHIPPING_METHODS: (
        "Filter shipping methods for checkout."
    ),
    WebhookEventSyncType.ORDER_FILTER_SHIPPING_METHODS: (
        "Filter shipping methods for order."
    ),
    WebhookEventSyncType.PAYMENT_LIST_GATEWAYS: "Listing available payment gateways.",
    WebhookEventSyncType.PAYMENT_AUTHORIZE: "Authorize payment.",
    WebhookEventSyncType.PAYMENT_CAPTURE: "Capture payment.",
    WebhookEventSyncType.PAYMENT_REFUND: "Refund payment.",
    WebhookEventSyncType.PAYMENT_VOID: "Void payment.",
    WebhookEventSyncType.PAYMENT_CONFIRM: "Confirm payment.",
    WebhookEventSyncType.PAYMENT_PROCESS: "Process payment.",
    WebhookEventSyncType.CHECKOUT_CALCULATE_TAXES: (
        "Event called for checkout tax calculation." + ADDED_IN_36 + PREVIEW_FEATURE
    ),
    WebhookEventSyncType.ORDER_CALCULATE_TAXES: (
        "Event called for order tax calculation." + ADDED_IN_36 + PREVIEW_FEATURE
    ),
    WebhookEventSyncType.TRANSACTION_CHARGE_REQUESTED: (
        "Event called when charge has been requested for transaction."
        + ADDED_IN_313
        + PREVIEW_FEATURE
    ),
    WebhookEventSyncType.TRANSACTION_REFUND_REQUESTED: (
        "Event called when refund has been requested for transaction."
        + ADDED_IN_313
        + PREVIEW_FEATURE
    ),
    WebhookEventSyncType.TRANSACTION_CANCELATION_REQUESTED: (
        "Event called when cancel has been requested for transaction."
        + ADDED_IN_313
        + PREVIEW_FEATURE
    ),
}


def description(enum):
    if enum:
        return WEBHOOK_EVENT_DESCRIPTION.get(enum.value)
    return "Enum determining type of webhook."


WebhookEventTypeEnum = graphene.Enum(
    "WebhookEventTypeEnum",
    [
        (str_to_enum(e_type[0]), e_type[0])
        for e_type in (WebhookEventAsyncType.CHOICES + WebhookEventSyncType.CHOICES)
    ],
    description=description,
)
WebhookEventTypeEnum.doc_category = DOC_CATEGORY_WEBHOOKS


WebhookEventTypeAsyncEnum = graphene.Enum(
    "WebhookEventTypeAsyncEnum",
    [(str_to_enum(e_type[0]), e_type[0]) for e_type in WebhookEventAsyncType.CHOICES],
    description=description,
)
WebhookEventTypeAsyncEnum.doc_category = DOC_CATEGORY_WEBHOOKS

WebhookEventTypeSyncEnum = graphene.Enum(
    "WebhookEventTypeSyncEnum",
    [(str_to_enum(e_type[0]), e_type[0]) for e_type in WebhookEventSyncType.CHOICES],
    description=description,
)
WebhookEventTypeSyncEnum.doc_category = DOC_CATEGORY_WEBHOOKS

WebhookSampleEventTypeEnum = graphene.Enum(
    "WebhookSampleEventTypeEnum",
    [
        (str_to_enum(e_type[0]), e_type[0])
        for e_type in WebhookEventAsyncType.CHOICES
        if e_type[0] != WebhookEventAsyncType.ANY
    ],
)
WebhookSampleEventTypeEnum.doc_category = DOC_CATEGORY_WEBHOOKS


class EventDeliveryStatusEnum(BaseEnum):
    PENDING = "pending"
    SUCCESS = "success"
    FAILED = "failed"

    class Meta:
        doc_category = DOC_CATEGORY_WEBHOOKS<|MERGE_RESOLUTION|>--- conflicted
+++ resolved
@@ -1,11 +1,6 @@
 import graphene
 
 from ...webhook.event_types import WebhookEventAsyncType, WebhookEventSyncType
-<<<<<<< HEAD
-from ..core.descriptions import ADDED_IN_36, ADDED_IN_38, ADDED_IN_312, PREVIEW_FEATURE
-from ..core.doc_category import DOC_CATEGORY_WEBHOOKS
-from ..core.types import BaseEnum
-=======
 from ..core.descriptions import (
     ADDED_IN_36,
     ADDED_IN_38,
@@ -13,7 +8,8 @@
     ADDED_IN_313,
     PREVIEW_FEATURE,
 )
->>>>>>> 416b4dca
+from ..core.doc_category import DOC_CATEGORY_WEBHOOKS
+from ..core.types import BaseEnum
 from ..core.utils import str_to_enum
 
 checkout_updated_event_enum_description = (
