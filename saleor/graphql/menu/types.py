--- conflicted
+++ resolved
@@ -164,27 +164,21 @@
         return None
 
     @staticmethod
-<<<<<<< HEAD
-    def resolve_page(root: models.MenuItem, info, **kwargs):
-        if root.page_id:
+    def resolve_page(root: ChannelContext[models.MenuItem], info, **kwargs):
+        if root.node.page_id:
             requestor = get_user_or_app_from_context(info.context)
             requestor_has_access_to_all = requestor.is_active and requestor.has_perm(
                 PagePermissions.MANAGE_PAGES
             )
             return (
                 PageByIdLoader(info.context)
-                .load(root.page_id)
+                .load(root.node.page_id)
                 .then(
                     lambda page: page
                     if requestor_has_access_to_all or page.is_visible
                     else None
                 )
             )
-=======
-    def resolve_page(root: ChannelContext[models.MenuItem], info, **kwargs):
-        if root.node.page_id:
-            return PageByIdLoader(info.context).load(root.node.page_id)
->>>>>>> 837b01ea
         return None
 
 
