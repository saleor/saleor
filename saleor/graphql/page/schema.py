import graphene

from ..core.fields import FilterInputConnectionField
from ..translations.mutations import PageTranslate
<<<<<<< HEAD
from .bulk_mutations import PageBulkDelete, PageBulkPublish
from .filters import PageFilterInput, PageTypeFilterInput
from .mutations import (
    PageCreate,
    PageDelete,
    PageTypeCreate,
=======
from .bulk_mutations import PageBulkDelete, PageBulkPublish, PageTypeBulkDelete
from .filters import PageFilterInput, PageTypeFilterInput
from .mutations.attributes import (
    PageAttributeAssign,
    PageAttributeUnassign,
    PageTypeReorderAttributes,
)
from .mutations.pages import (
    PageCreate,
    PageDelete,
    PageTypeCreate,
    PageTypeDelete,
>>>>>>> f8844a4f
    PageTypeUpdate,
    PageUpdate,
)
from .resolvers import (
    resolve_page,
    resolve_page_type,
    resolve_page_types,
    resolve_pages,
)
from .sorters import PageSortingInput, PageTypeSortingInput
from .types import Page, PageType


class PageQueries(graphene.ObjectType):
    page = graphene.Field(
        Page,
        id=graphene.Argument(graphene.ID, description="ID of the page."),
        slug=graphene.String(description="The slug of the page."),
        description="Look up a page by ID or slug.",
    )
    pages = FilterInputConnectionField(
        Page,
        sort_by=PageSortingInput(description="Sort pages."),
        filter=PageFilterInput(description="Filtering options for pages."),
        description="List of the shop's pages.",
    )
    page_type = graphene.Field(
        PageType,
        id=graphene.Argument(graphene.ID, description="ID of the page type."),
        description="Look up a page type by ID.",
    )
    page_types = FilterInputConnectionField(
        PageType,
        sort_by=PageTypeSortingInput(description="Sort page types."),
        filter=PageTypeFilterInput(description="Filtering options for page types."),
        description="List of the page types.",
    )

    def resolve_page(self, info, id=None, slug=None):
        return resolve_page(info, id, slug)

    def resolve_pages(self, info, **kwargs):
        return resolve_pages(info, **kwargs)

    def resolve_page_type(self, info, id):
        return resolve_page_type(info, id)

    def resolve_page_types(self, info, **kwargs):
        return resolve_page_types(info, **kwargs)


class PageMutations(graphene.ObjectType):
    # page mutations
    page_create = PageCreate.Field()
    page_delete = PageDelete.Field()
    page_bulk_delete = PageBulkDelete.Field()
    page_bulk_publish = PageBulkPublish.Field()
    page_update = PageUpdate.Field()
    page_translate = PageTranslate.Field()

    # page type mutations
    page_type_create = PageTypeCreate.Field()
<<<<<<< HEAD
    page_type_update = PageTypeUpdate.Field()
=======
    page_type_update = PageTypeUpdate.Field()
    page_type_delete = PageTypeDelete.Field()
    page_type_bulk_delete = PageTypeBulkDelete.Field()

    # attributes mutations
    page_attribute_assign = PageAttributeAssign.Field()
    page_attribute_unassign = PageAttributeUnassign.Field()
    page_type_reorder_attributes = PageTypeReorderAttributes.Field()
>>>>>>> f8844a4f
<|MERGE_RESOLUTION|>--- conflicted
+++ resolved
@@ -2,14 +2,6 @@
 
 from ..core.fields import FilterInputConnectionField
 from ..translations.mutations import PageTranslate
-<<<<<<< HEAD
-from .bulk_mutations import PageBulkDelete, PageBulkPublish
-from .filters import PageFilterInput, PageTypeFilterInput
-from .mutations import (
-    PageCreate,
-    PageDelete,
-    PageTypeCreate,
-=======
 from .bulk_mutations import PageBulkDelete, PageBulkPublish, PageTypeBulkDelete
 from .filters import PageFilterInput, PageTypeFilterInput
 from .mutations.attributes import (
@@ -22,7 +14,6 @@
     PageDelete,
     PageTypeCreate,
     PageTypeDelete,
->>>>>>> f8844a4f
     PageTypeUpdate,
     PageUpdate,
 )
@@ -85,9 +76,6 @@
 
     # page type mutations
     page_type_create = PageTypeCreate.Field()
-<<<<<<< HEAD
-    page_type_update = PageTypeUpdate.Field()
-=======
     page_type_update = PageTypeUpdate.Field()
     page_type_delete = PageTypeDelete.Field()
     page_type_bulk_delete = PageTypeBulkDelete.Field()
@@ -95,5 +83,4 @@
     # attributes mutations
     page_attribute_assign = PageAttributeAssign.Field()
     page_attribute_unassign = PageAttributeUnassign.Field()
-    page_type_reorder_attributes = PageTypeReorderAttributes.Field()
->>>>>>> f8844a4f
+    page_type_reorder_attributes = PageTypeReorderAttributes.Field()