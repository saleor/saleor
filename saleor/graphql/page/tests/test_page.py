from datetime import date, datetime
from unittest import mock

import graphene
import pytest
import pytz
from django.utils import timezone
from django.utils.text import slugify
from freezegun import freeze_time

from ....attribute.models import AttributeValue
from ....attribute.utils import associate_attribute_values_to_instance
from ....page.error_codes import PageErrorCode
from ....page.models import Page, PageType
from ....tests.utils import dummy_editorjs
from ....webhook.event_types import WebhookEventAsyncType
from ....webhook.payloads import generate_page_payload
from ...tests.utils import get_graphql_content, get_graphql_content_from_response

PAGE_QUERY = """
    query PageQuery($id: ID, $slug: String) {
        page(id: $id, slug: $slug) {
            id
            title
            slug
            pageType {
                id
            }
            content
            contentJson
            attributes {
                attribute {
                    slug
                }
                values {
                    id
                    slug
                }
            }
        }
    }
"""


def test_query_published_page(user_api_client, page):
    page.is_published = True
    page.save()

    page_type = page.page_type

    assert page.attributes.count() == 1
    page_attr_assigned = page.attributes.first()
    page_attr = page_attr_assigned.attribute

    assert page_attr_assigned.values.count() == 1
    page_attr_value = page_attr_assigned.values.first()

    # query by ID
    variables = {"id": graphene.Node.to_global_id("Page", page.id)}
    response = user_api_client.post_graphql(PAGE_QUERY, variables)
    content = get_graphql_content(response)
    page_data = content["data"]["page"]
    assert (
        page_data["content"]
        == page_data["contentJson"]
        == dummy_editorjs("Test content.", True)
    )
    assert page_data["title"] == page.title
    assert page_data["slug"] == page.slug
    assert page_data["pageType"]["id"] == graphene.Node.to_global_id(
        "PageType", page.page_type.pk
    )

    expected_attributes = []
    for attr in page_type.page_attributes.all():
        values = (
            [
                {
                    "slug": page_attr_value.slug,
                    "id": graphene.Node.to_global_id(
                        "AttributeValue", page_attr_value.pk
                    ),
                }
            ]
            if attr.slug == page_attr.slug
            else []
        )
        expected_attributes.append({"attribute": {"slug": attr.slug}, "values": values})

    for attr_data in page_data["attributes"]:
        assert attr_data in expected_attributes

    # query by slug
    variables = {"slug": page.slug}
    response = user_api_client.post_graphql(PAGE_QUERY, variables)
    content = get_graphql_content(response)
    assert content["data"]["page"]["id"] == graphene.Node.to_global_id("Page", page.id)


def test_customer_query_unpublished_page(user_api_client, page):
    page.is_published = False
    page.save()

    # query by ID
    variables = {"id": graphene.Node.to_global_id("Page", page.id)}
    response = user_api_client.post_graphql(PAGE_QUERY, variables)
    content = get_graphql_content(response)
    assert content["data"]["page"] is None

    # query by slug
    variables = {"slug": page.slug}
    response = user_api_client.post_graphql(PAGE_QUERY, variables)
    content = get_graphql_content(response)
    assert content["data"]["page"] is None


def test_staff_query_unpublished_page_by_id(
    staff_api_client, page, permission_manage_pages
):
    page.is_published = False
    page.save()

    # query by ID
    variables = {"id": graphene.Node.to_global_id("Page", page.id)}
    response = staff_api_client.post_graphql(
        PAGE_QUERY,
        variables,
        permissions=[permission_manage_pages],
        check_no_permissions=False,
    )
    content = get_graphql_content(response)
    assert content["data"]["page"]["id"] == variables["id"]


def test_staff_query_unpublished_page_by_id_without_required_permission(
    staff_api_client,
    page,
):
    page.is_published = False
    page.save()

    # query by ID
    variables = {"id": graphene.Node.to_global_id("Page", page.id)}
    response = staff_api_client.post_graphql(PAGE_QUERY, variables)
    content = get_graphql_content(response)
    assert content["data"]["page"] is None


def test_staff_query_unpublished_page_by_slug(
    staff_api_client, page, permission_manage_pages
):
    page.is_published = False
    page.save()

    # query by slug
    variables = {"slug": page.slug}
    response = staff_api_client.post_graphql(
        PAGE_QUERY,
        variables,
        permissions=[permission_manage_pages],
        check_no_permissions=False,
    )
    content = get_graphql_content(response)
    assert content["data"]["page"]["id"] == graphene.Node.to_global_id("Page", page.id)


def test_staff_query_unpublished_page_by_slug_without_required_permission(
    staff_api_client,
    page,
):
    page.is_published = False
    page.save()

    # query by slug
    variables = {"slug": page.slug}
    response = staff_api_client.post_graphql(PAGE_QUERY, variables)
    content = get_graphql_content(response)
    assert content["data"]["page"] is None


def test_staff_query_page_by_invalid_id(staff_api_client, page):
    id = "bh/"
    variables = {"id": id}
    response = staff_api_client.post_graphql(PAGE_QUERY, variables)
    content = get_graphql_content_from_response(response)
    assert len(content["errors"]) == 1
    assert content["errors"][0]["message"] == f"Couldn't resolve id: {id}."
    assert content["data"]["page"] is None


def test_staff_query_page_with_invalid_object_type(staff_api_client, page):
    variables = {"id": graphene.Node.to_global_id("Order", page.id)}
    response = staff_api_client.post_graphql(PAGE_QUERY, variables)
    content = get_graphql_content(response)
    assert content["data"]["page"] is None


def test_get_page_with_sorted_attribute_values(
    staff_api_client,
    page,
    product_list,
    page_type_product_reference_attribute,
    permission_manage_pages,
):
    # given
    page_type = page.page_type
    page_type.page_attributes.set([page_type_product_reference_attribute])

    attr_value_1 = AttributeValue.objects.create(
        attribute=page_type_product_reference_attribute,
        name=product_list[0].name,
        slug=f"{page.pk}_{product_list[0].pk}",
    )
    attr_value_2 = AttributeValue.objects.create(
        attribute=page_type_product_reference_attribute,
        name=product_list[1].name,
        slug=f"{page.pk}_{product_list[1].pk}",
    )
    attr_value_3 = AttributeValue.objects.create(
        attribute=page_type_product_reference_attribute,
        name=product_list[2].name,
        slug=f"{page.pk}_{product_list[2].pk}",
    )

    attr_values = [attr_value_2, attr_value_1, attr_value_3]
    associate_attribute_values_to_instance(
        page, page_type_product_reference_attribute, *attr_values
    )

    page_id = graphene.Node.to_global_id("Page", page.id)
    variables = {"id": page_id}
    staff_api_client.user.user_permissions.add(permission_manage_pages)

    # when
    response = staff_api_client.post_graphql(PAGE_QUERY, variables)

    # then
    content = get_graphql_content(response)
    data = content["data"]["page"]
    assert len(data["attributes"]) == 1
    values = data["attributes"][0]["values"]
    assert len(values) == 3
    assert [value["id"] for value in values] == [
        graphene.Node.to_global_id("AttributeValue", val.pk) for val in attr_values
    ]


CREATE_PAGE_MUTATION = """
    mutation CreatePage(
            $slug: String, $title: String, $content: JSONString, $pageType: ID!
            $isPublished: Boolean,
            $attributes: [AttributeValueInput!]) {
        pageCreate(
                input: {
                    slug: $slug, title: $title, pageType: $pageType
                    content: $content
                    isPublished: $isPublished, attributes: $attributes}) {
            page {
                id
                title
                content
                slug
                isPublished
                publicationDate
                pageType {
                    id
                }
                attributes {
                    attribute {
                        slug
                    }
                    values {
                        slug
                        name
                        reference
                        date
                        dateTime
                        file {
                            url
                            contentType
                        }
                    }
                }
            }
            errors {
                field
                code
                message
                attributes
            }
        }
    }
"""


@freeze_time("2020-03-18 12:00:00")
def test_page_create_mutation(staff_api_client, permission_manage_pages, page_type):
    page_slug = "test-slug"
    page_content = dummy_editorjs("test content", True)
    page_title = "test title"
    page_is_published = True
    page_type_id = graphene.Node.to_global_id("PageType", page_type.pk)

    # Default attributes defined in product_type fixture
    tag_attr = page_type.page_attributes.get(name="tag")
    tag_value_slug = tag_attr.values.first().slug
    tag_attr_id = graphene.Node.to_global_id("Attribute", tag_attr.id)

    # Add second attribute
    size_attr = page_type.page_attributes.get(name="Page size")
    size_attr_id = graphene.Node.to_global_id("Attribute", size_attr.id)
    non_existent_attr_value = "New value"

    # test creating root page
    variables = {
        "title": page_title,
        "content": page_content,
        "isPublished": page_is_published,
        "slug": page_slug,
        "pageType": page_type_id,
        "attributes": [
            {"id": tag_attr_id, "values": [tag_value_slug]},
            {"id": size_attr_id, "values": [non_existent_attr_value]},
        ],
    }

    response = staff_api_client.post_graphql(
        CREATE_PAGE_MUTATION, variables, permissions=[permission_manage_pages]
    )
    content = get_graphql_content(response)
    data = content["data"]["pageCreate"]
    assert data["errors"] == []
    assert data["page"]["title"] == page_title
    assert data["page"]["content"] == page_content
    assert data["page"]["slug"] == page_slug
    assert data["page"]["isPublished"] == page_is_published
    assert data["page"]["publicationDate"] == "2020-03-18"
    assert data["page"]["pageType"]["id"] == page_type_id
    values = (
        data["page"]["attributes"][0]["values"][0]["slug"],
        data["page"]["attributes"][1]["values"][0]["slug"],
    )
    assert slugify(non_existent_attr_value) in values
    assert tag_value_slug in values


<<<<<<< HEAD
@mock.patch("saleor.plugins.webhook.plugin.trigger_webhooks_async")
=======
@freeze_time("1914-06-28 10:50")
@mock.patch("saleor.plugins.webhook.plugin.trigger_webhooks_for_event.delay")
>>>>>>> 1db17770
def test_page_create_trigger_page_webhook(
    mocked_webhook_trigger,
    staff_api_client,
    permission_manage_pages,
    page_type,
    settings,
):
    settings.PLUGINS = ["saleor.plugins.webhook.plugin.WebhookPlugin"]

    page_slug = "test-slug"
    page_content = dummy_editorjs("test content", True)
    page_title = "test title"
    page_is_published = True
    page_type_id = graphene.Node.to_global_id("PageType", page_type.pk)
    # test creating root page
    variables = {
        "title": page_title,
        "content": page_content,
        "isPublished": page_is_published,
        "slug": page_slug,
        "pageType": page_type_id,
    }

    response = staff_api_client.post_graphql(
        CREATE_PAGE_MUTATION, variables, permissions=[permission_manage_pages]
    )
    content = get_graphql_content(response)
    data = content["data"]["pageCreate"]
    assert data["errors"] == []
    assert data["page"]["title"] == page_title
    assert data["page"]["content"] == page_content
    assert data["page"]["slug"] == page_slug
    assert data["page"]["isPublished"] == page_is_published
    assert data["page"]["pageType"]["id"] == page_type_id
    page = Page.objects.first()
    expected_data = generate_page_payload(page, staff_api_client.user)

    mocked_webhook_trigger.assert_called_once_with(
<<<<<<< HEAD
        expected_data, WebhookEventType.PAGE_CREATED
=======
        WebhookEventAsyncType.PAGE_CREATED, expected_data
>>>>>>> 1db17770
    )


def test_page_create_required_fields(
    staff_api_client, permission_manage_pages, page_type
):
    variables = {"pageType": graphene.Node.to_global_id("PageType", page_type.pk)}
    response = staff_api_client.post_graphql(
        CREATE_PAGE_MUTATION, variables, permissions=[permission_manage_pages]
    )
    content = get_graphql_content(response)
    errors = content["data"]["pageCreate"]["errors"]

    assert len(errors) == 1
    assert errors[0]["field"] == "title"
    assert errors[0]["code"] == PageErrorCode.REQUIRED.name


def test_create_default_slug(staff_api_client, permission_manage_pages, page_type):
    # test creating root page
    title = "Spanish inquisition"
    variables = {
        "title": title,
        "pageType": graphene.Node.to_global_id("PageType", page_type.pk),
    }
    response = staff_api_client.post_graphql(
        CREATE_PAGE_MUTATION, variables, permissions=[permission_manage_pages]
    )
    content = get_graphql_content(response)
    data = content["data"]["pageCreate"]
    assert not data["errors"]
    assert data["page"]["title"] == title
    assert data["page"]["slug"] == slugify(title)


def test_page_create_mutation_missing_required_attributes(
    staff_api_client, permission_manage_pages, page_type
):
    # given
    page_slug = "test-slug"
    page_content = dummy_editorjs("test content", True)
    page_title = "test title"
    page_is_published = True
    page_type_id = graphene.Node.to_global_id("PageType", page_type.pk)

    # Default attributes defined in product_type fixture
    tag_attr = page_type.page_attributes.get(name="tag")
    tag_value_slug = tag_attr.values.first().slug
    tag_attr_id = graphene.Node.to_global_id("Attribute", tag_attr.id)

    # Add second attribute
    size_attr = page_type.page_attributes.get(name="Page size")
    size_attr.value_required = True
    size_attr.save(update_fields=["value_required"])

    # test creating root page
    variables = {
        "title": page_title,
        "content": page_content,
        "isPublished": page_is_published,
        "slug": page_slug,
        "pageType": page_type_id,
        "attributes": [{"id": tag_attr_id, "values": [tag_value_slug]}],
    }

    # when
    response = staff_api_client.post_graphql(
        CREATE_PAGE_MUTATION, variables, permissions=[permission_manage_pages]
    )

    # then
    content = get_graphql_content(response)
    data = content["data"]["pageCreate"]
    errors = data["errors"]

    assert not data["page"]
    assert len(errors) == 1
    assert errors[0]["field"] == "attributes"
    assert errors[0]["code"] == PageErrorCode.REQUIRED.name
    assert errors[0]["attributes"] == [
        graphene.Node.to_global_id("Attribute", size_attr.pk)
    ]


def test_page_create_mutation_empty_attribute_value(
    staff_api_client, permission_manage_pages, page_type
):
    # given
    page_slug = "test-slug"
    page_content = dummy_editorjs("test content", True)
    page_title = "test title"
    page_is_published = True
    page_type_id = graphene.Node.to_global_id("PageType", page_type.pk)

    # Default attributes defined in product_type fixture
    tag_attr = page_type.page_attributes.get(name="tag")
    tag_attr_id = graphene.Node.to_global_id("Attribute", tag_attr.id)

    # test creating root page
    variables = {
        "title": page_title,
        "content": page_content,
        "isPublished": page_is_published,
        "slug": page_slug,
        "pageType": page_type_id,
        "attributes": [{"id": tag_attr_id, "values": ["  "]}],
    }

    # when
    response = staff_api_client.post_graphql(
        CREATE_PAGE_MUTATION, variables, permissions=[permission_manage_pages]
    )

    # then
    content = get_graphql_content(response)
    data = content["data"]["pageCreate"]
    errors = data["errors"]

    assert not data["page"]
    assert len(errors) == 1
    assert errors[0]["field"] == "attributes"
    assert errors[0]["code"] == PageErrorCode.REQUIRED.name
    assert errors[0]["attributes"] == [
        graphene.Node.to_global_id("Attribute", tag_attr.pk)
    ]


def test_create_page_with_file_attribute(
    staff_api_client, permission_manage_pages, page_type, page_file_attribute
):
    # given
    page_slug = "test-slug"
    page_content = dummy_editorjs("test content", True)
    page_title = "test title"
    page_is_published = True
    page_type = PageType.objects.create(
        name="Test page type 2", slug="test-page-type-2"
    )
    page_type_id = graphene.Node.to_global_id("PageType", page_type.pk)

    file_attribute_id = graphene.Node.to_global_id("Attribute", page_file_attribute.pk)
    page_type.page_attributes.add(page_file_attribute)
    attr_value = page_file_attribute.values.first()

    values_count = page_file_attribute.values.count()

    # test creating root page
    variables = {
        "title": page_title,
        "content": page_content,
        "isPublished": page_is_published,
        "slug": page_slug,
        "pageType": page_type_id,
        "attributes": [{"id": file_attribute_id, "file": attr_value.file_url}],
    }

    # when
    response = staff_api_client.post_graphql(
        CREATE_PAGE_MUTATION, variables, permissions=[permission_manage_pages]
    )

    # then
    content = get_graphql_content(response)
    data = content["data"]["pageCreate"]
    errors = data["errors"]

    assert not errors
    assert data["page"]["title"] == page_title
    assert data["page"]["content"] == page_content
    assert data["page"]["slug"] == page_slug
    assert data["page"]["isPublished"] == page_is_published
    assert data["page"]["pageType"]["id"] == page_type_id
    assert len(data["page"]["attributes"]) == 1
    expected_attr_data = {
        "attribute": {"slug": page_file_attribute.slug},
        "values": [
            {
                "slug": f"{attr_value.slug}-2",
                "name": attr_value.name,
                "file": {
                    "url": f"http://testserver/media/{attr_value.file_url}",
                    "contentType": None,
                },
                "reference": None,
                "date": None,
                "dateTime": None,
            }
        ],
    }
    assert data["page"]["attributes"][0] == expected_attr_data

    page_file_attribute.refresh_from_db()
    assert page_file_attribute.values.count() == values_count + 1


def test_create_page_with_file_attribute_new_attribute_value(
    staff_api_client, permission_manage_pages, page_type, page_file_attribute
):
    # given
    page_slug = "test-slug"
    page_content = dummy_editorjs("test content", True)
    page_title = "test title"
    page_is_published = True
    page_type = PageType.objects.create(
        name="Test page type 2", slug="test-page-type-2"
    )
    page_type_id = graphene.Node.to_global_id("PageType", page_type.pk)

    file_attribute_id = graphene.Node.to_global_id("Attribute", page_file_attribute.pk)
    page_type.page_attributes.add(page_file_attribute)
    new_value = "new_test_value.txt"
    new_value_content_type = "text/plain"

    values_count = page_file_attribute.values.count()

    # test creating root page
    variables = {
        "title": page_title,
        "content": page_content,
        "isPublished": page_is_published,
        "slug": page_slug,
        "pageType": page_type_id,
        "attributes": [
            {
                "id": file_attribute_id,
                "file": new_value,
                "contentType": new_value_content_type,
            }
        ],
    }

    # when
    response = staff_api_client.post_graphql(
        CREATE_PAGE_MUTATION, variables, permissions=[permission_manage_pages]
    )

    # then
    content = get_graphql_content(response)
    data = content["data"]["pageCreate"]
    errors = data["errors"]

    assert not errors
    assert data["page"]["title"] == page_title
    assert data["page"]["content"] == page_content
    assert data["page"]["slug"] == page_slug
    assert data["page"]["isPublished"] == page_is_published
    assert data["page"]["pageType"]["id"] == page_type_id
    assert len(data["page"]["attributes"]) == 1
    expected_attr_data = {
        "attribute": {"slug": page_file_attribute.slug},
        "values": [
            {
                "slug": slugify(new_value),
                "reference": None,
                "name": new_value,
                "file": {
                    "url": "http://testserver/media/" + new_value,
                    "contentType": new_value_content_type,
                },
                "date": None,
                "dateTime": None,
            }
        ],
    }
    assert data["page"]["attributes"][0] == expected_attr_data

    page_file_attribute.refresh_from_db()
    assert page_file_attribute.values.count() == values_count + 1


def test_create_page_with_file_attribute_not_required_no_file_url_given(
    staff_api_client, permission_manage_pages, page_type, page_file_attribute
):
    # given
    page_slug = "test-slug"
    page_content = dummy_editorjs("test content", True)
    page_title = "test title"
    page_is_published = True
    page_type = PageType.objects.create(
        name="Test page type 2", slug="test-page-type-2"
    )
    page_type_id = graphene.Node.to_global_id("PageType", page_type.pk)

    file_attribute_id = graphene.Node.to_global_id("Attribute", page_file_attribute.pk)
    page_type.page_attributes.add(page_file_attribute)

    page_file_attribute.value_required = False
    page_file_attribute.save(update_fields=["value_required"])

    # test creating root page
    variables = {
        "title": page_title,
        "content": page_content,
        "isPublished": page_is_published,
        "slug": page_slug,
        "pageType": page_type_id,
        "attributes": [{"id": file_attribute_id, "file": ""}],
    }

    # when
    response = staff_api_client.post_graphql(
        CREATE_PAGE_MUTATION, variables, permissions=[permission_manage_pages]
    )

    content = get_graphql_content(response)
    data = content["data"]["pageCreate"]
    assert data["errors"] == []
    assert data["page"]["title"] == page_title
    assert data["page"]["content"] == page_content
    assert data["page"]["slug"] == page_slug
    assert data["page"]["isPublished"] == page_is_published
    assert data["page"]["pageType"]["id"] == page_type_id
    assert len(data["page"]["attributes"]) == 1
    assert len(data["page"]["attributes"][0]["values"]) == 0


def test_create_page_with_file_attribute_required_no_file_url_given(
    staff_api_client, permission_manage_pages, page_type, page_file_attribute
):
    # given
    page_slug = "test-slug"
    page_content = dummy_editorjs("test content", True)
    page_title = "test title"
    page_is_published = True
    page_type = PageType.objects.create(
        name="Test page type 2", slug="test-page-type-2"
    )
    page_type_id = graphene.Node.to_global_id("PageType", page_type.pk)

    file_attribute_id = graphene.Node.to_global_id("Attribute", page_file_attribute.pk)
    page_type.page_attributes.add(page_file_attribute)

    page_file_attribute.value_required = True
    page_file_attribute.save(update_fields=["value_required"])

    # test creating root page
    variables = {
        "title": page_title,
        "content": page_content,
        "isPublished": page_is_published,
        "slug": page_slug,
        "pageType": page_type_id,
        "attributes": [{"id": file_attribute_id, "file": ""}],
    }

    # when
    response = staff_api_client.post_graphql(
        CREATE_PAGE_MUTATION, variables, permissions=[permission_manage_pages]
    )

    content = get_graphql_content(response)
    data = content["data"]["pageCreate"]
    errors = data["errors"]
    assert not data["page"]
    assert len(errors) == 1
    assert errors[0]["code"] == PageErrorCode.REQUIRED.name
    assert errors[0]["field"] == "attributes"
    assert errors[0]["attributes"] == [file_attribute_id]


def test_create_page_with_page_reference_attribute(
    staff_api_client,
    permission_manage_pages,
    page_type,
    page_type_page_reference_attribute,
    page,
):
    # given
    page_slug = "test-slug"
    page_content = dummy_editorjs("test content", True)
    page_title = "test title"
    page_is_published = True
    page_type = PageType.objects.create(
        name="Test page type 2", slug="test-page-type-2"
    )
    page_type_id = graphene.Node.to_global_id("PageType", page_type.pk)

    ref_attribute_id = graphene.Node.to_global_id(
        "Attribute", page_type_page_reference_attribute.pk
    )
    page_type.page_attributes.add(page_type_page_reference_attribute)
    reference = graphene.Node.to_global_id("Page", page.pk)

    values_count = page_type_page_reference_attribute.values.count()

    # test creating root page
    variables = {
        "title": page_title,
        "content": page_content,
        "isPublished": page_is_published,
        "slug": page_slug,
        "pageType": page_type_id,
        "attributes": [{"id": ref_attribute_id, "references": [reference]}],
    }

    # when
    response = staff_api_client.post_graphql(
        CREATE_PAGE_MUTATION, variables, permissions=[permission_manage_pages]
    )

    # then
    content = get_graphql_content(response)
    data = content["data"]["pageCreate"]
    errors = data["errors"]

    assert not errors
    assert data["page"]["title"] == page_title
    assert data["page"]["content"] == page_content
    assert data["page"]["slug"] == page_slug
    assert data["page"]["isPublished"] == page_is_published
    assert data["page"]["pageType"]["id"] == page_type_id
    assert len(data["page"]["attributes"]) == 1
    page_id = data["page"]["id"]
    _, new_page_pk = graphene.Node.from_global_id(page_id)
    expected_attr_data = {
        "attribute": {"slug": page_type_page_reference_attribute.slug},
        "values": [
            {
                "slug": f"{new_page_pk}_{page.pk}",
                "file": None,
                "name": page.title,
                "reference": reference,
                "date": None,
                "dateTime": None,
            }
        ],
    }
    assert data["page"]["attributes"][0] == expected_attr_data

    page_type_page_reference_attribute.refresh_from_db()
    assert page_type_page_reference_attribute.values.count() == values_count + 1


@freeze_time(datetime(2020, 5, 5, 5, 5, 5, tzinfo=pytz.utc))
def test_create_page_with_date_attribute(
    staff_api_client,
    permission_manage_pages,
    page_type,
    date_attribute,
    page,
):
    # given
    page_type.page_attributes.add(date_attribute)

    page_title = "test title"
    page_type_id = graphene.Node.to_global_id("PageType", page_type.pk)
    date_attribute_id = graphene.Node.to_global_id("Attribute", date_attribute.id)
    date_time_value = datetime.now(tz=pytz.utc)
    date_value = date_time_value.date()

    variables = {
        "title": page_title,
        "pageType": page_type_id,
        "attributes": [
            {"id": date_attribute_id, "date": date_value},
        ],
    }

    # when
    response = staff_api_client.post_graphql(
        CREATE_PAGE_MUTATION, variables, permissions=[permission_manage_pages]
    )

    # then
    content = get_graphql_content(response)
    data = content["data"]["pageCreate"]
    errors = data["errors"]

    assert not errors
    assert data["page"]["title"] == page_title
    assert data["page"]["pageType"]["id"] == page_type_id
    page_id = data["page"]["id"]
    _, new_page_pk = graphene.Node.from_global_id(page_id)
    expected_attributes_data = {
        "attribute": {"slug": "release-date"},
        "values": [
            {
                "file": None,
                "reference": None,
                "dateTime": None,
                "date": str(date_value),
                "name": str(date_value),
                "slug": f"{new_page_pk}_{date_attribute.id}",
            }
        ],
    }

    assert expected_attributes_data in data["page"]["attributes"]


@freeze_time(datetime(2020, 5, 5, 5, 5, 5, tzinfo=pytz.utc))
def test_create_page_with_date_time_attribute(
    staff_api_client,
    permission_manage_pages,
    page_type,
    date_time_attribute,
    page,
):
    # given
    page_type.page_attributes.add(date_time_attribute)

    page_title = "test title"
    page_type_id = graphene.Node.to_global_id("PageType", page_type.pk)
    date_time_attribute_id = graphene.Node.to_global_id(
        "Attribute", date_time_attribute.id
    )
    date_time_value = datetime.now(tz=pytz.utc)
    variables = {
        "title": page_title,
        "pageType": page_type_id,
        "attributes": [
            {"id": date_time_attribute_id, "dateTime": date_time_value},
        ],
    }

    # when
    response = staff_api_client.post_graphql(
        CREATE_PAGE_MUTATION, variables, permissions=[permission_manage_pages]
    )

    # then
    content = get_graphql_content(response)
    data = content["data"]["pageCreate"]
    errors = data["errors"]

    assert not errors
    assert data["page"]["title"] == page_title
    assert data["page"]["pageType"]["id"] == page_type_id
    page_id = data["page"]["id"]
    _, new_page_pk = graphene.Node.from_global_id(page_id)
    expected_attributes_data = {
        "attribute": {"slug": "release-date-time"},
        "values": [
            {
                "file": None,
                "reference": None,
                "dateTime": date_time_value.isoformat(),
                "date": None,
                "name": str(date_time_value),
                "slug": f"{new_page_pk}_{date_time_attribute.id}",
            }
        ],
    }

    assert expected_attributes_data in data["page"]["attributes"]


def test_create_page_with_page_reference_attribute_not_required_no_references_given(
    staff_api_client,
    permission_manage_pages,
    page_type,
    page_type_page_reference_attribute,
):
    # given
    page_slug = "test-slug"
    page_content = dummy_editorjs("test content", True)
    page_title = "test title"
    page_is_published = True
    page_type = PageType.objects.create(
        name="Test page type 2", slug="test-page-type-2"
    )
    page_type_id = graphene.Node.to_global_id("PageType", page_type.pk)

    file_attribute_id = graphene.Node.to_global_id(
        "Attribute", page_type_page_reference_attribute.pk
    )
    page_type.page_attributes.add(page_type_page_reference_attribute)

    page_type_page_reference_attribute.value_required = False
    page_type_page_reference_attribute.save(update_fields=["value_required"])

    # test creating root page
    variables = {
        "title": page_title,
        "content": page_content,
        "isPublished": page_is_published,
        "slug": page_slug,
        "pageType": page_type_id,
        "attributes": [{"id": file_attribute_id, "file": ""}],
    }

    # when
    response = staff_api_client.post_graphql(
        CREATE_PAGE_MUTATION, variables, permissions=[permission_manage_pages]
    )

    content = get_graphql_content(response)
    data = content["data"]["pageCreate"]
    assert data["errors"] == []
    assert data["page"]["title"] == page_title
    assert data["page"]["content"] == page_content
    assert data["page"]["slug"] == page_slug
    assert data["page"]["isPublished"] == page_is_published
    assert data["page"]["pageType"]["id"] == page_type_id
    assert len(data["page"]["attributes"]) == 1
    assert len(data["page"]["attributes"][0]["values"]) == 0


def test_create_page_with_page_reference_attribute_required_no_references_given(
    staff_api_client,
    permission_manage_pages,
    page_type,
    page_type_page_reference_attribute,
):
    # given
    page_slug = "test-slug"
    page_content = dummy_editorjs("test content", True)
    page_title = "test title"
    page_is_published = True
    page_type = PageType.objects.create(
        name="Test page type 2", slug="test-page-type-2"
    )
    page_type_id = graphene.Node.to_global_id("PageType", page_type.pk)

    file_attribute_id = graphene.Node.to_global_id(
        "Attribute", page_type_page_reference_attribute.pk
    )
    page_type.page_attributes.add(page_type_page_reference_attribute)

    page_type_page_reference_attribute.value_required = True
    page_type_page_reference_attribute.save(update_fields=["value_required"])

    # test creating root page
    variables = {
        "title": page_title,
        "content": page_content,
        "isPublished": page_is_published,
        "slug": page_slug,
        "pageType": page_type_id,
        "attributes": [{"id": file_attribute_id, "file": ""}],
    }

    # when
    response = staff_api_client.post_graphql(
        CREATE_PAGE_MUTATION, variables, permissions=[permission_manage_pages]
    )

    content = get_graphql_content(response)
    data = content["data"]["pageCreate"]
    errors = data["errors"]
    assert not data["page"]
    assert len(errors) == 1
    assert errors[0]["code"] == PageErrorCode.REQUIRED.name
    assert errors[0]["field"] == "attributes"
    assert errors[0]["attributes"] == [file_attribute_id]


def test_create_page_with_product_reference_attribute(
    staff_api_client,
    permission_manage_pages,
    page_type,
    page_type_product_reference_attribute,
    product,
):
    # given
    page_slug = "test-slug"
    page_content = dummy_editorjs("test content", True)
    page_title = "test title"
    page_is_published = True
    page_type = PageType.objects.create(
        name="Test page type 2", slug="test-page-type-2"
    )
    page_type_id = graphene.Node.to_global_id("PageType", page_type.pk)

    ref_attribute_id = graphene.Node.to_global_id(
        "Attribute", page_type_product_reference_attribute.pk
    )
    page_type.page_attributes.add(page_type_product_reference_attribute)
    reference = graphene.Node.to_global_id("Product", product.pk)

    values_count = page_type_product_reference_attribute.values.count()

    # test creating root page
    variables = {
        "title": page_title,
        "content": page_content,
        "isPublished": page_is_published,
        "slug": page_slug,
        "pageType": page_type_id,
        "attributes": [{"id": ref_attribute_id, "references": [reference]}],
    }

    # when
    response = staff_api_client.post_graphql(
        CREATE_PAGE_MUTATION, variables, permissions=[permission_manage_pages]
    )

    # then
    content = get_graphql_content(response)
    data = content["data"]["pageCreate"]
    errors = data["errors"]

    assert not errors
    assert data["page"]["title"] == page_title
    assert data["page"]["content"] == page_content
    assert data["page"]["slug"] == page_slug
    assert data["page"]["isPublished"] == page_is_published
    assert data["page"]["pageType"]["id"] == page_type_id
    assert len(data["page"]["attributes"]) == 1
    page_id = data["page"]["id"]
    _, new_page_pk = graphene.Node.from_global_id(page_id)
    expected_attr_data = {
        "attribute": {"slug": page_type_product_reference_attribute.slug},
        "values": [
            {
                "slug": f"{new_page_pk}_{product.pk}",
                "file": None,
                "name": product.name,
                "reference": reference,
                "dateTime": None,
                "date": None,
            }
        ],
    }
    assert data["page"]["attributes"][0] == expected_attr_data

    page_type_product_reference_attribute.refresh_from_db()
    assert page_type_product_reference_attribute.values.count() == values_count + 1


def test_create_page_with_product_reference_attribute_not_required_no_references_given(
    staff_api_client,
    permission_manage_pages,
    page_type,
    page_type_product_reference_attribute,
):
    # given
    page_slug = "test-slug"
    page_content = dummy_editorjs("test content", True)
    page_title = "test title"
    page_is_published = True
    page_type = PageType.objects.create(
        name="Test page type 2", slug="test-page-type-2"
    )
    page_type_id = graphene.Node.to_global_id("PageType", page_type.pk)

    file_attribute_id = graphene.Node.to_global_id(
        "Attribute", page_type_product_reference_attribute.pk
    )
    page_type.page_attributes.add(page_type_product_reference_attribute)

    page_type_product_reference_attribute.value_required = False
    page_type_product_reference_attribute.save(update_fields=["value_required"])

    # test creating root page
    variables = {
        "title": page_title,
        "content": page_content,
        "isPublished": page_is_published,
        "slug": page_slug,
        "pageType": page_type_id,
        "attributes": [{"id": file_attribute_id, "file": ""}],
    }

    # when
    response = staff_api_client.post_graphql(
        CREATE_PAGE_MUTATION, variables, permissions=[permission_manage_pages]
    )

    content = get_graphql_content(response)
    data = content["data"]["pageCreate"]
    assert data["errors"] == []
    assert data["page"]["title"] == page_title
    assert data["page"]["content"] == page_content
    assert data["page"]["slug"] == page_slug
    assert data["page"]["isPublished"] == page_is_published
    assert data["page"]["pageType"]["id"] == page_type_id
    assert len(data["page"]["attributes"]) == 1
    assert len(data["page"]["attributes"][0]["values"]) == 0


def test_create_page_with_product_reference_attribute_required_no_references_given(
    staff_api_client,
    permission_manage_pages,
    page_type,
    page_type_product_reference_attribute,
):
    # given
    page_slug = "test-slug"
    page_content = dummy_editorjs("test content", True)
    page_title = "test title"
    page_is_published = True
    page_type = PageType.objects.create(
        name="Test page type 2", slug="test-page-type-2"
    )
    page_type_id = graphene.Node.to_global_id("PageType", page_type.pk)

    file_attribute_id = graphene.Node.to_global_id(
        "Attribute", page_type_product_reference_attribute.pk
    )
    page_type.page_attributes.add(page_type_product_reference_attribute)

    page_type_product_reference_attribute.value_required = True
    page_type_product_reference_attribute.save(update_fields=["value_required"])

    # test creating root page
    variables = {
        "title": page_title,
        "content": page_content,
        "isPublished": page_is_published,
        "slug": page_slug,
        "pageType": page_type_id,
        "attributes": [{"id": file_attribute_id, "file": ""}],
    }

    # when
    response = staff_api_client.post_graphql(
        CREATE_PAGE_MUTATION, variables, permissions=[permission_manage_pages]
    )

    content = get_graphql_content(response)
    data = content["data"]["pageCreate"]
    errors = data["errors"]
    assert not data["page"]
    assert len(errors) == 1
    assert errors[0]["code"] == PageErrorCode.REQUIRED.name
    assert errors[0]["field"] == "attributes"
    assert errors[0]["attributes"] == [file_attribute_id]


PAGE_DELETE_MUTATION = """
    mutation DeletePage($id: ID!) {
        pageDelete(id: $id) {
            page {
                title
                id
            }
            errors {
                field
                code
                message
            }
        }
    }
"""


def test_page_delete_mutation(staff_api_client, page, permission_manage_pages):
    variables = {"id": graphene.Node.to_global_id("Page", page.id)}
    response = staff_api_client.post_graphql(
        PAGE_DELETE_MUTATION, variables, permissions=[permission_manage_pages]
    )
    content = get_graphql_content(response)
    data = content["data"]["pageDelete"]
    assert data["page"]["title"] == page.title
    with pytest.raises(page._meta.model.DoesNotExist):
        page.refresh_from_db()


<<<<<<< HEAD
@mock.patch("saleor.plugins.webhook.plugin.trigger_webhooks_async")
=======
@freeze_time("1914-06-28 10:50")
@mock.patch("saleor.plugins.webhook.plugin.trigger_webhooks_for_event.delay")
>>>>>>> 1db17770
def test_page_delete_trigger_webhook(
    mocked_webhook_trigger, staff_api_client, page, permission_manage_pages, settings
):
    settings.PLUGINS = ["saleor.plugins.webhook.plugin.WebhookPlugin"]
    variables = {"id": graphene.Node.to_global_id("Page", page.id)}
    response = staff_api_client.post_graphql(
        PAGE_DELETE_MUTATION, variables, permissions=[permission_manage_pages]
    )
    content = get_graphql_content(response)
    data = content["data"]["pageDelete"]
    assert data["page"]["title"] == page.title
    with pytest.raises(page._meta.model.DoesNotExist):
        page.refresh_from_db()
<<<<<<< HEAD
    expected_data = generate_page_payload(page)
    mocked_webhook_trigger.assert_called_once_with(
        expected_data, WebhookEventType.PAGE_DELETED
=======

    expected_data = generate_page_payload(page, staff_api_client.user)

    mocked_webhook_trigger.assert_called_once_with(
        WebhookEventAsyncType.PAGE_DELETED, expected_data
>>>>>>> 1db17770
    )


@mock.patch("saleor.attribute.signals.delete_from_storage_task.delay")
def test_page_delete_with_file_attribute(
    delete_from_storage_task_mock,
    staff_api_client,
    page,
    permission_manage_pages,
    page_file_attribute,
):
    # given
    page_type = page.page_type
    page_type.page_attributes.add(page_file_attribute)
    existing_value = page_file_attribute.values.first()
    associate_attribute_values_to_instance(page, page_file_attribute, existing_value)

    variables = {"id": graphene.Node.to_global_id("Page", page.id)}

    # when
    response = staff_api_client.post_graphql(
        PAGE_DELETE_MUTATION, variables, permissions=[permission_manage_pages]
    )

    # then
    content = get_graphql_content(response)
    data = content["data"]["pageDelete"]
    assert data["page"]["title"] == page.title
    with pytest.raises(page._meta.model.DoesNotExist):
        page.refresh_from_db()
    with pytest.raises(existing_value._meta.model.DoesNotExist):
        existing_value.refresh_from_db()
    delete_from_storage_task_mock.assert_called_once_with(existing_value.file_url)


UPDATE_PAGE_MUTATION = """
    mutation updatePage(
        $id: ID!, $input: PageInput!
    ) {
        pageUpdate(
            id: $id, input: $input
        ) {
            page {
                id
                title
                slug
                isPublished
                publicationDate
                attributes {
                    attribute {
                        slug
                    }
                    values {
                        slug
                        name
                        reference
                        file {
                            url
                            contentType
                        }
                    }
                }
            }
            errors {
                field
                code
                message
            }
        }
    }
"""


def test_update_page(staff_api_client, permission_manage_pages, page):
    # given
    query = UPDATE_PAGE_MUTATION

    page_type = page.page_type
    tag_attr = page_type.page_attributes.get(name="tag")
    tag_attr_id = graphene.Node.to_global_id("Attribute", tag_attr.id)
    new_value = "Rainbow"

    page_title = page.title
    new_slug = "new-slug"
    assert new_slug != page.slug

    page_id = graphene.Node.to_global_id("Page", page.id)

    variables = {
        "id": page_id,
        "input": {
            "slug": new_slug,
            "isPublished": True,
            "attributes": [{"id": tag_attr_id, "values": [new_value]}],
        },
    }

    # when
    response = staff_api_client.post_graphql(
        query, variables, permissions=[permission_manage_pages]
    )

    # then
    content = get_graphql_content(response)
    data = content["data"]["pageUpdate"]

    assert not data["errors"]
    assert data["page"]["title"] == page_title
    assert data["page"]["slug"] == new_slug

    expected_attributes = []
    page_attr = page.attributes.all()
    for attr in page_type.page_attributes.all():
        if attr.slug != tag_attr.slug:
            values = [
                {"slug": slug, "file": None, "name": name, "reference": None}
                for slug, name in page_attr.filter(
                    assignment__attribute=attr
                ).values_list("values__slug", "values__name")
            ]
        else:
            values = [
                {
                    "slug": slugify(new_value),
                    "file": None,
                    "name": new_value,
                    "reference": None,
                }
            ]
        attr_data = {
            "attribute": {"slug": attr.slug},
            "values": values,
        }
        expected_attributes.append(attr_data)

    attributes = data["page"]["attributes"]
    assert len(attributes) == len(expected_attributes)
    for attr_data in attributes:
        assert attr_data in expected_attributes


@mock.patch("saleor.plugins.webhook.plugin.trigger_webhooks_async")
@freeze_time("2020-03-18 12:00:00")
def test_update_page_trigger_webhook(
    mocked_webhook_trigger, staff_api_client, permission_manage_pages, page, settings
):
    query = UPDATE_PAGE_MUTATION

    settings.PLUGINS = ["saleor.plugins.webhook.plugin.WebhookPlugin"]

    page_title = page.title
    new_slug = "new-slug"
    assert new_slug != page.slug

    page_id = graphene.Node.to_global_id("Page", page.id)

    variables = {
        "id": page_id,
        "input": {
            "slug": new_slug,
            "isPublished": True,
        },
    }

    # when
    response = staff_api_client.post_graphql(
        query, variables, permissions=[permission_manage_pages]
    )

    # then
    content = get_graphql_content(response)
    data = content["data"]["pageUpdate"]

    assert not data["errors"]
    assert data["page"]["title"] == page_title
    assert data["page"]["slug"] == new_slug
    page.publication_date = date(2020, 3, 18)
<<<<<<< HEAD
    expected_data = generate_page_payload(page)
    mocked_webhook_trigger.assert_called_once_with(
        expected_data,
        WebhookEventType.PAGE_UPDATED,
=======
    expected_data = generate_page_payload(page, staff_api_client.user)

    mocked_webhook_trigger.assert_called_once_with(
        WebhookEventAsyncType.PAGE_UPDATED, expected_data
>>>>>>> 1db17770
    )


def test_update_page_with_file_attribute_value(
    staff_api_client, permission_manage_pages, page, page_file_attribute
):
    # given
    query = UPDATE_PAGE_MUTATION

    page_type = page.page_type
    page_type.page_attributes.add(page_file_attribute)
    new_value = "test.txt"
    page_file_attribute_id = graphene.Node.to_global_id(
        "Attribute", page_file_attribute.pk
    )

    page_id = graphene.Node.to_global_id("Page", page.id)

    variables = {
        "id": page_id,
        "input": {"attributes": [{"id": page_file_attribute_id, "file": new_value}]},
    }

    # when
    response = staff_api_client.post_graphql(
        query, variables, permissions=[permission_manage_pages]
    )

    # then
    content = get_graphql_content(response)
    data = content["data"]["pageUpdate"]

    assert not data["errors"]
    assert data["page"]
    updated_attribute = {
        "attribute": {"slug": page_file_attribute.slug},
        "values": [
            {
                "slug": slugify(new_value),
                "name": new_value,
                "reference": None,
                "file": {
                    "url": "http://testserver/media/" + new_value,
                    "contentType": None,
                },
            }
        ],
    }
    assert updated_attribute in data["page"]["attributes"]


def test_update_page_with_file_attribute_new_value_is_not_created(
    staff_api_client, permission_manage_pages, page, page_file_attribute
):
    # given
    query = UPDATE_PAGE_MUTATION

    page_type = page.page_type
    page_type.page_attributes.add(page_file_attribute)
    page_file_attribute_id = graphene.Node.to_global_id(
        "Attribute", page_file_attribute.pk
    )
    existing_value = page_file_attribute.values.first()
    associate_attribute_values_to_instance(page, page_file_attribute, existing_value)

    page_id = graphene.Node.to_global_id("Page", page.id)

    variables = {
        "id": page_id,
        "input": {
            "attributes": [
                {"id": page_file_attribute_id, "file": existing_value.file_url}
            ]
        },
    }

    # when
    response = staff_api_client.post_graphql(
        query, variables, permissions=[permission_manage_pages]
    )

    # then
    content = get_graphql_content(response)
    data = content["data"]["pageUpdate"]

    assert not data["errors"]
    assert data["page"]
    updated_attribute = {
        "attribute": {"slug": page_file_attribute.slug},
        "values": [
            {
                "slug": existing_value.slug,
                "name": existing_value.name,
                "reference": None,
                "file": {
                    "url": f"http://testserver/media/{existing_value.file_url}",
                    "contentType": existing_value.content_type,
                },
            }
        ],
    }
    assert updated_attribute in data["page"]["attributes"]


def test_update_page_clear_values(staff_api_client, permission_manage_pages, page):
    # given
    query = UPDATE_PAGE_MUTATION

    page_attr = page.attributes.first()
    attribute = page_attr.assignment.attribute
    attribute.value_required = False
    attribute.save(update_fields=["value_required"])

    page_file_attribute_id = graphene.Node.to_global_id("Attribute", attribute.pk)

    page_id = graphene.Node.to_global_id("Page", page.id)

    variables = {
        "id": page_id,
        "input": {"attributes": [{"id": page_file_attribute_id, "file": ""}]},
    }

    # when
    response = staff_api_client.post_graphql(
        query, variables, permissions=[permission_manage_pages]
    )

    # then
    content = get_graphql_content(response)
    data = content["data"]["pageUpdate"]

    assert not data["errors"]
    assert data["page"]
    assert not data["page"]["attributes"][0]["values"]

    with pytest.raises(page_attr._meta.model.DoesNotExist):
        page_attr.refresh_from_db()


def test_update_page_with_page_reference_attribute_new_value(
    staff_api_client,
    permission_manage_pages,
    page_list,
    page_type_page_reference_attribute,
):
    # given
    query = UPDATE_PAGE_MUTATION

    page = page_list[0]
    ref_page = page_list[1]
    page_type = page.page_type
    page_type.page_attributes.add(page_type_page_reference_attribute)

    values_count = page_type_page_reference_attribute.values.count()
    ref_attribute_id = graphene.Node.to_global_id(
        "Attribute", page_type_page_reference_attribute.pk
    )
    reference = graphene.Node.to_global_id("Page", ref_page.pk)

    page_id = graphene.Node.to_global_id("Page", page.id)

    variables = {
        "id": page_id,
        "input": {"attributes": [{"id": ref_attribute_id, "references": [reference]}]},
    }

    # when
    response = staff_api_client.post_graphql(
        query, variables, permissions=[permission_manage_pages]
    )

    # then
    content = get_graphql_content(response)
    data = content["data"]["pageUpdate"]

    assert not data["errors"]
    assert data["page"]
    updated_attribute = {
        "attribute": {"slug": page_type_page_reference_attribute.slug},
        "values": [
            {
                "slug": f"{page.pk}_{ref_page.pk}",
                "name": page.title,
                "file": None,
                "reference": reference,
            }
        ],
    }
    assert updated_attribute in data["page"]["attributes"]

    page_type_page_reference_attribute.refresh_from_db()
    assert page_type_page_reference_attribute.values.count() == values_count + 1


def test_update_page_with_page_reference_attribute_existing_value(
    staff_api_client,
    permission_manage_pages,
    page_list,
    page_type_page_reference_attribute,
):
    # given
    query = UPDATE_PAGE_MUTATION

    page = page_list[0]
    ref_page = page_list[1]
    page_type = page.page_type
    page_type.page_attributes.add(page_type_page_reference_attribute)

    attr_value = AttributeValue.objects.create(
        attribute=page_type_page_reference_attribute,
        name=page.title,
        slug=f"{page.pk}_{ref_page.pk}",
    )
    associate_attribute_values_to_instance(
        page, page_type_page_reference_attribute, attr_value
    )

    values_count = page_type_page_reference_attribute.values.count()
    ref_attribute_id = graphene.Node.to_global_id(
        "Attribute", page_type_page_reference_attribute.pk
    )
    reference = graphene.Node.to_global_id("Page", ref_page.pk)

    page_id = graphene.Node.to_global_id("Page", page.id)

    variables = {
        "id": page_id,
        "input": {"attributes": [{"id": ref_attribute_id, "references": [reference]}]},
    }

    # when
    response = staff_api_client.post_graphql(
        query, variables, permissions=[permission_manage_pages]
    )

    # then
    content = get_graphql_content(response)
    data = content["data"]["pageUpdate"]

    assert not data["errors"]
    assert data["page"]
    updated_attribute = {
        "attribute": {"slug": page_type_page_reference_attribute.slug},
        "values": [
            {
                "slug": attr_value.slug,
                "file": None,
                "name": page.title,
                "reference": reference,
            }
        ],
    }
    assert updated_attribute in data["page"]["attributes"]

    page_type_page_reference_attribute.refresh_from_db()
    assert page_type_page_reference_attribute.values.count() == values_count


def test_update_page_with_product_reference_attribute_new_value(
    staff_api_client,
    permission_manage_pages,
    page,
    page_type_product_reference_attribute,
    product,
):
    # given
    query = UPDATE_PAGE_MUTATION

    page_type = page.page_type
    page_type.page_attributes.add(page_type_product_reference_attribute)

    values_count = page_type_product_reference_attribute.values.count()
    ref_attribute_id = graphene.Node.to_global_id(
        "Attribute", page_type_product_reference_attribute.pk
    )
    reference = graphene.Node.to_global_id("Product", product.pk)

    page_id = graphene.Node.to_global_id("Page", page.id)

    variables = {
        "id": page_id,
        "input": {"attributes": [{"id": ref_attribute_id, "references": [reference]}]},
    }

    # when
    response = staff_api_client.post_graphql(
        query, variables, permissions=[permission_manage_pages]
    )

    # then
    content = get_graphql_content(response)
    data = content["data"]["pageUpdate"]

    assert not data["errors"]
    assert data["page"]
    updated_attribute = {
        "attribute": {"slug": page_type_product_reference_attribute.slug},
        "values": [
            {
                "slug": f"{page.pk}_{product.pk}",
                "name": product.name,
                "file": None,
                "reference": reference,
            }
        ],
    }
    assert updated_attribute in data["page"]["attributes"]

    page_type_product_reference_attribute.refresh_from_db()
    assert page_type_product_reference_attribute.values.count() == values_count + 1


def test_update_page_with_product_reference_attribute_existing_value(
    staff_api_client,
    permission_manage_pages,
    page,
    page_type_product_reference_attribute,
    product,
):
    # given
    query = UPDATE_PAGE_MUTATION

    page_type = page.page_type
    page_type.page_attributes.add(page_type_product_reference_attribute)

    attr_value = AttributeValue.objects.create(
        attribute=page_type_product_reference_attribute,
        name=page.title,
        slug=f"{page.pk}_{product.pk}",
    )
    associate_attribute_values_to_instance(
        page, page_type_product_reference_attribute, attr_value
    )

    values_count = page_type_product_reference_attribute.values.count()
    ref_attribute_id = graphene.Node.to_global_id(
        "Attribute", page_type_product_reference_attribute.pk
    )
    reference = graphene.Node.to_global_id("Product", product.pk)

    page_id = graphene.Node.to_global_id("Page", page.id)

    variables = {
        "id": page_id,
        "input": {"attributes": [{"id": ref_attribute_id, "references": [reference]}]},
    }

    # when
    response = staff_api_client.post_graphql(
        query, variables, permissions=[permission_manage_pages]
    )

    # then
    content = get_graphql_content(response)
    data = content["data"]["pageUpdate"]

    assert not data["errors"]
    assert data["page"]
    updated_attribute = {
        "attribute": {"slug": page_type_product_reference_attribute.slug},
        "values": [
            {
                "slug": attr_value.slug,
                "file": None,
                "name": page.title,
                "reference": reference,
            }
        ],
    }
    assert updated_attribute in data["page"]["attributes"]

    page_type_product_reference_attribute.refresh_from_db()
    assert page_type_product_reference_attribute.values.count() == values_count


@freeze_time("2020-03-18 12:00:00")
def test_public_page_sets_publication_date(
    staff_api_client, permission_manage_pages, page_type
):
    data = {
        "slug": "test-url",
        "title": "Test page",
        "content": dummy_editorjs("Content for page 1"),
        "is_published": False,
        "page_type": page_type,
    }
    page = Page.objects.create(**data)
    page_id = graphene.Node.to_global_id("Page", page.id)
    variables = {"id": page_id, "input": {"isPublished": True, "slug": page.slug}}
    response = staff_api_client.post_graphql(
        UPDATE_PAGE_MUTATION, variables, permissions=[permission_manage_pages]
    )
    content = get_graphql_content(response)
    data = content["data"]["pageUpdate"]

    assert not data["errors"]
    assert data["page"]["isPublished"] is True
    assert data["page"]["publicationDate"] == "2020-03-18"


@pytest.mark.parametrize("slug_value", [None, ""])
def test_update_page_blank_slug_value(
    staff_api_client, permission_manage_pages, page, slug_value
):
    query = UPDATE_PAGE_MUTATION
    assert slug_value != page.slug

    page_id = graphene.Node.to_global_id("Page", page.id)
    variables = {"id": page_id, "input": {"slug": slug_value, "isPublished": True}}
    response = staff_api_client.post_graphql(
        query, variables, permissions=[permission_manage_pages]
    )
    content = get_graphql_content(response)
    errors = content["data"]["pageUpdate"]["errors"]

    assert len(errors) == 1
    assert errors[0]["field"] == "slug"
    assert errors[0]["code"] == PageErrorCode.REQUIRED.name


@pytest.mark.parametrize("slug_value", [None, ""])
def test_update_page_with_title_value_and_without_slug_value(
    staff_api_client, permission_manage_pages, page, slug_value
):
    query = """
        mutation updatePage($id: ID!, $title: String, $slug: String) {
        pageUpdate(id: $id, input: {title: $title, slug: $slug}) {
            page {
                id
                title
                slug
            }
            errors {
                field
                code
                message
            }
        }
    }
    """
    page_id = graphene.Node.to_global_id("Page", page.id)
    variables = {"id": page_id, "title": "test", "slug": slug_value}
    response = staff_api_client.post_graphql(
        query, variables, permissions=[permission_manage_pages]
    )
    content = get_graphql_content(response)
    errors = content["data"]["pageUpdate"]["errors"]

    assert len(errors) == 1
    assert errors[0]["field"] == "slug"
    assert errors[0]["code"] == PageErrorCode.REQUIRED.name


UPDATE_PAGE_ATTRIBUTES_MUTATION = """
    mutation updatePage(
        $id: ID!, $input: PageInput!
    ) {
        pageUpdate(
            id: $id, input: $input
        ) {
            page {
                id
                title
                slug
                attributes {
                    attribute {
                        slug
                    }
                    values {
                        id
                        slug
                        name
                    }
                }
            }
            errors {
                field
                code
                message
            }
        }
    }
"""


def test_update_page_change_attribute_values_ordering(
    staff_api_client,
    permission_manage_pages,
    page,
    product_list,
    page_type_product_reference_attribute,
):
    # given
    page_type = page.page_type
    page_type.page_attributes.set([page_type_product_reference_attribute])

    page_id = graphene.Node.to_global_id("Page", page.pk)

    attribute_id = graphene.Node.to_global_id(
        "Attribute", page_type_product_reference_attribute.pk
    )

    attr_value_1 = AttributeValue.objects.create(
        attribute=page_type_product_reference_attribute,
        name=product_list[0].name,
        slug=f"{page.pk}_{product_list[0].pk}",
    )
    attr_value_2 = AttributeValue.objects.create(
        attribute=page_type_product_reference_attribute,
        name=product_list[1].name,
        slug=f"{page.pk}_{product_list[1].pk}",
    )
    attr_value_3 = AttributeValue.objects.create(
        attribute=page_type_product_reference_attribute,
        name=product_list[2].name,
        slug=f"{page.pk}_{product_list[2].pk}",
    )

    associate_attribute_values_to_instance(
        page,
        page_type_product_reference_attribute,
        attr_value_3,
        attr_value_2,
        attr_value_1,
    )

    assert list(
        page.attributes.first().pagevalueassignment.values_list("value_id", flat=True)
    ) == [attr_value_3.pk, attr_value_2.pk, attr_value_1.pk]

    new_ref_order = [product_list[1], product_list[0], product_list[2]]
    variables = {
        "id": page_id,
        "input": {
            "attributes": [
                {
                    "id": attribute_id,
                    "references": [
                        graphene.Node.to_global_id("Product", ref.pk)
                        for ref in new_ref_order
                    ],
                }
            ]
        },
    }

    # when
    response = staff_api_client.post_graphql(
        UPDATE_PAGE_ATTRIBUTES_MUTATION,
        variables,
        permissions=[permission_manage_pages],
    )

    # then
    content = get_graphql_content(response)
    data = content["data"]["pageUpdate"]
    assert data["errors"] == []

    attributes = data["page"]["attributes"]

    assert len(attributes) == 1
    values = attributes[0]["values"]
    assert len(values) == 3
    assert [value["id"] for value in values] == [
        graphene.Node.to_global_id("AttributeValue", val.pk)
        for val in [attr_value_2, attr_value_1, attr_value_3]
    ]
    page.refresh_from_db()
    assert list(
        page.attributes.first().pagevalueassignment.values_list("value_id", flat=True)
    ) == [attr_value_2.pk, attr_value_1.pk, attr_value_3.pk]


def test_paginate_pages(user_api_client, page, page_type):
    page.is_published = True
    data_02 = {
        "slug": "test02-url",
        "title": "Test page",
        "content": dummy_editorjs("Content for page 1"),
        "is_published": True,
        "page_type": page_type,
    }
    data_03 = {
        "slug": "test03-url",
        "title": "Test page",
        "content": dummy_editorjs("Content for page 1"),
        "is_published": True,
        "page_type": page_type,
    }

    Page.objects.create(**data_02)
    Page.objects.create(**data_03)
    query = """
        query PagesQuery {
            pages(first: 2) {
                edges {
                    node {
                        id
                        title
                    }
                }
            }
        }
        """
    response = user_api_client.post_graphql(query)
    content = get_graphql_content(response)
    pages_data = content["data"]["pages"]
    assert len(pages_data["edges"]) == 2


MUTATION_PUBLISH_PAGES = """
    mutation publishManyPages($ids: [ID]!, $is_published: Boolean!) {
        pageBulkPublish(ids: $ids, isPublished: $is_published) {
            count
        }
    }
    """


def test_bulk_publish(staff_api_client, page_list_unpublished, permission_manage_pages):
    page_list = page_list_unpublished
    assert not any(page.is_published for page in page_list)

    variables = {
        "ids": [graphene.Node.to_global_id("Page", page.id) for page in page_list],
        "is_published": True,
    }
    response = staff_api_client.post_graphql(
        MUTATION_PUBLISH_PAGES, variables, permissions=[permission_manage_pages]
    )
    content = get_graphql_content(response)
    page_list = Page.objects.filter(id__in=[page.pk for page in page_list])

    assert content["data"]["pageBulkPublish"]["count"] == len(page_list)
    assert all(page.is_published for page in page_list)


def test_bulk_unpublish(staff_api_client, page_list, permission_manage_pages):
    assert all(page.is_published for page in page_list)
    variables = {
        "ids": [graphene.Node.to_global_id("Page", page.id) for page in page_list],
        "is_published": False,
    }
    response = staff_api_client.post_graphql(
        MUTATION_PUBLISH_PAGES, variables, permissions=[permission_manage_pages]
    )
    content = get_graphql_content(response)
    page_list = Page.objects.filter(id__in=[page.pk for page in page_list])

    assert content["data"]["pageBulkPublish"]["count"] == len(page_list)
    assert not any(page.is_published for page in page_list)


QUERY_PAGES_WITH_FILTER = """
    query ($filter: PageFilterInput) {
        pages(first: 5, filter:$filter) {
            totalCount
            edges {
                node {
                    id
                }
            }
        }
    }
"""


@pytest.mark.parametrize(
    "page_filter, count",
    [
        ({"search": "Page1"}, 2),
        ({"search": "about"}, 1),
        ({"search": "test"}, 1),
        ({"search": "slug"}, 3),
        ({"search": "Page"}, 2),
    ],
)
def test_pages_query_with_filter(
    page_filter, count, staff_api_client, permission_manage_pages, page_type
):
    query = QUERY_PAGES_WITH_FILTER
    Page.objects.create(
        title="Page1",
        slug="slug_page_1",
        content=dummy_editorjs("Content for page 1"),
        page_type=page_type,
    )
    Page.objects.create(
        title="Page2",
        slug="slug_page_2",
        content=dummy_editorjs("Content for page 2"),
        page_type=page_type,
    )
    Page.objects.create(
        title="About",
        slug="slug_about",
        content=dummy_editorjs("About test content"),
        page_type=page_type,
    )
    variables = {"filter": page_filter}
    staff_api_client.user.user_permissions.add(permission_manage_pages)
    response = staff_api_client.post_graphql(query, variables)
    content = get_graphql_content(response)
    assert content["data"]["pages"]["totalCount"] == count


def test_pages_query_with_filter_by_page_type(
    staff_api_client, permission_manage_pages, page_type_list
):
    query = QUERY_PAGES_WITH_FILTER
    page_type_ids = [
        graphene.Node.to_global_id("PageType", page_type.id)
        for page_type in page_type_list
    ][:2]

    variables = {"filter": {"pageTypes": page_type_ids}}
    staff_api_client.user.user_permissions.add(permission_manage_pages)
    response = staff_api_client.post_graphql(query, variables)
    content = get_graphql_content(response)
    assert content["data"]["pages"]["totalCount"] == 2


def test_pages_query_with_filter_by_ids(
    staff_api_client, permission_manage_pages, page_list, page_list_unpublished
):
    query = QUERY_PAGES_WITH_FILTER

    page_ids = [
        graphene.Node.to_global_id("Page", page.pk)
        for page in [page_list[0], page_list_unpublished[-1]]
    ]
    variables = {"filter": {"ids": page_ids}}
    staff_api_client.user.user_permissions.add(permission_manage_pages)
    response = staff_api_client.post_graphql(query, variables)
    content = get_graphql_content(response)
    assert content["data"]["pages"]["totalCount"] == len(page_ids)


QUERY_PAGE_WITH_SORT = """
    query ($sort_by: PageSortingInput!) {
        pages(first:5, sortBy: $sort_by) {
            edges{
                node{
                    title
                }
            }
        }
    }
"""


@pytest.mark.parametrize(
    "page_sort, result_order",
    [
        ({"field": "TITLE", "direction": "ASC"}, ["About", "Page1", "Page2"]),
        ({"field": "TITLE", "direction": "DESC"}, ["Page2", "Page1", "About"]),
        ({"field": "SLUG", "direction": "ASC"}, ["About", "Page2", "Page1"]),
        ({"field": "SLUG", "direction": "DESC"}, ["Page1", "Page2", "About"]),
        ({"field": "VISIBILITY", "direction": "ASC"}, ["Page2", "About", "Page1"]),
        ({"field": "VISIBILITY", "direction": "DESC"}, ["Page1", "About", "Page2"]),
        ({"field": "CREATION_DATE", "direction": "ASC"}, ["Page1", "About", "Page2"]),
        ({"field": "CREATION_DATE", "direction": "DESC"}, ["Page2", "About", "Page1"]),
        (
            {"field": "PUBLICATION_DATE", "direction": "ASC"},
            ["Page1", "Page2", "About"],
        ),
        (
            {"field": "PUBLICATION_DATE", "direction": "DESC"},
            ["About", "Page2", "Page1"],
        ),
    ],
)
def test_query_pages_with_sort(
    page_sort, result_order, staff_api_client, permission_manage_pages, page_type
):
    with freeze_time("2017-05-31 12:00:01"):
        Page.objects.create(
            title="Page1",
            slug="slug_page_1",
            content=dummy_editorjs("p1."),
            is_published=True,
            publication_date=timezone.now().replace(year=2018, month=12, day=5),
            page_type=page_type,
        )
    with freeze_time("2019-05-31 12:00:01"):
        Page.objects.create(
            title="Page2",
            slug="page_2",
            content=dummy_editorjs("p2."),
            is_published=False,
            publication_date=timezone.now().replace(year=2019, month=12, day=5),
            page_type=page_type,
        )
    with freeze_time("2018-05-31 12:00:01"):
        Page.objects.create(
            title="About",
            slug="about",
            content=dummy_editorjs("Ab."),
            is_published=True,
            page_type=page_type,
        )
    variables = {"sort_by": page_sort}
    staff_api_client.user.user_permissions.add(permission_manage_pages)
    response = staff_api_client.post_graphql(QUERY_PAGE_WITH_SORT, variables)
    content = get_graphql_content(response)
    pages = content["data"]["pages"]["edges"]

    for order, page_name in enumerate(result_order):
        assert pages[order]["node"]["title"] == page_name<|MERGE_RESOLUTION|>--- conflicted
+++ resolved
@@ -344,12 +344,8 @@
     assert tag_value_slug in values
 
 
-<<<<<<< HEAD
+@freeze_time("1914-06-28 10:50")
 @mock.patch("saleor.plugins.webhook.plugin.trigger_webhooks_async")
-=======
-@freeze_time("1914-06-28 10:50")
-@mock.patch("saleor.plugins.webhook.plugin.trigger_webhooks_for_event.delay")
->>>>>>> 1db17770
 def test_page_create_trigger_page_webhook(
     mocked_webhook_trigger,
     staff_api_client,
@@ -388,11 +384,7 @@
     expected_data = generate_page_payload(page, staff_api_client.user)
 
     mocked_webhook_trigger.assert_called_once_with(
-<<<<<<< HEAD
-        expected_data, WebhookEventType.PAGE_CREATED
-=======
-        WebhookEventAsyncType.PAGE_CREATED, expected_data
->>>>>>> 1db17770
+        expected_data, WebhookEventAsyncType.PAGE_CREATED
     )
 
 
@@ -1242,12 +1234,8 @@
         page.refresh_from_db()
 
 
-<<<<<<< HEAD
+@freeze_time("1914-06-28 10:50")
 @mock.patch("saleor.plugins.webhook.plugin.trigger_webhooks_async")
-=======
-@freeze_time("1914-06-28 10:50")
-@mock.patch("saleor.plugins.webhook.plugin.trigger_webhooks_for_event.delay")
->>>>>>> 1db17770
 def test_page_delete_trigger_webhook(
     mocked_webhook_trigger, staff_api_client, page, permission_manage_pages, settings
 ):
@@ -1261,17 +1249,9 @@
     assert data["page"]["title"] == page.title
     with pytest.raises(page._meta.model.DoesNotExist):
         page.refresh_from_db()
-<<<<<<< HEAD
-    expected_data = generate_page_payload(page)
+    expected_data = generate_page_payload(page, staff_api_client.user)
     mocked_webhook_trigger.assert_called_once_with(
-        expected_data, WebhookEventType.PAGE_DELETED
-=======
-
-    expected_data = generate_page_payload(page, staff_api_client.user)
-
-    mocked_webhook_trigger.assert_called_once_with(
-        WebhookEventAsyncType.PAGE_DELETED, expected_data
->>>>>>> 1db17770
+        expected_data, WebhookEventAsyncType.PAGE_DELETED
     )
 
 
@@ -1449,17 +1429,10 @@
     assert data["page"]["title"] == page_title
     assert data["page"]["slug"] == new_slug
     page.publication_date = date(2020, 3, 18)
-<<<<<<< HEAD
-    expected_data = generate_page_payload(page)
+    expected_data = generate_page_payload(page, staff_api_client.user)
     mocked_webhook_trigger.assert_called_once_with(
         expected_data,
-        WebhookEventType.PAGE_UPDATED,
-=======
-    expected_data = generate_page_payload(page, staff_api_client.user)
-
-    mocked_webhook_trigger.assert_called_once_with(
-        WebhookEventAsyncType.PAGE_UPDATED, expected_data
->>>>>>> 1db17770
+        WebhookEventAsyncType.PAGE_UPDATED,
     )
 
 
