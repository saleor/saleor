import datetime
import re
from collections import defaultdict, namedtuple
from collections.abc import Iterable
from dataclasses import dataclass
from typing import TYPE_CHECKING, Optional, Union

import graphene
from django.core.exceptions import ValidationError
from django.db.models import Q
from django.db.models.expressions import Exists, OuterRef
from django.db.utils import IntegrityError
from django.template.defaultfilters import truncatechars
from django.utils import timezone
from django.utils.text import slugify
from graphql.error import GraphQLError
from text_unidecode import unidecode

from ...attribute import AttributeEntityType, AttributeInputType
from ...attribute import models as attribute_models
<<<<<<< HEAD
from ...attribute.utils import associate_attribute_values_to_instance
=======
from ...attribute.utils import (
    associate_attribute_values_to_instance,
)
>>>>>>> f10308fa
from ...core.utils import (
    generate_unique_slug,
    prepare_unique_attribute_value_slug,
    prepare_unique_slug,
)
from ...core.utils.editorjs import clean_editor_js
from ...core.utils.url import get_default_storage_root_url
from ...page import models as page_models
from ...page.error_codes import PageErrorCode
from ...product import models as product_models
from ...product.error_codes import ProductErrorCode
from ..core.utils import from_global_id_or_error, get_duplicated_values
from ..core.validators import validate_one_of_args_is_in_mutation
from ..utils import get_nodes

if TYPE_CHECKING:
    from django.db.models import QuerySet

    from ...attribute.models import Attribute


@dataclass
class AttrValuesForSelectableFieldInput:
    id: Optional[str] = None
    external_reference: Optional[str] = None
    value: Optional[str] = None


@dataclass
class AttrValuesInput:
    global_id: Optional[str] = None
    external_reference: Optional[str] = None
    values: Optional[list[str]] = None
    dropdown: Optional[AttrValuesForSelectableFieldInput] = None
    swatch: Optional[AttrValuesForSelectableFieldInput] = None
    multiselect: Optional[list[AttrValuesForSelectableFieldInput]] = None
    numeric: Optional[str] = None
    references: Union[list[str], list[page_models.Page], None] = None
    file_url: Optional[str] = None
    content_type: Optional[str] = None
    rich_text: Optional[dict] = None
    plain_text: Optional[str] = None
    boolean: Optional[bool] = None
    date: Optional[datetime.date] = None
    date_time: Optional[datetime.datetime] = None


T_INSTANCE = Union[
    product_models.Product, product_models.ProductVariant, page_models.Page
]
T_INPUT_MAP = list[tuple[attribute_models.Attribute, AttrValuesInput]]
T_ERROR_DICT = dict[tuple[str, str], list]

EntityTypeData = namedtuple("EntityTypeData", ["model", "name_field", "value_field"])


class AttributeAssignmentMixin:
    """Handles cleaning of the attribute input and creating the proper relations.

    1. You should first call ``clean_input``, to transform and attempt to resolve
       the provided input into actual objects. It will then perform a few
       checks to validate the operations supplied by the user are possible and allowed.
    2. Once everything is ready and all your data is saved inside a transaction,
       you shall call ``save`` with the cleaned input to build all the required
       relations. Once the ``save`` call is done, you are safe from continuing working
       or to commit the transaction.

    Note: you shall never call ``save`` outside of a transaction and never before
    the targeted instance owns a primary key. Failing to do so, the relations will
    be unable to build or might only be partially built.
    """

    # Defines the entity type corresponding model, the model field that should be used
    # to create the value name, and relation field responsible for reference.
    # Should be updated every time, the new `AttributeEntityType` value is added.
    ENTITY_TYPE_MAPPING = {
        AttributeEntityType.PAGE: EntityTypeData(
            page_models.Page, "title", "reference_page"
        ),
        AttributeEntityType.PRODUCT: EntityTypeData(
            product_models.Product, "name", "reference_product"
        ),
        AttributeEntityType.PRODUCT_VARIANT: EntityTypeData(
            product_models.ProductVariant, "name", "reference_variant"
        ),
    }

    @classmethod
    def _resolve_attribute_nodes(
        cls,
        qs: "QuerySet",
        error_class,
        *,
        global_ids: list[str],
        external_references: Iterable[str],
        pks: Iterable[int],
    ):
        """Retrieve attributes nodes from given global IDs or external reference."""

        nodes: list[attribute_models.Attribute] = list(
            qs.filter(
                Q(pk__in=pks) | Q(external_reference__in=external_references)
            ).iterator()
        )

        if not nodes:
            raise ValidationError(
                (
                    f"Could not resolve to a node: ids={global_ids}, "
                    f"external_references={external_references}."
                ),
                code=error_class.NOT_FOUND.value,
            )

        nodes_pk_list = set()
        nodes_external_reference_list = set()

        for node in nodes:
            nodes_pk_list.add(node.pk)
            nodes_external_reference_list.add(node.external_reference)

        for pk, global_id in zip(pks, global_ids):
            if pk not in nodes_pk_list:
                raise ValidationError(
                    f"Could not resolve {global_id!r} to Attribute",
                    code=error_class.NOT_FOUND.value,
                )

        for external_ref in external_references:
            if external_ref not in nodes_external_reference_list:
                raise ValidationError(
                    f"Could not resolve {external_ref} to Attribute",
                    code=error_class.NOT_FOUND.value,
                )

        return nodes

    @classmethod
    def _resolve_attribute_global_id(cls, error_class, global_id: str) -> int:
        """Resolve an Attribute global ID into an internal ID (int)."""
        try:
            graphene_type, internal_id = from_global_id_or_error(
                global_id, only_type="Attribute"
            )
        except GraphQLError as e:
            raise ValidationError(str(e), code=error_class.GRAPHQL_ERROR.value)
        if not internal_id.isnumeric():
            raise ValidationError(
                f"An invalid ID value was passed: {global_id}",
                code=error_class.INVALID.value,
            )
        return int(internal_id)

    @classmethod
    def _get_assigned_attribute_value_if_exists(
        cls,
        instance: T_INSTANCE,
        attribute: attribute_models.Attribute,
        lookup_field: str,
        value,
    ):
        assignment = instance.attributes.filter(  # type:ignore[union-attr]
            assignment__attribute=attribute, **{f"values__{lookup_field}": value}
        ).first()

        return (
            None
            if assignment is None
            else assignment.values.filter(**{lookup_field: value}).first()
        )

    @classmethod
    def _create_value_instance(cls, attribute, attr_value, external_ref):
        try:
            value_slug = prepare_unique_attribute_value_slug(
                attribute, slugify(unidecode(attr_value))
            )
            value = attribute_models.AttributeValue.objects.create(
                external_reference=external_ref,
                attribute=attribute,
                name=attr_value,
                slug=value_slug,
            )
        except IntegrityError:
            raise ValidationError(
                "Attribute value with given externalReference already exists."
            )

        return value

    @classmethod
    def clean_input(
        cls,
        raw_input: dict,
        attributes_qs: "QuerySet",
        creation: bool = True,
        is_page_attributes: bool = False,
    ) -> T_INPUT_MAP:
        """Resolve and prepare the input for further checks.

        :param raw_input: The user's attributes input.
        :param attributes_qs:
            A queryset of attributes, the attribute values must be prefetched.
            Prefetch is needed by ``_pre_save_values`` during save.
        :param creation: Whether the input is from creation mutation.
        :param is_page_attributes: Whether the input is for page type or not.

        :raises ValidationError: contain the message.
        :return: The resolved data
        """
        error_class: Union[type[PageErrorCode], type[ProductErrorCode]] = (
            PageErrorCode if is_page_attributes else ProductErrorCode
        )

        # Mapping to associate the input values back to the resolved attribute nodes
        pks = {}
        external_references_values_map = {}

        # Temporary storage of the passed ID for error reporting
        global_ids = []

        for attribute_input in raw_input:
            global_id = attribute_input.pop("id", None)
            external_reference = attribute_input.pop("external_reference", None)

            try:
                validate_one_of_args_is_in_mutation(
                    "id",
                    global_id,
                    "external_reference",
                    external_reference,
                    use_camel_case=True,
                )
            except ValidationError as error:
                raise ValidationError(
                    error.message,
                    code=error_class.REQUIRED.value,
                )

            values = AttrValuesInput(
                global_id=global_id,
                external_reference=external_reference,
                values=attribute_input.pop("values", []),
                file_url=cls._clean_file_url(
                    attribute_input.pop("file", None), error_class
                ),
                **attribute_input,
            )

            if global_id:
                internal_id = cls._resolve_attribute_global_id(error_class, global_id)
                global_ids.append(global_id)
                pks[internal_id] = values

            if external_reference:
                external_references_values_map[external_reference] = values

        attributes = cls._resolve_attribute_nodes(
            attributes_qs,
            error_class,
            global_ids=global_ids,
            external_references=external_references_values_map.keys(),
            pks=pks.keys(),
        )

        attr_with_invalid_references = []
        cleaned_input = []

        for attribute in attributes:
            key = pks.get(attribute.pk)
            if not key:
                key = external_references_values_map[attribute.external_reference]

            if attribute.input_type == AttributeInputType.REFERENCE:
                try:
                    key = cls._validate_references(error_class, attribute, key)
                except GraphQLError:
                    attr_with_invalid_references.append(attribute)
            cleaned_input.append((attribute, key))

        if attr_with_invalid_references:
            raise ValidationError(
                "Provided references are invalid. Some of the nodes "
                "do not exist or are different types than types defined "
                "in attribute entity type.",
                code=error_class.INVALID.value,
            )

        cls._validate_attributes_input(
            cleaned_input,
            attributes_qs,
            creation=creation,
            is_page_attributes=is_page_attributes,
        )

        return cleaned_input

    @staticmethod
    def _clean_file_url(file_url: Optional[str], error_class):
        # extract storage path from file URL
        storage_root_url = get_default_storage_root_url()
        if file_url and not file_url.startswith(storage_root_url):
            raise ValidationError(
                "The file_url must be the path to the default storage.",
                code=error_class.INVALID.value,
            )
        return (
            re.sub(storage_root_url, "", file_url) if file_url is not None else file_url
        )

    @classmethod
    def _validate_references(
        cls, error_class, attribute: attribute_models.Attribute, values: AttrValuesInput
    ) -> AttrValuesInput:
        references = values.references
        if not references:
            return values

        if not attribute.entity_type:
            # FIXME: entity type is nullable for whatever reason
            raise ValidationError(
                "Invalid reference type.", code=error_class.INVALID.value
            )
        entity_model = cls.ENTITY_TYPE_MAPPING[attribute.entity_type].model
        try:
            ref_instances = get_nodes(
                references, attribute.entity_type, model=entity_model
            )
            values.references = ref_instances
            return values
        except GraphQLError:
            raise ValidationError(
                "Invalid reference type.", code=error_class.INVALID.value
            )

    @classmethod
    def _validate_attributes_input(
        cls,
        cleaned_input: T_INPUT_MAP,
        attribute_qs: "QuerySet",
        *,
        creation: bool,
        is_page_attributes: bool,
    ):
        """Check the cleaned attribute input.

        An Attribute queryset is supplied.

        - ensure all required attributes are passed
        - ensure the values are correct

        :raises ValidationError: when an invalid operation was found.
        """
        if errors := validate_attributes_input(
            cleaned_input,
            attribute_qs,
            is_page_attributes=is_page_attributes,
            creation=creation,
        ):
            raise ValidationError(errors)

    @classmethod
    def save(cls, instance: T_INSTANCE, cleaned_input: T_INPUT_MAP):
        """Save the cleaned input into the database against the given instance.

        Note: this should always be ran inside a transaction.

        :param instance: the product or variant to associate the attribute against.
        :param cleaned_input: the cleaned user input (refer to clean_attributes)
        """
        pre_save_methods_mapping = {
            AttributeInputType.BOOLEAN: cls._pre_save_boolean_values,
            AttributeInputType.DATE: cls._pre_save_date_time_values,
            AttributeInputType.DATE_TIME: cls._pre_save_date_time_values,
            AttributeInputType.DROPDOWN: cls._pre_save_dropdown_value,
            AttributeInputType.SWATCH: cls._pre_save_swatch_value,
            AttributeInputType.FILE: cls._pre_save_file_value,
            AttributeInputType.NUMERIC: cls._pre_save_numeric_values,
            AttributeInputType.MULTISELECT: cls._pre_save_multiselect_values,
            AttributeInputType.PLAIN_TEXT: cls._pre_save_plain_text_values,
            AttributeInputType.REFERENCE: cls._pre_save_reference_values,
            AttributeInputType.RICH_TEXT: cls._pre_save_rich_text_values,
        }
        clean_assignment = []

        for attribute, attr_values in cleaned_input:
            is_handled_by_values_field = (
                attr_values.values
                and attribute.input_type
                in (
                    AttributeInputType.DROPDOWN,
                    AttributeInputType.MULTISELECT,
                    AttributeInputType.SWATCH,
                )
            )
            if is_handled_by_values_field:
                attribute_values = cls._pre_save_values(attribute, attr_values)
            else:
                pre_save_func = pre_save_methods_mapping[attribute.input_type]
                attribute_values = pre_save_func(instance, attribute, attr_values)

            associate_attribute_values_to_instance(
                instance, attribute, *attribute_values
            )
            if not attribute_values:
                clean_assignment.append(attribute.pk)

        # drop attribute assignment model when values are unassigned from instance
        if clean_assignment:
            instance.attributes.filter(  # type:ignore[union-attr]
                assignment__attribute_id__in=clean_assignment
            ).delete()

    @classmethod
    def _pre_save_dropdown_value(
        cls,
        _,
        attribute: attribute_models.Attribute,
        attr_values: AttrValuesInput,
    ):
        if not attr_values.dropdown:
            return tuple()

        attr_value = attr_values.dropdown.value
        external_ref = attr_values.dropdown.external_reference

        if external_ref and attr_value:
            value = cls._create_value_instance(attribute, attr_value, external_ref)
            return (value,)

        if external_ref:
            value = attribute_models.AttributeValue.objects.get(
                external_reference=external_ref
            )
            if not value:
                raise ValidationError(
                    "Attribute value with given externalReference can't be found"
                )
            return (value,)

        if id := attr_values.dropdown.id:
            _, attr_value_id = from_global_id_or_error(id)
            value = attribute_models.AttributeValue.objects.get(pk=attr_value_id)
            if not value:
                raise ValidationError("Attribute value with given ID can't be found")
            return (value,)

        if attr_value:
            return prepare_attribute_values(attribute, [attr_value])

        return tuple()

    @classmethod
    def _pre_save_swatch_value(
        cls,
        _,
        attribute: attribute_models.Attribute,
        attr_values: AttrValuesInput,
    ):
        if not attr_values.swatch:
            return tuple()

        attr_value = attr_values.swatch.value
        external_ref = attr_values.swatch.external_reference

        if external_ref and attr_value:
            value = cls._create_value_instance(attribute, attr_value, external_ref)
            return (value,)

        if external_ref:
            value = attribute_models.AttributeValue.objects.get(
                external_reference=external_ref
            )
            if not value:
                raise ValidationError(
                    "Attribute value with given externalReference can't be found"
                )
            return (value,)

        if id := attr_values.swatch.id:
            _, attr_value_id = from_global_id_or_error(id)
            model = attribute_models.AttributeValue.objects.get(pk=attr_value_id)
            if not model:
                raise ValidationError("Attribute value with given ID can't be found")
            return (model,)

        if attr_value := attr_values.swatch.value:
            model = prepare_attribute_values(attribute, [attr_value])
            return model

        return tuple()

    @classmethod
    def _pre_save_multiselect_values(
        cls,
        _,
        attribute: attribute_models.Attribute,
        attr_values_input: AttrValuesInput,
    ):
        if not attr_values_input.multiselect:
            return tuple()

        attribute_values: list[attribute_models.AttributeValue] = []
        for attr_value in attr_values_input.multiselect:
            external_ref = attr_value.external_reference

            if external_ref and attr_value.value:
                value = cls._create_value_instance(
                    attribute, attr_value.value, external_ref
                )
                return (value,)

            if external_ref:
                value = attribute_models.AttributeValue.objects.get(
                    external_reference=external_ref
                )
                if not value:
                    raise ValidationError(
                        "Attribute value with given externalReference can't be found"
                    )
                return (value,)

            if attr_value.id:
                _, attr_value_id = from_global_id_or_error(attr_value.id)
                attr_value_model = attribute_models.AttributeValue.objects.get(
                    pk=attr_value_id
                )
                if not attr_value_model:
                    raise ValidationError(
                        "Attribute value with given ID can't be found"
                    )
                if attr_value_model.id not in [a.id for a in attribute_values]:
                    attribute_values.append(attr_value_model)

            if attr_value.value:
                attr_value_model = prepare_attribute_values(
                    attribute, [attr_value.value]
                )[0]
                if attr_value_model.id not in [a.id for a in attribute_values]:
                    attribute_values.append(attr_value_model)

        return attribute_values

    @classmethod
    def _pre_save_numeric_values(
        cls,
        instance: T_INSTANCE,
        attribute: attribute_models.Attribute,
        attr_values: AttrValuesInput,
    ):
        if attr_values.values:
            value = attr_values.values[0]
        elif attr_values.numeric:
            value = attr_values.numeric
        else:
            return tuple()

        defaults = {
            "name": value,
        }
        return cls._update_or_create_value(instance, attribute, defaults)

    @classmethod
    def _pre_save_values(
        cls, attribute: attribute_models.Attribute, attr_values: AttrValuesInput
    ):
        """To be deprecated together with `AttributeValueInput.values` field.

        Lazy-retrieve or create the database objects from the supplied raw values.
        """

        if not attr_values.values:
            return tuple()

        result = prepare_attribute_values(attribute, attr_values.values)

        return tuple(result)

    @classmethod
    def _pre_save_rich_text_values(
        cls,
        instance: T_INSTANCE,
        attribute: attribute_models.Attribute,
        attr_values: AttrValuesInput,
    ):
        if not attr_values.rich_text:
            return tuple()
        defaults = {
            "rich_text": attr_values.rich_text,
            "name": truncatechars(
                clean_editor_js(attr_values.rich_text, to_string=True), 200
            ),
        }
        return cls._update_or_create_value(instance, attribute, defaults)

    @classmethod
    def _pre_save_plain_text_values(
        cls,
        instance: T_INSTANCE,
        attribute: attribute_models.Attribute,
        attr_values: AttrValuesInput,
    ):
        if not attr_values.plain_text:
            return tuple()
        defaults = {
            "plain_text": attr_values.plain_text,
            "name": truncatechars(attr_values.plain_text, 200),
        }
        return cls._update_or_create_value(instance, attribute, defaults)

    @classmethod
    def _pre_save_boolean_values(
        cls,
        instance: T_INSTANCE,
        attribute: attribute_models.Attribute,
        attr_values: AttrValuesInput,
    ):
        if attr_values.boolean is None:
            return tuple()

        boolean = bool(attr_values.boolean)
        value, _ = attribute.values.get_or_create(
            attribute=attribute,
            slug=slugify(unidecode(f"{attribute.id}_{boolean}")),
            defaults={
                "name": f"{attribute.name}: {'Yes' if boolean else 'No'}",
                "boolean": boolean,
            },
        )
        return (value,)

    @classmethod
    def _pre_save_date_time_values(
        cls,
        instance: T_INSTANCE,
        attribute: attribute_models.Attribute,
        attr_values: AttrValuesInput,
    ):
        is_date_attr = attribute.input_type == AttributeInputType.DATE
        tz = timezone.utc
        if is_date_attr:
            if not attr_values.date:
                return ()
            value = str(attr_values.date)
            date_time = datetime.datetime(
                attr_values.date.year,
                attr_values.date.month,
                attr_values.date.day,
                0,
                0,
                tzinfo=tz,
            )
        else:
            if not attr_values.date_time:
                return ()
            value = str(attr_values.date_time)
            date_time = attr_values.date_time
        defaults = {"name": value, "date_time": date_time}
        return cls._update_or_create_value(instance, attribute, defaults)

    @classmethod
    def _update_or_create_value(
        cls,
        instance: T_INSTANCE,
        attribute: attribute_models.Attribute,
        value_defaults: dict,
    ):
        update_or_create = attribute.values.update_or_create
        slug = slugify(unidecode(f"{instance.id}_{attribute.id}"))
        value, _created = update_or_create(
            attribute=attribute,
            slug=slug,
            defaults=value_defaults,
        )
        return (value,)

    @classmethod
    def _pre_save_reference_values(
        cls,
        instance,
        attribute: attribute_models.Attribute,
        attr_values: AttrValuesInput,
    ):
        """Lazy-retrieve or create the database objects from the supplied raw values.

        Slug value is generated based on instance and reference entity id.
        """
        if not attr_values.references or not attribute.entity_type:
            return tuple()

        entity_data = cls.ENTITY_TYPE_MAPPING[attribute.entity_type]
        field_name = entity_data.name_field
        get_or_create = attribute.values.get_or_create

        reference_list = []
        attr_value_field = entity_data.value_field
        for ref in attr_values.references:
            name = getattr(ref, field_name)
            if attribute.entity_type == AttributeEntityType.PRODUCT_VARIANT:
                name = f"{ref.product.name}: {name}"  # type: ignore
            reference_list.append(
                get_or_create(
                    attribute=attribute,
                    slug=slugify(unidecode(f"{instance.id}_{ref.id}")),  # type: ignore
                    defaults={"name": name},
                    **{attr_value_field: ref},
                )[0]
            )
        return tuple(reference_list)

    @classmethod
    def _pre_save_file_value(
        cls,
        instance: T_INSTANCE,
        attribute: attribute_models.Attribute,
        attr_value: AttrValuesInput,
    ):
        """Create database file attribute value object from the supplied value.

        For every URL new value must be created as file attribute can be removed
        separately from every instance.
        """
        file_url = attr_value.file_url
        if not file_url:
            return tuple()
        name = file_url.split("/")[-1]
        # don't create new value when assignment already exists
        value = cls._get_assigned_attribute_value_if_exists(
            instance, attribute, "file_url", attr_value.file_url
        )
        if value is None:
            value = attribute_models.AttributeValue(
                attribute=attribute,
                file_url=file_url,
                name=name,
                content_type=attr_value.content_type,
            )
            value.slug = generate_unique_slug(value, name)
            value.save()
        return (value,)


class PageAttributeAssignmentMixin(AttributeAssignmentMixin):
    # TODO: Merge the code here with the mixin above
    # after the refactor of Page <> Attribute and
    # Product <> Attribute dedicated mixins
    # should me merged into AttributeAssignmentMixin

    @classmethod
    def _get_assigned_attribute_value_if_exists(
        cls,
        instance: T_INSTANCE,
        attribute: attribute_models.Attribute,
        lookup_field: str,
        value,
    ):
        assigned_values = attribute_models.AssignedPageAttributeValue.objects.filter(
            page_id=instance.pk
        )

        return attribute_models.AttributeValue.objects.filter(
            Exists(assigned_values.filter(value_id=OuterRef("id"))),
            attribute_id=attribute.pk,
            **{lookup_field: value},
        ).first()

    @classmethod
    def save(
        cls,
        instance: T_INSTANCE,
        cleaned_input: T_INPUT_MAP,
    ):
        """Save the cleaned input into the database against the given instance.

        Note: this should always be ran inside a transaction.
        :param instance: the product or variant to associate the attribute against.
        :param cleaned_input: the cleaned user input (refer to clean_attributes)
        """
        pre_save_methods_mapping = {
            AttributeInputType.BOOLEAN: cls._pre_save_boolean_values,
            AttributeInputType.DATE: cls._pre_save_date_time_values,
            AttributeInputType.DATE_TIME: cls._pre_save_date_time_values,
            AttributeInputType.DROPDOWN: cls._pre_save_dropdown_value,
            AttributeInputType.SWATCH: cls._pre_save_swatch_value,
            AttributeInputType.FILE: cls._pre_save_file_value,
            AttributeInputType.NUMERIC: cls._pre_save_numeric_values,
            AttributeInputType.MULTISELECT: cls._pre_save_multiselect_values,
            AttributeInputType.PLAIN_TEXT: cls._pre_save_plain_text_values,
            AttributeInputType.REFERENCE: cls._pre_save_reference_values,
            AttributeInputType.RICH_TEXT: cls._pre_save_rich_text_values,
        }

        for attribute, attr_values in cleaned_input:
            is_handled_by_values_field = (
                attr_values.values
                and attribute.input_type
                in (
                    AttributeInputType.DROPDOWN,
                    AttributeInputType.MULTISELECT,
                    AttributeInputType.SWATCH,
                )
            )
            if is_handled_by_values_field:
                attribute_values = cls._pre_save_values(attribute, attr_values)
            else:
                pre_save_func = pre_save_methods_mapping[attribute.input_type]
                attribute_values = pre_save_func(instance, attribute, attr_values)

            associate_attribute_values_to_instance(
                instance, attribute, *attribute_values
            )


class ProductAttributeAssignmentMixin(AttributeAssignmentMixin):
    # TODO: merge the code here with the mixin above
    # when all attribute relations are cleaned up

    @classmethod
    def _get_assigned_attribute_value_if_exists(
        cls,
        instance: T_INSTANCE,
        attribute: attribute_models.Attribute,
        lookup_field: str,
        value,
    ):
        assigned_values = attribute_models.AssignedProductAttributeValue.objects.filter(
            product_id=instance.pk
        )

        return attribute_models.AttributeValue.objects.filter(
            Exists(assigned_values.filter(value_id=OuterRef("id"))),
            attribute_id=attribute.pk,
            **{lookup_field: value},
        ).first()

    @classmethod
    def save(
        cls,
        instance: T_INSTANCE,
        cleaned_input: T_INPUT_MAP,
    ):
        """Save the cleaned input into the database against the given instance.

        Note: this should always be ran inside a transaction.

        :param instance: the product or variant to associate the attribute against.
        :param cleaned_input: the cleaned user input (refer to clean_attributes)
        """
        pre_save_methods_mapping = {
            AttributeInputType.BOOLEAN: cls._pre_save_boolean_values,
            AttributeInputType.DATE: cls._pre_save_date_time_values,
            AttributeInputType.DATE_TIME: cls._pre_save_date_time_values,
            AttributeInputType.DROPDOWN: cls._pre_save_dropdown_value,
            AttributeInputType.SWATCH: cls._pre_save_swatch_value,
            AttributeInputType.FILE: cls._pre_save_file_value,
            AttributeInputType.NUMERIC: cls._pre_save_numeric_values,
            AttributeInputType.MULTISELECT: cls._pre_save_multiselect_values,
            AttributeInputType.PLAIN_TEXT: cls._pre_save_plain_text_values,
            AttributeInputType.REFERENCE: cls._pre_save_reference_values,
            AttributeInputType.RICH_TEXT: cls._pre_save_rich_text_values,
        }

        for attribute, attr_values in cleaned_input:
            is_handled_by_values_field = (
                attr_values.values
                and attribute.input_type
                in (
                    AttributeInputType.DROPDOWN,
                    AttributeInputType.MULTISELECT,
                    AttributeInputType.SWATCH,
                )
            )
            if is_handled_by_values_field:
                attribute_values = cls._pre_save_values(attribute, attr_values)
            else:
                pre_save_func = pre_save_methods_mapping[attribute.input_type]
                attribute_values = pre_save_func(instance, attribute, attr_values)

            associate_attribute_values_to_instance(
                instance, attribute, *attribute_values
            )


def prepare_attribute_values(attribute: attribute_models.Attribute, values: list[str]):
    slug_to_value_map = {}
    name_to_value_map = {}
    for val in attribute.values.filter(Q(name__in=values) | Q(slug__in=values)):
        slug_to_value_map[val.slug] = val
        name_to_value_map[val.name] = val

    existing_slugs = get_existing_slugs(attribute, values)

    result = []
    values_to_create = []
    for value in values:
        # match the value firstly by slug then by name
        value_obj = slug_to_value_map.get(value) or name_to_value_map.get(value)
        if value_obj:
            result.append(value_obj)
        else:
            slug = prepare_unique_slug(slugify(unidecode(value)), existing_slugs)
            instance = attribute_models.AttributeValue(
                attribute=attribute, name=value, slug=slug
            )
            result.append(instance)

            values_to_create.append(instance)

            # the set of existing slugs must be updated to not generate accidentally
            # the same slug for two or more values
            existing_slugs.add(slug)

            # extend name to slug value to not create two elements with the same name
            name_to_value_map[instance.name] = instance

    attribute_models.AttributeValue.objects.bulk_create(values_to_create)
    return result


def get_existing_slugs(attribute: attribute_models.Attribute, values: list[str]):
    lookup = Q()
    for value in values:
        lookup |= Q(slug__startswith=slugify(unidecode(value)))

    existing_slugs = set(attribute.values.filter(lookup).values_list("slug", flat=True))
    return existing_slugs


class AttributeInputErrors:
    """Define error message and error code for given error.

    All used error codes must be specified in PageErrorCode and ProductErrorCode.
    """

    ERROR_NO_VALUE_GIVEN = (
        "Attribute expects a value but none were given.",
        "REQUIRED",
    )
    ERROR_MORE_THAN_ONE_VALUE_GIVEN = (
        "Attribute must take only one value.",
        "INVALID",
    )
    ERROR_BLANK_VALUE = (
        "Attribute values cannot be blank.",
        "REQUIRED",
    )
    ERROR_DUPLICATED_VALUES = (
        "Duplicated attribute values are provided.",
        "DUPLICATED_INPUT_ITEM",
    )
    ERROR_ID_AND_VALUE = (
        "Attribute values cannot be assigned by both id and value.",
        "INVALID",
    )
    ERROR_ID_AND_EXTERNAL_REFERENCE = (
        "Attribute values cannot be assigned by both id and external reference.",
        "INVALID",
    )
    ERROR_NO_ID_OR_EXTERNAL_REFERENCE = (
        "Attribute id or external reference has to be provided.",
        "REQUIRED",
    )
    # file errors
    ERROR_NO_FILE_GIVEN = (
        "Attribute file url cannot be blank.",
        "REQUIRED",
    )
    ERROR_BLANK_FILE_VALUE = (
        "Attribute expects a file url but none were given.",
        "REQUIRED",
    )

    # reference errors
    ERROR_NO_REFERENCE_GIVEN = (
        "Attribute expects an reference but none were given.",
        "REQUIRED",
    )

    # numeric errors
    ERROR_NUMERIC_VALUE_REQUIRED = (
        "Numeric value is required.",
        "INVALID",
    )

    # text errors
    ERROR_MAX_LENGTH = (
        "Attribute value length is exceeded.",
        "INVALID",
    )


def validate_attributes_input(
    input_data: list[tuple["Attribute", "AttrValuesInput"]],
    attribute_qs: "QuerySet",
    *,
    is_page_attributes: bool,
    creation: bool,
):
    """Validate attribute input.

    - ensure all required attributes are passed
    - ensure the values are correct for a products or a page
    """

    error_code_enum = PageErrorCode if is_page_attributes else ProductErrorCode
    attribute_errors: T_ERROR_DICT = defaultdict(list)
    input_type_to_validation_func_mapping = {
        AttributeInputType.BOOLEAN: validate_boolean_input,
        AttributeInputType.DATE: validate_date_time_input,
        AttributeInputType.DATE_TIME: validate_date_time_input,
        AttributeInputType.DROPDOWN: validate_dropdown_input,
        AttributeInputType.SWATCH: validate_swatch_input,
        AttributeInputType.FILE: validate_file_attributes_input,
        AttributeInputType.NUMERIC: validate_numeric_input,
        AttributeInputType.MULTISELECT: validate_multiselect_input,
        AttributeInputType.PLAIN_TEXT: validate_plain_text_attributes_input,
        AttributeInputType.REFERENCE: validate_reference_attributes_input,
        AttributeInputType.RICH_TEXT: validate_rich_text_attributes_input,
    }

    for attribute, attr_values in input_data:
        attrs = (
            attribute,
            attr_values,
            attribute_errors,
        )
        is_handled_by_values_field = attr_values.values and attribute.input_type in (
            AttributeInputType.DROPDOWN,
            AttributeInputType.MULTISELECT,
            AttributeInputType.NUMERIC,
            AttributeInputType.SWATCH,
        )
        if is_handled_by_values_field:
            validate_standard_attributes_input(*attrs)
        else:
            validation_func = input_type_to_validation_func_mapping[
                attribute.input_type
            ]
            validation_func(*attrs)

    errors = prepare_error_list_from_error_attribute_mapping(
        attribute_errors, error_code_enum
    )
    # Check if all required attributes are in input only when instance is created.
    # We should allow updating any instance attributes.
    if creation:
        errors = validate_required_attributes(
            input_data, attribute_qs, errors, error_code_enum
        )
    return errors


def validate_file_attributes_input(
    attribute: "Attribute",
    attr_values: "AttrValuesInput",
    attribute_errors: T_ERROR_DICT,
):
    attr_identifier = attr_values.global_id or attr_values.external_reference
    if not attr_identifier:
        attribute_errors[AttributeInputErrors.ERROR_NO_ID_OR_EXTERNAL_REFERENCE].append(
            attr_identifier
        )
        return

    value = attr_values.file_url
    if not value:
        if attribute.value_required:
            attribute_errors[AttributeInputErrors.ERROR_NO_FILE_GIVEN].append(
                attr_identifier
            )
    elif not value.strip():
        attribute_errors[AttributeInputErrors.ERROR_BLANK_FILE_VALUE].append(
            attr_identifier
        )


def validate_reference_attributes_input(
    attribute: "Attribute",
    attr_values: "AttrValuesInput",
    attribute_errors: T_ERROR_DICT,
):
    attr_identifier = attr_values.global_id or attr_values.external_reference
    if not attr_identifier:
        attribute_errors[AttributeInputErrors.ERROR_NO_ID_OR_EXTERNAL_REFERENCE].append(
            attr_identifier
        )
        return

    references = attr_values.references
    if not references:
        if attribute.value_required:
            attribute_errors[AttributeInputErrors.ERROR_NO_REFERENCE_GIVEN].append(
                attr_identifier
            )


def validate_boolean_input(
    attribute: "Attribute",
    attr_values: "AttrValuesInput",
    attribute_errors: T_ERROR_DICT,
):
    attr_identifier = attr_values.global_id or attr_values.external_reference
    if not attr_identifier:
        attribute_errors[AttributeInputErrors.ERROR_NO_ID_OR_EXTERNAL_REFERENCE].append(
            attr_identifier
        )
        return

    value = attr_values.boolean

    if attribute.value_required and value is None:
        attribute_errors[AttributeInputErrors.ERROR_BLANK_VALUE].append(attr_identifier)


def validate_rich_text_attributes_input(
    attribute: "Attribute",
    attr_values: "AttrValuesInput",
    attribute_errors: T_ERROR_DICT,
):
    attr_identifier = attr_values.global_id or attr_values.external_reference
    if not attr_identifier:
        attribute_errors[AttributeInputErrors.ERROR_NO_ID_OR_EXTERNAL_REFERENCE].append(
            attr_identifier
        )
        return

    text = clean_editor_js(attr_values.rich_text or {}, to_string=True)

    if not text.strip() and attribute.value_required:
        attribute_errors[AttributeInputErrors.ERROR_NO_VALUE_GIVEN].append(
            attr_identifier
        )


def validate_plain_text_attributes_input(
    attribute: "Attribute",
    attr_values: "AttrValuesInput",
    attribute_errors: T_ERROR_DICT,
):
    attr_identifier = attr_values.global_id or attr_values.external_reference

    if not attr_identifier:
        attribute_errors[AttributeInputErrors.ERROR_NO_ID_OR_EXTERNAL_REFERENCE].append(
            attr_identifier
        )
        return

    if (
        not attr_values.plain_text or not attr_values.plain_text.strip()
    ) and attribute.value_required:
        attribute_errors[AttributeInputErrors.ERROR_NO_VALUE_GIVEN].append(
            attr_identifier
        )


def validate_standard_attributes_input(
    attribute: "Attribute",
    attr_values: "AttrValuesInput",
    attribute_errors: T_ERROR_DICT,
):
    """To be deprecated together with `AttributeValueInput.values` field."""
    attr_identifier = attr_values.global_id or attr_values.external_reference

    if not attr_identifier:
        attribute_errors[AttributeInputErrors.ERROR_NO_ID_OR_EXTERNAL_REFERENCE].append(
            attr_identifier
        )
        return

    if not attr_values.values:
        if attribute.value_required:
            attribute_errors[AttributeInputErrors.ERROR_NO_VALUE_GIVEN].append(
                attr_identifier
            )
    elif (
        attribute.input_type != AttributeInputType.MULTISELECT
        and len(attr_values.values) != 1
    ):
        attribute_errors[AttributeInputErrors.ERROR_MORE_THAN_ONE_VALUE_GIVEN].append(
            attr_identifier
        )

    if attr_values.values is not None:
        validate_values(
            attr_identifier,
            attribute,
            attr_values.values,
            attribute_errors,
        )


def validate_single_selectable_field(
    attribute: "Attribute",
    attr_value: AttrValuesForSelectableFieldInput,
    attribute_errors: T_ERROR_DICT,
    attr_identifier: str,
):
    id = attr_value.id
    value = attr_value.value
    external_reference = attr_value.external_reference

    if id and external_reference:
        attribute_errors[AttributeInputErrors.ERROR_ID_AND_EXTERNAL_REFERENCE].append(
            attr_identifier
        )
        return

    if id and value:
        attribute_errors[AttributeInputErrors.ERROR_ID_AND_VALUE].append(
            attr_identifier
        )
        return

    if not id and not external_reference and not value and attribute.value_required:
        attribute_errors[AttributeInputErrors.ERROR_NO_VALUE_GIVEN].append(
            attr_identifier
        )
        return

    if value:
        max_length = attribute.values.model.name.field.max_length
        if not value.strip():
            attribute_errors[AttributeInputErrors.ERROR_BLANK_VALUE].append(
                attr_identifier
            )
        elif max_length and len(value) > max_length:
            attribute_errors[AttributeInputErrors.ERROR_MAX_LENGTH].append(
                attr_identifier
            )

    value_identifier = id or external_reference
    if value_identifier:
        if not value_identifier.strip():
            attribute_errors[AttributeInputErrors.ERROR_BLANK_VALUE].append(
                attr_identifier
            )


def validate_dropdown_input(
    attribute: "Attribute",
    attr_values: "AttrValuesInput",
    attribute_errors: T_ERROR_DICT,
):
    attr_identifier = attr_values.global_id or attr_values.external_reference
    if not attr_identifier:
        attribute_errors[AttributeInputErrors.ERROR_NO_ID_OR_EXTERNAL_REFERENCE].append(
            attr_identifier
        )
        return

    if not attr_values.dropdown:
        if attribute.value_required:
            attribute_errors[AttributeInputErrors.ERROR_NO_VALUE_GIVEN].append(
                attr_identifier
            )
    else:
        validate_single_selectable_field(
            attribute,
            attr_values.dropdown,
            attribute_errors,
            attr_identifier,
        )


def validate_swatch_input(
    attribute: "Attribute",
    attr_values: "AttrValuesInput",
    attribute_errors: T_ERROR_DICT,
):
    attr_identifier = attr_values.global_id or attr_values.external_reference
    if not attr_identifier:
        attribute_errors[AttributeInputErrors.ERROR_NO_ID_OR_EXTERNAL_REFERENCE].append(
            attr_identifier
        )
        return

    if not attr_values.swatch:
        if attribute.value_required:
            attribute_errors[AttributeInputErrors.ERROR_NO_VALUE_GIVEN].append(
                attr_identifier
            )
    else:
        validate_single_selectable_field(
            attribute,
            attr_values.swatch,
            attribute_errors,
            attr_identifier,
        )


def validate_multiselect_input(
    attribute: "Attribute",
    attr_values: "AttrValuesInput",
    attribute_errors: T_ERROR_DICT,
):
    attr_identifier = attr_values.global_id or attr_values.external_reference
    if not attr_identifier:
        attribute_errors[AttributeInputErrors.ERROR_NO_ID_OR_EXTERNAL_REFERENCE].append(
            attr_identifier
        )
        return

    multi_values = attr_values.multiselect
    if not multi_values:
        if attribute.value_required:
            attribute_errors[AttributeInputErrors.ERROR_NO_VALUE_GIVEN].append(
                attr_identifier
            )
    else:
        ids = [value.id for value in multi_values if value.id is not None]
        values = [value.value for value in multi_values if value.value is not None]
        external_refs = [
            value.external_reference
            for value in multi_values
            if value.external_reference is not None
        ]
        if ids and values:
            attribute_errors[AttributeInputErrors.ERROR_ID_AND_VALUE].append(
                attr_identifier
            )
            return
        if not ids and not external_refs and not values and attribute.value_required:
            attribute_errors[AttributeInputErrors.ERROR_NO_VALUE_GIVEN].append(
                attr_identifier
            )
            return

        if (
            len(ids) > len(set(ids))
            or len(values) > len(set(values))
            or len(external_refs) > len(set(external_refs))
        ):
            attribute_errors[AttributeInputErrors.ERROR_DUPLICATED_VALUES].append(
                attr_identifier
            )
            return

        for attr_value in multi_values:
            validate_single_selectable_field(
                attribute,
                attr_value,
                attribute_errors,
                attr_identifier,
            )


def validate_numeric_input(
    attribute: "Attribute",
    attr_values: "AttrValuesInput",
    attribute_errors: T_ERROR_DICT,
):
    attribute_id = attr_values.global_id
    if attr_values.numeric is None:
        if attribute.value_required:
            attribute_errors[AttributeInputErrors.ERROR_NO_VALUE_GIVEN].append(
                attribute_id
            )
            return
        return

    try:
        float(attr_values.numeric)
    except ValueError:
        attribute_errors[AttributeInputErrors.ERROR_NUMERIC_VALUE_REQUIRED].append(
            attribute_id
        )

    if isinstance(attr_values.numeric, bool):
        attribute_errors[AttributeInputErrors.ERROR_NUMERIC_VALUE_REQUIRED].append(
            attribute_id
        )


def validate_date_time_input(
    attribute: "Attribute",
    attr_values: "AttrValuesInput",
    attribute_errors: T_ERROR_DICT,
):
    is_blank_date = (
        attribute.input_type == AttributeInputType.DATE and not attr_values.date
    )
    is_blank_date_time = (
        attribute.input_type == AttributeInputType.DATE_TIME
        and not attr_values.date_time
    )

    if attribute.value_required and (is_blank_date or is_blank_date_time):
        attribute_errors[AttributeInputErrors.ERROR_NO_VALUE_GIVEN].append(
            attr_values.global_id
        )


def validate_values(
    attr_identifier: str,
    attribute: "Attribute",
    values: list,
    attribute_errors: T_ERROR_DICT,
):
    """To be deprecated together with `AttributeValueInput.values` field."""
    name_field = attribute.values.model.name.field
    is_numeric = attribute.input_type == AttributeInputType.NUMERIC
    if get_duplicated_values(values):
        attribute_errors[AttributeInputErrors.ERROR_DUPLICATED_VALUES].append(
            attr_identifier
        )
    for value in values:
        if value is None or (not is_numeric and not value.strip()):
            attribute_errors[AttributeInputErrors.ERROR_BLANK_VALUE].append(
                attr_identifier
            )
        elif is_numeric:
            try:
                float(value)
            except ValueError:
                attribute_errors[
                    AttributeInputErrors.ERROR_NUMERIC_VALUE_REQUIRED
                ].append(attr_identifier)
        elif name_field.max_length and len(value) > name_field.max_length:
            attribute_errors[AttributeInputErrors.ERROR_MAX_LENGTH].append(
                attr_identifier
            )


def validate_required_attributes(
    input_data: list[tuple["Attribute", "AttrValuesInput"]],
    attribute_qs: "QuerySet",
    errors: list[ValidationError],
    error_code_enum,
):
    """Ensure all required attributes are supplied."""

    supplied_attribute_pk = [attribute.pk for attribute, _ in input_data]

    missing_required_attributes = attribute_qs.filter(
        Q(value_required=True) & ~Q(pk__in=supplied_attribute_pk)
    )

    if missing_required_attributes:
        ids = [
            graphene.Node.to_global_id("Attribute", attr.pk)
            for attr in missing_required_attributes
        ]
        error = ValidationError(
            "All attributes flagged as having a value required must be supplied.",
            code=error_code_enum.REQUIRED.value,
            params={"attributes": ids},
        )
        errors.append(error)

    return errors


def prepare_error_list_from_error_attribute_mapping(
    attribute_errors: T_ERROR_DICT, error_code_enum
):
    errors = []
    for error_data, attributes in attribute_errors.items():
        error_msg, error_type = error_data
        error = ValidationError(
            error_msg,
            code=getattr(error_code_enum, error_type).value,
            params={"attributes": attributes},
        )
        errors.append(error)

    return errors<|MERGE_RESOLUTION|>--- conflicted
+++ resolved
@@ -18,13 +18,9 @@
 
 from ...attribute import AttributeEntityType, AttributeInputType
 from ...attribute import models as attribute_models
-<<<<<<< HEAD
-from ...attribute.utils import associate_attribute_values_to_instance
-=======
 from ...attribute.utils import (
     associate_attribute_values_to_instance,
 )
->>>>>>> f10308fa
 from ...core.utils import (
     generate_unique_slug,
     prepare_unique_attribute_value_slug,
