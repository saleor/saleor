from datetime import date, datetime
from typing import cast

import graphene
from promise import Promise

from ...attribute import AttributeEntityType, AttributeInputType, models
from ...page import models as page_models
from ...permission.enums import (
    PagePermissions,
    PageTypePermissions,
    ProductPermissions,
    ProductTypePermissions,
)
from ...product import models as product_models
from ..core import ResolveInfo
from ..core.connection import (
    CountableConnection,
    create_connection_slice,
    filter_connection_queryset,
)
from ..core.const import DEFAULT_NESTED_LIST_LIMIT
from ..core.context import (
    ChannelContext,
    ChannelQsContext,
    get_database_connection_name,
)
from ..core.descriptions import (
    ADDED_IN_322,
    DEFAULT_DEPRECATION_REASON,
    DEPRECATED_IN_3X_INPUT,
)
from ..core.doc_category import DOC_CATEGORY_ATTRIBUTES
from ..core.enums import LanguageCodeEnum, MeasurementUnitsEnum
from ..core.fields import ConnectionField, FilterConnectionField, JSONString
from ..core.scalars import JSON, Date, DateTime
from ..core.types import (
    BaseInputObjectType,
    BaseObjectType,
    DateRangeInput,
    DateTimeRangeInput,
    File,
    IntRangeInput,
    NonNullList,
)
from ..core.types.context import ChannelContextType, ChannelContextTypeForObjectType
from ..core.validators import validate_limit_input_value
from ..decorators import check_attribute_required_permissions
from ..meta.types import ObjectWithMetadata
from ..page.dataloaders import PageByIdLoader
from ..product.dataloaders.products import (
    CategoryByIdLoader,
    CollectionByIdLoader,
    ProductByIdLoader,
    ProductVariantByIdLoader,
)
from ..translations.dataloaders import (
    AttributeValueTranslationByIdAndLanguageCodeLoader,
)
from ..translations.fields import TranslationField
from ..translations.types import AttributeTranslation, AttributeValueTranslation
from .dataloaders import AttributesByAttributeId
from .descriptions import AttributeDescriptions, AttributeValueDescriptions
from .enums import AttributeEntityTypeEnum, AttributeInputTypeEnum, AttributeTypeEnum
from .filters import (
    AttributeValueFilterInput,
    AttributeValueWhereInput,
    search_attribute_values,
)
from .shared_filters import AssignedAttributeValueInput
from .sorters import AttributeChoicesSortingInput
from .utils.shared import ENTITY_TYPE_MAPPING, AssignedAttributeData


def get_reference_pk(attribute, root: models.AttributeValue) -> None | int:
    if attribute.input_type not in [
        AttributeInputType.REFERENCE,
        AttributeInputType.SINGLE_REFERENCE,
    ]:
        return None
    reference_field = ENTITY_TYPE_MAPPING[attribute.entity_type].value_field
    reference_pk = getattr(root, f"{reference_field}_id", None)
    if reference_pk is None:
        return None
    return reference_pk


def _resolve_referenced_product_name(
    reference_product_id: int | None, info: ResolveInfo
) -> Promise[None | str]:
    if not reference_product_id:
        return Promise.resolve(None)
    return (
        ProductByIdLoader(info.context)
        .load(reference_product_id)
        .then(lambda product: product.name if product else None)
    )


def _resolve_referenced_product_variant_name(
    reference_variant_id: int | None, info: ResolveInfo
) -> Promise[None | str]:
    if not reference_variant_id:
        return Promise.resolve(None)

    def resolve_variant_name(variant):
        if variant is None:
            return None
        return _resolve_referenced_product_name(variant.product_id, info).then(
            lambda product_name: f"{product_name}: {variant.name}"
        )

    return (
        ProductVariantByIdLoader(info.context)
        .load(reference_variant_id)
        .then(resolve_variant_name)
    )


def _resolve_referenced_page_name(
    reference_page_id: int | None, info: ResolveInfo
) -> Promise[None | str]:
    if not reference_page_id:
        return Promise.resolve(None)
    return (
        PageByIdLoader(info.context)
        .load(reference_page_id)
        .then(lambda page: page.title if page else None)
    )


class AttributeValue(ChannelContextType[models.AttributeValue]):
    id = graphene.GlobalID(required=True, description="The ID of the attribute value.")
    name = graphene.String(description=AttributeValueDescriptions.NAME)
    slug = graphene.String(description=AttributeValueDescriptions.SLUG)
    value = graphene.String(description=AttributeValueDescriptions.VALUE)
    translation = TranslationField(
        AttributeValueTranslation,
        type_name="attribute value",
        resolver=ChannelContextType.resolve_translation,
    )
    input_type = AttributeInputTypeEnum(description=AttributeDescriptions.INPUT_TYPE)
    reference = graphene.ID(description="The ID of the referenced object.")

    file = graphene.Field(
        File, description=AttributeValueDescriptions.FILE, required=False
    )
    rich_text = JSONString(
        description=AttributeValueDescriptions.RICH_TEXT, required=False
    )
    plain_text = graphene.String(
        description=AttributeValueDescriptions.PLAIN_TEXT, required=False
    )
    boolean = graphene.Boolean(
        description=AttributeValueDescriptions.BOOLEAN, required=False
    )
    date = Date(description=AttributeValueDescriptions.DATE, required=False)
    date_time = DateTime(
        description=AttributeValueDescriptions.DATE_TIME, required=False
    )
    external_reference = graphene.String(
        description="External ID of this attribute value.",
        required=False,
    )

    class Meta:
        default_resolver = ChannelContextType.resolver_with_context
        description = "Represents a value of an attribute."
        interfaces = [graphene.relay.Node]
        model = models.AttributeValue

    @staticmethod
    def resolve_name(root: ChannelContext[models.AttributeValue], info: ResolveInfo):
        attr_value = root.node

        if attr_value.reference_product_id:
            return _resolve_referenced_product_name(
                attr_value.reference_product_id, info
            )
        if attr_value.reference_variant_id:
            return _resolve_referenced_product_variant_name(
                attr_value.reference_variant_id, info
            )
        if attr_value.reference_page_id:
            return _resolve_referenced_page_name(attr_value.reference_page_id, info)
        return attr_value.name

    @staticmethod
    def resolve_input_type(
        root: ChannelContext[models.AttributeValue], info: ResolveInfo
    ):
        attr_value = root.node
        return (
            AttributesByAttributeId(info.context)
            .load(attr_value.attribute_id)
            .then(lambda attribute: attribute.input_type)
        )

    @staticmethod
    def resolve_file(
        root: ChannelContext[models.AttributeValue], _info: ResolveInfo
    ) -> None | File:
        attr_value = root.node
        if not attr_value.file_url:
            return None
        return File(url=attr_value.file_url, content_type=attr_value.content_type)

    @staticmethod
    def resolve_reference(
        root: ChannelContext[models.AttributeValue], info: ResolveInfo
    ):
        attr_value = root.node

        def prepare_reference(attribute) -> None | str:
            reference_pk = get_reference_pk(attribute, attr_value)
            if reference_pk is None:
                return None
            return graphene.Node.to_global_id(attribute.entity_type, reference_pk)

        return (
            AttributesByAttributeId(info.context)
            .load(attr_value.attribute_id)
            .then(prepare_reference)
        )

    @staticmethod
    def resolve_date_time(
        root: ChannelContext[models.AttributeValue], info: ResolveInfo
    ):
        attr_value = root.node

        def _resolve_date(attribute):
            if attribute.input_type == AttributeInputType.DATE_TIME:
                return attr_value.date_time
            return None

        return (
            AttributesByAttributeId(info.context)
            .load(attr_value.attribute_id)
            .then(_resolve_date)
        )

    @staticmethod
    def resolve_date(root: ChannelContext[models.AttributeValue], info: ResolveInfo):
        attr_value = root.node

        def _resolve_date(attribute):
            if attribute.input_type == AttributeInputType.DATE:
                return attr_value.date_time
            return None

        return (
            AttributesByAttributeId(info.context)
            .load(attr_value.attribute_id)
            .then(_resolve_date)
        )


class AttributeValueCountableConnection(CountableConnection):
    class Meta:
        doc_category = DOC_CATEGORY_ATTRIBUTES
        node = AttributeValue


class Attribute(ChannelContextType[models.Attribute]):
    id = graphene.GlobalID(required=True, description="The ID of the attribute.")
    input_type = AttributeInputTypeEnum(description=AttributeDescriptions.INPUT_TYPE)
    entity_type = AttributeEntityTypeEnum(
        description=AttributeDescriptions.ENTITY_TYPE, required=False
    )

    name = graphene.String(description=AttributeDescriptions.NAME)
    slug = graphene.String(description=AttributeDescriptions.SLUG)
    type = AttributeTypeEnum(description=AttributeDescriptions.TYPE)
    unit = MeasurementUnitsEnum(description=AttributeDescriptions.UNIT)
    choices = FilterConnectionField(
        AttributeValueCountableConnection,
        sort_by=AttributeChoicesSortingInput(description="Sort attribute choices."),
        filter=AttributeValueFilterInput(
            description=(
                f"Filtering options for attribute choices. {DEPRECATED_IN_3X_INPUT} "
                "Use `where` filter instead."
            ),
        ),
        where=AttributeValueWhereInput(
            description="Where filtering options for attribute choices." + ADDED_IN_322
        ),
        search=graphene.String(description="Search attribute choices." + ADDED_IN_322),
        description=(
            "A list of predefined attribute choices available for selection. "
            "Available only for attributes with predefined choices."
        ),
    )

    value_required = graphene.Boolean(
        description=(
            f"{AttributeDescriptions.VALUE_REQUIRED} Requires one of the following "
            f"permissions: {PagePermissions.MANAGE_PAGES.name}, "
            f"{PageTypePermissions.MANAGE_PAGE_TYPES_AND_ATTRIBUTES.name}, "
            f"{ProductPermissions.MANAGE_PRODUCTS.name}, "
            f"{ProductTypePermissions.MANAGE_PRODUCT_TYPES_AND_ATTRIBUTES.name}."
        ),
        required=True,
    )
    visible_in_storefront = graphene.Boolean(
        description=(
            f"{AttributeDescriptions.VISIBLE_IN_STOREFRONT} Requires one of the "
            f"following permissions: {PagePermissions.MANAGE_PAGES.name}, "
            f"{PageTypePermissions.MANAGE_PAGE_TYPES_AND_ATTRIBUTES.name}, "
            f"{ProductPermissions.MANAGE_PRODUCTS.name}, "
            f"{ProductTypePermissions.MANAGE_PRODUCT_TYPES_AND_ATTRIBUTES.name}."
        ),
        required=True,
    )
    filterable_in_storefront = graphene.Boolean(
        description=(
            f"{AttributeDescriptions.FILTERABLE_IN_STOREFRONT} Requires one of the "
            f"following permissions: {PagePermissions.MANAGE_PAGES.name}, "
            f"{PageTypePermissions.MANAGE_PAGE_TYPES_AND_ATTRIBUTES.name}, "
            f"{ProductPermissions.MANAGE_PRODUCTS.name}, "
            f"{ProductTypePermissions.MANAGE_PRODUCT_TYPES_AND_ATTRIBUTES.name}."
        ),
        required=True,
        deprecation_reason=DEFAULT_DEPRECATION_REASON,
    )
    filterable_in_dashboard = graphene.Boolean(
        description=(
            f"{AttributeDescriptions.FILTERABLE_IN_DASHBOARD} Requires one of the "
            f"following permissions: {PagePermissions.MANAGE_PAGES.name}, "
            f"{PageTypePermissions.MANAGE_PAGE_TYPES_AND_ATTRIBUTES.name}, "
            f"{ProductPermissions.MANAGE_PRODUCTS.name}, "
            f"{ProductTypePermissions.MANAGE_PRODUCT_TYPES_AND_ATTRIBUTES.name}."
        ),
        required=True,
    )
    available_in_grid = graphene.Boolean(
        description=(
            f"{AttributeDescriptions.AVAILABLE_IN_GRID} Requires one of the following "
            f"permissions: {PagePermissions.MANAGE_PAGES.name}, "
            f"{PageTypePermissions.MANAGE_PAGE_TYPES_AND_ATTRIBUTES.name}, "
            f"{ProductPermissions.MANAGE_PRODUCTS.name}, "
            f"{ProductTypePermissions.MANAGE_PRODUCT_TYPES_AND_ATTRIBUTES.name}."
        ),
        required=True,
        deprecation_reason=DEFAULT_DEPRECATION_REASON,
    )
    storefront_search_position = graphene.Int(
        description=(
            f"{AttributeDescriptions.STOREFRONT_SEARCH_POSITION} Requires one of the "
            f"following permissions: {PagePermissions.MANAGE_PAGES.name}, "
            f"{PageTypePermissions.MANAGE_PAGE_TYPES_AND_ATTRIBUTES.name}, "
            f"{ProductPermissions.MANAGE_PRODUCTS.name}, "
            f"{ProductTypePermissions.MANAGE_PRODUCT_TYPES_AND_ATTRIBUTES.name}."
        ),
        required=True,
        deprecation_reason=DEFAULT_DEPRECATION_REASON,
    )
    translation = TranslationField(
        AttributeTranslation,
        type_name="attribute",
        resolver=ChannelContextType.resolve_translation,
    )
    with_choices = graphene.Boolean(
        description=AttributeDescriptions.WITH_CHOICES, required=True
    )
    product_types = ConnectionField(
        "saleor.graphql.product.types.ProductTypeCountableConnection",
        required=True,
        description=(
            "A list of product types that use this attribute as a product attribute."
        ),
    )
    product_variant_types = ConnectionField(
        "saleor.graphql.product.types.ProductTypeCountableConnection",
        required=True,
        description=(
            "A list of product types that use this attribute "
            "as a product variant attribute."
        ),
    )
    external_reference = graphene.String(
        description="External ID of this attribute.",
        required=False,
    )

    class Meta:
        default_resolver = ChannelContextType.resolver_with_context
        description = (
            "Custom attribute of a product. Attributes can be assigned to products and "
            "variants at the product type level."
        )
        interfaces = [graphene.relay.Node, ObjectWithMetadata]
        model = models.Attribute

    @staticmethod
    def resolve_choices(
        root: ChannelContext[models.Attribute], info: ResolveInfo, **kwargs
    ):
        attr = root.node
        if attr.input_type in AttributeInputType.TYPES_WITH_CHOICES:
            qs = attr.values.using(get_database_connection_name(info.context)).all()
        else:
            qs = models.AttributeValue.objects.none()

        if search := kwargs.pop("search", None):
            qs = search_attribute_values(qs, search)

        channel_context_qs = ChannelQsContext(qs=qs, channel_slug=root.channel_slug)
        channel_context_qs = filter_connection_queryset(
            channel_context_qs, kwargs, allow_replica=info.context.allow_replica
        )
        return create_connection_slice(
            channel_context_qs, info, kwargs, AttributeValueCountableConnection
        )

    @staticmethod
    @check_attribute_required_permissions()
    def resolve_value_required(
        root: ChannelContext[models.Attribute], _info: ResolveInfo
    ):
        return root.node.value_required

    @staticmethod
    @check_attribute_required_permissions()
    def resolve_visible_in_storefront(
        root: ChannelContext[models.Attribute], _info: ResolveInfo
    ):
        return root.node.visible_in_storefront

    @staticmethod
    @check_attribute_required_permissions()
    def resolve_filterable_in_storefront(
        root: ChannelContext[models.Attribute], _info: ResolveInfo
    ):
        return root.node.filterable_in_storefront

    @staticmethod
    @check_attribute_required_permissions()
    def resolve_filterable_in_dashboard(
        root: ChannelContext[models.Attribute], _info: ResolveInfo
    ):
        return root.node.filterable_in_dashboard

    @staticmethod
    @check_attribute_required_permissions()
    def resolve_storefront_search_position(
        root: ChannelContext[models.Attribute], _info: ResolveInfo
    ):
        return root.node.storefront_search_position

    @staticmethod
    @check_attribute_required_permissions()
    def resolve_available_in_grid(
        root: ChannelContext[models.Attribute], _info: ResolveInfo
    ):
        return root.node.available_in_grid

    @staticmethod
    def resolve_with_choices(
        root: ChannelContext[models.Attribute], _info: ResolveInfo
    ):
        return root.node.input_type in AttributeInputType.TYPES_WITH_CHOICES

    @staticmethod
    def resolve_product_types(
        root: ChannelContext[models.Attribute], info: ResolveInfo, **kwargs
    ):
        from ..product.types import ProductTypeCountableConnection

        qs = root.node.product_types.using(
            get_database_connection_name(info.context)
        ).all()
        return create_connection_slice(qs, info, kwargs, ProductTypeCountableConnection)

    @staticmethod
    def resolve_product_variant_types(
        root: ChannelContext[models.Attribute], info: ResolveInfo, **kwargs
    ):
        from ..product.types import ProductTypeCountableConnection

        qs = root.node.product_variant_types.using(
            get_database_connection_name(info.context)
        ).all()
        return create_connection_slice(qs, info, kwargs, ProductTypeCountableConnection)


class AttributeCountableConnection(CountableConnection):
    class Meta:
        doc_category = DOC_CATEGORY_ATTRIBUTES
        node = Attribute


class AssignedVariantAttribute(BaseObjectType):
    attribute = graphene.Field(
        Attribute, description="Attribute assigned to variant.", required=True
    )
    variant_selection = graphene.Boolean(
        required=True,
        description=(
            "Determines, whether assigned attribute is "
            "allowed for variant selection. Supported variant types for "
            "variant selection are: "
            f"{AttributeInputType.ALLOWED_IN_VARIANT_SELECTION}"
        ),
    )

    class Meta:
        description = (
            "Represents assigned attribute to variant with variant selection attached."
        )
        doc_category = DOC_CATEGORY_ATTRIBUTES


<<<<<<< HEAD
=======
class SelectedAttribute(ChannelContextTypeForObjectType):
    attribute = graphene.Field(
        Attribute,
        default_value=None,
        description=AttributeDescriptions.NAME,
        required=True,
    )
    values = NonNullList(
        AttributeValue, description="Values of an attribute.", required=True
    )

    class Meta:
        doc_category = DOC_CATEGORY_ATTRIBUTES
        description = "Represents an assigned attribute to an object."


>>>>>>> 01b2b93c
class AttributeInput(BaseInputObjectType):
    slug = graphene.String(required=False, description=AttributeDescriptions.SLUG)
    value = AssignedAttributeValueInput(
        required=False,
        description=(
            "Filter by value of the attribute. Only one value input field is allowed. "
            "If provided more than one, the error will be raised. Cannot be combined "
            "with deprecated fields of `AttributeInput`. "
        ),
    )
    values = NonNullList(
        graphene.String,
        required=False,
        description=(
            "Slugs identifying the attributeValues associated with the Attribute. "
            "When specified, it filters the results to include only records with "
            "one of the matching values. Requires `slug` to be provided. "
            f" {DEPRECATED_IN_3X_INPUT} Use `value` instead."
        ),
    )
    values_range = graphene.Field(
        IntRangeInput,
        required=False,
        description=(
            AttributeValueDescriptions.VALUES_RANGE
            + " Requires `slug` to be provided. "
            f"{DEPRECATED_IN_3X_INPUT} Use `value` instead."
        ),
    )
    date_time = graphene.Field(
        DateTimeRangeInput,
        required=False,
        description=(
            AttributeValueDescriptions.DATE_TIME_RANGE
            + " Requires `slug` to be provided. "
            f"{DEPRECATED_IN_3X_INPUT} Use `value` instead."
        ),
    )
    date = graphene.Field(
        DateRangeInput,
        required=False,
        description=(
            AttributeValueDescriptions.DATE_RANGE + " Requires `slug` to be provided. "
            f"{DEPRECATED_IN_3X_INPUT} Use `value` instead."
        ),
    )
    boolean = graphene.Boolean(
        required=False,
        description=(
            AttributeDescriptions.BOOLEAN + " Requires `slug` to be provided. "
            f"{DEPRECATED_IN_3X_INPUT} Use `value` instead."
        ),
    )

    class Meta:
        doc_category = DOC_CATEGORY_ATTRIBUTES


class AttributeValueSelectableTypeInput(BaseInputObjectType):
    id = graphene.ID(required=False, description="ID of an attribute value.")
    external_reference = graphene.String(
        required=False, description="External reference of an attribute value."
    )
    value = graphene.String(
        required=False,
        description=(
            "The value or slug of an attribute to resolve. "
            "If the passed value is non-existent, it will be created."
        ),
    )

    class Meta:
        description = (
            "Represents attribute value.\n"
            "1. If ID is provided, then attribute value will be resolved by ID.\n"
            "2. If externalReference is provided, then attribute value will be "
            "resolved by external reference.\n"
            "3. If value is provided, then attribute value will be resolved by value. "
            "If this attribute value doesn't exist, then it will be created.\n"
            "4. If externalReference and value is provided then "
            "new attribute value will be created."
        )
        doc_category = DOC_CATEGORY_ATTRIBUTES


class AttributeValueInput(BaseInputObjectType):
    id = graphene.ID(description="ID of the selected attribute.", required=False)
    external_reference = graphene.String(
        description="External ID of this attribute.", required=False
    )
    values = NonNullList(
        graphene.String,
        required=False,
        description=(
            "The value or slug of an attribute to resolve. "
            "If the passed value is non-existent, it will be created. "
            + DEPRECATED_IN_3X_INPUT
        ),
    )
    dropdown = AttributeValueSelectableTypeInput(
        required=False,
        description="Attribute value ID or external reference.",
    )
    swatch = AttributeValueSelectableTypeInput(
        required=False,
        description="Attribute value ID or external reference.",
    )
    multiselect = NonNullList(
        AttributeValueSelectableTypeInput,
        required=False,
        description="List of attribute value IDs or external references.",
    )
    numeric = graphene.String(
        required=False,
        description="Numeric value of an attribute.",
    )
    file = graphene.String(
        required=False,
        description="URL of the file attribute. Every time, a new value is created.",
    )
    content_type = graphene.String(required=False, description="File content type.")
    reference = graphene.ID(
        required=False,
        description=(
            "ID of the referenced entity for single reference attribute." + ADDED_IN_322
        ),
    )
    references = NonNullList(
        graphene.ID,
        description="List of entity IDs that will be used as references.",
        required=False,
    )
    rich_text = JSONString(required=False, description="Text content in JSON format.")
    plain_text = graphene.String(required=False, description="Plain text content.")
    boolean = graphene.Boolean(
        required=False, description=AttributeValueDescriptions.BOOLEAN
    )
    date = Date(required=False, description=AttributeValueDescriptions.DATE)
    date_time = DateTime(
        required=False, description=AttributeValueDescriptions.DATE_TIME
    )

    class Meta:
        doc_category = DOC_CATEGORY_ATTRIBUTES


class SelectedAttribute(ChannelContextTypeForObjectType):
    attribute = graphene.Field(
        Attribute,
        default_value=None,
        description=AttributeDescriptions.NAME,
        required=True,
    )
    values = NonNullList(
        AttributeValue, description="Values of an attribute.", required=True
    )

    class Meta:
        doc_category = DOC_CATEGORY_ATTRIBUTES
        description = "Represents a custom attribute."


class AssignedAttribute(graphene.Interface):
    attribute = graphene.Field(
        Attribute,
        default_value=None,
        description="Attribute assigned to an object.",
        required=True,
    )

    class Meta:
        doc_category = DOC_CATEGORY_ATTRIBUTES
        description = "Represents an attribute assigned to an object." + ADDED_IN_322

    @staticmethod
    def resolve_type(instance: AssignedAttributeData, _info):
        if instance.attribute.node.input_type == AttributeInputType.SINGLE_REFERENCE:
            entity_type = cast(str, instance.attribute.node.entity_type)
            return ASSIGNED_SINGLE_REFERENCE_MAP.get(entity_type)
        if instance.attribute.node.input_type == AttributeInputType.REFERENCE:
            entity_type = cast(str, instance.attribute.node.entity_type)
            return ASSIGNED_MULTI_REFERENCE_MAP.get(entity_type)
        attr_type = ASSIGNED_ATTRIBUTE_MAP[instance.attribute.node.input_type]
        return attr_type


class AssignedNumericAttribute(BaseObjectType):
    value = graphene.Float(
        required=False,
        description="The assigned numeric value.",
    )

    class Meta:
        interfaces = [AssignedAttribute]
        description = "Represents a numeric value of an attribute." + ADDED_IN_322

    @staticmethod
    def resolve_value(root: AssignedAttributeData, _info: ResolveInfo) -> float | None:
        if not root.values:
            return None

        attr_value = root.values[0].node
        return attr_value.numeric


class AssignedTextAttribute(BaseObjectType):
    value = graphene.Field(
        JSON,
        description="The assigned rich text content.",
        required=False,
    )

    translation = graphene.Field(
        JSON,
        language_code=graphene.Argument(
            LanguageCodeEnum,
            required=True,
        ),
        description="Translation of the rich text content in the specified language.",
        required=False,
    )

    class Meta:
        interfaces = [AssignedAttribute]
        description = "Represents text attribute." + ADDED_IN_322

    @staticmethod
    def resolve_value(root: AssignedAttributeData, _info: ResolveInfo) -> JSON | None:
        if not root.values:
            return None
        attr_value = root.values[0].node
        return attr_value.rich_text

    @staticmethod
    def resolve_translation(
        root: AssignedAttributeData, info: ResolveInfo, *, language_code
    ) -> Promise[JSON | None] | None:
        if not root.values:
            return None

        def _wrap_translation(
            translation: AttributeValueTranslation | None,
        ) -> JSON | None:
            if translation is None:
                return None
            return translation.rich_text

        return (
            AttributeValueTranslationByIdAndLanguageCodeLoader(info.context)
            .load((root.values[0].node.id, language_code))
            .then(_wrap_translation)
        )


class AssignedPlainTextAttribute(BaseObjectType):
    value = graphene.String(
        description="The assigned plain text content.",
        required=False,
    )

    translation = graphene.Field(
        graphene.String,
        language_code=graphene.Argument(
            LanguageCodeEnum,
            required=True,
        ),
        description="Translation of the plain text content in the specified language.",
        required=False,
    )

    class Meta:
        interfaces = [AssignedAttribute]
        description = "Represents plain text attribute." + ADDED_IN_322

    @staticmethod
    def resolve_value(root: AssignedAttributeData, _info: ResolveInfo) -> str | None:
        if not root.values:
            return None
        attr_value = root.values[0].node
        return attr_value.plain_text

    @staticmethod
    def resolve_translation(
        root: AssignedAttributeData, info: ResolveInfo, *, language_code
    ) -> Promise[str | None] | None:
        if not root.values:
            return None

        def _wrap_translation(
            translation: AttributeValueTranslation | None,
        ) -> str | None:
            if translation is None:
                return None
            return translation.plain_text

        return (
            AttributeValueTranslationByIdAndLanguageCodeLoader(info.context)
            .load((root.values[0].node.id, language_code))
            .then(_wrap_translation)
        )


class AssignedFileAttribute(BaseObjectType):
    value = graphene.Field(File, description="The assigned file.", required=False)

    class Meta:
        interfaces = [AssignedAttribute]
        description = "Represents file attribute." + ADDED_IN_322

    @staticmethod
    def resolve_value(root: AssignedAttributeData, _info: ResolveInfo) -> File | None:
        if not root.values:
            return None
        attr_value = root.values[0].node
        return File(url=attr_value.file_url, content_type=attr_value.content_type)


class AssignedSinglePageReferenceAttribute(BaseObjectType):
    value = graphene.Field(
        "saleor.graphql.page.types.Page",
        description="The assigned page reference.",
        required=False,
    )

    class Meta:
        interfaces = [AssignedAttribute]
        description = "Represents single page reference attribute." + ADDED_IN_322

    @staticmethod
    def resolve_value(
        root: AssignedAttributeData, info: ResolveInfo
    ) -> Promise[ChannelContext[page_models.Page]] | None:
        if not root.values:
            return None

        channel_slug = root.attribute.channel_slug
        attr_value = root.values[0].node

        return (
            PageByIdLoader(info.context)
            .load(attr_value.reference_page_id)
            .then(lambda page: ChannelContext(node=page, channel_slug=channel_slug))
        )


class AssignedSingleProductReferenceAttribute(BaseObjectType):
    value = graphene.Field(
        "saleor.graphql.product.types.Product",
        description="The assigned product reference.",
        required=False,
    )

    class Meta:
        interfaces = [AssignedAttribute]
        description = "Represents single product reference attribute." + ADDED_IN_322

    @staticmethod
    def resolve_value(
        root: AssignedAttributeData, info: ResolveInfo
    ) -> Promise[ChannelContext[product_models.Product]] | None:
        if not root.values:
            return None

        channel_slug = root.attribute.channel_slug
        attr_value = root.values[0].node

        return (
            ProductByIdLoader(info.context)
            .load(attr_value.reference_product_id)
            .then(
                lambda product: ChannelContext(node=product, channel_slug=channel_slug)
            )
        )


class AssignedSingleProductVariantReferenceAttribute(BaseObjectType):
    value = graphene.Field(
        "saleor.graphql.product.types.ProductVariant",
        description="The assigned product variant reference.",
        required=False,
    )

    class Meta:
        interfaces = [AssignedAttribute]
        description = (
            "Represents single product variant reference attribute." + ADDED_IN_322
        )

    @staticmethod
    def resolve_value(
        root: AssignedAttributeData, info: ResolveInfo
    ) -> Promise[ChannelContext[product_models.ProductVariant]] | None:
        if not root.values:
            return None

        channel_slug = root.attribute.channel_slug
        attr_value = root.values[0].node

        return (
            ProductVariantByIdLoader(info.context)
            .load(attr_value.reference_variant_id)
            .then(
                lambda product_variant: ChannelContext(
                    node=product_variant, channel_slug=channel_slug
                )
            )
        )


class AssignedSingleCategoryReferenceAttribute(BaseObjectType):
    value = graphene.Field(
        "saleor.graphql.product.types.Category",
        description="The assigned category reference.",
        required=False,
    )

    class Meta:
        interfaces = [AssignedAttribute]
        description = "Represents single category reference attribute." + ADDED_IN_322

    @staticmethod
    def resolve_value(
        root: AssignedAttributeData, info: ResolveInfo
    ) -> Promise[product_models.Category] | None:
        if not root.values:
            return None
        attr_value = root.values[0].node
        return CategoryByIdLoader(info.context).load(attr_value.reference_category_id)


class AssignedSingleCollectionReferenceAttribute(BaseObjectType):
    value = graphene.Field(
        "saleor.graphql.product.types.Collection",
        description="The assigned collection reference.",
        required=False,
    )

    class Meta:
        interfaces = [AssignedAttribute]
        description = "Represents single collection reference attribute." + ADDED_IN_322

    @staticmethod
    def resolve_value(
        root: AssignedAttributeData, info: ResolveInfo
    ) -> Promise[ChannelContext[product_models.Collection]] | None:
        if not root.values:
            return None

        channel_slug = root.attribute.channel_slug
        attr_value = root.values[0].node

        return (
            CollectionByIdLoader(info.context)
            .load(attr_value.reference_collection_id)
            .then(
                lambda collection: ChannelContext(
                    node=collection, channel_slug=channel_slug
                )
            )
        )


class AssignedMultiPageReferenceAttribute(BaseObjectType):
    value = NonNullList(
        "saleor.graphql.page.types.Page",
        description="List of assigned page references.",
        required=True,
        limit=graphene.Int(
            description=(
                "Maximum number of referenced pages to return. "
                f"Value must be greater than 0. Default is {DEFAULT_NESTED_LIST_LIMIT}."
            ),
            default_value=DEFAULT_NESTED_LIST_LIMIT,
        ),
    )

    class Meta:
        interfaces = [AssignedAttribute]
        description = "Represents multi page reference attribute." + ADDED_IN_322

    @staticmethod
    def resolve_value(
        root: AssignedAttributeData,
        info: ResolveInfo,
        limit: int = DEFAULT_NESTED_LIST_LIMIT,
    ) -> Promise[list[ChannelContext[page_models.Page]]]:
        validate_limit_input_value(limit)

        if not root.values:
            return Promise.resolve([])

        channel_slug = root.attribute.channel_slug
        attr_values = [value.node for value in root.values]
        attr_values = attr_values[:limit]

        def _wrap_with_channel_context(
            pages: list[page_models.Page],
        ) -> list[ChannelContext[page_models.Page]]:
            if not pages:
                return []
            return [
                ChannelContext(node=page, channel_slug=channel_slug) for page in pages
            ]

        return (
            PageByIdLoader(info.context)
            .load_many([value.reference_page_id for value in attr_values])
            .then(_wrap_with_channel_context)
        )


class AssignedMultiProductReferenceAttribute(BaseObjectType):
    value = NonNullList(
        "saleor.graphql.product.types.Product",
        description="List of assigned product references.",
        required=True,
        limit=graphene.Int(
            description=(
                "Maximum number of referenced products to return. "
                f"Value must be greater than 0. Default is {DEFAULT_NESTED_LIST_LIMIT}."
            ),
            default_value=DEFAULT_NESTED_LIST_LIMIT,
        ),
    )

    class Meta:
        interfaces = [AssignedAttribute]
        description = "Represents multi product reference attribute." + ADDED_IN_322

    @staticmethod
    def resolve_value(
        root: AssignedAttributeData,
        info: ResolveInfo,
        limit: int = DEFAULT_NESTED_LIST_LIMIT,
    ) -> Promise[list[ChannelContext[product_models.Product]]]:
        validate_limit_input_value(limit)

        if not root.values:
            return Promise.resolve([])

        channel_slug = root.attribute.channel_slug
        attr_values = [value.node for value in root.values]
        attr_values = attr_values[:limit]

        def _wrap_with_channel_context(
            products: list[product_models.Product],
        ) -> list[ChannelContext[product_models.Product]]:
            if not products:
                return []
            return [
                ChannelContext(node=product, channel_slug=channel_slug)
                for product in products
            ]

        return (
            ProductByIdLoader(info.context)
            .load_many([value.reference_product_id for value in attr_values])
            .then(_wrap_with_channel_context)
        )


class AssignedMultiProductVariantReferenceAttribute(BaseObjectType):
    value = NonNullList(
        "saleor.graphql.product.types.ProductVariant",
        description="List of assigned product variant references.",
        required=True,
        limit=graphene.Int(
            description=(
                "Maximum number of referenced product variants to return. "
                f"Value must be greater than 0. Default is {DEFAULT_NESTED_LIST_LIMIT}."
            ),
            default_value=DEFAULT_NESTED_LIST_LIMIT,
        ),
    )

    class Meta:
        interfaces = [AssignedAttribute]
        description = (
            "Represents multi product variant reference attribute." + ADDED_IN_322
        )

    @staticmethod
    def resolve_value(
        root: AssignedAttributeData,
        info: ResolveInfo,
        limit: int = DEFAULT_NESTED_LIST_LIMIT,
    ) -> Promise[list[ChannelContext[product_models.ProductVariant]]]:
        validate_limit_input_value(limit)

        if not root.values:
            return Promise.resolve([])

        channel_slug = root.attribute.channel_slug
        attr_values = [value.node for value in root.values]
        attr_values = attr_values[:limit]

        def _wrap_with_channel_context(
            variants: list[product_models.ProductVariant],
        ) -> list[ChannelContext[product_models.ProductVariant]]:
            if not variants:
                return []
            return [
                ChannelContext(node=variant, channel_slug=channel_slug)
                for variant in variants
            ]

        return (
            ProductVariantByIdLoader(info.context)
            .load_many([value.reference_variant_id for value in attr_values])
            .then(_wrap_with_channel_context)
        )


class AssignedMultiCategoryReferenceAttribute(BaseObjectType):
    value = NonNullList(
        "saleor.graphql.product.types.Category",
        description="List of assigned category references.",
        required=True,
        limit=graphene.Int(
            description=(
                "Maximum number of referenced categories to return. "
                f"Value must be greater than 0. Default is {DEFAULT_NESTED_LIST_LIMIT}."
            ),
            default_value=DEFAULT_NESTED_LIST_LIMIT,
        ),
    )

    class Meta:
        interfaces = [AssignedAttribute]
        description = "Represents multi category reference attribute." + ADDED_IN_322

    @staticmethod
    def resolve_value(
        root: AssignedAttributeData,
        info: ResolveInfo,
        limit: int = DEFAULT_NESTED_LIST_LIMIT,
    ) -> Promise[list[product_models.Category]]:
        validate_limit_input_value(limit)
        if not root.values:
            return Promise.resolve([])
        attr_values = [value.node for value in root.values]
        attr_values = attr_values[:limit]

        return CategoryByIdLoader(info.context).load_many(
            [value.reference_category_id for value in attr_values]
        )


class AssignedMultiCollectionReferenceAttribute(BaseObjectType):
    value = NonNullList(
        "saleor.graphql.product.types.Collection",
        description="List of assigned collection references.",
        required=True,
        limit=graphene.Int(
            description=(
                "Maximum number of referenced collections to return. "
                f"Default is {DEFAULT_NESTED_LIST_LIMIT}"
            ),
            default_value=DEFAULT_NESTED_LIST_LIMIT,
        ),
    )

    class Meta:
        interfaces = [AssignedAttribute]
        description = "Represents multi collection reference attribute." + ADDED_IN_322

    @staticmethod
    def resolve_value(
        root: AssignedAttributeData,
        info: ResolveInfo,
        limit: int = DEFAULT_NESTED_LIST_LIMIT,
    ) -> Promise[list[ChannelContext[product_models.Collection]]]:
        validate_limit_input_value(limit)
        if not root.values:
            return Promise.resolve([])

        channel_slug = root.attribute.channel_slug
        attr_values = [value.node for value in root.values]
        attr_values = attr_values[:limit]

        def _wrap_with_channel_context(
            collections: list[product_models.Collection],
        ) -> list[ChannelContext[product_models.Collection]]:
            if not collections:
                return []
            return [
                ChannelContext(node=collection, channel_slug=channel_slug)
                for collection in collections
            ]

        return (
            CollectionByIdLoader(info.context)
            .load_many([value.reference_collection_id for value in attr_values])
            .then(_wrap_with_channel_context)
        )


class AssignedChoiceAttributeValue(BaseObjectType):
    name = graphene.String(description=AttributeValueDescriptions.NAME)
    slug = graphene.String(description=AttributeValueDescriptions.SLUG)
    translation = graphene.String(
        language_code=graphene.Argument(
            LanguageCodeEnum,
            required=True,
        ),
        description="Translation of the name.",
        required=False,
    )

    class Meta:
        description = (
            "Represents a single choice value of the attribute." + ADDED_IN_322
        )

    @staticmethod
    def resolve_translation(
        root: AttributeValue, info: ResolveInfo, *, language_code
    ) -> Promise[str | None] | None:
        return (
            AttributeValueTranslationByIdAndLanguageCodeLoader(info.context)
            .load((root.id, language_code))
            .then(lambda translation: translation.name if translation else None)
        )


class AssignedSingleChoiceAttribute(BaseObjectType):
    value = graphene.Field(
        AssignedChoiceAttributeValue,
        required=False,
        description="The assigned choice value.",
    )

    class Meta:
        interfaces = [AssignedAttribute]
        description = "Represents a single choice attribute." + ADDED_IN_322

    def resolve_value(
        root: AssignedAttributeData, info: ResolveInfo
    ) -> models.AttributeValue | None:
        if not root.values:
            return None
        attr_value = root.values[0].node
        return attr_value


class AssignedMultiChoiceAttribute(BaseObjectType):
    value = NonNullList(
        AssignedChoiceAttributeValue,
        required=True,
        description="List of assigned choice values.",
        limit=graphene.Int(
            description=(
                "Maximum number of choices to return. "
                f"Value must be greater than 0. Default is {DEFAULT_NESTED_LIST_LIMIT}."
            ),
            default_value=DEFAULT_NESTED_LIST_LIMIT,
        ),
    )

    class Meta:
        interfaces = [AssignedAttribute]
        description = "Represents a multi choice attribute." + ADDED_IN_322

    @staticmethod
    def resolve_value(
        root: AssignedAttributeData,
        info: ResolveInfo,
        limit: int = DEFAULT_NESTED_LIST_LIMIT,
    ) -> list[models.AttributeValue]:
        validate_limit_input_value(limit)
        values = root.values[:limit]
        return [value.node for value in values]


class AssignedSwatchAttributeValue(BaseObjectType):
    name = graphene.String(
        description="Name of the selected swatch value. ",
        required=False,
    )
    slug = graphene.String(
        description="Slug of the selected swatch value.",
        required=False,
    )
    hex_color = graphene.String(
        required=False,
        description="Hex color code.",
    )
    file = graphene.Field(
        File, description="File associated with the attribute.", required=False
    )

    @staticmethod
    def resolve_hex_color(
        root: models.AttributeValue, _info: ResolveInfo
    ) -> str | None:
        if not root.value:
            return None
        return root.value

    @staticmethod
    def resolve_file(root: models.AttributeValue, _info: ResolveInfo) -> File | None:
        if not root.file_url:
            return None
        return File(url=root.file_url, content_type=root.content_type)


class AssignedSwatchAttribute(BaseObjectType):
    value = graphene.Field(
        AssignedSwatchAttributeValue,
        required=False,
        description="The assigned swatch value.",
    )

    class Meta:
        interfaces = [AssignedAttribute]
        description = "Represents a swatch attribute." + ADDED_IN_322

    @staticmethod
    def resolve_value(
        root: AssignedAttributeData, _info: ResolveInfo
    ) -> models.AttributeValue | None:
        if not root.values:
            return None
        attr_value = root.values[0].node
        return attr_value


class AssignedBooleanAttribute(BaseObjectType):
    value = graphene.Boolean(
        description="The assigned boolean value.",
        required=False,
    )

    class Meta:
        interfaces = [AssignedAttribute]
        description = "Represents a boolean attribute." + ADDED_IN_322

    @staticmethod
    def resolve_value(root: AssignedAttributeData, _info: ResolveInfo) -> bool | None:
        if not root.values:
            return None
        attr_value = root.values[0].node
        return attr_value.boolean


class AssignedDateAttribute(BaseObjectType):
    value = graphene.Field(
        Date,
        description="The assigned date value.",
        required=False,
    )

    class Meta:
        interfaces = [AssignedAttribute]
        description = "Represents a date attribute." + ADDED_IN_322

    @staticmethod
    def resolve_value(root: AssignedAttributeData, _info: ResolveInfo) -> date | None:
        if not root.values:
            return None
        attr_value = root.values[0].node
        return attr_value.date_time.date() if attr_value.date_time else None


class AssignedDateTimeAttribute(BaseObjectType):
    value = graphene.Field(
        DateTime,
        description="The assigned date time value.",
        required=False,
    )

    class Meta:
        interfaces = [AssignedAttribute]
        description = "Represents a date time attribute." + ADDED_IN_322

    @staticmethod
    def resolve_value(
        root: AssignedAttributeData, _info: ResolveInfo
    ) -> datetime | None:
        if not root.values:
            return None
        attr_value = root.values[0].node
        return attr_value.date_time


ASSIGNED_SINGLE_REFERENCE_MAP = {
    AttributeEntityType.PAGE: AssignedSinglePageReferenceAttribute,
    AttributeEntityType.PRODUCT: AssignedSingleProductReferenceAttribute,
    AttributeEntityType.PRODUCT_VARIANT: AssignedSingleProductVariantReferenceAttribute,
    AttributeEntityType.CATEGORY: AssignedSingleCategoryReferenceAttribute,
    AttributeEntityType.COLLECTION: AssignedSingleCollectionReferenceAttribute,
}
ASSIGNED_MULTI_REFERENCE_MAP = {
    AttributeEntityType.PAGE: AssignedMultiPageReferenceAttribute,
    AttributeEntityType.PRODUCT: AssignedMultiProductReferenceAttribute,
    AttributeEntityType.PRODUCT_VARIANT: AssignedMultiProductVariantReferenceAttribute,
    AttributeEntityType.CATEGORY: AssignedMultiCategoryReferenceAttribute,
    AttributeEntityType.COLLECTION: AssignedMultiCollectionReferenceAttribute,
}
ASSIGNED_ATTRIBUTE_MAP = {
    AttributeInputType.NUMERIC: AssignedNumericAttribute,
    AttributeInputType.RICH_TEXT: AssignedTextAttribute,
    AttributeInputType.PLAIN_TEXT: AssignedPlainTextAttribute,
    AttributeInputType.FILE: AssignedFileAttribute,
    AttributeInputType.DROPDOWN: AssignedSingleChoiceAttribute,
    AttributeInputType.MULTISELECT: AssignedMultiChoiceAttribute,
    AttributeInputType.SWATCH: AssignedSwatchAttribute,
    AttributeInputType.BOOLEAN: AssignedBooleanAttribute,
    AttributeInputType.DATE: AssignedDateAttribute,
    AttributeInputType.DATE_TIME: AssignedDateTimeAttribute,
}
ASSIGNED_ATTRIBUTE_TYPES = (
    list(ASSIGNED_ATTRIBUTE_MAP.values())
    + list(ASSIGNED_SINGLE_REFERENCE_MAP.values())
    + list(ASSIGNED_MULTI_REFERENCE_MAP.values())
)<|MERGE_RESOLUTION|>--- conflicted
+++ resolved
@@ -511,25 +511,6 @@
         doc_category = DOC_CATEGORY_ATTRIBUTES
 
 
-<<<<<<< HEAD
-=======
-class SelectedAttribute(ChannelContextTypeForObjectType):
-    attribute = graphene.Field(
-        Attribute,
-        default_value=None,
-        description=AttributeDescriptions.NAME,
-        required=True,
-    )
-    values = NonNullList(
-        AttributeValue, description="Values of an attribute.", required=True
-    )
-
-    class Meta:
-        doc_category = DOC_CATEGORY_ATTRIBUTES
-        description = "Represents an assigned attribute to an object."
-
-
->>>>>>> 01b2b93c
 class AttributeInput(BaseInputObjectType):
     slug = graphene.String(required=False, description=AttributeDescriptions.SLUG)
     value = AssignedAttributeValueInput(
@@ -689,7 +670,7 @@
 
     class Meta:
         doc_category = DOC_CATEGORY_ATTRIBUTES
-        description = "Represents a custom attribute."
+        description = "Represents an assigned attribute to an object."
 
 
 class AssignedAttribute(graphene.Interface):
