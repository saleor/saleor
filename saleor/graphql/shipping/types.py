import graphene
from graphene import relay

from ...core.permissions import ShippingPermissions
from ...core.tracing import traced_resolver
from ...core.weight import convert_weight_to_default_weight_unit
from ...product import models as product_models
from ...shipping import models
from ...shipping.interface import ShippingMethodData
from ..channel import ChannelQsContext
from ..channel.dataloaders import ChannelByIdLoader
from ..channel.types import (
    Channel,
    ChannelContext,
    ChannelContextType,
    ChannelContextTypeWithMetadata,
    ChannelContextTypeWithMetadataForObjectType,
)
from ..core.connection import (
    CountableConnection,
    CountableDjangoObjectType,
    create_connection_slice,
)
from ..core.fields import ConnectionField
from ..core.types import CountryDisplay, Money, MoneyRange, Weight
from ..decorators import permission_required
from ..meta.types import ObjectWithMetadata
from ..shipping.resolvers import resolve_price_range
from ..translations.fields import TranslationField
from ..translations.types import ShippingMethodTranslation
from ..warehouse.types import Warehouse
from .dataloaders import (
    ChannelsByShippingZoneIdLoader,
    PostalCodeRulesByShippingMethodIdLoader,
    ShippingMethodChannelListingByShippingMethodIdAndChannelSlugLoader,
    ShippingMethodChannelListingByShippingMethodIdLoader,
    ShippingMethodsByShippingZoneIdAndChannelSlugLoader,
    ShippingMethodsByShippingZoneIdLoader,
)
from .enums import PostalCodeRuleInclusionTypeEnum, ShippingMethodTypeEnum


class ShippingMethodChannelListing(CountableDjangoObjectType):
    class Meta:
        description = "Represents shipping method channel listing."
        model = models.ShippingMethodChannelListing
        interfaces = [relay.Node]
        only_fields = [
            "id",
            "channel",
            "price",
            "maximum_order_price",
            "minimum_order_price",
        ]

    @staticmethod
    def resolve_channel(root: models.ShippingMethodChannelListing, info, **_kwargs):
        return ChannelByIdLoader(info.context).load(root.channel_id)


class ShippingMethodPostalCodeRule(CountableDjangoObjectType):
    start = graphene.String(description="Start address range.")
    end = graphene.String(description="End address range.")
    inclusion_type = PostalCodeRuleInclusionTypeEnum(
        description="Inclusion type of the postal code rule."
    )

    class Meta:
        description = "Represents shipping method postal code rule."
        interfaces = [relay.Node]
        model = models.ShippingMethodPostalCodeRule
        only_fields = [
            "start",
            "end",
            "inclusion_type",
        ]


class ShippingMethodType(ChannelContextTypeWithMetadataForObjectType):
    """An internal representation of a shipping method used in private API.

    Used to manage and configure available shipping methods.
    """

    id = graphene.ID(required=True, description="Shipping method ID.")
    name = graphene.String(required=True, description="Shipping method name.")
    description = graphene.JSONString(description="Shipping method description.")
    type = ShippingMethodTypeEnum(description="Type of the shipping method.")
    translation = TranslationField(
        ShippingMethodTranslation,
        type_name="shipping method",
        resolver=ChannelContextType.resolve_translation,
    )
    channel_listings = graphene.List(
        graphene.NonNull(ShippingMethodChannelListing),
        description="List of channels available for the method.",
    )
    maximum_order_price = graphene.Field(
        Money, description="The price of the cheapest variant (including discounts)."
    )
    minimum_order_price = graphene.Field(
        Money, description="The price of the cheapest variant (including discounts)."
    )
    postal_code_rules = graphene.List(
        ShippingMethodPostalCodeRule,
        description=(
            "Postal code ranges rule of exclusion or inclusion of the shipping method."
        ),
    )
    excluded_products = ConnectionField(
        "saleor.graphql.product.types.products.ProductCountableConnection",
        description="List of excluded products for the shipping method.",
    )
    minimum_order_weight = graphene.Field(
        Weight, description="Minimum order weight to use this shipping method."
    )
    maximum_order_weight = graphene.Field(
        Weight, description="Maximum order weight to use this shipping method."
    )
    maximum_delivery_days = graphene.Int(
        description="Maximum number of days for delivery."
    )
    minimum_delivery_days = graphene.Int(
        description="Minimal number of days for delivery."
    )

    class Meta:
        default_resolver = ChannelContextType.resolver_with_context
        description = (
            "Shipping method are the methods you'll use to get customer's orders to "
            "them. They are directly exposed to the customers."
        )
        interfaces = [relay.Node, ObjectWithMetadata]
        model = models.ShippingMethod

    @staticmethod
    def resolve_id(root: ChannelContext, _info):
        if getattr(root.node, "is_external", False):
            # todo external shipping to base64
            return root.node.id
        return graphene.Node.to_global_id("ShippingMethodType", root.node.id)

    @staticmethod
    def resolve_maximum_order_price(
        root: ChannelContext[models.ShippingMethod], info, **_kwargs
    ):
        maximum_order_price = getattr(root.node, "maximum_order_price", None)
        if maximum_order_price is not None:
            return maximum_order_price

        if not root.channel_slug:
            return None

        if getattr(root.node, "is_external", False):
            return None

        return (
            ShippingMethodChannelListingByShippingMethodIdAndChannelSlugLoader(
                info.context
            )
            .load((root.node.id, root.channel_slug))
            .then(lambda channel_listing: channel_listing.maximum_order_price)
        )

    @staticmethod
    def resolve_minimum_order_price(
        root: ChannelContext[models.ShippingMethod], info, **_kwargs
    ):
        minimum_order_price = getattr(root.node, "minimum_order_price", None)
        if minimum_order_price is not None:
            return minimum_order_price

        if not root.channel_slug:
            return None

        if getattr(root.node, "is_external", False):
            return None

        return (
            ShippingMethodChannelListingByShippingMethodIdAndChannelSlugLoader(
                info.context
            )
            .load((root.node.id, root.channel_slug))
            .then(lambda channel_listing: channel_listing.minimum_order_price)
        )

    @staticmethod
    def resolve_maximum_order_weight(
        root: ChannelContext[models.ShippingMethod], *_args
    ):
        return convert_weight_to_default_weight_unit(root.node.maximum_order_weight)

    @staticmethod
    def resolve_postal_code_rules(
        root: ChannelContext[models.ShippingMethod], info, **_kwargs
    ):
        if getattr(root.node, "is_external", False):
            return None

        return PostalCodeRulesByShippingMethodIdLoader(info.context).load(root.node.id)

    @staticmethod
    def resolve_minimum_order_weight(
        root: ChannelContext[models.ShippingMethod], *_args
    ):
        return convert_weight_to_default_weight_unit(root.node.minimum_order_weight)

    @staticmethod
    @permission_required(ShippingPermissions.MANAGE_SHIPPING)
    def resolve_channel_listings(
        root: ChannelContext[models.ShippingMethod], info, **_kwargs
    ):
        if getattr(root.node, "is_external", False):
            return None

        return ShippingMethodChannelListingByShippingMethodIdLoader(info.context).load(
            root.node.id
        )

    @staticmethod
    @permission_required(ShippingPermissions.MANAGE_SHIPPING)
    def resolve_excluded_products(
<<<<<<< HEAD
        root: ChannelContext[models.ShippingMethod], _info, **_kwargs
=======
        root: ChannelContext[Union[ShippingMethodData, models.ShippingMethod]],
        info,
        **kwargs
>>>>>>> 40a528dc
    ):
        from ..product.types import ProductCountableConnection

        if not root.node.excluded_products:
            qs = product_models.Product.objects.none()
        else:
            qs = ChannelQsContext(
                qs=root.node.excluded_products.all(), channel_slug=None  # type: ignore
            )

        return create_connection_slice(qs, info, kwargs, ProductCountableConnection)


class ShippingZone(ChannelContextTypeWithMetadata, CountableDjangoObjectType):
    price_range = graphene.Field(
        MoneyRange, description="Lowest and highest prices for the shipping."
    )
    countries = graphene.List(
        CountryDisplay, description="List of countries available for the method."
    )
    shipping_methods = graphene.List(
        ShippingMethodType,
        description=(
            "List of shipping methods available for orders"
            " shipped to countries within this shipping zone."
        ),
    )
    warehouses = graphene.List(
        graphene.NonNull(Warehouse),
        description="List of warehouses for shipping zone.",
        required=True,
    )
    channels = graphene.List(
        graphene.NonNull(Channel),
        description="List of channels for shipping zone.",
        required=True,
    )
    description = graphene.String(description="Description of a shipping zone.")

    class Meta:
        default_resolver = ChannelContextType.resolver_with_context
        description = (
            "Represents a shipping zone in the shop. Zones are the concept used only "
            "for grouping shipping methods in the dashboard, and are never exposed to "
            "the customers directly."
        )
        model = models.ShippingZone
        interfaces = [relay.Node, ObjectWithMetadata]
        only_fields = ["default", "id", "name"]

    @staticmethod
    @traced_resolver
    def resolve_price_range(root: ChannelContext[models.ShippingZone], *_args):
        return resolve_price_range(root.channel_slug)

    @staticmethod
    def resolve_countries(root: ChannelContext[models.ShippingZone], *_args):
        return [
            CountryDisplay(code=country.code, country=country.name)
            for country in root.node.countries
        ]

    @staticmethod
    def resolve_shipping_methods(
        root: ChannelContext[models.ShippingZone], info, **_kwargs
    ):
        def wrap_shipping_method_with_channel_context(shipping_methods):
            shipping_methods = [
                ChannelContext(node=shipping, channel_slug=root.channel_slug)
                for shipping in shipping_methods
            ]
            return shipping_methods

        channel_slug = root.channel_slug
        if channel_slug:
            return (
                ShippingMethodsByShippingZoneIdAndChannelSlugLoader(info.context)
                .load((root.node.id, channel_slug))
                .then(wrap_shipping_method_with_channel_context)
            )

        return (
            ShippingMethodsByShippingZoneIdLoader(info.context)
            .load(root.node.id)
            .then(wrap_shipping_method_with_channel_context)
        )

    @staticmethod
    def resolve_warehouses(root: ChannelContext[models.ShippingZone], *_args):
        return root.node.warehouses.all()

    @staticmethod
    def resolve_channels(root: ChannelContext[models.ShippingZone], info, **_kwargs):
        return ChannelsByShippingZoneIdLoader(info.context).load(root.node.id)


<<<<<<< HEAD
class ShippingMethod(graphene.ObjectType):
    id = graphene.ID(
        required=True, description="Unique ID of ShippingMethod available for Order."
    )
    name = graphene.String(required=True, description="Shipping method name.")
    description = graphene.JSONString(description="Shipping method description (JSON).")
    maximum_delivery_days = graphene.Int(
        description="Maximum delivery days for this shipping method."
    )
    minimum_delivery_days = graphene.Int(
        description="Minimum delivery days for this shipping method."
    )
    maximum_order_weight = graphene.Field(
        Weight,
        description="Maximum order weight for this shipping method.",
        deprecation_reason="This field will be removed in Saleor 4.0.",
    )
    minimum_order_weight = graphene.Field(
        Weight,
        description="Minimum order weight for this shipping method.",
        deprecation_reason="This field will be removed in Saleor 4.0.",
    )
    translation = TranslationField(
        ShippingMethodTranslation,
        type_name="shipping method",
        resolver=ChannelContextType.resolve_translation,
    )
    price = graphene.Field(
        Money, required=True, description="The price of selected shipping method."
    )
    maximum_order_price = graphene.Field(
        Money, description="Maximum order price for this shipping method."
    )
    minimum_order_price = graphene.Field(
        Money, description="Minimal order price for this shipping method."
    )
    active = graphene.Boolean(
        required=True,
        description="Describes if this shipping method is active and can be selected.",
    )
    message = graphene.String(description="Message connected to this shipping method.")

    class Meta:
        interfaces = [relay.Node, ObjectWithMetadata]
        description = (
            (
                "Shipping methods that can be used as means of shipping"
                "for orders and checkouts."
            ),
        )

    @staticmethod
    def resolve_minimum_order_price(root: ShippingMethodData, info, **_kwargs):
        return root.minimum_order_price

    def resolve_maximum_order_price(root: ShippingMethodData, info, **_kwargs):
        return root.maximum_order_price

    @staticmethod
    def resolve_price(root: ShippingMethodData, info, **_kwargs):
        return root.price

    @staticmethod
    def resolve_name(root: ShippingMethodData, info, **kwargs):
        return root.name

    @staticmethod
    def resolve_id(root: ShippingMethodData, _info):
        if getattr(root, "is_external", False):
            return root.id
        return graphene.Node.to_global_id("ShippingMethod", root.id)

    @staticmethod
    def resolve_minimum_delivery_days(root: ShippingMethodData, _info):
        return root.minimum_delivery_days

    @staticmethod
    def resolve_maximum_delivery_days(root: ShippingMethodData, _info):
        return root.maximum_delivery_days

    def resolve_active(root: ShippingMethodData, _info):
        # Currently selected shipping method is not validated
        # with webhooks on every single API call
        if not hasattr(root, "active"):
            return True
        return root.active

    @staticmethod
    def resolve_message(root: ShippingMethodData, _info):
        # Currently selected shipping method is not validated
        # with webhooks on every single API call
        return getattr(root, "message", "")

    @staticmethod
    def resolve_maximum_order_weight(root: ShippingMethodData, *_args):
        return convert_weight_to_default_weight_unit(root.maximum_order_weight)

    @staticmethod
    def resolve_minimum_order_weight(root: ShippingMethodData, *_args):
        return convert_weight_to_default_weight_unit(root.minimum_order_weight)

    @staticmethod
    def resolve_description(root: ShippingMethodData, *_args):
        return root.description
=======
class ShippingZoneCountableConnection(CountableConnection):
    class Meta:
        node = ShippingZone
>>>>>>> 40a528dc
<|MERGE_RESOLUTION|>--- conflicted
+++ resolved
@@ -220,13 +220,7 @@
     @staticmethod
     @permission_required(ShippingPermissions.MANAGE_SHIPPING)
     def resolve_excluded_products(
-<<<<<<< HEAD
-        root: ChannelContext[models.ShippingMethod], _info, **_kwargs
-=======
-        root: ChannelContext[Union[ShippingMethodData, models.ShippingMethod]],
-        info,
-        **kwargs
->>>>>>> 40a528dc
+        root: ChannelContext[models.ShippingMethod], info, **kwargs
     ):
         from ..product.types import ProductCountableConnection
 
@@ -323,7 +317,6 @@
         return ChannelsByShippingZoneIdLoader(info.context).load(root.node.id)
 
 
-<<<<<<< HEAD
 class ShippingMethod(graphene.ObjectType):
     id = graphene.ID(
         required=True, description="Unique ID of ShippingMethod available for Order."
@@ -428,8 +421,8 @@
     @staticmethod
     def resolve_description(root: ShippingMethodData, *_args):
         return root.description
-=======
+
+
 class ShippingZoneCountableConnection(CountableConnection):
     class Meta:
-        node = ShippingZone
->>>>>>> 40a528dc
+        node = ShippingZone