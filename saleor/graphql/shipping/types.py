import graphene
from graphene import relay

from ...core.permissions import ShippingPermissions
from ...core.weight import convert_weight_to_default_weight_unit
from ...shipping import models
from ..channel import ChannelQsContext
from ..channel.dataloaders import ChannelByIdLoader
from ..channel.types import (
    ChannelContext,
    ChannelContextType,
    ChannelContextTypeWithMetadata,
)
from ..core.connection import CountableDjangoObjectType
from ..core.fields import ChannelContextFilterConnectionField
from ..core.types import CountryDisplay, Money, MoneyRange
from ..decorators import permission_required
from ..meta.types import ObjectWithMetadata
from ..shipping.resolvers import resolve_price_range
from ..translations.fields import TranslationField
from ..translations.types import ShippingMethodTranslation
from ..warehouse.types import Warehouse
from .dataloaders import (
    ShippingMethodChannelListingByShippingMethodIdAndChannelSlugLoader,
    ShippingMethodChannelListingByShippingMethodIdLoader,
    ShippingMethodsByShippingZoneIdAndChannelSlugLoader,
    ShippingMethodsByShippingZoneIdLoader,
    ZipCodeRulesByShippingMethodIdLoader,
)
from .enums import ShippingMethodTypeEnum


class ShippingMethodChannelListing(CountableDjangoObjectType):
    class Meta:
        description = "Represents shipping method channel listing."
        model = models.ShippingMethodChannelListing
        interfaces = [relay.Node]
        only_fields = [
            "id",
            "channel",
            "price",
            "maximum_order_price",
            "minimum_order_price",
        ]

    @staticmethod
    def resolve_channel(root: models.ShippingMethodChannelListing, info, **_kwargs):
        return ChannelByIdLoader(info.context).load(root.channel_id)


class ShippingMethodZipCodeRule(CountableDjangoObjectType):
    start = graphene.String(description="Start address range.")
    end = graphene.String(description="End address range.")

    class Meta:
        description = "Represents shipping method zip code."
        interfaces = [relay.Node]
        model = models.ShippingMethodZipCodeRule
        only_fields = [
            "start",
            "end",
        ]


class ShippingMethod(ChannelContextTypeWithMetadata, CountableDjangoObjectType):
    type = ShippingMethodTypeEnum(description="Type of the shipping method.")
    translation = TranslationField(
        ShippingMethodTranslation,
        type_name="shipping method",
        resolver=ChannelContextType.resolve_translation,
    )
    channel_listings = graphene.List(
        graphene.NonNull(ShippingMethodChannelListing),
        description="List of channels available for the method.",
    )
    price = graphene.Field(
        Money, description="The price of the cheapest variant (including discounts)."
    )
    maximum_order_price = graphene.Field(
        Money, description="The price of the cheapest variant (including discounts)."
    )
    minimum_order_price = graphene.Field(
        Money, description="The price of the cheapest variant (including discounts)."
    )
<<<<<<< HEAD
    zip_code_rules = graphene.List(
        ShippingMethodZipCodeRule,
        description="Zip code exclude range of the shipping method.",
=======
    excluded_products = ChannelContextFilterConnectionField(
        "saleor.graphql.product.types.products.Product",
        description="List of excluded products for the shipping method.",
>>>>>>> b51ac230
    )

    class Meta:
        default_resolver = ChannelContextType.resolver_with_context
        description = (
            "Shipping method are the methods you'll use to get customer's orders to "
            "them. They are directly exposed to the customers."
        )
        model = models.ShippingMethod
        interfaces = [relay.Node, ObjectWithMetadata]
        only_fields = [
            "id",
            "maximum_order_weight",
            "minimum_order_weight",
            "name",
        ]

    @staticmethod
    def resolve_price(root: ChannelContext[models.ShippingMethod], info, **_kwargs):
        # Price field are dynamically generated in available_shipping_methods resolver
        price = getattr(root.node, "price", None)
        if price:
            return price

        if not root.channel_slug:
            return None

        return (
            ShippingMethodChannelListingByShippingMethodIdAndChannelSlugLoader(
                info.context
            )
            .load((root.node.id, root.channel_slug))
            .then(lambda channel_listing: channel_listing.price)
        )

    @staticmethod
    def resolve_maximum_order_price(
        root: ChannelContext[models.ShippingMethod], info, **_kwargs
    ):
        if not root.channel_slug:
            return None

        return (
            ShippingMethodChannelListingByShippingMethodIdAndChannelSlugLoader(
                info.context
            )
            .load((root.node.id, root.channel_slug))
            .then(lambda channel_listing: channel_listing.maximum_order_price)
        )

    @staticmethod
    def resolve_minimum_order_price(
        root: ChannelContext[models.ShippingMethod], info, **_kwargs
    ):
        if not root.channel_slug:
            return None

        return (
            ShippingMethodChannelListingByShippingMethodIdAndChannelSlugLoader(
                info.context
            )
            .load((root.node.id, root.channel_slug))
            .then(lambda channel_listing: channel_listing.minimum_order_price)
        )

    @staticmethod
    def resolve_maximum_order_weight(
        root: ChannelContext[models.ShippingMethod], *_args
    ):
        return convert_weight_to_default_weight_unit(root.node.maximum_order_weight)

    @staticmethod
    def resolve_zip_code_rules(
        root: ChannelContext[models.ShippingMethod], info, **_kwargs
    ):
        return ZipCodeRulesByShippingMethodIdLoader(info.context).load(root.node.id)

    @staticmethod
    def resolve_minimum_order_weight(
        root: ChannelContext[models.ShippingMethod], *_args
    ):
        return convert_weight_to_default_weight_unit(root.node.minimum_order_weight)

    @staticmethod
    @permission_required(ShippingPermissions.MANAGE_SHIPPING)
    def resolve_channel_listings(
        root: ChannelContext[models.ShippingMethod], info, **_kwargs
    ):
        return ShippingMethodChannelListingByShippingMethodIdLoader(info.context).load(
            root.node.id
        )

    @staticmethod
    @permission_required(ShippingPermissions.MANAGE_SHIPPING)
    def resolve_excluded_products(
        root: ChannelContext[models.ShippingMethod], _info, **_kwargs
    ):
        return ChannelQsContext(qs=root.node.excluded_products.all(), channel_slug=None)


class ShippingZone(ChannelContextTypeWithMetadata, CountableDjangoObjectType):
    price_range = graphene.Field(
        MoneyRange, description="Lowest and highest prices for the shipping."
    )
    countries = graphene.List(
        CountryDisplay, description="List of countries available for the method."
    )
    shipping_methods = graphene.List(
        ShippingMethod,
        description=(
            "List of shipping methods available for orders"
            " shipped to countries within this shipping zone."
        ),
    )
    warehouses = graphene.List(
        Warehouse, description="List of warehouses for shipping zone."
    )

    class Meta:
        default_resolver = ChannelContextType.resolver_with_context
        description = (
            "Represents a shipping zone in the shop. Zones are the concept used only "
            "for grouping shipping methods in the dashboard, and are never exposed to "
            "the customers directly."
        )
        model = models.ShippingZone
        interfaces = [relay.Node, ObjectWithMetadata]
        only_fields = ["default", "id", "name"]

    @staticmethod
    def resolve_price_range(root: ChannelContext[models.ShippingZone], *_args):
        return resolve_price_range(root.channel_slug)

    @staticmethod
    def resolve_countries(root: ChannelContext[models.ShippingZone], *_args):
        return [
            CountryDisplay(code=country.code, country=country.name)
            for country in root.node.countries
        ]

    @staticmethod
    def resolve_shipping_methods(
        root: ChannelContext[models.ShippingZone], info, **_kwargs
    ):
        def wrap_shipping_method_with_channel_context(shipping_methods):
            shipping_methods = [
                ChannelContext(node=shipping, channel_slug=root.channel_slug)
                for shipping in shipping_methods
            ]
            return shipping_methods

        channel_slug = root.channel_slug
        if channel_slug:
            return (
                ShippingMethodsByShippingZoneIdAndChannelSlugLoader(info.context)
                .load((root.node.id, channel_slug))
                .then(wrap_shipping_method_with_channel_context)
            )

        return (
            ShippingMethodsByShippingZoneIdLoader(info.context)
            .load(root.node.id)
            .then(wrap_shipping_method_with_channel_context)
        )

    @staticmethod
    def resolve_warehouses(root: ChannelContext[models.ShippingZone], *_args):
        return root.node.warehouses.all()<|MERGE_RESOLUTION|>--- conflicted
+++ resolved
@@ -82,15 +82,13 @@
     minimum_order_price = graphene.Field(
         Money, description="The price of the cheapest variant (including discounts)."
     )
-<<<<<<< HEAD
     zip_code_rules = graphene.List(
         ShippingMethodZipCodeRule,
         description="Zip code exclude range of the shipping method.",
-=======
+    )
     excluded_products = ChannelContextFilterConnectionField(
         "saleor.graphql.product.types.products.Product",
         description="List of excluded products for the shipping method.",
->>>>>>> b51ac230
     )
 
     class Meta:
