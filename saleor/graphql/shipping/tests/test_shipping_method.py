import graphene
import pytest

<<<<<<< HEAD
from ....core.units import WeightUnits
=======
>>>>>>> 8d230e2b
from ....shipping.error_codes import ShippingErrorCode
from ....shipping.models import ShippingMethodChannelListing
from ....shipping.utils import get_countries_without_shipping_zone
from ...core.enums import WeightUnitsEnum
from ...tests.utils import get_graphql_content
from ..types import PostalCodeRuleInclusionTypeEnum, ShippingMethodTypeEnum

<<<<<<< HEAD
SHIPPING_ZONE_QUERY = """
    query ShippingQuery($id: ID!, $channel: String,) {
        shippingZone(id: $id, channel:$channel) {
            name
            shippingMethods {
                postalCodeRules {
                    start
                    end
                }
                channelListings {
                    id
                    price {
                        amount
                    }
                    maximumOrderPrice {
                        amount
                    }
                    minimumOrderPrice {
                        amount
                    }
                }
                minimumOrderWeight {
                    value
                    unit
                }
                maximumOrderWeight {
                    value
                    unit
                }
            }
            priceRange {
                start {
                    amount
                }
                stop {
                    amount
                }
            }
        }
    }
"""


def test_shipping_zone_query(
    staff_api_client, shipping_zone, permission_manage_shipping, channel_USD
):
    # given
    shipping = shipping_zone
    method = shipping.shipping_methods.first()
    code = method.postal_code_rules.create(start="HB2", end="HB6")
    query = SHIPPING_ZONE_QUERY
    ID = graphene.Node.to_global_id("ShippingZone", shipping.id)
    variables = {"id": ID, "channel": channel_USD.slug}

    # when
    response = staff_api_client.post_graphql(
        query, variables, permissions=[permission_manage_shipping]
    )

    # then
    content = get_graphql_content(response)
    shipping_data = content["data"]["shippingZone"]
    assert shipping_data["name"] == shipping.name
    num_of_shipping_methods = shipping_zone.shipping_methods.count()
    assert len(shipping_data["shippingMethods"]) == num_of_shipping_methods
    assert shipping_data["shippingMethods"][0]["postalCodeRules"] == [
        {"start": code.start, "end": code.end}
    ]
    price_range = resolve_price_range(channel_slug=channel_USD.slug)
    data_price_range = shipping_data["priceRange"]
    assert data_price_range["start"]["amount"] == price_range.start.amount
    assert data_price_range["stop"]["amount"] == price_range.stop.amount


def test_shipping_zone_query_weights_returned_in_default_unit(
    staff_api_client,
    shipping_zone,
    permission_manage_shipping,
    site_settings,
    channel_USD,
):
    # given
    shipping = shipping_zone
    shipping_method = shipping.shipping_methods.first()
    shipping_method.minimum_order_weight = Weight(kg=1)
    shipping_method.maximum_order_weight = Weight(kg=10)
    shipping_method.save(update_fields=["minimum_order_weight", "maximum_order_weight"])

    site_settings.default_weight_unit = WeightUnits.G
    site_settings.save(update_fields=["default_weight_unit"])

    query = SHIPPING_ZONE_QUERY
    ID = graphene.Node.to_global_id("ShippingZone", shipping.id)
    variables = {"id": ID, "channel": channel_USD.slug}

    # when
    response = staff_api_client.post_graphql(
        query, variables, permissions=[permission_manage_shipping]
    )

    # then
    content = get_graphql_content(response)

    shipping_data = content["data"]["shippingZone"]
    assert shipping_data["name"] == shipping.name
    num_of_shipping_methods = shipping_zone.shipping_methods.count()
    assert len(shipping_data["shippingMethods"]) == num_of_shipping_methods
    price_range = resolve_price_range(channel_slug=channel_USD.slug)
    data_price_range = shipping_data["priceRange"]
    assert data_price_range["start"]["amount"] == price_range.start.amount
    assert data_price_range["stop"]["amount"] == price_range.stop.amount
    assert shipping_data["shippingMethods"][0]["minimumOrderWeight"]["value"] == 1000
    assert (
        shipping_data["shippingMethods"][0]["minimumOrderWeight"]["unit"]
        == WeightUnits.G.upper()
    )
    assert shipping_data["shippingMethods"][0]["maximumOrderWeight"]["value"] == 10000
    assert (
        shipping_data["shippingMethods"][0]["maximumOrderWeight"]["unit"]
        == WeightUnits.G.upper()
    )


def test_shipping_zones_query(
    staff_api_client,
    shipping_zone,
    permission_manage_shipping,
    permission_manage_products,
    channel_USD,
):
    query = """
    query MultipleShippings($channel: String) {
        shippingZones(first: 100, channel: $channel) {
            edges {
                node {
                    id
                    name
                    priceRange {
                        start {
                            amount
                        }
                        stop {
                            amount
                        }
                    }
                    shippingMethods {
                        channelListings {
                            price {
                                amount
                            }
                        }
                    }
                    warehouses {
                        id
                        name
                    }
                }
            }
            totalCount
        }
    }
    """
    num_of_shippings = shipping_zone._meta.model.objects.count()
    variables = {"channel": channel_USD.slug}
    response = staff_api_client.post_graphql(
        query,
        variables,
        permissions=[permission_manage_shipping, permission_manage_products],
    )
    content = get_graphql_content(response)
    assert content["data"]["shippingZones"]["totalCount"] == num_of_shippings


def test_shipping_methods_query_with_channel(
    staff_api_client,
    shipping_zone,
    shipping_method_channel_PLN,
    permission_manage_shipping,
    permission_manage_products,
    channel_USD,
):
    query = """
    query MultipleShippings($channel: String) {
        shippingZones(first: 100, channel: $channel) {
            edges {
                node {
                    shippingMethods {
                        channelListings {
                            price {
                                amount
                            }
                        }
                    }
                }
            }
        }
    }
    """
    shipping_zone.shipping_methods.add(shipping_method_channel_PLN)
    variables = {"channel": channel_USD.slug}
    response = staff_api_client.post_graphql(
        query,
        variables,
        permissions=[permission_manage_shipping, permission_manage_products],
    )
    content = get_graphql_content(response)
    assert (
        len(content["data"]["shippingZones"]["edges"][0]["node"]["shippingMethods"])
        == 1
    )


def test_shipping_methods_query(
    staff_api_client,
    shipping_zone,
    shipping_method_channel_PLN,
    permission_manage_shipping,
    permission_manage_products,
    channel_USD,
):
    query = """
    query MultipleShippings {
        shippingZones(first: 100) {
            edges {
                node {
                    shippingMethods {
                        channelListings {
                            price {
                                amount
                            }
                        }
                    }
                }
            }
        }
    }
    """
    shipping_zone.shipping_methods.add(shipping_method_channel_PLN)
    response = staff_api_client.post_graphql(
        query,
        permissions=[permission_manage_shipping, permission_manage_products],
    )
    content = get_graphql_content(response)
    assert (
        len(content["data"]["shippingZones"]["edges"][0]["node"]["shippingMethods"])
        == 2
    )


=======
>>>>>>> 8d230e2b
CREATE_SHIPPING_ZONE_QUERY = """
    mutation createShipping(
        $name: String
        $description: String
        $default: Boolean
        $countries: [String]
        $addWarehouses: [ID]
        $addChannels: [ID!]
    ) {
        shippingZoneCreate(
            input: {
                name: $name
                description: $description
                countries: $countries
                default: $default
                addWarehouses: $addWarehouses
                addChannels: $addChannels
            }
        ) {
            shippingErrors {
                field
                code
                message
                channels
            }
            shippingZone {
                name
                description
                countries {
                    code
                }
                default
                warehouses {
                    name
                }
                channels {
                    id
                }
            }
        }
    }
"""


def test_create_shipping_zone(
    staff_api_client, warehouse, permission_manage_shipping, channel_PLN
):
    warehouse_id = graphene.Node.to_global_id("Warehouse", warehouse.pk)
    channel_id = graphene.Node.to_global_id("Channel", channel_PLN.pk)
    variables = {
        "name": "test shipping",
        "description": "test description",
        "countries": ["PL"],
        "addWarehouses": [warehouse_id],
        "addChannels": [channel_id],
    }
    response = staff_api_client.post_graphql(
        CREATE_SHIPPING_ZONE_QUERY, variables, permissions=[permission_manage_shipping]
    )
    content = get_graphql_content(response)
    data = content["data"]["shippingZoneCreate"]
    zone = data["shippingZone"]
    assert not data["shippingErrors"]
    assert zone["name"] == "test shipping"
    assert zone["description"] == "test description"
    assert zone["countries"] == [{"code": "PL"}]
    assert len(zone["warehouses"]) == 1
    assert zone["warehouses"][0]["name"] == warehouse.name
    assert len(zone["channels"]) == 1
    assert zone["channels"][0]["id"] == channel_id
    assert zone["default"] is False


def test_create_shipping_zone_with_empty_warehouses(
    staff_api_client, permission_manage_shipping
):
    variables = {
        "name": "test shipping",
        "countries": ["PL"],
        "addWarehouses": [],
    }
    response = staff_api_client.post_graphql(
        CREATE_SHIPPING_ZONE_QUERY, variables, permissions=[permission_manage_shipping]
    )
    content = get_graphql_content(response)
    data = content["data"]["shippingZoneCreate"]
    assert not data["shippingErrors"]
    zone = data["shippingZone"]
    assert zone["name"] == "test shipping"
    assert zone["countries"] == [{"code": "PL"}]
    assert not zone["warehouses"]
    assert zone["default"] is False


def test_create_shipping_zone_without_warehouses_and_channels(
    staff_api_client, permission_manage_shipping
):
    variables = {
        "name": "test shipping",
        "countries": ["PL"],
    }
    response = staff_api_client.post_graphql(
        CREATE_SHIPPING_ZONE_QUERY, variables, permissions=[permission_manage_shipping]
    )
    content = get_graphql_content(response)
    data = content["data"]["shippingZoneCreate"]
    assert not data["shippingErrors"]
    zone = data["shippingZone"]
    assert zone["name"] == "test shipping"
    assert zone["countries"] == [{"code": "PL"}]
    assert not zone["warehouses"]
    assert zone["default"] is False


def test_create_default_shipping_zone(
    staff_api_client, warehouse, permission_manage_shipping
):
    unassigned_countries = set(get_countries_without_shipping_zone())
    warehouse_id = graphene.Node.to_global_id("Warehouse", warehouse.pk)
    variables = {
        "default": True,
        "name": "test shipping",
        "countries": ["PL"],
        "addWarehouses": [warehouse_id],
    }
    response = staff_api_client.post_graphql(
        CREATE_SHIPPING_ZONE_QUERY, variables, permissions=[permission_manage_shipping]
    )
    content = get_graphql_content(response)
    data = content["data"]["shippingZoneCreate"]
    assert not data["shippingErrors"]
    zone = data["shippingZone"]
    assert zone["name"] == "test shipping"
    assert zone["warehouses"][0]["name"] == warehouse.name
    assert zone["default"] is True
    zone_countries = {c.code for c in zone["countries"]}
    assert zone_countries == unassigned_countries


def test_create_duplicated_default_shipping_zone(
    staff_api_client, shipping_zone, permission_manage_shipping
):
    shipping_zone.default = True
    shipping_zone.save()

    variables = {
        "default": True,
        "name": "test shipping",
        "countries": ["PL"],
        "addChannels": [],
    }
    response = staff_api_client.post_graphql(
        CREATE_SHIPPING_ZONE_QUERY, variables, permissions=[permission_manage_shipping]
    )
    content = get_graphql_content(response)
    data = content["data"]["shippingZoneCreate"]
    assert data["shippingErrors"]
    assert data["shippingErrors"][0]["field"] == "default"
    assert data["shippingErrors"][0]["code"] == ShippingErrorCode.ALREADY_EXISTS.name


UPDATE_SHIPPING_ZONE_QUERY = """
    mutation updateShipping(
        $id: ID!
        $name: String
        $description: String
        $default: Boolean
        $countries: [String]
        $addWarehouses: [ID]
        $removeWarehouses: [ID]
        $addChannels: [ID!]
        $removeChannels: [ID!]
    ) {
        shippingZoneUpdate(
            id: $id
            input: {
                name: $name
                description: $description
                default: $default
                countries: $countries
                addWarehouses: $addWarehouses
                removeWarehouses: $removeWarehouses
                addChannels:$addChannels
                removeChannels: $removeChannels
            }
        ) {
            shippingZone {
                name
                description
                warehouses {
                    name
                    slug
                }
                channels {
                    id
                }
            }
            shippingErrors {
                field
                code
                warehouses
                channels
            }
        }
    }
"""


def test_update_shipping_zone(
    staff_api_client, shipping_zone, permission_manage_shipping
):
    name = "Parabolic name"
    description = "Description of a shipping zone."
    shipping_id = graphene.Node.to_global_id("ShippingZone", shipping_zone.pk)
    variables = {
        "id": shipping_id,
        "name": name,
        "countries": [],
        "description": description,
    }
    response = staff_api_client.post_graphql(
        UPDATE_SHIPPING_ZONE_QUERY, variables, permissions=[permission_manage_shipping]
    )
    content = get_graphql_content(response)
    data = content["data"]["shippingZoneUpdate"]
    assert not data["shippingErrors"]
    data = content["data"]["shippingZoneUpdate"]["shippingZone"]
    assert data["name"] == name
    assert data["description"] == description


def test_update_shipping_zone_default_exists(
    staff_api_client, shipping_zone, permission_manage_shipping
):
    default_zone = shipping_zone
    default_zone.default = True
    default_zone.pk = None
    default_zone.save()
    shipping_zone = shipping_zone.__class__.objects.filter(default=False).get()

    shipping_id = graphene.Node.to_global_id("ShippingZone", shipping_zone.pk)
    variables = {"id": shipping_id, "name": "Name", "countries": [], "default": True}
    response = staff_api_client.post_graphql(
        UPDATE_SHIPPING_ZONE_QUERY, variables, permissions=[permission_manage_shipping]
    )
    content = get_graphql_content(response)
    data = content["data"]["shippingZoneUpdate"]
    assert data["shippingErrors"][0]["field"] == "default"
    assert data["shippingErrors"][0]["code"] == ShippingErrorCode.ALREADY_EXISTS.name


def test_update_shipping_zone_add_warehouses(
    staff_api_client,
    shipping_zone,
    warehouses,
    permission_manage_shipping,
):
    shipping_id = graphene.Node.to_global_id("ShippingZone", shipping_zone.pk)
    warehouse_ids = [
        graphene.Node.to_global_id("Warehouse", warehouse.pk)
        for warehouse in warehouses
    ]
    warehouse_names = [warehouse.name for warehouse in warehouses]

    variables = {
        "id": shipping_id,
        "name": shipping_zone.name,
        "addWarehouses": warehouse_ids,
    }
    response = staff_api_client.post_graphql(
        UPDATE_SHIPPING_ZONE_QUERY, variables, permissions=[permission_manage_shipping]
    )
    content = get_graphql_content(response)
    data = content["data"]["shippingZoneUpdate"]
    assert not data["shippingErrors"]
    data = content["data"]["shippingZoneUpdate"]["shippingZone"]
    for response_warehouse in data["warehouses"]:
        assert response_warehouse["name"] in warehouse_names
    assert len(data["warehouses"]) == len(warehouse_names)


def test_update_shipping_zone_add_second_warehouses(
    staff_api_client,
    shipping_zone,
    warehouse,
    warehouse_no_shipping_zone,
    permission_manage_shipping,
):
    shipping_id = graphene.Node.to_global_id("ShippingZone", shipping_zone.pk)
    warehouse_id = graphene.Node.to_global_id(
        "Warehouse", warehouse_no_shipping_zone.pk
    )
    variables = {
        "id": shipping_id,
        "name": shipping_zone.name,
        "addWarehouses": [warehouse_id],
    }
    response = staff_api_client.post_graphql(
        UPDATE_SHIPPING_ZONE_QUERY, variables, permissions=[permission_manage_shipping]
    )
    content = get_graphql_content(response)
    data = content["data"]["shippingZoneUpdate"]
    assert not data["shippingErrors"]
    data = content["data"]["shippingZoneUpdate"]["shippingZone"]
    assert data["warehouses"][1]["slug"] == warehouse.slug
    assert data["warehouses"][0]["slug"] == warehouse_no_shipping_zone.slug


def test_update_shipping_zone_remove_warehouses(
    staff_api_client,
    shipping_zone,
    warehouse,
    permission_manage_shipping,
):
    shipping_id = graphene.Node.to_global_id("ShippingZone", shipping_zone.pk)
    warehouse_id = graphene.Node.to_global_id("Warehouse", warehouse.pk)
    variables = {
        "id": shipping_id,
        "name": shipping_zone.name,
        "removeWarehouses": [warehouse_id],
    }
    response = staff_api_client.post_graphql(
        UPDATE_SHIPPING_ZONE_QUERY, variables, permissions=[permission_manage_shipping]
    )
    content = get_graphql_content(response)
    data = content["data"]["shippingZoneUpdate"]
    assert not data["shippingErrors"]
    data = content["data"]["shippingZoneUpdate"]["shippingZone"]
    assert not data["warehouses"]


def test_update_shipping_zone_remove_one_warehouses(
    staff_api_client,
    shipping_zone,
    warehouses,
    permission_manage_shipping,
):
    for warehouse in warehouses:
        warehouse.shipping_zones.add(shipping_zone)
    shipping_id = graphene.Node.to_global_id("ShippingZone", shipping_zone.pk)
    warehouse_id = graphene.Node.to_global_id("Warehouse", warehouses[0].pk)
    variables = {
        "id": shipping_id,
        "name": shipping_zone.name,
        "removeWarehouses": [warehouse_id],
    }
    response = staff_api_client.post_graphql(
        UPDATE_SHIPPING_ZONE_QUERY, variables, permissions=[permission_manage_shipping]
    )
    content = get_graphql_content(response)
    data = content["data"]["shippingZoneUpdate"]
    assert not data["shippingErrors"]
    data = content["data"]["shippingZoneUpdate"]["shippingZone"]
    assert data["warehouses"][0]["name"] == warehouses[1].name
    assert len(data["warehouses"]) == 1


def test_update_shipping_zone_replace_warehouse(
    staff_api_client,
    shipping_zone,
    warehouse,
    warehouse_no_shipping_zone,
    permission_manage_shipping,
):
    assert shipping_zone.warehouses.first() == warehouse

    shipping_id = graphene.Node.to_global_id("ShippingZone", shipping_zone.pk)
    add_warehouse_id = graphene.Node.to_global_id(
        "Warehouse", warehouse_no_shipping_zone.pk
    )
    remove_warehouse_id = graphene.Node.to_global_id("Warehouse", warehouse.pk)
    variables = {
        "id": shipping_id,
        "name": shipping_zone.name,
        "addWarehouses": [add_warehouse_id],
        "removeWarehouses": [remove_warehouse_id],
    }
    response = staff_api_client.post_graphql(
        UPDATE_SHIPPING_ZONE_QUERY, variables, permissions=[permission_manage_shipping]
    )
    content = get_graphql_content(response)
    data = content["data"]["shippingZoneUpdate"]
    assert not data["shippingErrors"]
    data = content["data"]["shippingZoneUpdate"]["shippingZone"]
    assert data["warehouses"][0]["name"] == warehouse_no_shipping_zone.name
    assert len(data["warehouses"]) == 1


def test_update_shipping_zone_same_warehouse_id_in_add_and_remove(
    staff_api_client,
    shipping_zone,
    warehouse,
    permission_manage_shipping,
):
    shipping_id = graphene.Node.to_global_id("ShippingZone", shipping_zone.pk)
    warehouse_id = graphene.Node.to_global_id("Warehouse", warehouse.pk)
    variables = {
        "id": shipping_id,
        "name": shipping_zone.name,
        "addWarehouses": [warehouse_id],
        "removeWarehouses": [warehouse_id],
    }
    response = staff_api_client.post_graphql(
        UPDATE_SHIPPING_ZONE_QUERY, variables, permissions=[permission_manage_shipping]
    )
    content = get_graphql_content(response)
    data = content["data"]["shippingZoneUpdate"]
    assert data["shippingErrors"]
    assert data["shippingErrors"][0]["field"] == "warehouses"
    assert (
        data["shippingErrors"][0]["code"]
        == ShippingErrorCode.DUPLICATED_INPUT_ITEM.name
    )
    assert data["shippingErrors"][0]["warehouses"][0] == warehouse_id


def test_update_shipping_zone_add_channels(
    staff_api_client,
    shipping_zone,
    channel_USD,
    channel_PLN,
    permission_manage_shipping,
):
    shipping_id = graphene.Node.to_global_id("ShippingZone", shipping_zone.pk)
    channel_ids = [
        graphene.Node.to_global_id("Channel", channel.pk)
        for channel in [channel_USD, channel_PLN]
    ]

    variables = {
        "id": shipping_id,
        "name": shipping_zone.name,
        "addChannels": channel_ids,
    }
    response = staff_api_client.post_graphql(
        UPDATE_SHIPPING_ZONE_QUERY, variables, permissions=[permission_manage_shipping]
    )
    content = get_graphql_content(response)
    data = content["data"]["shippingZoneUpdate"]
    assert not data["shippingErrors"]
    data = content["data"]["shippingZoneUpdate"]["shippingZone"]
    assert len(data["channels"]) == len(channel_ids)
    assert {channel["id"] for channel in data["channels"]} == set(channel_ids)


def test_update_shipping_zone_remove_channels(
    staff_api_client,
    shipping_zone,
    channel_USD,
    channel_PLN,
    permission_manage_shipping,
):
    shipping_zone.channels.add(channel_USD, channel_PLN)
    shipping_id = graphene.Node.to_global_id("ShippingZone", shipping_zone.pk)
    channel_id = graphene.Node.to_global_id("Channel", channel_USD.pk)

    assert ShippingMethodChannelListing.objects.filter(
        shipping_method__shipping_zone=shipping_zone, channel=channel_USD
    )

    variables = {
        "id": shipping_id,
        "name": shipping_zone.name,
        "removeChannels": [channel_id],
    }
    response = staff_api_client.post_graphql(
        UPDATE_SHIPPING_ZONE_QUERY, variables, permissions=[permission_manage_shipping]
    )
    content = get_graphql_content(response)
    data = content["data"]["shippingZoneUpdate"]
    assert not data["shippingErrors"]
    data = content["data"]["shippingZoneUpdate"]["shippingZone"]
    assert len(data["channels"]) == 1
    assert data["channels"][0]["id"] == graphene.Node.to_global_id(
        "Channel", channel_PLN.pk
    )
    assert not ShippingMethodChannelListing.objects.filter(
        shipping_method__shipping_zone=shipping_zone, channel=channel_USD
    )


def test_update_shipping_zone_add_and_remove_channels(
    staff_api_client,
    shipping_zone,
    channel_USD,
    channel_PLN,
    permission_manage_shipping,
):
    shipping_zone.channels.add(channel_USD)
    shipping_id = graphene.Node.to_global_id("ShippingZone", shipping_zone.pk)
    add_channel_id = graphene.Node.to_global_id("Channel", channel_PLN.pk)
    remove_channel_id = graphene.Node.to_global_id("Channel", channel_USD.pk)

    variables = {
        "id": shipping_id,
        "name": shipping_zone.name,
        "removeChannels": [remove_channel_id],
        "addChannels": [add_channel_id],
    }
    response = staff_api_client.post_graphql(
        UPDATE_SHIPPING_ZONE_QUERY, variables, permissions=[permission_manage_shipping]
    )
    content = get_graphql_content(response)
    data = content["data"]["shippingZoneUpdate"]
    assert not data["shippingErrors"]
    data = content["data"]["shippingZoneUpdate"]["shippingZone"]
    assert len(data["channels"]) == 1
    assert data["channels"][0]["id"] == add_channel_id


def test_update_shipping_zone_same_channel_id_in_add_and_remove_list(
    staff_api_client,
    shipping_zone,
    channel_USD,
    channel_PLN,
    permission_manage_shipping,
):
    shipping_zone.channels.add(channel_USD)
    shipping_id = graphene.Node.to_global_id("ShippingZone", shipping_zone.pk)
    add_channel_id = graphene.Node.to_global_id("Channel", channel_PLN.pk)
    remove_channel_id = graphene.Node.to_global_id("Channel", channel_USD.pk)

    variables = {
        "id": shipping_id,
        "name": shipping_zone.name,
        "removeChannels": [remove_channel_id],
        "addChannels": [add_channel_id],
    }
    response = staff_api_client.post_graphql(
        UPDATE_SHIPPING_ZONE_QUERY, variables, permissions=[permission_manage_shipping]
    )
    content = get_graphql_content(response)
    data = content["data"]["shippingZoneUpdate"]
    assert not data["shippingErrors"]
    data = content["data"]["shippingZoneUpdate"]["shippingZone"]
    assert len(data["channels"]) == 1
    assert data["channels"][0]["id"] == add_channel_id


def test_delete_shipping_zone(
    staff_api_client, shipping_zone, permission_manage_shipping
):
    query = """
        mutation deleteShippingZone($id: ID!) {
            shippingZoneDelete(id: $id) {
                shippingZone {
                    name
                }
            }
        }
    """
    shipping_zone_id = graphene.Node.to_global_id("ShippingZone", shipping_zone.pk)
    variables = {"id": shipping_zone_id}
    response = staff_api_client.post_graphql(
        query, variables, permissions=[permission_manage_shipping]
    )
    content = get_graphql_content(response)
    data = content["data"]["shippingZoneDelete"]["shippingZone"]
    assert data["name"] == shipping_zone.name
    with pytest.raises(shipping_zone._meta.model.DoesNotExist):
        shipping_zone.refresh_from_db()


PRICE_BASED_SHIPPING_QUERY = """
    mutation createShippingPrice(
        $type: ShippingMethodTypeEnum,
        $name: String!,
        $shippingZone: ID!,
        $maximumDeliveryDays: Int,
        $minimumDeliveryDays: Int,
        $addPostalCodeRules: [ShippingPostalCodeRulesCreateInputRange!]
        $deletePostalCodeRules: [ID!]
        $inclusionType: PostalCodeRuleInclusionTypeEnum
    ) {
    shippingPriceCreate(
        input: {
            name: $name, shippingZone: $shippingZone, type: $type,
            maximumDeliveryDays: $maximumDeliveryDays,
            minimumDeliveryDays: $minimumDeliveryDays,
            addPostalCodeRules: $addPostalCodeRules,
            deletePostalCodeRules: $deletePostalCodeRules,
            inclusionType: $inclusionType,
        }) {
        shippingErrors {
            field
            code
        }
        shippingZone {
            id
        }
        shippingMethod {
            id
            name
            channelListings {
            price {
                amount
            }
            minimumOrderPrice {
                amount
            }
            maximumOrderPrice {
                amount
            }
            }
            type
            minimumDeliveryDays
            maximumDeliveryDays
            postalCodeRules {
                start
                end
            }
            }
        }
    }
"""


@pytest.mark.parametrize(
    "postal_code_rules",
    [
        [{"start": "HB3", "end": "HB6"}],
        [],
    ],
)
def test_create_shipping_method(
    staff_api_client,
    shipping_zone,
    postal_code_rules,
    permission_manage_shipping,
):
    name = "DHL"
    shipping_zone_id = graphene.Node.to_global_id("ShippingZone", shipping_zone.pk)
    max_del_days = 10
    min_del_days = 3
    variables = {
        "shippingZone": shipping_zone_id,
        "name": name,
        "type": ShippingMethodTypeEnum.PRICE.name,
        "maximumDeliveryDays": max_del_days,
        "minimumDeliveryDays": min_del_days,
        "addPostalCodeRules": postal_code_rules,
        "deletePostalCodeRules": [],
        "inclusionType": PostalCodeRuleInclusionTypeEnum.EXCLUDE.name,
    }
    response = staff_api_client.post_graphql(
        PRICE_BASED_SHIPPING_QUERY, variables, permissions=[permission_manage_shipping]
    )
    content = get_graphql_content(response)
    data = content["data"]["shippingPriceCreate"]
    errors = data["shippingErrors"]
    assert not errors
    assert data["shippingMethod"]["name"] == name
    assert data["shippingMethod"]["type"] == ShippingMethodTypeEnum.PRICE.name
    assert data["shippingZone"]["id"] == shipping_zone_id
    assert data["shippingMethod"]["minimumDeliveryDays"] == min_del_days
    assert data["shippingMethod"]["maximumDeliveryDays"] == max_del_days
    assert data["shippingMethod"]["postalCodeRules"] == postal_code_rules


def test_create_shipping_method_minimum_delivery_days_higher_than_maximum(
    staff_api_client,
    shipping_zone,
    permission_manage_shipping,
):
    name = "DHL"
    shipping_zone_id = graphene.Node.to_global_id("ShippingZone", shipping_zone.pk)
    max_del_days = 3
    min_del_days = 10
    variables = {
        "shippingZone": shipping_zone_id,
        "name": name,
        "type": ShippingMethodTypeEnum.PRICE.name,
        "maximumDeliveryDays": max_del_days,
        "minimumDeliveryDays": min_del_days,
    }
    response = staff_api_client.post_graphql(
        PRICE_BASED_SHIPPING_QUERY, variables, permissions=[permission_manage_shipping]
    )
    content = get_graphql_content(response)
    data = content["data"]["shippingPriceCreate"]
    errors = data["shippingErrors"]
    assert not data["shippingMethod"]
    assert len(errors) == 1
    assert errors[0]["code"] == ShippingErrorCode.INVALID.name
    assert errors[0]["field"] == "minimumDeliveryDays"


def test_create_shipping_method_minimum_delivery_days_below_0(
    staff_api_client,
    shipping_zone,
    permission_manage_shipping,
):
    name = "DHL"
    shipping_zone_id = graphene.Node.to_global_id("ShippingZone", shipping_zone.pk)
    max_del_days = 3
    min_del_days = -1
    variables = {
        "shippingZone": shipping_zone_id,
        "name": name,
        "type": ShippingMethodTypeEnum.PRICE.name,
        "maximumDeliveryDays": max_del_days,
        "minimumDeliveryDays": min_del_days,
    }
    response = staff_api_client.post_graphql(
        PRICE_BASED_SHIPPING_QUERY, variables, permissions=[permission_manage_shipping]
    )
    content = get_graphql_content(response)
    data = content["data"]["shippingPriceCreate"]
    errors = data["shippingErrors"]
    assert not data["shippingMethod"]
    assert len(errors) == 1
    assert errors[0]["code"] == ShippingErrorCode.INVALID.name
    assert errors[0]["field"] == "minimumDeliveryDays"


def test_create_shipping_method_maximum_delivery_days_below_0(
    staff_api_client,
    shipping_zone,
    permission_manage_shipping,
):
    name = "DHL"
    shipping_zone_id = graphene.Node.to_global_id("ShippingZone", shipping_zone.pk)
    max_del_days = -1
    min_del_days = 10
    variables = {
        "shippingZone": shipping_zone_id,
        "name": name,
        "type": ShippingMethodTypeEnum.PRICE.name,
        "maximumDeliveryDays": max_del_days,
        "minimumDeliveryDays": min_del_days,
    }
    response = staff_api_client.post_graphql(
        PRICE_BASED_SHIPPING_QUERY, variables, permissions=[permission_manage_shipping]
    )
    content = get_graphql_content(response)
    data = content["data"]["shippingPriceCreate"]
    errors = data["shippingErrors"]
    assert not data["shippingMethod"]
    assert len(errors) == 1
    assert errors[0]["code"] == ShippingErrorCode.INVALID.name
    assert errors[0]["field"] == "maximumDeliveryDays"


def test_create_shipping_method_postal_code_duplicate_entry(
    staff_api_client,
    shipping_zone,
    permission_manage_shipping,
):
    name = "DHL"
    shipping_zone_id = graphene.Node.to_global_id("ShippingZone", shipping_zone.pk)
    max_del_days = 10
    min_del_days = 3
    postal_code_rules = [
        {"start": "HB3", "end": "HB6"},
        {"start": "HB3", "end": "HB6"},
    ]
    variables = {
        "shippingZone": shipping_zone_id,
        "name": name,
        "type": ShippingMethodTypeEnum.PRICE.name,
        "maximumDeliveryDays": max_del_days,
        "minimumDeliveryDays": min_del_days,
        "addPostalCodeRules": postal_code_rules,
        "inclusionType": PostalCodeRuleInclusionTypeEnum.EXCLUDE.name,
    }
    response = staff_api_client.post_graphql(
        PRICE_BASED_SHIPPING_QUERY, variables, permissions=[permission_manage_shipping]
    )
    content = get_graphql_content(response)
    data = content["data"]["shippingPriceCreate"]
    errors = data["shippingErrors"]
    assert not data["shippingMethod"]
    assert len(errors) == 1
    assert errors[0]["code"] == ShippingErrorCode.ALREADY_EXISTS.name
    assert errors[0]["field"] == "addPostalCodeRules"


def test_create_shipping_method_postal_code_missing_inclusion_type(
    staff_api_client,
    shipping_zone,
    permission_manage_shipping,
):
    name = "DHL"
    shipping_zone_id = graphene.Node.to_global_id("ShippingZone", shipping_zone.pk)
    max_del_days = 10
    min_del_days = 3
    postal_code_rules = [
        {"start": "HB3", "end": "HB6"},
    ]
    variables = {
        "shippingZone": shipping_zone_id,
        "name": name,
        "type": ShippingMethodTypeEnum.PRICE.name,
        "maximumDeliveryDays": max_del_days,
        "minimumDeliveryDays": min_del_days,
        "addPostalCodeRules": postal_code_rules,
    }
    response = staff_api_client.post_graphql(
        PRICE_BASED_SHIPPING_QUERY, variables, permissions=[permission_manage_shipping]
    )
    content = get_graphql_content(response)
    data = content["data"]["shippingPriceCreate"]
    errors = data["shippingErrors"]
    assert not data["shippingMethod"]
    assert len(errors) == 1
    assert errors[0]["code"] == ShippingErrorCode.REQUIRED.name
    assert errors[0]["field"] == "inclusionType"


WEIGHT_BASED_SHIPPING_QUERY = """
    mutation createShippingPrice(
        $type: ShippingMethodTypeEnum
        $name: String!
        $shippingZone: ID!
        $maximumOrderWeight: WeightScalar
        $minimumOrderWeight: WeightScalar
        ) {
        shippingPriceCreate(
            input: {
                name: $name,shippingZone: $shippingZone,
                minimumOrderWeight:$minimumOrderWeight,
                maximumOrderWeight: $maximumOrderWeight,
                type: $type
            }) {
            shippingErrors {
                field
                code
            }
            shippingMethod {
                minimumOrderWeight {
                    value
                    unit
                }
                maximumOrderWeight {
                    value
                    unit
                }
            }
            shippingZone {
                id
            }
        }
    }
"""


@pytest.mark.parametrize(
    "min_weight, max_weight, expected_min_weight, expected_max_weight",
    (
        (
            10.32,
            15.64,
            {"value": 10.32, "unit": WeightUnitsEnum.KG.name},
            {"value": 15.64, "unit": WeightUnitsEnum.KG.name},
        ),
        (10.92, None, {"value": 10.92, "unit": WeightUnitsEnum.KG.name}, None),
    ),
)
def test_create_weight_based_shipping_method(
    shipping_zone,
    staff_api_client,
    min_weight,
    max_weight,
    expected_min_weight,
    expected_max_weight,
    permission_manage_shipping,
):
    shipping_zone_id = graphene.Node.to_global_id("ShippingZone", shipping_zone.pk)
    variables = {
        "shippingZone": shipping_zone_id,
        "name": "DHL",
        "minimumOrderWeight": min_weight,
        "maximumOrderWeight": max_weight,
        "type": ShippingMethodTypeEnum.WEIGHT.name,
    }
    response = staff_api_client.post_graphql(
        WEIGHT_BASED_SHIPPING_QUERY, variables, permissions=[permission_manage_shipping]
    )
    content = get_graphql_content(response)
    data = content["data"]["shippingPriceCreate"]
    assert data["shippingMethod"]["minimumOrderWeight"] == expected_min_weight
    assert data["shippingMethod"]["maximumOrderWeight"] == expected_max_weight
    assert data["shippingZone"]["id"] == shipping_zone_id


def test_create_weight_shipping_method_errors(
    shipping_zone, staff_api_client, permission_manage_shipping
):
    shipping_zone_id = graphene.Node.to_global_id("ShippingZone", shipping_zone.pk)
    variables = {
        "shippingZone": shipping_zone_id,
        "name": "DHL",
        "minimumOrderWeight": 20,
        "maximumOrderWeight": 15,
        "type": ShippingMethodTypeEnum.WEIGHT.name,
    }
    response = staff_api_client.post_graphql(
        WEIGHT_BASED_SHIPPING_QUERY, variables, permissions=[permission_manage_shipping]
    )
    content = get_graphql_content(response)
    data = content["data"]["shippingPriceCreate"]
    assert data["shippingErrors"][0]["code"] == ShippingErrorCode.MAX_LESS_THAN_MIN.name


def test_create_shipping_method_with_negative_min_weight(
    shipping_zone, staff_api_client, permission_manage_shipping
):
    shipping_zone_id = graphene.Node.to_global_id("ShippingZone", shipping_zone.pk)
    variables = {
        "shippingZone": shipping_zone_id,
        "name": "DHL",
        "minimumOrderWeight": -20,
        "type": ShippingMethodTypeEnum.WEIGHT.name,
    }
    response = staff_api_client.post_graphql(
        WEIGHT_BASED_SHIPPING_QUERY, variables, permissions=[permission_manage_shipping]
    )
    content = get_graphql_content(response)
    data = content["data"]["shippingPriceCreate"]
    error = data["shippingErrors"][0]
    assert error["field"] == "minimumOrderWeight"
    assert error["code"] == ShippingErrorCode.INVALID.name


def test_create_shipping_method_with_negative_max_weight(
    shipping_zone, staff_api_client, permission_manage_shipping
):
    shipping_zone_id = graphene.Node.to_global_id("ShippingZone", shipping_zone.pk)
    variables = {
        "shippingZone": shipping_zone_id,
        "name": "DHL",
        "maximumOrderWeight": -15,
        "type": ShippingMethodTypeEnum.WEIGHT.name,
    }
    response = staff_api_client.post_graphql(
        WEIGHT_BASED_SHIPPING_QUERY, variables, permissions=[permission_manage_shipping]
    )
    content = get_graphql_content(response)
    data = content["data"]["shippingPriceCreate"]
    error = data["shippingErrors"][0]
    assert error["field"] == "maximumOrderWeight"
    assert error["code"] == ShippingErrorCode.INVALID.name


UPDATE_SHIPPING_PRICE_MUTATION = """
    mutation updateShippingPrice(
        $id: ID!,
        $shippingZone: ID!,
        $type: ShippingMethodTypeEnum!,
        $maximumDeliveryDays: Int,
        $minimumDeliveryDays: Int,
        $maximumOrderWeight: WeightScalar,
        $minimumOrderWeight: WeightScalar,
        $addPostalCodeRules: [ShippingPostalCodeRulesCreateInputRange!],
        $deletePostalCodeRules: [ID!],
        $inclusionType: PostalCodeRuleInclusionTypeEnum,
    ) {
        shippingPriceUpdate(
            id: $id, input: {
                shippingZone: $shippingZone,
                type: $type,
                maximumDeliveryDays: $maximumDeliveryDays,
                minimumDeliveryDays: $minimumDeliveryDays,
                minimumOrderWeight:$minimumOrderWeight,
                maximumOrderWeight: $maximumOrderWeight,
                addPostalCodeRules: $addPostalCodeRules,
                deletePostalCodeRules: $deletePostalCodeRules,
                inclusionType: $inclusionType,
            }) {
            shippingErrors {
                field
                code
            }
            shippingZone {
                id
            }
            shippingMethod {
                type
                minimumDeliveryDays
                maximumDeliveryDays
                postalCodeRules {
                    start
                    end
                }
            }
        }
    }
"""


def test_update_shipping_method(
    staff_api_client, shipping_zone, permission_manage_shipping
):
    query = UPDATE_SHIPPING_PRICE_MUTATION
    shipping_method = shipping_zone.shipping_methods.first()
    shipping_zone_id = graphene.Node.to_global_id("ShippingZone", shipping_zone.pk)
    shipping_method_id = graphene.Node.to_global_id(
        "ShippingMethod", shipping_method.pk
    )
    max_del_days = 8
    min_del_days = 2
    variables = {
        "shippingZone": shipping_zone_id,
        "id": shipping_method_id,
        "type": ShippingMethodTypeEnum.PRICE.name,
        "maximumDeliveryDays": max_del_days,
        "minimumDeliveryDays": min_del_days,
    }
    response = staff_api_client.post_graphql(
        query, variables, permissions=[permission_manage_shipping]
    )
    content = get_graphql_content(response)
    data = content["data"]["shippingPriceUpdate"]
    assert data["shippingZone"]["id"] == shipping_zone_id
    assert data["shippingMethod"]["minimumDeliveryDays"] == min_del_days
    assert data["shippingMethod"]["maximumDeliveryDays"] == max_del_days


def test_update_shipping_method_postal_codes(
    staff_api_client,
    shipping_method_excluded_by_postal_code,
    permission_manage_shipping,
):
    query = UPDATE_SHIPPING_PRICE_MUTATION
    shipping_zone_id = graphene.Node.to_global_id(
        "ShippingZone", shipping_method_excluded_by_postal_code.shipping_zone.pk
    )
    shipping_method_id = graphene.Node.to_global_id(
        "ShippingMethod", shipping_method_excluded_by_postal_code.pk
    )
    postal_code_rule_id = graphene.Node.to_global_id(
        "ShippingMethodPostalCodeRule",
        shipping_method_excluded_by_postal_code.postal_code_rules.first().id,
    )
    number_of_postal_code_rules = (
        shipping_method_excluded_by_postal_code.postal_code_rules.count()
    )
    max_del_days = 8
    min_del_days = 2
    variables = {
        "shippingZone": shipping_zone_id,
        "id": shipping_method_id,
        "type": ShippingMethodTypeEnum.PRICE.name,
        "maximumDeliveryDays": max_del_days,
        "minimumDeliveryDays": min_del_days,
        "deletePostalCodeRules": [postal_code_rule_id],
    }
    response = staff_api_client.post_graphql(
        query, variables, permissions=[permission_manage_shipping]
    )
    content = get_graphql_content(response)
    data = content["data"]["shippingPriceUpdate"]
    assert (
        len(data["shippingMethod"]["postalCodeRules"])
        == number_of_postal_code_rules - 1
    )


def test_update_shipping_method_minimum_delivery_days_higher_than_maximum(
    staff_api_client, shipping_zone, permission_manage_shipping
):
    query = UPDATE_SHIPPING_PRICE_MUTATION
    shipping_method = shipping_zone.shipping_methods.first()
    shipping_zone_id = graphene.Node.to_global_id("ShippingZone", shipping_zone.pk)
    shipping_method_id = graphene.Node.to_global_id(
        "ShippingMethod", shipping_method.pk
    )
    max_del_days = 2
    min_del_days = 8
    variables = {
        "shippingZone": shipping_zone_id,
        "id": shipping_method_id,
        "type": ShippingMethodTypeEnum.PRICE.name,
        "maximumDeliveryDays": max_del_days,
        "minimumDeliveryDays": min_del_days,
        "addPostalCodeRules": [],
        "deletePostalCodeRules": [],
        "inclusionType": PostalCodeRuleInclusionTypeEnum.EXCLUDE.name,
    }
    response = staff_api_client.post_graphql(
        query, variables, permissions=[permission_manage_shipping]
    )
    content = get_graphql_content(response)
    data = content["data"]["shippingPriceUpdate"]
    errors = data["shippingErrors"]
    assert not data["shippingMethod"]
    assert len(errors) == 1
    assert errors[0]["code"] == ShippingErrorCode.INVALID.name
    assert errors[0]["field"] == "minimumDeliveryDays"


def test_update_shipping_method_minimum_delivery_days_below_0(
    staff_api_client, shipping_zone, permission_manage_shipping
):
    query = UPDATE_SHIPPING_PRICE_MUTATION
    shipping_method = shipping_zone.shipping_methods.first()
    shipping_zone_id = graphene.Node.to_global_id("ShippingZone", shipping_zone.pk)
    shipping_method_id = graphene.Node.to_global_id(
        "ShippingMethod", shipping_method.pk
    )
    max_del_days = 2
    min_del_days = -1
    variables = {
        "shippingZone": shipping_zone_id,
        "id": shipping_method_id,
        "type": ShippingMethodTypeEnum.PRICE.name,
        "maximumDeliveryDays": max_del_days,
        "minimumDeliveryDays": min_del_days,
        "addPostalCodeRules": [],
        "deletePostalCodeRules": [],
        "inclusionType": PostalCodeRuleInclusionTypeEnum.EXCLUDE.name,
    }
    response = staff_api_client.post_graphql(
        query, variables, permissions=[permission_manage_shipping]
    )
    content = get_graphql_content(response)
    data = content["data"]["shippingPriceUpdate"]
    errors = data["shippingErrors"]
    assert not data["shippingMethod"]
    assert len(errors) == 1
    assert errors[0]["code"] == ShippingErrorCode.INVALID.name
    assert errors[0]["field"] == "minimumDeliveryDays"


def test_update_shipping_method_maximum_delivery_days_below_0(
    staff_api_client, shipping_zone, permission_manage_shipping
):
    query = UPDATE_SHIPPING_PRICE_MUTATION
    shipping_method = shipping_zone.shipping_methods.first()
    shipping_zone_id = graphene.Node.to_global_id("ShippingZone", shipping_zone.pk)
    shipping_method_id = graphene.Node.to_global_id(
        "ShippingMethod", shipping_method.pk
    )
    max_del_days = -1
    min_del_days = 10
    variables = {
        "shippingZone": shipping_zone_id,
        "id": shipping_method_id,
        "type": ShippingMethodTypeEnum.PRICE.name,
        "maximumDeliveryDays": max_del_days,
        "minimumDeliveryDays": min_del_days,
        "addPostalCodeRules": [],
        "deletePostalCodeRules": [],
        "inclusionType": PostalCodeRuleInclusionTypeEnum.EXCLUDE.name,
    }
    response = staff_api_client.post_graphql(
        query, variables, permissions=[permission_manage_shipping]
    )
    content = get_graphql_content(response)
    data = content["data"]["shippingPriceUpdate"]
    errors = data["shippingErrors"]
    assert not data["shippingMethod"]
    assert len(errors) == 1
    assert errors[0]["code"] == ShippingErrorCode.INVALID.name
    assert errors[0]["field"] == "maximumDeliveryDays"


def test_update_shipping_method_minimum_delivery_days_higher_than_max_from_instance(
    staff_api_client, shipping_zone, permission_manage_shipping
):
    query = UPDATE_SHIPPING_PRICE_MUTATION
    shipping_method = shipping_zone.shipping_methods.first()
    shipping_method.maximum_delivery_days = 5
    shipping_method.save(update_fields=["maximum_delivery_days"])
    shipping_zone_id = graphene.Node.to_global_id("ShippingZone", shipping_zone.pk)
    shipping_method_id = graphene.Node.to_global_id(
        "ShippingMethod", shipping_method.pk
    )
    min_del_days = 8
    variables = {
        "shippingZone": shipping_zone_id,
        "id": shipping_method_id,
        "type": ShippingMethodTypeEnum.PRICE.name,
        "minimumDeliveryDays": min_del_days,
        "addPostalCodeRules": [],
        "deletePostalCodeRules": [],
        "inclusionType": PostalCodeRuleInclusionTypeEnum.EXCLUDE.name,
    }
    response = staff_api_client.post_graphql(
        query, variables, permissions=[permission_manage_shipping]
    )
    content = get_graphql_content(response)
    data = content["data"]["shippingPriceUpdate"]
    errors = data["shippingErrors"]
    assert not data["shippingMethod"]
    assert len(errors) == 1
    assert errors[0]["code"] == ShippingErrorCode.INVALID.name
    assert errors[0]["field"] == "minimumDeliveryDays"


def test_update_shipping_method_maximum_delivery_days_lower_than_min_from_instance(
    staff_api_client, shipping_zone, permission_manage_shipping
):
    query = UPDATE_SHIPPING_PRICE_MUTATION
    shipping_method = shipping_zone.shipping_methods.first()
    shipping_method.minimum_delivery_days = 10
    shipping_method.save(update_fields=["minimum_delivery_days"])
    shipping_zone_id = graphene.Node.to_global_id("ShippingZone", shipping_zone.pk)
    shipping_method_id = graphene.Node.to_global_id(
        "ShippingMethod", shipping_method.pk
    )
    max_del_days = 5
    variables = {
        "shippingZone": shipping_zone_id,
        "id": shipping_method_id,
        "type": ShippingMethodTypeEnum.PRICE.name,
        "maximumDeliveryDays": max_del_days,
        "addPostalCodeRules": [],
        "deletePostalCodeRules": [],
        "inclusionType": PostalCodeRuleInclusionTypeEnum.EXCLUDE.name,
    }
    response = staff_api_client.post_graphql(
        query, variables, permissions=[permission_manage_shipping]
    )
    content = get_graphql_content(response)
    data = content["data"]["shippingPriceUpdate"]
    errors = data["shippingErrors"]
    assert not data["shippingMethod"]
    assert len(errors) == 1
    assert errors[0]["code"] == ShippingErrorCode.INVALID.name
    assert errors[0]["field"] == "maximumDeliveryDays"


def test_update_shipping_method_multiple_errors(
    staff_api_client, shipping_zone, permission_manage_shipping
):
    query = UPDATE_SHIPPING_PRICE_MUTATION
    shipping_method = shipping_zone.shipping_methods.first()
    shipping_method.minimum_delivery_days = 10
    shipping_method.save(update_fields=["minimum_delivery_days"])
    shipping_zone_id = graphene.Node.to_global_id("ShippingZone", shipping_zone.pk)
    shipping_method_id = graphene.Node.to_global_id(
        "ShippingMethod", shipping_method.pk
    )
    max_del_days = 5
    variables = {
        "shippingZone": shipping_zone_id,
        "id": shipping_method_id,
        "type": ShippingMethodTypeEnum.PRICE.name,
        "maximumDeliveryDays": max_del_days,
        "minimumOrderWeight": {"value": -2, "unit": WeightUnitsEnum.KG.name},
        "maximumOrderWeight": {"value": -1, "unit": WeightUnitsEnum.KG.name},
        "addPostalCodeRules": [],
        "deletePostalCodeRules": [],
        "inclusionType": PostalCodeRuleInclusionTypeEnum.EXCLUDE.name,
    }
    response = staff_api_client.post_graphql(
        query, variables, permissions=[permission_manage_shipping]
    )
    content = get_graphql_content(response)
    data = content["data"]["shippingPriceUpdate"]
    errors = data["shippingErrors"]
    assert not data["shippingMethod"]
    assert len(errors) == 3
    expected_errors = [
        {"code": ShippingErrorCode.INVALID.name, "field": "maximumDeliveryDays"},
        {"code": ShippingErrorCode.INVALID.name, "field": "minimumOrderWeight"},
        {"code": ShippingErrorCode.INVALID.name, "field": "maximumOrderWeight"},
    ]
    for error in expected_errors:
        assert error in errors


@pytest.mark.parametrize(
    "min_delivery_days, max_delivery_days",
    [
        (None, 1),
        (1, None),
        (None, None),
    ],
)
def test_update_shipping_method_delivery_days_without_value(
    staff_api_client,
    shipping_zone,
    permission_manage_shipping,
    min_delivery_days,
    max_delivery_days,
):
    shipping_method = shipping_zone.shipping_methods.first()
    shipping_zone_id = graphene.Node.to_global_id("ShippingZone", shipping_zone.pk)
    shipping_method_id = graphene.Node.to_global_id(
        "ShippingMethod", shipping_method.pk
    )
    variables = {
        "shippingZone": shipping_zone_id,
        "id": shipping_method_id,
        "type": ShippingMethodTypeEnum.PRICE.name,
        "minimumDeliveryDays": min_delivery_days,
        "maximumDeliveryDays": max_delivery_days,
        "addPostalCodeRules": [],
        "deletePostalCodeRules": [],
        "inclusionType": PostalCodeRuleInclusionTypeEnum.EXCLUDE.name,
    }

    response = staff_api_client.post_graphql(
        UPDATE_SHIPPING_PRICE_MUTATION,
        variables,
        permissions=[permission_manage_shipping],
    )
    content = get_graphql_content(response)
    shipping_method.refresh_from_db()

    assert not content["data"]["shippingPriceUpdate"]["shippingErrors"]
    assert shipping_method.minimum_delivery_days == min_delivery_days
    assert shipping_method.maximum_delivery_days == max_delivery_days


def test_delete_shipping_method(
    staff_api_client, shipping_method, permission_manage_shipping
):
    query = """
        mutation deleteShippingPrice($id: ID!) {
            shippingPriceDelete(id: $id) {
                shippingZone {
                    id
                }
                shippingMethod {
                    id
                }
            }
        }
        """
    shipping_method_id = graphene.Node.to_global_id(
        "ShippingMethod", shipping_method.pk
    )
    shipping_zone_id = graphene.Node.to_global_id(
        "ShippingZone", shipping_method.shipping_zone.pk
    )
    variables = {"id": shipping_method_id}
    response = staff_api_client.post_graphql(
        query, variables, permissions=[permission_manage_shipping]
    )
    content = get_graphql_content(response)
    data = content["data"]["shippingPriceDelete"]
    assert data["shippingMethod"]["id"] == shipping_method_id
    assert data["shippingZone"]["id"] == shipping_zone_id
    with pytest.raises(shipping_method._meta.model.DoesNotExist):
        shipping_method.refresh_from_db()


EXCLUDE_PRODUCTS_MUTATION = """
    mutation shippingPriceRemoveProductFromExclude(
        $id: ID!, $input:ShippingPriceExcludeProductsInput!
        ) {
        shippingPriceExcludeProducts(
            id: $id
            input: $input) {
            shippingErrors {
                field
                code
            }
            shippingMethod {
                id
                excludedProducts(first:10){
                   totalCount
                   edges{
                     node{
                       id
                     }
                   }
                }
            }
        }
    }
"""


@pytest.mark.parametrize("requestor", ["staff", "app"])
def test_exclude_products_for_shipping_method_only_products(
    requestor,
    app_api_client,
    shipping_method,
    product_list,
    staff_api_client,
    permission_manage_shipping,
):
    api = staff_api_client if requestor == "staff" else app_api_client
    shipping_method_id = graphene.Node.to_global_id(
        "ShippingMethod", shipping_method.pk
    )
    product_ids = [graphene.Node.to_global_id("Product", p.pk) for p in product_list]
    variables = {"id": shipping_method_id, "input": {"products": product_ids}}
    response = api.post_graphql(
        EXCLUDE_PRODUCTS_MUTATION, variables, permissions=[permission_manage_shipping]
    )
    content = get_graphql_content(response)
    shipping_method = content["data"]["shippingPriceExcludeProducts"]["shippingMethod"]
    excluded_products = shipping_method["excludedProducts"]
    total_count = excluded_products["totalCount"]
    excluded_product_ids = {p["node"]["id"] for p in excluded_products["edges"]}
    assert len(product_ids) == total_count
    assert excluded_product_ids == set(product_ids)


@pytest.mark.parametrize("requestor", ["staff", "app"])
def test_exclude_products_for_shipping_method_already_has_excluded_products(
    requestor,
    shipping_method,
    product_list,
    product,
    staff_api_client,
    permission_manage_shipping,
    app_api_client,
):
    api = staff_api_client if requestor == "staff" else app_api_client
    shipping_method_id = graphene.Node.to_global_id(
        "ShippingMethod", shipping_method.pk
    )
    shipping_method.excluded_products.add(product, product_list[0])
    product_ids = [graphene.Node.to_global_id("Product", p.pk) for p in product_list]
    variables = {"id": shipping_method_id, "input": {"products": product_ids}}
    response = api.post_graphql(
        EXCLUDE_PRODUCTS_MUTATION, variables, permissions=[permission_manage_shipping]
    )
    content = get_graphql_content(response)
    shipping_method = content["data"]["shippingPriceExcludeProducts"]["shippingMethod"]
    excluded_products = shipping_method["excludedProducts"]
    total_count = excluded_products["totalCount"]
    expected_product_ids = product_ids
    expected_product_ids.append(graphene.Node.to_global_id("Product", product.pk))
    excluded_product_ids = {p["node"]["id"] for p in excluded_products["edges"]}
    assert len(expected_product_ids) == total_count
    assert excluded_product_ids == set(expected_product_ids)


REMOVE_PRODUCTS_FROM_EXCLUDED_PRODUCTS_MUTATION = """
    mutation shippingPriceRemoveProductFromExclude(
        $id: ID!, $products: [ID]!
        ) {
        shippingPriceRemoveProductFromExclude(
            id: $id
            products: $products) {
            shippingErrors {
                field
                code
            }
            shippingMethod {
                id
                excludedProducts(first:10){
                   totalCount
                   edges{
                     node{
                       id
                     }
                   }
                }
            }
        }
    }
"""


@pytest.mark.parametrize("requestor", ["staff", "app"])
def test_remove_products_from_excluded_products_for_shipping_method_delete_all_products(
    requestor,
    shipping_method,
    product_list,
    staff_api_client,
    permission_manage_shipping,
    app_api_client,
):
    api = staff_api_client if requestor == "staff" else app_api_client
    shipping_method_id = graphene.Node.to_global_id(
        "ShippingMethod", shipping_method.pk
    )
    shipping_method.excluded_products.set(product_list)

    product_ids = [graphene.Node.to_global_id("Product", p.pk) for p in product_list]
    variables = {"id": shipping_method_id, "products": product_ids}
    response = api.post_graphql(
        REMOVE_PRODUCTS_FROM_EXCLUDED_PRODUCTS_MUTATION,
        variables,
        permissions=[permission_manage_shipping],
    )

    content = get_graphql_content(response)
    shipping_method = content["data"]["shippingPriceRemoveProductFromExclude"][
        "shippingMethod"
    ]
    excluded_products = shipping_method["excludedProducts"]
    total_count = excluded_products["totalCount"]
    excluded_product_ids = {p["node"]["id"] for p in excluded_products["edges"]}
    assert total_count == 0
    assert len(excluded_product_ids) == 0


@pytest.mark.parametrize("requestor", ["staff", "app"])
def test_remove_products_from_excluded_products_for_shipping_method(
    requestor,
    shipping_method,
    product_list,
    staff_api_client,
    permission_manage_shipping,
    product,
    app_api_client,
):
    api = staff_api_client if requestor == "staff" else app_api_client
    shipping_method_id = graphene.Node.to_global_id(
        "ShippingMethod", shipping_method.pk
    )
    shipping_method.excluded_products.set(product_list)
    shipping_method.excluded_products.add(product)

    product_ids = [
        graphene.Node.to_global_id("Product", product.pk),
    ]
    variables = {"id": shipping_method_id, "products": product_ids}
    response = api.post_graphql(
        REMOVE_PRODUCTS_FROM_EXCLUDED_PRODUCTS_MUTATION,
        variables,
        permissions=[permission_manage_shipping],
    )

    content = get_graphql_content(response)
    shipping_method = content["data"]["shippingPriceRemoveProductFromExclude"][
        "shippingMethod"
    ]
    excluded_products = shipping_method["excludedProducts"]
    total_count = excluded_products["totalCount"]
    expected_product_ids = {
        graphene.Node.to_global_id("Product", p.pk) for p in product_list
    }
    excluded_product_ids = {p["node"]["id"] for p in excluded_products["edges"]}
    assert total_count == len(expected_product_ids)
    assert excluded_product_ids == expected_product_ids<|MERGE_RESOLUTION|>--- conflicted
+++ resolved
@@ -1,10 +1,6 @@
 import graphene
 import pytest
 
-<<<<<<< HEAD
-from ....core.units import WeightUnits
-=======
->>>>>>> 8d230e2b
 from ....shipping.error_codes import ShippingErrorCode
 from ....shipping.models import ShippingMethodChannelListing
 from ....shipping.utils import get_countries_without_shipping_zone
@@ -12,258 +8,6 @@
 from ...tests.utils import get_graphql_content
 from ..types import PostalCodeRuleInclusionTypeEnum, ShippingMethodTypeEnum
 
-<<<<<<< HEAD
-SHIPPING_ZONE_QUERY = """
-    query ShippingQuery($id: ID!, $channel: String,) {
-        shippingZone(id: $id, channel:$channel) {
-            name
-            shippingMethods {
-                postalCodeRules {
-                    start
-                    end
-                }
-                channelListings {
-                    id
-                    price {
-                        amount
-                    }
-                    maximumOrderPrice {
-                        amount
-                    }
-                    minimumOrderPrice {
-                        amount
-                    }
-                }
-                minimumOrderWeight {
-                    value
-                    unit
-                }
-                maximumOrderWeight {
-                    value
-                    unit
-                }
-            }
-            priceRange {
-                start {
-                    amount
-                }
-                stop {
-                    amount
-                }
-            }
-        }
-    }
-"""
-
-
-def test_shipping_zone_query(
-    staff_api_client, shipping_zone, permission_manage_shipping, channel_USD
-):
-    # given
-    shipping = shipping_zone
-    method = shipping.shipping_methods.first()
-    code = method.postal_code_rules.create(start="HB2", end="HB6")
-    query = SHIPPING_ZONE_QUERY
-    ID = graphene.Node.to_global_id("ShippingZone", shipping.id)
-    variables = {"id": ID, "channel": channel_USD.slug}
-
-    # when
-    response = staff_api_client.post_graphql(
-        query, variables, permissions=[permission_manage_shipping]
-    )
-
-    # then
-    content = get_graphql_content(response)
-    shipping_data = content["data"]["shippingZone"]
-    assert shipping_data["name"] == shipping.name
-    num_of_shipping_methods = shipping_zone.shipping_methods.count()
-    assert len(shipping_data["shippingMethods"]) == num_of_shipping_methods
-    assert shipping_data["shippingMethods"][0]["postalCodeRules"] == [
-        {"start": code.start, "end": code.end}
-    ]
-    price_range = resolve_price_range(channel_slug=channel_USD.slug)
-    data_price_range = shipping_data["priceRange"]
-    assert data_price_range["start"]["amount"] == price_range.start.amount
-    assert data_price_range["stop"]["amount"] == price_range.stop.amount
-
-
-def test_shipping_zone_query_weights_returned_in_default_unit(
-    staff_api_client,
-    shipping_zone,
-    permission_manage_shipping,
-    site_settings,
-    channel_USD,
-):
-    # given
-    shipping = shipping_zone
-    shipping_method = shipping.shipping_methods.first()
-    shipping_method.minimum_order_weight = Weight(kg=1)
-    shipping_method.maximum_order_weight = Weight(kg=10)
-    shipping_method.save(update_fields=["minimum_order_weight", "maximum_order_weight"])
-
-    site_settings.default_weight_unit = WeightUnits.G
-    site_settings.save(update_fields=["default_weight_unit"])
-
-    query = SHIPPING_ZONE_QUERY
-    ID = graphene.Node.to_global_id("ShippingZone", shipping.id)
-    variables = {"id": ID, "channel": channel_USD.slug}
-
-    # when
-    response = staff_api_client.post_graphql(
-        query, variables, permissions=[permission_manage_shipping]
-    )
-
-    # then
-    content = get_graphql_content(response)
-
-    shipping_data = content["data"]["shippingZone"]
-    assert shipping_data["name"] == shipping.name
-    num_of_shipping_methods = shipping_zone.shipping_methods.count()
-    assert len(shipping_data["shippingMethods"]) == num_of_shipping_methods
-    price_range = resolve_price_range(channel_slug=channel_USD.slug)
-    data_price_range = shipping_data["priceRange"]
-    assert data_price_range["start"]["amount"] == price_range.start.amount
-    assert data_price_range["stop"]["amount"] == price_range.stop.amount
-    assert shipping_data["shippingMethods"][0]["minimumOrderWeight"]["value"] == 1000
-    assert (
-        shipping_data["shippingMethods"][0]["minimumOrderWeight"]["unit"]
-        == WeightUnits.G.upper()
-    )
-    assert shipping_data["shippingMethods"][0]["maximumOrderWeight"]["value"] == 10000
-    assert (
-        shipping_data["shippingMethods"][0]["maximumOrderWeight"]["unit"]
-        == WeightUnits.G.upper()
-    )
-
-
-def test_shipping_zones_query(
-    staff_api_client,
-    shipping_zone,
-    permission_manage_shipping,
-    permission_manage_products,
-    channel_USD,
-):
-    query = """
-    query MultipleShippings($channel: String) {
-        shippingZones(first: 100, channel: $channel) {
-            edges {
-                node {
-                    id
-                    name
-                    priceRange {
-                        start {
-                            amount
-                        }
-                        stop {
-                            amount
-                        }
-                    }
-                    shippingMethods {
-                        channelListings {
-                            price {
-                                amount
-                            }
-                        }
-                    }
-                    warehouses {
-                        id
-                        name
-                    }
-                }
-            }
-            totalCount
-        }
-    }
-    """
-    num_of_shippings = shipping_zone._meta.model.objects.count()
-    variables = {"channel": channel_USD.slug}
-    response = staff_api_client.post_graphql(
-        query,
-        variables,
-        permissions=[permission_manage_shipping, permission_manage_products],
-    )
-    content = get_graphql_content(response)
-    assert content["data"]["shippingZones"]["totalCount"] == num_of_shippings
-
-
-def test_shipping_methods_query_with_channel(
-    staff_api_client,
-    shipping_zone,
-    shipping_method_channel_PLN,
-    permission_manage_shipping,
-    permission_manage_products,
-    channel_USD,
-):
-    query = """
-    query MultipleShippings($channel: String) {
-        shippingZones(first: 100, channel: $channel) {
-            edges {
-                node {
-                    shippingMethods {
-                        channelListings {
-                            price {
-                                amount
-                            }
-                        }
-                    }
-                }
-            }
-        }
-    }
-    """
-    shipping_zone.shipping_methods.add(shipping_method_channel_PLN)
-    variables = {"channel": channel_USD.slug}
-    response = staff_api_client.post_graphql(
-        query,
-        variables,
-        permissions=[permission_manage_shipping, permission_manage_products],
-    )
-    content = get_graphql_content(response)
-    assert (
-        len(content["data"]["shippingZones"]["edges"][0]["node"]["shippingMethods"])
-        == 1
-    )
-
-
-def test_shipping_methods_query(
-    staff_api_client,
-    shipping_zone,
-    shipping_method_channel_PLN,
-    permission_manage_shipping,
-    permission_manage_products,
-    channel_USD,
-):
-    query = """
-    query MultipleShippings {
-        shippingZones(first: 100) {
-            edges {
-                node {
-                    shippingMethods {
-                        channelListings {
-                            price {
-                                amount
-                            }
-                        }
-                    }
-                }
-            }
-        }
-    }
-    """
-    shipping_zone.shipping_methods.add(shipping_method_channel_PLN)
-    response = staff_api_client.post_graphql(
-        query,
-        permissions=[permission_manage_shipping, permission_manage_products],
-    )
-    content = get_graphql_content(response)
-    assert (
-        len(content["data"]["shippingZones"]["edges"][0]["node"]["shippingMethods"])
-        == 2
-    )
-
-
-=======
->>>>>>> 8d230e2b
 CREATE_SHIPPING_ZONE_QUERY = """
     mutation createShipping(
         $name: String
