from dataclasses import asdict
from decimal import Decimal
from typing import List, Optional

import graphene
from promise import Promise

from ....core.utils.country import get_active_country
from ....graphql.core.types import Money, MoneyRange
from ....permission.enums import ProductPermissions
from ....product import models
from ....product.utils.availability import get_product_availability
from ....product.utils.costs import (
    get_margin_for_variant_channel_listing,
    get_product_costs_data,
)
from ....tax.utils import (
    get_display_gross_prices,
    get_tax_calculation_strategy,
    get_tax_rate_for_tax_class,
)
from ...account import types as account_types
from ...channel.dataloaders import ChannelByIdLoader
from ...channel.types import Channel
from ...core.descriptions import ADDED_IN_31, ADDED_IN_33, DEPRECATED_IN_3X_FIELD
from ...core.doc_category import DOC_CATEGORY_PRODUCTS
from ...core.fields import PermissionsField
from ...core.scalars import Date
from ...core.tracing import traced_resolver
from ...core.types import BaseObjectType, ModelObjectType
from ...tax.dataloaders import (
    TaxClassByProductIdLoader,
    TaxClassCountryRateByTaxClassIDLoader,
    TaxClassDefaultRateByCountryLoader,
    TaxConfigurationByChannelId,
    TaxConfigurationPerCountryByTaxConfigurationIDLoader,
)
from ..dataloaders import (
    ProductByIdLoader,
    ProductVariantsByProductIdLoader,
    VariantChannelListingByVariantIdAndChannelSlugLoader,
    VariantsChannelListingByProductIdAndChannelSlugLoader,
)


class Margin(BaseObjectType):
    start = graphene.Int(description="The starting value of the margin.")
    stop = graphene.Int(description="The ending value of the margin.")

    class Meta:
        doc_category = DOC_CATEGORY_PRODUCTS
        description = "Metadata for the Margin class."


class ProductChannelListing(ModelObjectType[models.ProductChannelListing]):
    id = graphene.GlobalID(
        required=True, description="The ID of the product channel listing."
    )
    publication_date = Date(
        deprecation_reason=(
            f"{DEPRECATED_IN_3X_FIELD} "
            "Use the `publishedAt` field to fetch the publication date."
        ),
    )
    published_at = graphene.DateTime(
        description="The product publication date time." + ADDED_IN_33
    )
    is_published = graphene.Boolean(
        required=True,
        description="Indicates if the product is published in the channel.",
    )
    channel = graphene.Field(
        Channel,
        required=True,
        description="The channel in which the product is listed.",
    )
    visible_in_listings = graphene.Boolean(
        required=True,
        description="Indicates product visibility in the channel listings.",
    )
    available_for_purchase = Date(
        deprecation_reason=(
            f"{DEPRECATED_IN_3X_FIELD} "
            "Use the `availableForPurchaseAt` field to fetch "
            "the available for purchase date."
        ),
    )
    available_for_purchase_at = graphene.DateTime(
        description="The product available for purchase date time." + ADDED_IN_33
    )
    discounted_price = graphene.Field(
        Money, description="The price of the cheapest variant (including discounts)."
    )
    purchase_cost = PermissionsField(
        MoneyRange,
        description="Purchase cost of product.",
        permissions=[ProductPermissions.MANAGE_PRODUCTS],
    )
    margin = PermissionsField(
        Margin,
        description="Range of margin percentage value.",
        permissions=[ProductPermissions.MANAGE_PRODUCTS],
    )
    is_available_for_purchase = graphene.Boolean(
        description=(
            "Refers to a state that can be set by admins to control whether a product "
            "is available for purchase in storefronts in this channel. This does not "
            "guarantee the availability of stock. When set to `False`, this product is "
            "still visible to customers, but it cannot be purchased."
        )
    )
    pricing = graphene.Field(
        "saleor.graphql.product.types.products.ProductPricingInfo",
        address=graphene.Argument(
            account_types.AddressInput,
            description=(
                "Destination address used to find warehouses where stock availability "
                "for this product is checked. If address is empty, uses "
                "`Shop.companyAddress` or fallbacks to server's "
                "`settings.DEFAULT_COUNTRY` configuration."
            ),
        ),
        description=(
            "Lists the storefront product's pricing, the current price and discounts, "
            "only meant for displaying."
        ),
    )

    class Meta:
        description = "Represents product channel listing."
        model = models.ProductChannelListing
        interfaces = [graphene.relay.Node]

    @staticmethod
    def resolve_publication_date(root: models.ProductChannelListing, _info):
        return root.published_at

    @staticmethod
    def resolve_available_for_purchase(root: models.ProductChannelListing, _info):
        return root.available_for_purchase_at

    @staticmethod
    def resolve_channel(root: models.ProductChannelListing, info):
        return ChannelByIdLoader(info.context).load(root.channel_id)

    @staticmethod
    @traced_resolver
    def resolve_purchase_cost(root: models.ProductChannelListing, info):
        channel = ChannelByIdLoader(info.context).load(root.channel_id)

        def calculate_margin_with_variants(variants):
            def calculate_margin_with_channel(channel):
                def calculate_margin_with_channel_listings(
                    variant_channel_listings: List[
                        Optional[models.ProductVariantChannelListing]
                    ],
                ):
                    existing_listings = list(filter(None, variant_channel_listings))
                    if not existing_listings:
                        return None

                    has_variants = True if len(variant_ids_channel_slug) > 0 else False
                    purchase_cost, _margin = get_product_costs_data(
                        existing_listings, has_variants, root.currency
                    )
                    return purchase_cost

                variant_ids_channel_slug = [
                    (variant.id, channel.slug) for variant in variants
                ]
                return (
                    VariantChannelListingByVariantIdAndChannelSlugLoader(info.context)
                    .load_many(variant_ids_channel_slug)
                    .then(calculate_margin_with_channel_listings)
                )

            return channel.then(calculate_margin_with_channel)

        return (
            ProductVariantsByProductIdLoader(info.context)
            .load(root.product_id)
            .then(calculate_margin_with_variants)
        )

    @staticmethod
    @traced_resolver
    def resolve_margin(root: models.ProductChannelListing, info):
        channel = ChannelByIdLoader(info.context).load(root.channel_id)

        def calculate_margin_with_variants(variants):
            def calculate_margin_with_channel(channel):
                def calculate_margin_with_channel_listings(
                    variant_channel_listings: List[
                        Optional[models.ProductVariantChannelListing]
                    ],
                ):
                    existing_listings = list(filter(None, variant_channel_listings))
                    if not existing_listings:
                        return None

                    has_variants = True if len(variant_ids_channel_slug) > 0 else False
                    _purchase_cost, margin = get_product_costs_data(
                        existing_listings, has_variants, root.currency
                    )
                    return Margin(margin[0], margin[1])

                variant_ids_channel_slug = [
                    (variant.id, channel.slug) for variant in variants
                ]
                return (
                    VariantChannelListingByVariantIdAndChannelSlugLoader(info.context)
                    .load_many(variant_ids_channel_slug)
                    .then(calculate_margin_with_channel_listings)
                )

            return channel.then(calculate_margin_with_channel)

        return (
            ProductVariantsByProductIdLoader(info.context)
            .load(root.product_id)
            .then(calculate_margin_with_variants)
        )

    @staticmethod
    def resolve_is_available_for_purchase(root: models.ProductChannelListing, _info):
        return root.is_available_for_purchase()

    @staticmethod
    def resolve_pricing(root: models.ProductChannelListing, info, *, address=None):
        context = info.context

        channel = ChannelByIdLoader(context).load(root.channel_id)
        product = ProductByIdLoader(context).load(root.product_id)

        def load_tax_configuration(data):
            channel, product = data
            country_code = get_active_country(channel, address_data=address)

            def load_tax_country_exceptions(tax_config):
                tax_class = TaxClassByProductIdLoader(info.context).load(product.id)
                tax_configs_per_country = (
                    TaxConfigurationPerCountryByTaxConfigurationIDLoader(context).load(
                        tax_config.id
                    )
                )

                def load_variant_channel_listings(data):
                    tax_class, tax_configs_per_country = data

                    def load_default_tax_rate(variants_channel_listing):
                        if not variants_channel_listing:
                            return None

                        def calculate_pricing_info(data):
                            country_rates, default_country_rate_obj = data

                            tax_config_country = next(
                                (
                                    tc
                                    for tc in tax_configs_per_country
                                    if tc.country.code == country_code
                                ),
                                None,
                            )
                            display_gross_prices = get_display_gross_prices(
                                tax_config,
                                tax_config_country,
                            )
                            tax_calculation_strategy = get_tax_calculation_strategy(
                                tax_config, tax_config_country
                            )
                            default_tax_rate = (
                                default_country_rate_obj.rate
                                if default_country_rate_obj
                                else Decimal(0)
                            )
                            tax_rate = get_tax_rate_for_tax_class(
                                tax_class, country_rates, default_tax_rate, country_code
                            )
                            prices_entered_with_tax = tax_config.prices_entered_with_tax

                            availability = get_product_availability(
                                product_channel_listing=root,
                                variants_channel_listing=variants_channel_listing,
                                prices_entered_with_tax=prices_entered_with_tax,
                                tax_calculation_strategy=tax_calculation_strategy,
                                tax_rate=tax_rate,
                            )
                            from .products import ProductPricingInfo

                            pricing_info = asdict(availability)
                            pricing_info["display_gross_prices"] = display_gross_prices
                            return ProductPricingInfo(**pricing_info)

                        country_rates = (
                            TaxClassCountryRateByTaxClassIDLoader(context).load(
                                tax_class.pk
                            )
                            if tax_class
                            else []
                        )
                        default_country_rate = TaxClassDefaultRateByCountryLoader(
                            context
                        ).load(country_code)
                        return Promise.all([country_rates, default_country_rate]).then(
                            calculate_pricing_info
                        )

                    return (
                        VariantsChannelListingByProductIdAndChannelSlugLoader(context)
                        .load((root.product_id, channel.slug))
                        .then(load_default_tax_rate)
                    )

                return Promise.all([tax_class, tax_configs_per_country]).then(
                    load_variant_channel_listings
                )

            return (
                TaxConfigurationByChannelId(context)
                .load(channel.id)
                .then(load_tax_country_exceptions)
            )

        return Promise.all([channel, product]).then(load_tax_configuration)


class PreorderThreshold(BaseObjectType):
    quantity = graphene.Int(
        required=False,
        description="Preorder threshold for product variant in this channel.",
    )
    sold_units = graphene.Int(
        required=True,
        description="Number of sold product variant in this channel.",
    )

    class Meta:
        doc_category = DOC_CATEGORY_PRODUCTS
        description = "Represents preorder variant data for channel."


class ProductVariantChannelListing(
    ModelObjectType[models.ProductVariantChannelListing]
):
    id = graphene.GlobalID(
<<<<<<< HEAD
        required=True, description="The ID Of the variant channel listing."
=======
        required=True, description="The ID of the variant channel listing."
>>>>>>> 1e3c4d22
    )
    channel = graphene.Field(
        Channel,
        required=True,
        description="The channel to which the variant listing belongs.",
    )
    price = graphene.Field(Money, description="The price of the variant.")
    cost_price = graphene.Field(Money, description="Cost price of the variant.")
    margin = PermissionsField(
        graphene.Int,
        description="Gross margin percentage value.",
        permissions=[ProductPermissions.MANAGE_PRODUCTS],
    )
    preorder_threshold = graphene.Field(
        PreorderThreshold,
        required=False,
        description="Preorder variant data." + ADDED_IN_31,
    )

    class Meta:
        description = "Represents product variant channel listing."
        model = models.ProductVariantChannelListing
        interfaces = [graphene.relay.Node]

    @staticmethod
    def resolve_channel(root: models.ProductVariantChannelListing, info):
        return ChannelByIdLoader(info.context).load(root.channel_id)

    @staticmethod
    def resolve_margin(root: models.ProductVariantChannelListing, _info):
        return get_margin_for_variant_channel_listing(root)

    @staticmethod
    def resolve_preorder_threshold(root: models.ProductVariantChannelListing, _info):
        # The preorder_quantity_allocated field is added through annotation
        # when using the `resolve_channel_listings` resolver.
        return PreorderThreshold(
            quantity=root.preorder_quantity_threshold,
            sold_units=getattr(root, "preorder_quantity_allocated", 0),
        )


class CollectionChannelListing(ModelObjectType[models.CollectionChannelListing]):
    id = graphene.GlobalID(
        required=True, description="The ID of the collection channel listing."
    )
    publication_date = Date(
        deprecation_reason=(
            f"{DEPRECATED_IN_3X_FIELD} "
            "Use the `publishedAt` field to fetch the publication date."
        ),
    )
    published_at = graphene.DateTime(
        description="The collection publication date." + ADDED_IN_33
    )
    is_published = graphene.Boolean(
        required=True,
        description="Indicates if the collection is published in the channel.",
    )
    channel = graphene.Field(
        Channel,
        required=True,
        description="The channel to which the collection belongs.",
    )

    class Meta:
        description = "Represents collection channel listing."
        model = models.CollectionChannelListing
        interfaces = [graphene.relay.Node]

    @staticmethod
    def resolve_publication_date(root: models.ProductChannelListing, _info):
        return root.published_at

    @staticmethod
    def resolve_channel(root: models.ProductChannelListing, info):
        return ChannelByIdLoader(info.context).load(root.channel_id)<|MERGE_RESOLUTION|>--- conflicted
+++ resolved
@@ -344,11 +344,7 @@
     ModelObjectType[models.ProductVariantChannelListing]
 ):
     id = graphene.GlobalID(
-<<<<<<< HEAD
-        required=True, description="The ID Of the variant channel listing."
-=======
         required=True, description="The ID of the variant channel listing."
->>>>>>> 1e3c4d22
     )
     channel = graphene.Field(
         Channel,
