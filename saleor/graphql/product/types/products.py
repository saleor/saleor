from dataclasses import asdict
<<<<<<< HEAD
from typing import List, Optional, Union
=======
>>>>>>> 8d3b4a50

import graphene
from django.conf import settings
from graphene import relay
from graphene_federation import key
from graphql.error import GraphQLError

from ....attribute import models as attribute_models
from ....core.permissions import OrderPermissions, ProductPermissions
from ....core.weight import convert_weight_to_default_weight_unit
from ....product import models
from ....product.templatetags.product_images import (
    get_product_image_thumbnail,
    get_thumbnail,
)
from ....product.utils import calculate_revenue_for_variant
from ....product.utils.availability import (
    get_product_availability,
    get_variant_availability,
)
<<<<<<< HEAD
from ....product.utils.costs import get_margin_for_variant, get_product_costs_data
from ....product.utils.variants import get_variant_selection_attributes
=======
>>>>>>> 8d3b4a50
from ....warehouse.availability import (
    get_available_quantity,
    get_quantity_allocated,
    is_product_in_stock,
)
from ...account.enums import CountryCodeEnum
from ...attribute.filters import AttributeFilterInput
from ...attribute.resolvers import resolve_attributes
from ...attribute.types import Attribute, SelectedAttribute
<<<<<<< HEAD
=======
from ...channel import ChannelContext, ChannelQsContext
from ...channel.dataloaders import ChannelBySlugLoader
from ...channel.types import ChannelContextType, ChannelContextTypeWithMetadata
from ...channel.utils import get_default_channel_slug_or_graphql_error
>>>>>>> 8d3b4a50
from ...core.connection import CountableDjangoObjectType
from ...core.enums import ReportingPeriod, TaxRateType
from ...core.fields import (
    ChannelContextFilterConnectionField,
    FilterInputConnectionField,
    PrefetchingConnectionField,
)
from ...core.types import Image, Money, TaxedMoney, TaxedMoneyRange, TaxType
from ...decorators import one_of_permissions_required, permission_required
from ...discount.dataloaders import DiscountsByDateTimeLoader
from ...meta.types import ObjectWithMetadata
from ...order.dataloaders import (
    OrderByIdLoader,
    OrderLinesByVariantIdAndChannelIdLoader,
)
from ...translations.fields import TranslationField
from ...translations.types import (
    CategoryTranslation,
    CollectionTranslation,
    ProductTranslation,
    ProductVariantTranslation,
)
from ...utils import get_database_id, get_user_or_app_from_context
from ...utils.filters import reporting_period_to_date
from ...warehouse.dataloaders import (
    AvailableQuantityByProductVariantIdAndCountryCodeLoader,
)
from ...warehouse.types import Stock
from ..dataloaders import (
    CategoryByIdLoader,
    CollectionChannelListingByCollectionIdLoader,
    CollectionsByProductIdLoader,
    ImagesByProductIdLoader,
    ImagesByProductVariantIdLoader,
    ProductAttributesByProductTypeIdLoader,
    ProductByIdLoader,
    ProductChannelListingByProductIdAndChannelSlugLoader,
    ProductChannelListingByProductIdLoader,
    ProductTypeByIdLoader,
    ProductVariantByIdLoader,
    ProductVariantsByProductIdLoader,
    SelectedAttributesByProductIdLoader,
    SelectedAttributesByProductVariantIdLoader,
    VariantAttributesByProductTypeIdLoader,
    VariantChannelListingByVariantIdAndChannelSlugLoader,
    VariantChannelListingByVariantIdLoader,
    VariantsChannelListingByProductIdAndChanneSlugLoader,
)
<<<<<<< HEAD
from ..enums import VariantAttributeScope
from ..filters import ProductFilterInput
from ..sorters import ProductOrder
from .digital_contents import DigitalContent


def resolve_attribute_list(
    instance: Union[models.Product, models.ProductVariant], *, user
) -> List[SelectedAttribute]:
    """Resolve attributes from a product into a list of `SelectedAttribute`s.

    Note: you have to prefetch the below M2M fields.
        - product_type -> attribute[rel] -> [rel]assignments -> values
        - product_type -> attribute[rel] -> attribute
    """
    resolved_attributes = []
    attributes_qs = None

    # Retrieve the product type
    if isinstance(instance, models.Product):
        product_type = instance.product_type
        product_type_attributes_assoc_field = "attributeproduct"
        assigned_attribute_instance_field = "productassignments"
        assigned_attribute_instance_filters = {"product_id": instance.pk}
        if hasattr(product_type, "storefront_attributes"):
            attributes_qs = product_type.storefront_attributes  # type: ignore
    elif isinstance(instance, models.ProductVariant):
        product_type = instance.product.product_type
        product_type_attributes_assoc_field = "attributevariant"
        assigned_attribute_instance_field = "variantassignments"
        assigned_attribute_instance_filters = {"variant_id": instance.pk}
    else:
        raise AssertionError(f"{instance.__class__.__name__} is unsupported")

    # Retrieve all the product attributes assigned to this product type
    if not attributes_qs:
        attributes_qs = getattr(product_type, product_type_attributes_assoc_field)
        attributes_qs = attributes_qs.get_visible_to_user(user)

    # An empty QuerySet for unresolved values
    empty_qs = attribute_models.AttributeValue.objects.none()

    # Goes through all the attributes assigned to the product type
    # The assigned values are returned as a QuerySet, but will assign a
    # dummy empty QuerySet if no values are assigned to the given instance.
    for attr_data_rel in attributes_qs:
        attr_instance_data = getattr(attr_data_rel, assigned_attribute_instance_field)

        # Retrieve the instance's associated data
        attr_data = attr_instance_data.filter(**assigned_attribute_instance_filters)
        attr_data = attr_data.first()

        # Return the instance's attribute values if the assignment was found,
        # otherwise it sets the values as an empty QuerySet
        values = attr_data.values.all() if attr_data is not None else empty_qs
        resolved_attributes.append(
            SelectedAttribute(attribute=attr_data_rel.attribute, values=values)
        )
    return resolved_attributes


=======
from ..filters import ProductFilterInput
from ..sorters import ProductOrder
from .channels import (
    CollectionChannelListing,
    ProductChannelListing,
    ProductVariantChannelListing,
)
from .digital_contents import DigitalContent


>>>>>>> 8d3b4a50
class Margin(graphene.ObjectType):
    start = graphene.Int()
    stop = graphene.Int()


class BasePricingInfo(graphene.ObjectType):
    on_sale = graphene.Boolean(description="Whether it is in sale or not.")
    discount = graphene.Field(
        TaxedMoney, description="The discount amount if in sale (null otherwise)."
    )
    discount_local_currency = graphene.Field(
        TaxedMoney, description="The discount amount in the local currency."
    )


class VariantPricingInfo(BasePricingInfo):
    discount_local_currency = graphene.Field(
        TaxedMoney, description="The discount amount in the local currency."
    )
    price = graphene.Field(
        TaxedMoney, description="The price, with any discount subtracted."
    )
    price_undiscounted = graphene.Field(
        TaxedMoney, description="The price without any discount."
    )
    price_local_currency = graphene.Field(
        TaxedMoney, description="The discounted price in the local currency."
    )

    class Meta:
        description = "Represents availability of a variant in the storefront."


class ProductPricingInfo(BasePricingInfo):
    price_range = graphene.Field(
        TaxedMoneyRange,
        description="The discounted price range of the product variants.",
    )
    price_range_undiscounted = graphene.Field(
        TaxedMoneyRange,
        description="The undiscounted price range of the product variants.",
    )
    price_range_local_currency = graphene.Field(
        TaxedMoneyRange,
        description=(
            "The discounted price range of the product variants "
            "in the local currency."
        ),
    )

    class Meta:
        description = "Represents availability of a product in the storefront."


@key(fields="id")
class ProductVariant(ChannelContextTypeWithMetadata, CountableDjangoObjectType):
    quantity = graphene.Int(
        required=True,
        description="Quantity of a product available for sale.",
        deprecation_reason=(
            "Use the stock field instead. This field will be removed after 2020-07-31."
        ),
    )
    quantity_allocated = graphene.Int(
        required=False,
        description="Quantity allocated for orders.",
        deprecation_reason=(
            "Use the stock field instead. This field will be removed after 2020-07-31."
        ),
    )
    stock_quantity = graphene.Int(
        required=True,
        description="Quantity of a product available for sale.",
        deprecation_reason=(
            "Use the quantityAvailable field instead. "
            "This field will be removed after 2020-07-31."
        ),
    )
    channel_listings = graphene.List(
        graphene.NonNull(ProductVariantChannelListing),
        description="List of price information in channels for the product.",
    )
    pricing = graphene.Field(
        VariantPricingInfo,
        description=(
            "Lists the storefront variant's pricing, the current price and discounts, "
            "only meant for displaying."
        ),
    )
    is_available = graphene.Boolean(
        description="Whether the variant is in stock and visible or not.",
        deprecation_reason=(
            "Use the stock field instead. This field will be removed after 2020-07-31."
        ),
    )
    attributes = graphene.List(
        graphene.NonNull(SelectedAttribute),
        required=True,
        description="List of attributes assigned to this variant.",
        variant_selection=graphene.Argument(
            VariantAttributeScope, description="Define scope of returned attributes.",
        ),
    )
    cost_price = graphene.Field(Money, description="Cost price of the variant.")
    margin = graphene.Int(description="Gross margin percentage value.")
    quantity_ordered = graphene.Int(description="Total quantity ordered.")
    revenue = graphene.Field(
        TaxedMoney,
        period=graphene.Argument(ReportingPeriod),
        description=(
            "Total revenue generated by a variant in given period of time. Note: this "
            "field should be queried using `reportProductSales` query as it uses "
            "optimizations suitable for such calculations."
        ),
    )
    images = graphene.List(
        lambda: ProductImage, description="List of images for the product variant."
    )
    translation = TranslationField(
        ProductVariantTranslation,
        type_name="product variant",
        resolver=ChannelContextType.resolve_translation,
    )
    digital_content = graphene.Field(
        DigitalContent, description="Digital content for the product variant."
    )
    stocks = graphene.Field(
        graphene.List(Stock),
        description="Stocks for the product variant.",
        country_code=graphene.Argument(
            CountryCodeEnum,
            description="Two-letter ISO 3166-1 country code.",
            required=False,
        ),
    )
    quantity_available = graphene.Int(
        required=True,
        description="Quantity of a product available for sale in one checkout.",
        country_code=graphene.Argument(
            CountryCodeEnum,
            description=(
                "Two-letter ISO 3166-1 country code. When provided, the exact quantity "
                "from a warehouse operating in shipping zones that contain this "
                "country will be returned. Otherwise, it will return the maximum "
                "quantity from all shipping zones."
            ),
        ),
    )

    class Meta:
        default_resolver = ChannelContextType.resolver_with_context
        description = (
            "Represents a version of a product such as different size or color."
        )
        only_fields = ["id", "name", "product", "sku", "track_inventory", "weight"]
        interfaces = [relay.Node, ObjectWithMetadata]
        model = models.ProductVariant

    @staticmethod
    @one_of_permissions_required(
        [ProductPermissions.MANAGE_PRODUCTS, OrderPermissions.MANAGE_ORDERS]
    )
    def resolve_stocks(
        root: ChannelContext[models.ProductVariant], info, country_code=None
    ):
        if not country_code:
            return root.node.stocks.annotate_available_quantity()
        return root.node.stocks.for_country(country_code).annotate_available_quantity()

    @staticmethod
    def resolve_quantity_available(
        root: ChannelContext[models.ProductVariant], info, country_code=None
    ):
        if not root.node.track_inventory:
            return settings.MAX_CHECKOUT_LINE_QUANTITY

        return AvailableQuantityByProductVariantIdAndCountryCodeLoader(
            info.context
        ).load((root.node.id, country_code))

    @staticmethod
    @permission_required(ProductPermissions.MANAGE_PRODUCTS)
    def resolve_digital_content(root: ChannelContext[models.ProductVariant], *_args):
        return getattr(root.node, "digital_content", None)

    @staticmethod
    def resolve_stock_quantity(root: ChannelContext[models.ProductVariant], info):
        if not root.node.track_inventory:
            return settings.MAX_CHECKOUT_LINE_QUANTITY

        return AvailableQuantityByProductVariantIdAndCountryCodeLoader(
            info.context
<<<<<<< HEAD
        ).load((root.id, info.context.country))

    @staticmethod
    def resolve_attributes(
        root: models.ProductVariant, info, variant_selection: Optional[str] = None
    ):
        def apply_variant_selection_filter(selected_attributes):
            if not variant_selection or variant_selection == VariantAttributeScope.ALL:
                return selected_attributes
            attributes = [
                selected_att["attribute"] for selected_att in selected_attributes
            ]
            variant_selection_attrs = get_variant_selection_attributes(attributes)

            if variant_selection == VariantAttributeScope.VARIANT_SELECTION:
                return [
                    selected_attribute
                    for selected_attribute in selected_attributes
                    if selected_attribute["attribute"] in variant_selection_attrs
                ]
            return [
                selected_attribute
                for selected_attribute in selected_attributes
                if selected_attribute["attribute"] not in variant_selection_attrs
            ]

        return (
            SelectedAttributesByProductVariantIdLoader(info.context)
            .load(root.id)
            .then(apply_variant_selection_filter)
        )
=======
        ).load((root.node.id, info.context.country))
>>>>>>> 8d3b4a50

    @staticmethod
    def resolve_attributes(root: ChannelContext[models.ProductVariant], info):
        return SelectedAttributesByProductVariantIdLoader(info.context).load(
            root.node.id
        )

    @staticmethod
    @permission_required(ProductPermissions.MANAGE_PRODUCTS)
    def resolve_channel_listings(
        root: ChannelContext[models.ProductVariant], info, **_kwargs
    ):
        return VariantChannelListingByVariantIdLoader(info.context).load(root.node.id)

    @staticmethod
    def resolve_pricing(root: ChannelContext[models.ProductVariant], info):
        if not root.channel_slug:
            return None

        channel_slug = str(root.channel_slug)
        context = info.context
        product = ProductByIdLoader(context).load(root.node.product_id)
        product_channel_listing = ProductChannelListingByProductIdAndChannelSlugLoader(
            context
        ).load((root.node.product_id, channel_slug))
        variant_channel_listing = VariantChannelListingByVariantIdAndChannelSlugLoader(
            context
        ).load((root.node.id, channel_slug))
        collections = CollectionsByProductIdLoader(context).load(root.node.product_id)
        channel = ChannelBySlugLoader(context).load(channel_slug)

        def calculate_pricing_info(discounts):
            def calculate_pricing_with_channel(channel):
                def calculate_pricing_with_product_variant_channel_listings(
                    variant_channel_listing,
                ):
                    def calculate_pricing_with_product(product):
                        def calculate_pricing_with_product_channel_listings(
                            product_channel_listing,
                        ):
                            def calculate_pricing_with_collections(collections):
                                availability = get_variant_availability(
                                    variant=root.node,
                                    variant_channel_listing=variant_channel_listing,
                                    product=product,
                                    product_channel_listing=product_channel_listing,
                                    collections=collections,
                                    discounts=discounts,
                                    channel=channel,
                                    country=context.country,
                                    local_currency=context.currency,
                                    plugins=context.plugins,
                                )
                                return VariantPricingInfo(**asdict(availability))

                            return collections.then(calculate_pricing_with_collections)

                        return product_channel_listing.then(
                            calculate_pricing_with_product_channel_listings
                        )

                    return product.then(calculate_pricing_with_product)

                return variant_channel_listing.then(
                    calculate_pricing_with_product_variant_channel_listings
                )

            return channel.then(calculate_pricing_with_channel)

        return (
            DiscountsByDateTimeLoader(context)
            .load(info.context.request_time)
            .then(calculate_pricing_info)
        )

    @staticmethod
    def resolve_product(root: ChannelContext[models.ProductVariant], info):
        product = ProductByIdLoader(info.context).load(root.node.product_id)
        return product.then(
            lambda product: ChannelContext(node=product, channel_slug=root.channel_slug)
        )

    @staticmethod
    def resolve_is_available(root: ChannelContext[models.ProductVariant], info):
        if not root.node.track_inventory:
            return True

        def is_variant_in_stock(available_quantity):
            return available_quantity > 0

        return (
            AvailableQuantityByProductVariantIdAndCountryCodeLoader(info.context)
            .load((root.node.id, info.context.country))
            .then(is_variant_in_stock)
        )

    @staticmethod
    @permission_required(ProductPermissions.MANAGE_PRODUCTS)
    def resolve_quantity(root: ChannelContext[models.ProductVariant], info):
        return get_available_quantity(root.node, info.context.country)

    @staticmethod
    @permission_required(ProductPermissions.MANAGE_PRODUCTS)
    def resolve_quantity_ordered(root: ChannelContext[models.ProductVariant], *_args):
        # This field is added through annotation when using the
        # `resolve_report_product_sales` resolver.
        return getattr(root.node, "quantity_ordered", None)

    @staticmethod
    @permission_required(ProductPermissions.MANAGE_PRODUCTS)
    def resolve_quantity_allocated(root: ChannelContext[models.ProductVariant], info):
        country = info.context.country
        return get_quantity_allocated(root.node, country)

    @staticmethod
    @permission_required(ProductPermissions.MANAGE_PRODUCTS)
    def resolve_revenue(root: ChannelContext[models.ProductVariant], info, period):
        start_date = reporting_period_to_date(period)
        variant = root.node
        channel_slug = root.channel_slug

        def calculate_revenue_with_channel(channel):
            if not channel:
                return None

            def calculate_revenue_with_order_lines(order_lines):
                def calculate_revenue_with_orders(orders):
                    orders_dict = {order.id: order for order in orders}
                    return calculate_revenue_for_variant(
                        variant,
                        start_date,
                        order_lines,
                        orders_dict,
                        channel.currency_code,
                    )

                order_ids = [order_line.order_id for order_line in order_lines]
                return (
                    OrderByIdLoader(info.context)
                    .load_many(order_ids)
                    .then(calculate_revenue_with_orders)
                )

            return (
                OrderLinesByVariantIdAndChannelIdLoader(info.context)
                .load((variant.id, channel.id))
                .then(calculate_revenue_with_order_lines)
            )

        return (
            ChannelBySlugLoader(info.context)
            .load(channel_slug)
            .then(calculate_revenue_with_channel)
        )

    @staticmethod
    def resolve_images(root: ChannelContext[models.ProductVariant], info, *_args):
        return ImagesByProductVariantIdLoader(info.context).load(root.node.id)

    @staticmethod
    def __resolve_reference(
        root: ChannelContext[models.ProductVariant], _info, **_kwargs
    ):
        return graphene.Node.get_node_from_global_id(_info, root.node.id)

    @staticmethod
    def resolve_weight(root: ChannelContext[models.ProductVariant], _info, **_kwargs):
        return convert_weight_to_default_weight_unit(root.node.weight)


@key(fields="id")
class Product(ChannelContextTypeWithMetadata, CountableDjangoObjectType):
    url = graphene.String(
        description="The storefront URL for the product.",
        required=True,
        deprecation_reason="This field will be removed after 2020-07-31.",
    )
    thumbnail = graphene.Field(
        Image,
        description="The main thumbnail for a product.",
        size=graphene.Argument(graphene.Int, description="Size of thumbnail."),
    )
    pricing = graphene.Field(
        ProductPricingInfo,
        description=(
            "Lists the storefront product's pricing, the current price and discounts, "
            "only meant for displaying."
        ),
    )
    is_available = graphene.Boolean(
        description="Whether the product is in stock and visible or not."
    )
    tax_type = graphene.Field(
        TaxType, description="A type of tax. Assigned by enabled tax gateway"
    )
    attributes = graphene.List(
        graphene.NonNull(SelectedAttribute),
        required=True,
        description="List of attributes assigned to this product.",
    )
    channel_listings = graphene.List(
        graphene.NonNull(ProductChannelListing),
        description="List of availability in channels for the product.",
    )
    image_by_id = graphene.Field(
        lambda: ProductImage,
        id=graphene.Argument(graphene.ID, description="ID of a product image."),
        description="Get a single product image by ID.",
    )
    variants = graphene.List(
        ProductVariant, description="List of variants for the product."
    )
    images = graphene.List(
        lambda: ProductImage, description="List of images for the product."
    )
    collections = graphene.List(
        lambda: Collection, description="List of collections for the product."
    )
    translation = TranslationField(
        ProductTranslation,
        type_name="product",
        resolver=ChannelContextType.resolve_translation,
    )
    available_for_purchase = graphene.Date(
        description="Date when product is available for purchase. "
    )
    is_available_for_purchase = graphene.Boolean(
        description="Whether the product is available for purchase."
    )

    class Meta:
        default_resolver = ChannelContextType.resolver_with_context
        description = "Represents an individual item for sale in the storefront."
        interfaces = [relay.Node, ObjectWithMetadata]
        model = models.Product
        only_fields = [
            "category",
            "charge_taxes",
            "description",
            "description_json",
            "id",
            "name",
            "slug",
            "product_type",
            "seo_description",
            "seo_title",
            "updated_at",
            "weight",
            "default_variant",
            "rating",
        ]

    @staticmethod
    def resolve_default_variant(root: ChannelContext[models.Product], info):
        default_variant_id = root.node.default_variant_id
        if default_variant_id is None:
            return None

        def return_default_variant_with_channel_context(variant):
            return ChannelContext(node=variant, channel_slug=root.channel_slug)

        return (
            ProductVariantByIdLoader(info.context)
            .load(default_variant_id)
            .then(return_default_variant_with_channel_context)
        )

    @staticmethod
    def resolve_category(root: ChannelContext[models.Product], info):
        category_id = root.node.category_id
        if category_id is None:
            return None
        return CategoryByIdLoader(info.context).load(category_id)

    @staticmethod
    def resolve_tax_type(root: ChannelContext[models.Product], info):
        tax_data = info.context.plugins.get_tax_code_from_object_meta(root.node)
        return TaxType(tax_code=tax_data.code, description=tax_data.description)

    @staticmethod
    def resolve_thumbnail(root: ChannelContext[models.Product], info, *, size=255):
        def return_first_thumbnail(images):
            image = images[0] if images else None
            if image:
                url = get_product_image_thumbnail(image, size, method="thumbnail")
                alt = image.alt
                return Image(alt=alt, url=info.context.build_absolute_uri(url))
            return None

        return (
            ImagesByProductIdLoader(info.context)
            .load(root.node.id)
            .then(return_first_thumbnail)
        )

    @staticmethod
    def resolve_url(*_args):
        return ""

    @staticmethod
    def resolve_pricing(root: ChannelContext[models.Product], info):
        if not root.channel_slug:
            return None

        context = info.context
        channel_slug = str(root.channel_slug)
        product_channel_listing = ProductChannelListingByProductIdAndChannelSlugLoader(
            context
        ).load((root.node.id, channel_slug))
        variants = ProductVariantsByProductIdLoader(context).load(root.node.id)
        variants_channel_listing = VariantsChannelListingByProductIdAndChanneSlugLoader(
            context
        ).load((root.node.id, channel_slug))
        collections = CollectionsByProductIdLoader(context).load(root.node.id)
        channel = ChannelBySlugLoader(context).load(channel_slug)

        def calculate_pricing_info(discounts):
            def calculate_pricing_with_channel(channel):
                def calculate_pricing_with_product_channel_listings(
                    product_channel_listing,
                ):
                    def calculate_pricing_with_variants(variants):
                        def calculate_pricing_with_variants_channel_listings(
                            variants_channel_listing,
                        ):
                            def calculate_pricing_with_collections(collections):
                                availability = get_product_availability(
                                    product=root.node,
                                    product_channel_listing=product_channel_listing,
                                    variants=variants,
                                    variants_channel_listing=variants_channel_listing,
                                    collections=collections,
                                    discounts=discounts,
                                    channel=channel,
                                    country=context.country,
                                    local_currency=context.currency,
                                    plugins=context.plugins,
                                )
                                return ProductPricingInfo(**asdict(availability))

                            return collections.then(calculate_pricing_with_collections)

                        return variants_channel_listing.then(
                            calculate_pricing_with_variants_channel_listings
                        )

                    return variants.then(calculate_pricing_with_variants)

                return product_channel_listing.then(
                    calculate_pricing_with_product_channel_listings
                )

            return channel.then(calculate_pricing_with_channel)

        return (
            DiscountsByDateTimeLoader(context)
            .load(info.context.request_time)
            .then(calculate_pricing_info)
        )

    @staticmethod
    def resolve_is_available(root: ChannelContext[models.Product], info):
        if not root.channel_slug:
            return None

        def calculate_is_available(product_channel_listing):
            country = info.context.country
            in_stock = is_product_in_stock(root.node, country)
            is_visible = False
            if product_channel_listing:
                is_visible = product_channel_listing.is_available_for_purchase()
            return is_visible and in_stock

        return (
            ProductChannelListingByProductIdAndChannelSlugLoader(info.context)
            .load((root.node.id, root.channel_slug))
            .then(calculate_is_available)
        )

    @staticmethod
    def resolve_attributes(root: ChannelContext[models.Product], info):
        return SelectedAttributesByProductIdLoader(info.context).load(root.node.id)

    @staticmethod
    def resolve_image_by_id(root: ChannelContext[models.Product], info, id):
        pk = get_database_id(info, id, ProductImage)
        try:
            return root.node.images.get(pk=pk)
        except models.ProductImage.DoesNotExist:
            raise GraphQLError("Product image not found.")

    @staticmethod
    def resolve_images(root: ChannelContext[models.Product], info, **_kwargs):
        return ImagesByProductIdLoader(info.context).load(root.node.id)

    @staticmethod
    def resolve_variants(root: ChannelContext[models.Product], info, **_kwargs):
        return (
            ProductVariantsByProductIdLoader(info.context)
            .load(root.node.id)
            .then(
                lambda variants: [
                    ChannelContext(node=variant, channel_slug=root.channel_slug)
                    for variant in variants
                ]
            )
        )

    @staticmethod
    @permission_required(ProductPermissions.MANAGE_PRODUCTS)
    def resolve_channel_listings(root: ChannelContext[models.Product], info, **_kwargs):
        return ProductChannelListingByProductIdLoader(info.context).load(root.node.id)

    @staticmethod
    @permission_required(ProductPermissions.MANAGE_PRODUCTS)
    def resolve_collections(root: ChannelContext[models.Product], info, **_kwargs):
        return (
            CollectionsByProductIdLoader(info.context)
            .load(root.node.id)
            .then(
                lambda collections: [
                    ChannelContext(node=collection, channel_slug=root.channel_slug)
                    for collection in collections
                ]
            )
        )

    @staticmethod
    def __resolve_reference(root: ChannelContext[models.Product], _info, **_kwargs):
        return graphene.Node.get_node_from_global_id(_info, root.node.id)

    @staticmethod
    def resolve_weight(root: ChannelContext[models.Product], _info, **_kwargs):
        return convert_weight_to_default_weight_unit(root.node.weight)

    @staticmethod
    def resolve_is_available_for_purchase(root: ChannelContext[models.Product], info):
        if not root.channel_slug:
            return None

        def calculate_is_available_for_purchase(product_channel_listing):
            if not product_channel_listing:
                return None
            return product_channel_listing.is_available_for_purchase()

        return (
            ProductChannelListingByProductIdAndChannelSlugLoader(info.context)
            .load((root.node.id, root.channel_slug))
            .then(calculate_is_available_for_purchase)
        )

    @staticmethod
    def resolve_available_for_purchase(root: ChannelContext[models.Product], info):
        if not root.channel_slug:
            return None

        def calculate_available_for_purchase(product_channel_listing):
            if not product_channel_listing:
                return None
            return product_channel_listing.available_for_purchase

        return (
            ProductChannelListingByProductIdAndChannelSlugLoader(info.context)
            .load((root.node.id, root.channel_slug))
            .then(calculate_available_for_purchase)
        )

    @staticmethod
    def resolve_product_type(root: ChannelContext[models.Product], info):
        return ProductTypeByIdLoader(info.context).load(root.node.product_type_id)


@key(fields="id")
class ProductType(CountableDjangoObjectType):
    products = ChannelContextFilterConnectionField(
        Product,
        channel=graphene.String(
            description="Slug of a channel for which the data should be returned."
        ),
        description="List of products of this type.",
        deprecation_reason=(
            "Use the top-level `products` query with the `productTypes` filter."
        ),
    )
    tax_rate = TaxRateType(description="A type of tax rate.")
    tax_type = graphene.Field(
        TaxType, description="A type of tax. Assigned by enabled tax gateway"
    )
    variant_attributes = graphene.List(
        Attribute,
        description="Variant attributes of that product type.",
        variant_selection=graphene.Argument(
            VariantAttributeScope, description="Define scope of returned attributes.",
        ),
    )
    product_attributes = graphene.List(
        Attribute, description="Product attributes of that product type."
    )
    available_attributes = FilterInputConnectionField(
        Attribute, filter=AttributeFilterInput()
    )

    class Meta:
        description = (
            "Represents a type of product. It defines what attributes are available to "
            "products of this type."
        )
        interfaces = [relay.Node, ObjectWithMetadata]
        model = models.ProductType
        only_fields = [
            "has_variants",
            "id",
            "is_digital",
            "is_shipping_required",
            "name",
            "slug",
            "weight",
            "tax_type",
        ]

    @staticmethod
    def resolve_tax_type(root: models.ProductType, info):
        tax_data = info.context.plugins.get_tax_code_from_object_meta(root)
        return TaxType(tax_code=tax_data.code, description=tax_data.description)

    @staticmethod
    def resolve_tax_rate(root: models.ProductType, _info, **_kwargs):
        # FIXME this resolver should be dropped after we drop tax_rate from API
        if not hasattr(root, "meta"):
            return None
        return root.get_value_from_metadata("vatlayer.code")

    @staticmethod
    def resolve_product_attributes(root: models.ProductType, info):
        return ProductAttributesByProductTypeIdLoader(info.context).load(root.pk)

    @staticmethod
    def resolve_variant_attributes(
        root: models.ProductType, info, variant_selection: Optional[str] = None,
    ):
        def apply_variant_selection_filter(attributes):
            if not variant_selection or variant_selection == VariantAttributeScope.ALL:
                return attributes
            variant_selection_attrs = get_variant_selection_attributes(attributes)
            if variant_selection == VariantAttributeScope.VARIANT_SELECTION:
                return variant_selection_attrs
            return [attr for attr in attributes if attr not in variant_selection_attrs]

        return (
            VariantAttributesByProductTypeIdLoader(info.context)
            .load(root.pk)
            .then(apply_variant_selection_filter)
        )

    @staticmethod
    def resolve_products(root: models.ProductType, info, channel=None, **_kwargs):
        user = info.context.user
        if channel is None:
            channel = get_default_channel_slug_or_graphql_error()
        qs = root.products.visible_to_user(user, channel)
        return ChannelQsContext(qs=qs, channel_slug=channel)

    @staticmethod
    @permission_required(ProductPermissions.MANAGE_PRODUCTS)
    def resolve_available_attributes(root: models.ProductType, info, **kwargs):
        qs = attribute_models.Attribute.objects.get_unassigned_product_type_attributes(
            root.pk
        )
        return resolve_attributes(info, qs=qs, **kwargs)

    @staticmethod
    def __resolve_reference(root, _info, **_kwargs):
        return graphene.Node.get_node_from_global_id(_info, root.id)

    @staticmethod
    def resolve_weight(root: models.ProductType, _info, **_kwargs):
        return convert_weight_to_default_weight_unit(root.weight)


@key(fields="id")
class Collection(ChannelContextTypeWithMetadata, CountableDjangoObjectType):
    products = ChannelContextFilterConnectionField(
        Product,
        filter=ProductFilterInput(description="Filtering options for products."),
        sort_by=ProductOrder(description="Sort products."),
        description="List of products in this collection.",
    )
    background_image = graphene.Field(
        Image, size=graphene.Int(description="Size of the image.")
    )
    translation = TranslationField(
        CollectionTranslation,
        type_name="collection",
        resolver=ChannelContextType.resolve_translation,
    )
    channel_listings = graphene.List(
        graphene.NonNull(CollectionChannelListing),
        description="List of channels in which the collection is available.",
    )

    class Meta:
        default_resolver = ChannelContextType.resolver_with_context
        description = "Represents a collection of products."
        only_fields = [
            "description",
            "description_json",
            "id",
            "name",
            "seo_description",
            "seo_title",
            "slug",
        ]
        interfaces = [relay.Node, ObjectWithMetadata]
        model = models.Collection

    @staticmethod
    def resolve_background_image(
        root: ChannelContext[models.Collection], info, size=None, **_kwargs
    ):
        if root.node.background_image:
            node = root.node
            return Image.get_adjusted(
                image=node.background_image,
                alt=node.background_image_alt,
                size=size,
                rendition_key_set="background_images",
                info=info,
            )

    @staticmethod
    def resolve_products(root: ChannelContext[models.Collection], info, **kwargs):
        user = info.context.user
        qs = root.node.products.visible_to_user(user, root.channel_slug)
        return ChannelQsContext(qs=qs, channel_slug=root.channel_slug)

    @staticmethod
    @permission_required(ProductPermissions.MANAGE_PRODUCTS)
    def resolve_channel_listings(root: ChannelContext[models.Collection], info):
        return CollectionChannelListingByCollectionIdLoader(info.context).load(
            root.node.id
        )

    @staticmethod
    def __resolve_reference(root, _info, **_kwargs):
        return graphene.Node.get_node_from_global_id(_info, root.id)


@key(fields="id")
class Category(CountableDjangoObjectType):
    ancestors = PrefetchingConnectionField(
        lambda: Category, description="List of ancestors of the category."
    )
    products = ChannelContextFilterConnectionField(
        Product,
        channel=graphene.String(
            description="Slug of a channel for which the data should be returned."
        ),
        description="List of products in the category.",
    )
    url = graphene.String(
        description="The storefront's URL for the category.",
        deprecation_reason="This field will be removed after 2020-07-31.",
    )
    children = PrefetchingConnectionField(
        lambda: Category, description="List of children of the category."
    )
    background_image = graphene.Field(
        Image, size=graphene.Int(description="Size of the image.")
    )
    translation = TranslationField(CategoryTranslation, type_name="category")

    class Meta:
        description = (
            "Represents a single category of products. Categories allow to organize "
            "products in a tree-hierarchies which can be used for navigation in the "
            "storefront."
        )
        only_fields = [
            "description",
            "description_json",
            "id",
            "level",
            "name",
            "parent",
            "seo_description",
            "seo_title",
            "slug",
        ]
        interfaces = [relay.Node, ObjectWithMetadata]
        model = models.Category

    @staticmethod
    def resolve_ancestors(root: models.Category, info, **_kwargs):
        return root.get_ancestors()

    @staticmethod
    def resolve_background_image(root: models.Category, info, size=None, **_kwargs):
        if root.background_image:
            return Image.get_adjusted(
                image=root.background_image,
                alt=root.background_image_alt,
                size=size,
                rendition_key_set="background_images",
                info=info,
            )

    @staticmethod
    def resolve_children(root: models.Category, info, **_kwargs):
        return root.children.all()

    @staticmethod
    def resolve_url(root: models.Category, _info):
        return ""

    @staticmethod
    def resolve_products(root: models.Category, info, channel=None, **_kwargs):
        requestor = get_user_or_app_from_context(info.context)
        requestor_has_access_to_all = models.Product.objects.user_has_access_to_all(
            requestor
        )
        tree = root.get_descendants(include_self=True)
        if channel is None and not requestor_has_access_to_all:
            channel = get_default_channel_slug_or_graphql_error()
        qs = models.Product.objects.all()
        if not requestor_has_access_to_all:
            qs = (
                qs.published(channel)
                .annotate_visible_in_listings(channel)
                .exclude(visible_in_listings=False,)
            )
        if channel and requestor_has_access_to_all:
            qs = qs.filter(channel_listings__channel__slug=channel)
        qs = qs.filter(category__in=tree)
        return ChannelQsContext(qs=qs, channel_slug=channel)

    @staticmethod
    def __resolve_reference(root, _info, **_kwargs):
        return graphene.Node.get_node_from_global_id(_info, root.id)


@key(fields="id")
class ProductImage(CountableDjangoObjectType):
    url = graphene.String(
        required=True,
        description="The URL of the image.",
        size=graphene.Int(description="Size of the image."),
    )

    class Meta:
        description = "Represents a product image."
        only_fields = ["alt", "id", "sort_order"]
        interfaces = [relay.Node]
        model = models.ProductImage

    @staticmethod
    def resolve_url(root: models.ProductImage, info, *, size=None):
        if size:
            url = get_thumbnail(root.image, size, method="thumbnail")
        else:
            url = root.image.url
        return info.context.build_absolute_uri(url)

    @staticmethod
    def __resolve_reference(root, _info, **_kwargs):
        return graphene.Node.get_node_from_global_id(_info, root.id)<|MERGE_RESOLUTION|>--- conflicted
+++ resolved
@@ -1,8 +1,5 @@
 from dataclasses import asdict
-<<<<<<< HEAD
-from typing import List, Optional, Union
-=======
->>>>>>> 8d3b4a50
+from typing import Optional
 
 import graphene
 from django.conf import settings
@@ -23,11 +20,7 @@
     get_product_availability,
     get_variant_availability,
 )
-<<<<<<< HEAD
-from ....product.utils.costs import get_margin_for_variant, get_product_costs_data
 from ....product.utils.variants import get_variant_selection_attributes
-=======
->>>>>>> 8d3b4a50
 from ....warehouse.availability import (
     get_available_quantity,
     get_quantity_allocated,
@@ -37,13 +30,10 @@
 from ...attribute.filters import AttributeFilterInput
 from ...attribute.resolvers import resolve_attributes
 from ...attribute.types import Attribute, SelectedAttribute
-<<<<<<< HEAD
-=======
 from ...channel import ChannelContext, ChannelQsContext
 from ...channel.dataloaders import ChannelBySlugLoader
 from ...channel.types import ChannelContextType, ChannelContextTypeWithMetadata
 from ...channel.utils import get_default_channel_slug_or_graphql_error
->>>>>>> 8d3b4a50
 from ...core.connection import CountableDjangoObjectType
 from ...core.enums import ReportingPeriod, TaxRateType
 from ...core.fields import (
@@ -92,69 +82,7 @@
     VariantChannelListingByVariantIdLoader,
     VariantsChannelListingByProductIdAndChanneSlugLoader,
 )
-<<<<<<< HEAD
 from ..enums import VariantAttributeScope
-from ..filters import ProductFilterInput
-from ..sorters import ProductOrder
-from .digital_contents import DigitalContent
-
-
-def resolve_attribute_list(
-    instance: Union[models.Product, models.ProductVariant], *, user
-) -> List[SelectedAttribute]:
-    """Resolve attributes from a product into a list of `SelectedAttribute`s.
-
-    Note: you have to prefetch the below M2M fields.
-        - product_type -> attribute[rel] -> [rel]assignments -> values
-        - product_type -> attribute[rel] -> attribute
-    """
-    resolved_attributes = []
-    attributes_qs = None
-
-    # Retrieve the product type
-    if isinstance(instance, models.Product):
-        product_type = instance.product_type
-        product_type_attributes_assoc_field = "attributeproduct"
-        assigned_attribute_instance_field = "productassignments"
-        assigned_attribute_instance_filters = {"product_id": instance.pk}
-        if hasattr(product_type, "storefront_attributes"):
-            attributes_qs = product_type.storefront_attributes  # type: ignore
-    elif isinstance(instance, models.ProductVariant):
-        product_type = instance.product.product_type
-        product_type_attributes_assoc_field = "attributevariant"
-        assigned_attribute_instance_field = "variantassignments"
-        assigned_attribute_instance_filters = {"variant_id": instance.pk}
-    else:
-        raise AssertionError(f"{instance.__class__.__name__} is unsupported")
-
-    # Retrieve all the product attributes assigned to this product type
-    if not attributes_qs:
-        attributes_qs = getattr(product_type, product_type_attributes_assoc_field)
-        attributes_qs = attributes_qs.get_visible_to_user(user)
-
-    # An empty QuerySet for unresolved values
-    empty_qs = attribute_models.AttributeValue.objects.none()
-
-    # Goes through all the attributes assigned to the product type
-    # The assigned values are returned as a QuerySet, but will assign a
-    # dummy empty QuerySet if no values are assigned to the given instance.
-    for attr_data_rel in attributes_qs:
-        attr_instance_data = getattr(attr_data_rel, assigned_attribute_instance_field)
-
-        # Retrieve the instance's associated data
-        attr_data = attr_instance_data.filter(**assigned_attribute_instance_filters)
-        attr_data = attr_data.first()
-
-        # Return the instance's attribute values if the assignment was found,
-        # otherwise it sets the values as an empty QuerySet
-        values = attr_data.values.all() if attr_data is not None else empty_qs
-        resolved_attributes.append(
-            SelectedAttribute(attribute=attr_data_rel.attribute, values=values)
-        )
-    return resolved_attributes
-
-
-=======
 from ..filters import ProductFilterInput
 from ..sorters import ProductOrder
 from .channels import (
@@ -165,7 +93,6 @@
 from .digital_contents import DigitalContent
 
 
->>>>>>> 8d3b4a50
 class Margin(graphene.ObjectType):
     start = graphene.Int()
     stop = graphene.Int()
@@ -358,12 +285,13 @@
 
         return AvailableQuantityByProductVariantIdAndCountryCodeLoader(
             info.context
-<<<<<<< HEAD
-        ).load((root.id, info.context.country))
+        ).load((root.node.id, info.context.country))
 
     @staticmethod
     def resolve_attributes(
-        root: models.ProductVariant, info, variant_selection: Optional[str] = None
+        root: ChannelContext[models.ProductVariant],
+        info,
+        variant_selection: Optional[str] = None,
     ):
         def apply_variant_selection_filter(selected_attributes):
             if not variant_selection or variant_selection == VariantAttributeScope.ALL:
@@ -387,17 +315,8 @@
 
         return (
             SelectedAttributesByProductVariantIdLoader(info.context)
-            .load(root.id)
+            .load(root.node.id)
             .then(apply_variant_selection_filter)
-        )
-=======
-        ).load((root.node.id, info.context.country))
->>>>>>> 8d3b4a50
-
-    @staticmethod
-    def resolve_attributes(root: ChannelContext[models.ProductVariant], info):
-        return SelectedAttributesByProductVariantIdLoader(info.context).load(
-            root.node.id
         )
 
     @staticmethod
