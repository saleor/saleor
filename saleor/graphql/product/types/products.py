from dataclasses import asdict

import graphene
from django.conf import settings
from graphene import relay
from graphene_federation import key
from graphql.error import GraphQLError

from ....core.permissions import OrderPermissions, ProductPermissions
from ....core.weight import convert_weight_to_default_weight_unit
from ....product import models
from ....product.templatetags.product_images import (
    get_product_image_thumbnail,
    get_thumbnail,
)
from ....product.utils import calculate_revenue_for_variant
from ....product.utils.availability import (
    get_product_availability,
    get_variant_availability,
)
from ....warehouse.availability import (
    get_available_quantity,
    get_quantity_allocated,
    is_product_in_stock,
)
from ...account.enums import CountryCodeEnum
from ...channel import ChannelContext, ChannelQsContext
from ...channel.dataloaders import ChannelBySlugLoader
from ...channel.types import ChannelContextType, ChannelContextTypeWithMetadata
from ...channel.utils import get_default_channel_slug_or_graphql_error
from ...core.connection import CountableDjangoObjectType
from ...core.enums import ReportingPeriod, TaxRateType
from ...core.fields import (
    ChannelContextFilterConnectionField,
    FilterInputConnectionField,
    PrefetchingConnectionField,
)
from ...core.types import Image, Money, TaxedMoney, TaxedMoneyRange, TaxType
from ...decorators import one_of_permissions_required, permission_required
from ...discount.dataloaders import DiscountsByDateTimeLoader
from ...meta.deprecated.resolvers import resolve_meta, resolve_private_meta
from ...meta.types import ObjectWithMetadata
from ...order.dataloaders import (
    OrderByIdLoader,
    OrderLinesByVariantIdAndChannelIdLoader,
)
from ...translations.fields import TranslationField
from ...translations.types import (
    CategoryTranslation,
    CollectionTranslation,
    ProductTranslation,
    ProductVariantTranslation,
)
from ...utils import get_database_id, get_user_or_app_from_context
from ...utils.filters import reporting_period_to_date
from ...warehouse.dataloaders import (
    AvailableQuantityByProductVariantIdAndCountryCodeLoader,
)
from ...warehouse.types import Stock
from ..dataloaders import (
    CategoryByIdLoader,
    CollectionChannelListingByCollectionIdLoader,
    CollectionsByProductIdLoader,
    ImagesByProductIdLoader,
    ImagesByProductVariantIdLoader,
    ProductAttributesByProductTypeIdLoader,
    ProductByIdLoader,
    ProductChannelListingByProductIdAndChanneSlugLoader,
    ProductChannelListingByProductIdLoader,
    ProductTypeByIdLoader,
    ProductVariantByIdLoader,
    ProductVariantsByProductIdLoader,
    SelectedAttributesByProductIdLoader,
    SelectedAttributesByProductVariantIdLoader,
    VariantAttributesByProductTypeIdLoader,
    VariantChannelListingByVariantIdAndChannelSlugLoader,
    VariantChannelListingByVariantIdLoader,
    VariantsChannelListingByProductIdAndChanneSlugLoader,
)
from ..filters import AttributeFilterInput, ProductFilterInput
from ..resolvers import resolve_attributes
from ..sorters import ProductOrder
from .attributes import Attribute, SelectedAttribute
from .channels import (
    CollectionChannelListing,
    ProductChannelListing,
    ProductVariantChannelListing,
)
from .digital_contents import DigitalContent


class Margin(graphene.ObjectType):
    start = graphene.Int()
    stop = graphene.Int()


class BasePricingInfo(graphene.ObjectType):
    on_sale = graphene.Boolean(description="Whether it is in sale or not.")
    discount = graphene.Field(
        TaxedMoney, description="The discount amount if in sale (null otherwise)."
    )
    discount_local_currency = graphene.Field(
        TaxedMoney, description="The discount amount in the local currency."
    )


class VariantPricingInfo(BasePricingInfo):
    discount_local_currency = graphene.Field(
        TaxedMoney, description="The discount amount in the local currency."
    )
    price = graphene.Field(
        TaxedMoney, description="The price, with any discount subtracted."
    )
    price_undiscounted = graphene.Field(
        TaxedMoney, description="The price without any discount."
    )
    price_local_currency = graphene.Field(
        TaxedMoney, description="The discounted price in the local currency."
    )

    class Meta:
        description = "Represents availability of a variant in the storefront."


class ProductPricingInfo(BasePricingInfo):
    price_range = graphene.Field(
        TaxedMoneyRange,
        description="The discounted price range of the product variants.",
    )
    price_range_undiscounted = graphene.Field(
        TaxedMoneyRange,
        description="The undiscounted price range of the product variants.",
    )
    price_range_local_currency = graphene.Field(
        TaxedMoneyRange,
        description=(
            "The discounted price range of the product variants "
            "in the local currency."
        ),
    )

    class Meta:
        description = "Represents availability of a product in the storefront."


@key(fields="id")
class ProductVariant(ChannelContextTypeWithMetadata, CountableDjangoObjectType):
    quantity = graphene.Int(
        required=True,
        description="Quantity of a product available for sale.",
        deprecation_reason=(
            "Use the stock field instead. This field will be removed after 2020-07-31."
        ),
    )
    quantity_allocated = graphene.Int(
        required=False,
        description="Quantity allocated for orders.",
        deprecation_reason=(
            "Use the stock field instead. This field will be removed after 2020-07-31."
        ),
    )
    stock_quantity = graphene.Int(
        required=True,
        description="Quantity of a product available for sale.",
        deprecation_reason=(
            "Use the quantityAvailable field instead. "
            "This field will be removed after 2020-07-31."
        ),
    )
    channel_listings = graphene.List(
        graphene.NonNull(ProductVariantChannelListing),
        description="List of price information in channels for the product.",
    )
    pricing = graphene.Field(
        VariantPricingInfo,
        description=(
            "Lists the storefront variant's pricing, the current price and discounts, "
            "only meant for displaying."
        ),
    )
    is_available = graphene.Boolean(
        description="Whether the variant is in stock and visible or not.",
        deprecation_reason=(
            "Use the stock field instead. This field will be removed after 2020-07-31."
        ),
    )
    attributes = graphene.List(
        graphene.NonNull(SelectedAttribute),
        required=True,
        description="List of attributes assigned to this variant.",
    )
    cost_price = graphene.Field(Money, description="Cost price of the variant.")
    margin = graphene.Int(description="Gross margin percentage value.")
    quantity_ordered = graphene.Int(description="Total quantity ordered.")
    revenue = graphene.Field(
        TaxedMoney,
        period=graphene.Argument(ReportingPeriod),
        description=(
            "Total revenue generated by a variant in given period of time. Note: this "
            "field should be queried using `reportProductSales` query as it uses "
            "optimizations suitable for such calculations."
        ),
    )
    images = graphene.List(
        lambda: ProductImage, description="List of images for the product variant."
    )
    translation = TranslationField(
        ProductVariantTranslation,
        type_name="product variant",
        resolver=ChannelContextType.resolve_translation,
    )
    digital_content = graphene.Field(
        DigitalContent, description="Digital content for the product variant."
    )
    stocks = graphene.Field(
        graphene.List(Stock),
        description="Stocks for the product variant.",
        country_code=graphene.Argument(
            CountryCodeEnum,
            description="Two-letter ISO 3166-1 country code.",
            required=False,
        ),
    )
    quantity_available = graphene.Int(
        required=True,
        description="Quantity of a product available for sale in one checkout.",
        country_code=graphene.Argument(
            CountryCodeEnum,
            description=(
                "Two-letter ISO 3166-1 country code. When provided, the exact quantity "
                "from a warehouse operating in shipping zones that contain this "
                "country will be returned. Otherwise, it will return the maximum "
                "quantity from all shipping zones."
            ),
        ),
    )

    class Meta:
        default_resolver = ChannelContextType.resolver_with_context
        description = (
            "Represents a version of a product such as different size or color."
        )
        only_fields = ["id", "name", "product", "sku", "track_inventory", "weight"]
        interfaces = [relay.Node, ObjectWithMetadata]
        model = models.ProductVariant

    @staticmethod
    @one_of_permissions_required(
        [ProductPermissions.MANAGE_PRODUCTS, OrderPermissions.MANAGE_ORDERS]
    )
    def resolve_stocks(
        root: ChannelContext[models.ProductVariant], info, country_code=None
    ):
        if not country_code:
            return root.node.stocks.annotate_available_quantity()
        return root.node.stocks.for_country(country_code).annotate_available_quantity()

    @staticmethod
    def resolve_quantity_available(
        root: ChannelContext[models.ProductVariant], info, country_code=None
    ):
        if not root.node.track_inventory:
            return settings.MAX_CHECKOUT_LINE_QUANTITY

        return AvailableQuantityByProductVariantIdAndCountryCodeLoader(
            info.context
        ).load((root.node.id, country_code))

    @staticmethod
    @permission_required(ProductPermissions.MANAGE_PRODUCTS)
    def resolve_digital_content(root: ChannelContext[models.ProductVariant], *_args):
        return getattr(root.node, "digital_content", None)

    @staticmethod
    def resolve_stock_quantity(root: ChannelContext[models.ProductVariant], info):
        if not root.node.track_inventory:
            return settings.MAX_CHECKOUT_LINE_QUANTITY

        return AvailableQuantityByProductVariantIdAndCountryCodeLoader(
            info.context
        ).load((root.node.id, info.context.country))

    @staticmethod
    def resolve_attributes(root: ChannelContext[models.ProductVariant], info):
        return SelectedAttributesByProductVariantIdLoader(info.context).load(
            root.node.id
        )

    @staticmethod
    @permission_required(ProductPermissions.MANAGE_PRODUCTS)
    def resolve_channel_listings(
        root: ChannelContext[models.ProductVariant], info, **_kwargs
    ):
        return VariantChannelListingByVariantIdLoader(info.context).load(root.node.id)

    @staticmethod
    def resolve_pricing(root: ChannelContext[models.ProductVariant], info):
        if not root.channel_slug:
            return None

        context = info.context
        product = ProductByIdLoader(context).load(root.node.product_id)
        product_channel_listing = ProductChannelListingByProductIdAndChanneSlugLoader(
            context
        ).load((root.node.product_id, root.channel_slug))
        variant_channel_listing = VariantChannelListingByVariantIdAndChannelSlugLoader(
            context
        ).load((root.node.id, root.channel_slug))
        collections = CollectionsByProductIdLoader(context).load(root.node.product_id)
        channel = ChannelBySlugLoader(context).load(root.channel_slug)

        def calculate_pricing_info(discounts):
            def calculate_pricing_with_channel(channel):
                def calculate_pricing_with_product_variant_channel_listings(
                    variant_channel_listing,
                ):
                    def calculate_pricing_with_product(product):
                        def calculate_pricing_with_product_channel_listings(
                            product_channel_listing,
                        ):
                            def calculate_pricing_with_collections(collections):
                                availability = get_variant_availability(
                                    variant=root.node,
                                    variant_channel_listing=variant_channel_listing,
                                    product=product,
                                    product_channel_listing=product_channel_listing,
                                    collections=collections,
                                    discounts=discounts,
                                    channel=channel,
                                    country=context.country,
                                    local_currency=context.currency,
                                    plugins=context.plugins,
                                )
                                return VariantPricingInfo(**asdict(availability))

                            return collections.then(calculate_pricing_with_collections)

                        return product_channel_listing.then(
                            calculate_pricing_with_product_channel_listings
                        )

                    return product.then(calculate_pricing_with_product)

                return variant_channel_listing.then(
                    calculate_pricing_with_product_variant_channel_listings
                )

            return channel.then(calculate_pricing_with_channel)

        return (
            DiscountsByDateTimeLoader(context)
            .load(info.context.request_time)
            .then(calculate_pricing_info)
        )

    @staticmethod
    def resolve_product(root: ChannelContext[models.ProductVariant], info):
        product = ProductByIdLoader(info.context).load(root.node.product_id)
        return product.then(
            lambda product: ChannelContext(node=product, channel_slug=root.channel_slug)
        )

    @staticmethod
    def resolve_is_available(root: ChannelContext[models.ProductVariant], info):
        if not root.node.track_inventory:
            return True

        def is_variant_in_stock(available_quantity):
            return available_quantity > 0

        return (
            AvailableQuantityByProductVariantIdAndCountryCodeLoader(info.context)
            .load((root.node.id, info.context.country))
            .then(is_variant_in_stock)
        )

    @staticmethod
    @permission_required(ProductPermissions.MANAGE_PRODUCTS)
    def resolve_quantity(root: ChannelContext[models.ProductVariant], info):
        return get_available_quantity(root.node, info.context.country)

    @staticmethod
    @permission_required(ProductPermissions.MANAGE_PRODUCTS)
    def resolve_quantity_ordered(root: ChannelContext[models.ProductVariant], *_args):
        # This field is added through annotation when using the
        # `resolve_report_product_sales` resolver.
        return getattr(root.node, "quantity_ordered", None)

    @staticmethod
    @permission_required(ProductPermissions.MANAGE_PRODUCTS)
    def resolve_quantity_allocated(root: ChannelContext[models.ProductVariant], info):
        country = info.context.country
        return get_quantity_allocated(root.node, country)

    @staticmethod
    @permission_required(ProductPermissions.MANAGE_PRODUCTS)
    def resolve_revenue(root: ChannelContext[models.ProductVariant], info, period):
        start_date = reporting_period_to_date(period)
        variant = root.node
        channel_slug = root.channel_slug

        def calculate_revenue_with_channel(channel):
            if not channel:
                return None

            def calculate_revenue_with_order_lines(order_lines):
                def calculate_revenue_with_orders(orders):
                    orders_dict = {order.id: order for order in orders}
                    return calculate_revenue_for_variant(
                        variant,
                        start_date,
                        order_lines,
                        orders_dict,
                        channel.currency_code,
                    )

                order_ids = [order_line.order_id for order_line in order_lines]
                return (
                    OrderByIdLoader(info.context)
                    .load_many(order_ids)
                    .then(calculate_revenue_with_orders)
                )

            return (
                OrderLinesByVariantIdAndChannelIdLoader(info.context)
                .load((variant.id, channel.id))
                .then(calculate_revenue_with_order_lines)
            )

        return (
            ChannelBySlugLoader(info.context)
            .load(channel_slug)
            .then(calculate_revenue_with_channel)
        )

    @staticmethod
    def resolve_images(root: ChannelContext[models.ProductVariant], info, *_args):
        return ImagesByProductVariantIdLoader(info.context).load(root.node.id)

    @staticmethod
    @permission_required(ProductPermissions.MANAGE_PRODUCTS)
    def resolve_private_meta(root: ChannelContext[models.ProductVariant], _info):
        return resolve_private_meta(root.node, _info)

    @staticmethod
    def resolve_meta(root: ChannelContext[models.ProductVariant], _info):
        return resolve_meta(root.node, _info)

    @staticmethod
    def __resolve_reference(
        root: ChannelContext[models.ProductVariant], _info, **_kwargs
    ):
        return graphene.Node.get_node_from_global_id(_info, root.node.id)

    @staticmethod
    def resolve_weight(root: ChannelContext[models.ProductVariant], _info, **_kwargs):
        return convert_weight_to_default_weight_unit(root.node.weight)


@key(fields="id")
class Product(ChannelContextTypeWithMetadata, CountableDjangoObjectType):
    url = graphene.String(
        description="The storefront URL for the product.",
        required=True,
        deprecation_reason="This field will be removed after 2020-07-31.",
    )
    thumbnail = graphene.Field(
        Image,
        description="The main thumbnail for a product.",
        size=graphene.Argument(graphene.Int, description="Size of thumbnail."),
    )
    pricing = graphene.Field(
        ProductPricingInfo,
        description=(
            "Lists the storefront product's pricing, the current price and discounts, "
            "only meant for displaying."
        ),
    )
    is_available = graphene.Boolean(
        description="Whether the product is in stock and visible or not."
    )
    tax_type = graphene.Field(
        TaxType, description="A type of tax. Assigned by enabled tax gateway"
    )
    attributes = graphene.List(
        graphene.NonNull(SelectedAttribute),
        required=True,
        description="List of attributes assigned to this product.",
    )
    channel_listings = graphene.List(
        graphene.NonNull(ProductChannelListing),
        description="List of availability in channels for the product.",
    )
    image_by_id = graphene.Field(
        lambda: ProductImage,
        id=graphene.Argument(graphene.ID, description="ID of a product image."),
        description="Get a single product image by ID.",
    )
    variants = graphene.List(
        ProductVariant, description="List of variants for the product."
    )
    images = graphene.List(
        lambda: ProductImage, description="List of images for the product."
    )
    collections = graphene.List(
        lambda: Collection, description="List of collections for the product."
    )
    translation = TranslationField(
        ProductTranslation,
        type_name="product",
        resolver=ChannelContextType.resolve_translation,
    )
    available_for_purchase = graphene.Date(
        description="Date when product is available for purchase. "
    )
    is_available_for_purchase = graphene.Boolean(
        description="Whether the product is available for purchase."
    )

    class Meta:
        default_resolver = ChannelContextType.resolver_with_context
        description = "Represents an individual item for sale in the storefront."
        interfaces = [relay.Node, ObjectWithMetadata]
        model = models.Product
        only_fields = [
            "category",
            "charge_taxes",
            "description",
            "description_json",
            "id",
            "name",
            "slug",
            "product_type",
            "seo_description",
            "seo_title",
            "updated_at",
            "weight",
            "default_variant",
        ]

    @staticmethod
    def resolve_default_variant(root: ChannelContext[models.Product], info):
        default_variant_id = root.node.default_variant_id
        if default_variant_id is None:
            return None

        def return_default_variant_with_channel_context(variant):
            return ChannelContext(node=variant, channel_slug=root.channel_slug)

        return (
            ProductVariantByIdLoader(info.context)
            .load(default_variant_id)
            .then(return_default_variant_with_channel_context)
        )

    @staticmethod
    def resolve_category(root: ChannelContext[models.Product], info):
        category_id = root.node.category_id
        if category_id is None:
            return None
        return CategoryByIdLoader(info.context).load(category_id)

    @staticmethod
    def resolve_tax_type(root: ChannelContext[models.Product], info):
        tax_data = info.context.plugins.get_tax_code_from_object_meta(root.node)
        return TaxType(tax_code=tax_data.code, description=tax_data.description)

    @staticmethod
    def resolve_thumbnail(root: ChannelContext[models.Product], info, *, size=255):
        def return_first_thumbnail(images):
            image = images[0] if images else None
            if image:
                url = get_product_image_thumbnail(image, size, method="thumbnail")
                alt = image.alt
                return Image(alt=alt, url=info.context.build_absolute_uri(url))
            return None

        return (
            ImagesByProductIdLoader(info.context)
            .load(root.node.id)
            .then(return_first_thumbnail)
        )

    @staticmethod
    def resolve_url(*_args):
        return ""

    @staticmethod
    def resolve_pricing(root: ChannelContext[models.Product], info):
        if not root.channel_slug:
            return None

        context = info.context
        channel_slug = root.channel_slug
        product_channel_listing = ProductChannelListingByProductIdAndChanneSlugLoader(
            context
        ).load((root.node.id, channel_slug))
        variants = ProductVariantsByProductIdLoader(context).load(root.node.id)
        variants_channel_listing = VariantsChannelListingByProductIdAndChanneSlugLoader(
            context
        ).load((root.node.id, channel_slug))
        collections = CollectionsByProductIdLoader(context).load(root.node.id)
        channel = ChannelBySlugLoader(context).load(channel_slug)

        def calculate_pricing_info(discounts):
            def calculate_pricing_with_channel(channel):
                def calculate_pricing_with_product_channel_listings(
                    product_channel_listing,
                ):
                    def calculate_pricing_with_variants(variants):
                        def calculate_pricing_with_variants_channel_listings(
                            variants_channel_listing,
                        ):
                            def calculate_pricing_with_collections(collections):
                                availability = get_product_availability(
                                    product=root.node,
                                    product_channel_listing=product_channel_listing,
                                    variants=variants,
                                    variants_channel_listing=variants_channel_listing,
                                    collections=collections,
                                    discounts=discounts,
                                    channel=channel,
                                    country=context.country,
                                    local_currency=context.currency,
                                    plugins=context.plugins,
                                )
                                return ProductPricingInfo(**asdict(availability))

                            return collections.then(calculate_pricing_with_collections)

                        return variants_channel_listing.then(
                            calculate_pricing_with_variants_channel_listings
                        )

                    return variants.then(calculate_pricing_with_variants)

                return product_channel_listing.then(
                    calculate_pricing_with_product_channel_listings
                )

            return channel.then(calculate_pricing_with_channel)

        return (
            DiscountsByDateTimeLoader(context)
            .load(info.context.request_time)
            .then(calculate_pricing_info)
        )

    @staticmethod
    def resolve_is_available(root: ChannelContext[models.Product], info):
        if not root.channel_slug:
            return None

        def calculate_is_available(product_channel_listing):
            country = info.context.country
            in_stock = is_product_in_stock(root.node, country)
            is_visible = False
            if product_channel_listing:
                is_visible = product_channel_listing.is_available_for_purchase()
            return is_visible and in_stock

        return (
            ProductChannelListingByProductIdAndChanneSlugLoader(info.context)
            .load((root.node.id, root.channel_slug))
            .then(calculate_is_available)
        )

    @staticmethod
    def resolve_attributes(root: ChannelContext[models.Product], info):
        return SelectedAttributesByProductIdLoader(info.context).load(root.node.id)

    @staticmethod
    def resolve_image_by_id(root: ChannelContext[models.Product], info, id):
        pk = get_database_id(info, id, ProductImage)
        try:
            return root.node.images.get(pk=pk)
        except models.ProductImage.DoesNotExist:
            raise GraphQLError("Product image not found.")

    @staticmethod
    def resolve_images(root: ChannelContext[models.Product], info, **_kwargs):
        return ImagesByProductIdLoader(info.context).load(root.node.id)

    @staticmethod
    def resolve_variants(root: ChannelContext[models.Product], info, **_kwargs):
        return (
            ProductVariantsByProductIdLoader(info.context)
            .load(root.node.id)
            .then(
                lambda variants: [
                    ChannelContext(node=variant, channel_slug=root.channel_slug)
                    for variant in variants
                ]
            )
        )

    @staticmethod
    @permission_required(ProductPermissions.MANAGE_PRODUCTS)
    def resolve_channel_listings(root: ChannelContext[models.Product], info, **_kwargs):
        return ProductChannelListingByProductIdLoader(info.context).load(root.node.id)

    @staticmethod
    @permission_required(ProductPermissions.MANAGE_PRODUCTS)
    def resolve_collections(root: ChannelContext[models.Product], info, **_kwargs):
        return (
            CollectionsByProductIdLoader(info.context)
            .load(root.node.id)
            .then(
                lambda collections: [
                    ChannelContext(node=collection, channel_slug=root.channel_slug)
                    for collection in collections
                ]
            )
        )

    @staticmethod
    @permission_required(ProductPermissions.MANAGE_PRODUCTS)
    def resolve_private_meta(root: ChannelContext[models.Product], _info):
        return resolve_private_meta(root.node, _info)

    @staticmethod
    def resolve_meta(root: ChannelContext[models.Product], _info):
        return resolve_meta(root.node, _info)

    @staticmethod
    def __resolve_reference(root: ChannelContext[models.Product], _info, **_kwargs):
        return graphene.Node.get_node_from_global_id(_info, root.node.id)

    @staticmethod
    def resolve_weight(root: ChannelContext[models.Product], _info, **_kwargs):
        return convert_weight_to_default_weight_unit(root.node.weight)

    @staticmethod
    def resolve_is_available_for_purchase(root: ChannelContext[models.Product], info):
        if not root.channel_slug:
            return None

        def calculate_is_available_for_purchase(product_channel_listing):
            if not product_channel_listing:
                return None
            return product_channel_listing.is_available_for_purchase()

        return (
            ProductChannelListingByProductIdAndChanneSlugLoader(info.context)
            .load((root.node.id, root.channel_slug))
            .then(calculate_is_available_for_purchase)
        )

    @staticmethod
    def resolve_available_for_purchase(root: ChannelContext[models.Product], info):
        if not root.channel_slug:
            return None

        def calculate_available_for_purchase(product_channel_listing):
            if not product_channel_listing:
                return None
            return product_channel_listing.available_for_purchase

        return (
            ProductChannelListingByProductIdAndChanneSlugLoader(info.context)
            .load((root.node.id, root.channel_slug))
            .then(calculate_available_for_purchase)
        )

    @staticmethod
    def resolve_product_type(root: ChannelContext[models.Product], info):
        return ProductTypeByIdLoader(info.context).load(root.node.product_type_id)


@key(fields="id")
class ProductType(CountableDjangoObjectType):
    products = ChannelContextFilterConnectionField(
        Product,
        channel=graphene.String(
            description="Slug of a channel for which the data should be returned."
        ),
        description="List of products of this type.",
        deprecation_reason=(
            "Use the top-level `products` query with the `productTypes` filter."
        ),
    )
    tax_rate = TaxRateType(description="A type of tax rate.")
    tax_type = graphene.Field(
        TaxType, description="A type of tax. Assigned by enabled tax gateway"
    )
    variant_attributes = graphene.List(
        Attribute, description="Variant attributes of that product type."
    )
    product_attributes = graphene.List(
        Attribute, description="Product attributes of that product type."
    )
    available_attributes = FilterInputConnectionField(
        Attribute, filter=AttributeFilterInput()
    )

    class Meta:
        description = (
            "Represents a type of product. It defines what attributes are available to "
            "products of this type."
        )
        interfaces = [relay.Node, ObjectWithMetadata]
        model = models.ProductType
        only_fields = [
            "has_variants",
            "id",
            "is_digital",
            "is_shipping_required",
            "name",
            "slug",
            "weight",
            "tax_type",
        ]

    @staticmethod
    def resolve_tax_type(root: models.ProductType, info):
        tax_data = info.context.plugins.get_tax_code_from_object_meta(root)
        return TaxType(tax_code=tax_data.code, description=tax_data.description)

    @staticmethod
    def resolve_tax_rate(root: models.ProductType, _info, **_kwargs):
        # FIXME this resolver should be dropped after we drop tax_rate from API
        if not hasattr(root, "meta"):
            return None
        return root.get_value_from_metadata("vatlayer.code")

    @staticmethod
    def resolve_product_attributes(root: models.ProductType, info):
        return ProductAttributesByProductTypeIdLoader(info.context).load(root.pk)

    @staticmethod
    def resolve_variant_attributes(root: models.ProductType, info):
        return VariantAttributesByProductTypeIdLoader(info.context).load(root.pk)

    @staticmethod
    def resolve_products(root: models.ProductType, info, channel=None, **_kwargs):
        user = info.context.user
        if channel is None:
            channel = get_default_channel_slug_or_graphql_error()
        qs = root.products.visible_to_user(user, channel)
        return ChannelQsContext(qs=qs, channel_slug=channel)

    @staticmethod
    @permission_required(ProductPermissions.MANAGE_PRODUCTS)
    def resolve_available_attributes(root: models.ProductType, info, **kwargs):
        qs = models.Attribute.objects.get_unassigned_attributes(root.pk)
        return resolve_attributes(info, qs=qs, **kwargs)

    @staticmethod
    @permission_required(ProductPermissions.MANAGE_PRODUCTS)
    def resolve_private_meta(root: models.ProductType, _info):
        return resolve_private_meta(root, _info)

    @staticmethod
    def resolve_meta(root: models.ProductType, _info):
        return resolve_meta(root, _info)

    @staticmethod
    def __resolve_reference(root, _info, **_kwargs):
        return graphene.Node.get_node_from_global_id(_info, root.id)

    @staticmethod
    def resolve_weight(root: models.ProductType, _info, **_kwargs):
        return convert_weight_to_default_weight_unit(root.weight)


@key(fields="id")
class Collection(ChannelContextTypeWithMetadata, CountableDjangoObjectType):
    products = ChannelContextFilterConnectionField(
        Product,
        filter=ProductFilterInput(description="Filtering options for products."),
        sort_by=ProductOrder(description="Sort products."),
        description="List of products in this collection.",
    )
    background_image = graphene.Field(
        Image, size=graphene.Int(description="Size of the image.")
    )
    translation = TranslationField(
        CollectionTranslation,
        type_name="collection",
        resolver=ChannelContextType.resolve_translation,
    )
    channel_listings = graphene.List(
        graphene.NonNull(CollectionChannelListing),
        description="List of channels in which the collection is available.",
    )

    class Meta:
        default_resolver = ChannelContextType.resolver_with_context
        description = "Represents a collection of products."
        only_fields = [
            "description",
            "description_json",
            "id",
            "name",
            "seo_description",
            "seo_title",
            "slug",
        ]
        interfaces = [relay.Node, ObjectWithMetadata]
        model = models.Collection

    @staticmethod
    def resolve_background_image(
        root: ChannelContext[models.Collection], info, size=None, **_kwargs
    ):
        if root.node.background_image:
            node = root.node
            return Image.get_adjusted(
                image=node.background_image,
                alt=node.background_image_alt,
                size=size,
                rendition_key_set="background_images",
                info=info,
            )

    @staticmethod
    def resolve_products(root: ChannelContext[models.Collection], info, **kwargs):
        user = info.context.user
        qs = root.node.products.collection_sorted(user, root.channel_slug)
        return ChannelQsContext(qs=qs, channel_slug=root.channel_slug)

    @staticmethod
    @permission_required(ProductPermissions.MANAGE_PRODUCTS)
<<<<<<< HEAD
    def resolve_channel_listings(root: ChannelContext[models.Collection], _info):
        # TODO : Add dataloader
        return root.node.channel_listings.all()
=======
    def resolve_channel_listing(root: ChannelContext[models.Collection], info):
        return CollectionChannelListingByCollectionIdLoader(info.context).load(
            root.node.id
        )
>>>>>>> 4cb1fa13

    @staticmethod
    @permission_required(ProductPermissions.MANAGE_PRODUCTS)
    def resolve_private_meta(root: ChannelContext[models.Collection], _info):
        return resolve_private_meta(root.node, _info)

    @staticmethod
    def resolve_meta(root: ChannelContext[models.Collection], _info):
        return resolve_meta(root.node, _info)

    @staticmethod
    def __resolve_reference(root, _info, **_kwargs):
        return graphene.Node.get_node_from_global_id(_info, root.id)


@key(fields="id")
class Category(CountableDjangoObjectType):
    ancestors = PrefetchingConnectionField(
        lambda: Category, description="List of ancestors of the category."
    )
    products = ChannelContextFilterConnectionField(
        Product,
        channel=graphene.String(
            description="Slug of a channel for which the data should be returned."
        ),
        description="List of products in the category.",
    )
    url = graphene.String(
        description="The storefront's URL for the category.",
        deprecation_reason="This field will be removed after 2020-07-31.",
    )
    children = PrefetchingConnectionField(
        lambda: Category, description="List of children of the category."
    )
    background_image = graphene.Field(
        Image, size=graphene.Int(description="Size of the image.")
    )
    translation = TranslationField(CategoryTranslation, type_name="category")

    class Meta:
        description = (
            "Represents a single category of products. Categories allow to organize "
            "products in a tree-hierarchies which can be used for navigation in the "
            "storefront."
        )
        only_fields = [
            "description",
            "description_json",
            "id",
            "level",
            "name",
            "parent",
            "seo_description",
            "seo_title",
            "slug",
        ]
        interfaces = [relay.Node, ObjectWithMetadata]
        model = models.Category

    @staticmethod
    def resolve_ancestors(root: models.Category, info, **_kwargs):
        return root.get_ancestors()

    @staticmethod
    def resolve_background_image(root: models.Category, info, size=None, **_kwargs):
        if root.background_image:
            return Image.get_adjusted(
                image=root.background_image,
                alt=root.background_image_alt,
                size=size,
                rendition_key_set="background_images",
                info=info,
            )

    @staticmethod
    def resolve_children(root: models.Category, info, **_kwargs):
        return root.children.all()

    @staticmethod
    def resolve_url(root: models.Category, _info):
        return ""

    @staticmethod
    def resolve_products(root: models.Category, info, channel=None, **_kwargs):
        requestor = get_user_or_app_from_context(info.context)
        requestor_has_access_to_all = models.Product.objects.user_has_access_to_all(
            requestor
        )
        tree = root.get_descendants(include_self=True)
        if channel is None and not requestor_has_access_to_all:
            channel = get_default_channel_slug_or_graphql_error()
        qs = models.Product.objects.all()
        if not requestor_has_access_to_all:
            qs = (
                qs.published(channel)
                .annotate_visible_in_listings(channel)
                .exclude(visible_in_listings=False,)
            )
        if channel and requestor_has_access_to_all:
            qs = qs.filter(channel_listings__channel__slug=channel)
        qs = qs.filter(category__in=tree)
        return ChannelQsContext(qs=qs, channel_slug=channel)

    @staticmethod
    @permission_required(ProductPermissions.MANAGE_PRODUCTS)
    def resolve_private_meta(root: models.Category, _info):
        return resolve_private_meta(root, _info)

    @staticmethod
    def resolve_meta(root: models.Category, _info):
        return resolve_meta(root, _info)

    @staticmethod
    def __resolve_reference(root, _info, **_kwargs):
        return graphene.Node.get_node_from_global_id(_info, root.id)


@key(fields="id")
class ProductImage(CountableDjangoObjectType):
    url = graphene.String(
        required=True,
        description="The URL of the image.",
        size=graphene.Int(description="Size of the image."),
    )

    class Meta:
        description = "Represents a product image."
        only_fields = ["alt", "id", "sort_order"]
        interfaces = [relay.Node]
        model = models.ProductImage

    @staticmethod
    def resolve_url(root: models.ProductImage, info, *, size=None):
        if size:
            url = get_thumbnail(root.image, size, method="thumbnail")
        else:
            url = root.image.url
        return info.context.build_absolute_uri(url)

    @staticmethod
    def __resolve_reference(root, _info, **_kwargs):
        return graphene.Node.get_node_from_global_id(_info, root.id)<|MERGE_RESOLUTION|>--- conflicted
+++ resolved
@@ -921,16 +921,10 @@
 
     @staticmethod
     @permission_required(ProductPermissions.MANAGE_PRODUCTS)
-<<<<<<< HEAD
-    def resolve_channel_listings(root: ChannelContext[models.Collection], _info):
-        # TODO : Add dataloader
-        return root.node.channel_listings.all()
-=======
     def resolve_channel_listing(root: ChannelContext[models.Collection], info):
         return CollectionChannelListingByCollectionIdLoader(info.context).load(
             root.node.id
         )
->>>>>>> 4cb1fa13
 
     @staticmethod
     @permission_required(ProductPermissions.MANAGE_PRODUCTS)
