--- conflicted
+++ resolved
@@ -437,24 +437,10 @@
         return ImagesByProductVariantIdLoader(info.context).load(root.node.id)
 
     @staticmethod
-<<<<<<< HEAD
-    @permission_required(ProductPermissions.MANAGE_PRODUCTS)
-    def resolve_private_meta(root: ChannelContext[models.ProductVariant], _info):
-        return resolve_private_meta(root.node, _info)
-
-    @staticmethod
-    def resolve_meta(root: ChannelContext[models.ProductVariant], _info):
-        return resolve_meta(root.node, _info)
-
-    @staticmethod
     def __resolve_reference(
         root: ChannelContext[models.ProductVariant], _info, **_kwargs
     ):
         return graphene.Node.get_node_from_global_id(_info, root.node.id)
-=======
-    def __resolve_reference(root, _info, **_kwargs):
-        return graphene.Node.get_node_from_global_id(_info, root.id)
->>>>>>> a82166ce
 
     @staticmethod
     def resolve_weight(root: ChannelContext[models.ProductVariant], _info, **_kwargs):
@@ -718,22 +704,8 @@
         )
 
     @staticmethod
-<<<<<<< HEAD
-    @permission_required(ProductPermissions.MANAGE_PRODUCTS)
-    def resolve_private_meta(root: ChannelContext[models.Product], _info):
-        return resolve_private_meta(root.node, _info)
-
-    @staticmethod
-    def resolve_meta(root: ChannelContext[models.Product], _info):
-        return resolve_meta(root.node, _info)
-
-    @staticmethod
     def __resolve_reference(root: ChannelContext[models.Product], _info, **_kwargs):
         return graphene.Node.get_node_from_global_id(_info, root.node.id)
-=======
-    def __resolve_reference(root, _info, **_kwargs):
-        return graphene.Node.get_node_from_global_id(_info, root.id)
->>>>>>> a82166ce
 
     @staticmethod
     def resolve_weight(root: ChannelContext[models.Product], _info, **_kwargs):
@@ -927,18 +899,6 @@
         )
 
     @staticmethod
-<<<<<<< HEAD
-    @permission_required(ProductPermissions.MANAGE_PRODUCTS)
-    def resolve_private_meta(root: ChannelContext[models.Collection], _info):
-        return resolve_private_meta(root.node, _info)
-
-    @staticmethod
-    def resolve_meta(root: ChannelContext[models.Collection], _info):
-        return resolve_meta(root.node, _info)
-
-    @staticmethod
-=======
->>>>>>> a82166ce
     def __resolve_reference(root, _info, **_kwargs):
         return graphene.Node.get_node_from_global_id(_info, root.id)
 
