--- conflicted
+++ resolved
@@ -887,15 +887,10 @@
             )
 
     @staticmethod
-<<<<<<< HEAD
     def resolve_products(root: ChannelContext[models.Collection], info, **kwargs):
         user = info.context.user
-        qs = root.node.products.collection_sorted(user, root.channel_slug)
+        qs = root.node.products.visible_to_user(user, root.channel_slug)
         return ChannelQsContext(qs=qs, channel_slug=root.channel_slug)
-=======
-    def resolve_products(root: models.Collection, info, first=None, **kwargs):
-        return root.products.visible_to_user(info.context.user)
->>>>>>> 59a64935
 
     @staticmethod
     @permission_required(ProductPermissions.MANAGE_PRODUCTS)
