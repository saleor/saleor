import sys
from collections import defaultdict
from dataclasses import asdict
from decimal import Decimal
from typing import List, Optional

import graphene
from graphene import relay
from promise import Promise

from ....attribute import models as attribute_models
from ....core.permissions import (
    AuthorizationFilters,
    OrderPermissions,
    ProductPermissions,
    has_one_of_permissions,
)
from ....core.tracing import traced_resolver
from ....core.utils import build_absolute_uri, get_currency_for_country
from ....core.weight import convert_weight_to_default_weight_unit
from ....product import models
from ....product.models import ALL_PRODUCTS_PERMISSIONS
from ....product.utils import calculate_revenue_for_variant
from ....product.utils.availability import (
    get_product_availability,
    get_variant_availability,
)
from ....product.utils.variants import get_variant_selection_attributes
from ....tax.utils import (
    get_display_gross_prices,
    get_tax_calculation_strategy,
    get_tax_rate_for_tax_class,
)
from ....thumbnail.utils import get_image_or_proxy_url, get_thumbnail_size
from ....warehouse.reservations import is_reservation_enabled
from ...account import types as account_types
from ...account.enums import CountryCodeEnum
from ...attribute.filters import AttributeFilterInput
from ...attribute.resolvers import resolve_attributes
from ...attribute.types import (
    AssignedVariantAttribute,
    Attribute,
    AttributeCountableConnection,
    SelectedAttribute,
)
from ...channel import ChannelContext, ChannelQsContext
from ...channel.dataloaders import ChannelBySlugLoader
from ...channel.types import ChannelContextType, ChannelContextTypeWithMetadata
from ...channel.utils import get_default_channel_slug_or_graphql_error
from ...core.connection import (
    CountableConnection,
    create_connection_slice,
    filter_connection_queryset,
)
from ...core.descriptions import (
    ADDED_IN_31,
    ADDED_IN_39,
    DEPRECATED_IN_3X_FIELD,
    DEPRECATED_IN_3X_INPUT,
    PREVIEW_FEATURE,
    RICH_CONTENT,
)
from ...core.enums import ReportingPeriod
from ...core.federation import federated_entity, resolve_federation_references
from ...core.fields import (
    ConnectionField,
    FilterConnectionField,
    JSONString,
    PermissionsField,
)
from ...core.types import (
    Image,
    ModelObjectType,
    NonNullList,
    TaxedMoney,
    TaxedMoneyRange,
    TaxType,
    ThumbnailField,
    Weight,
)
from ...core.utils import from_global_id_or_error
from ...core.validators import validate_one_of_args_is_in_query
from ...discount.dataloaders import DiscountsByDateTimeLoader
from ...meta.types import ObjectWithMetadata
from ...order.dataloaders import (
    OrderByIdLoader,
    OrderLinesByVariantIdAndChannelIdLoader,
)
from ...plugins.dataloaders import load_plugin_manager
from ...product.dataloaders.products import (
    AvailableProductVariantsByProductIdAndChannel,
    ProductVariantsByProductIdAndChannel,
)
from ...site.dataloaders import load_site_callback
from ...tax.dataloaders import (
    ProductChargeTaxesByTaxClassIdLoader,
    TaxClassByIdLoader,
    TaxClassByProductIdLoader,
    TaxClassByVariantIdLoader,
    TaxClassCountryRateByTaxClassIDLoader,
    TaxClassDefaultRateByCountryLoader,
    TaxConfigurationByChannelId,
    TaxConfigurationPerCountryByTaxConfigurationIDLoader,
)
from ...tax.types import TaxClass
from ...translations.fields import TranslationField
from ...translations.types import ProductTranslation, ProductVariantTranslation
from ...utils import get_user_or_app_from_context
from ...utils.filters import reporting_period_to_date
from ...warehouse.dataloaders import (
    AvailableQuantityByProductVariantIdCountryCodeAndChannelSlugLoader,
    PreorderQuantityReservedByVariantChannelListingIdLoader,
    StocksWithAvailableQuantityByProductVariantIdCountryCodeAndChannelLoader,
)
from ...warehouse.types import Stock
from ..dataloaders import (
    CategoryByIdLoader,
    CollectionChannelListingByCollectionIdAndChannelSlugLoader,
    CollectionsByProductIdLoader,
    ImagesByProductIdLoader,
    ImagesByProductVariantIdLoader,
    MediaByProductIdLoader,
    MediaByProductVariantIdLoader,
    ProductAttributesByProductTypeIdLoader,
    ProductByIdLoader,
    ProductChannelListingByProductIdAndChannelSlugLoader,
    ProductChannelListingByProductIdLoader,
    ProductTypeByIdLoader,
    ProductVariantByIdLoader,
    ProductVariantsByProductIdLoader,
    SelectedAttributesByProductIdLoader,
    SelectedAttributesByProductVariantIdLoader,
    ThumbnailByProductMediaIdSizeAndFormatLoader,
    VariantAttributesByProductTypeIdLoader,
    VariantChannelListingByVariantIdAndChannelSlugLoader,
    VariantChannelListingByVariantIdLoader,
    VariantsChannelListingByProductIdAndChannelSlugLoader,
)
from ..enums import ProductMediaType, ProductTypeKindEnum, VariantAttributeScope
from ..resolvers import resolve_product_variants, resolve_products
<<<<<<< HEAD
from ..sorters import MediaSortingInput, ProductOrder
from .channels import (
    CollectionChannelListing,
    ProductChannelListing,
    ProductVariantChannelListing,
)
=======
from .channels import ProductChannelListing, ProductVariantChannelListing
>>>>>>> 74d1c8d8
from .digital_contents import DigitalContent

destination_address_argument = graphene.Argument(
    account_types.AddressInput,
    description=(
        "Destination address used to find warehouses where stock availability "
        "for this product is checked. If address is empty, uses "
        "`Shop.companyAddress` or fallbacks to server's "
        "`settings.DEFAULT_COUNTRY` configuration."
    ),
)


class Margin(graphene.ObjectType):
    start = graphene.Int()
    stop = graphene.Int()


class BasePricingInfo(graphene.ObjectType):
    on_sale = graphene.Boolean(description="Whether it is in sale or not.")
    discount = graphene.Field(
        TaxedMoney, description="The discount amount if in sale (null otherwise)."
    )
    discount_local_currency = graphene.Field(
        TaxedMoney, description="The discount amount in the local currency."
    )


class VariantPricingInfo(BasePricingInfo):
    discount_local_currency = graphene.Field(
        TaxedMoney, description="The discount amount in the local currency."
    )
    price = graphene.Field(
        TaxedMoney, description="The price, with any discount subtracted."
    )
    price_undiscounted = graphene.Field(
        TaxedMoney, description="The price without any discount."
    )
    price_local_currency = graphene.Field(
        TaxedMoney, description="The discounted price in the local currency."
    )

    class Meta:
        description = "Represents availability of a variant in the storefront."


class ProductPricingInfo(BasePricingInfo):
    price_range = graphene.Field(
        TaxedMoneyRange,
        description="The discounted price range of the product variants.",
    )
    price_range_undiscounted = graphene.Field(
        TaxedMoneyRange,
        description="The undiscounted price range of the product variants.",
    )
    price_range_local_currency = graphene.Field(
        TaxedMoneyRange,
        description=(
            "The discounted price range of the product variants "
            "in the local currency."
        ),
    )
    display_gross_prices = graphene.Boolean(
        description=(
            "Determines whether this product's price displayed in a storefront "
            "should include taxes." + ADDED_IN_39 + PREVIEW_FEATURE
        ),
        required=True,
    )

    class Meta:
        description = "Represents availability of a product in the storefront."


class PreorderData(graphene.ObjectType):
    global_threshold = PermissionsField(
        graphene.Int,
        required=False,
        description="The global preorder threshold for product variant.",
        permissions=[ProductPermissions.MANAGE_PRODUCTS],
    )
    global_sold_units = PermissionsField(
        graphene.Int,
        required=True,
        description="Total number of sold product variant during preorder.",
        permissions=[ProductPermissions.MANAGE_PRODUCTS],
    )
    end_date = graphene.DateTime(required=False, description="Preorder end date.")

    class Meta:
        description = "Represents preorder settings for product variant."

    @staticmethod
    def resolve_global_threshold(root, _info):
        return root.global_threshold

    @staticmethod
    def resolve_global_sold_units(root, _info):
        return root.global_sold_units


@federated_entity("id channel")
class ProductVariant(ChannelContextTypeWithMetadata, ModelObjectType):
    id = graphene.GlobalID(required=True)
    name = graphene.String(required=True)
    sku = graphene.String()
    product = graphene.Field(lambda: Product, required=True)
    track_inventory = graphene.Boolean(required=True)
    quantity_limit_per_customer = graphene.Int()
    weight = graphene.Field(Weight)
    channel = graphene.String(
        description=(
            "Channel given to retrieve this product variant. Also used by federation "
            "gateway to resolve this object in a federated query."
        ),
    )
    channel_listings = PermissionsField(
        NonNullList(ProductVariantChannelListing),
        description="List of price information in channels for the product.",
        permissions=[
            AuthorizationFilters.AUTHENTICATED_APP,
            AuthorizationFilters.AUTHENTICATED_STAFF_USER,
        ],
    )
    pricing = graphene.Field(
        VariantPricingInfo,
        address=destination_address_argument,
        description=(
            "Lists the storefront variant's pricing, the current price and discounts, "
            "only meant for displaying."
        ),
    )
    attributes = NonNullList(
        SelectedAttribute,
        required=True,
        description="List of attributes assigned to this variant.",
        variant_selection=graphene.Argument(
            VariantAttributeScope,
            description="Define scope of returned attributes.",
        ),
    )
    margin = graphene.Int(description="Gross margin percentage value.")
    quantity_ordered = PermissionsField(
        graphene.Int,
        description="Total quantity ordered.",
        permissions=[ProductPermissions.MANAGE_PRODUCTS],
    )
    revenue = PermissionsField(
        TaxedMoney,
        period=graphene.Argument(ReportingPeriod),
        description=(
            "Total revenue generated by a variant in given period of time. Note: this "
            "field should be queried using `reportProductSales` query as it uses "
            "optimizations suitable for such calculations."
        ),
        permissions=[ProductPermissions.MANAGE_PRODUCTS],
    )
    images = NonNullList(
        lambda: ProductImage,
        description="List of images for the product variant.",
        deprecation_reason=f"{DEPRECATED_IN_3X_FIELD} Use the `media` field instead.",
    )
    media = NonNullList(
        lambda: ProductMedia,
        description="List of media for the product variant.",
    )
    translation = TranslationField(
        ProductVariantTranslation,
        type_name="product variant",
        resolver=ChannelContextType.resolve_translation,
    )
    digital_content = PermissionsField(
        DigitalContent,
        description="Digital content for the product variant.",
        permissions=[ProductPermissions.MANAGE_PRODUCTS],
    )
    stocks = PermissionsField(
        NonNullList(Stock),
        description="Stocks for the product variant.",
        address=destination_address_argument,
        country_code=graphene.Argument(
            CountryCodeEnum,
            description=(
                "Two-letter ISO 3166-1 country code. "
                f"{DEPRECATED_IN_3X_INPUT} Use `address` argument instead."
            ),
        ),
        permissions=[
            ProductPermissions.MANAGE_PRODUCTS,
            OrderPermissions.MANAGE_ORDERS,
        ],
    )
    quantity_available = graphene.Int(
        required=False,
        description=(
            "Quantity of a product available for sale in one checkout. "
            "Field value will be `null` when "
            "no `limitQuantityPerCheckout` in global settings has been set, and "
            "`productVariant` stocks are not tracked."
        ),
        address=destination_address_argument,
        country_code=graphene.Argument(
            CountryCodeEnum,
            description=(
                "Two-letter ISO 3166-1 country code. When provided, the exact quantity "
                "from a warehouse operating in shipping zones that contain this "
                "country will be returned. Otherwise, it will return the maximum "
                "quantity from all shipping zones. "
                f"{DEPRECATED_IN_3X_INPUT} Use `address` argument instead."
            ),
        ),
    )
    preorder = graphene.Field(
        PreorderData,
        required=False,
        description=(
            "Preorder data for product variant." + ADDED_IN_31 + PREVIEW_FEATURE
        ),
    )
    created = graphene.DateTime(required=True)
    updated_at = graphene.DateTime(required=True)

    class Meta:
        default_resolver = ChannelContextType.resolver_with_context
        description = (
            "Represents a version of a product such as different size or color."
        )
        interfaces = [relay.Node, ObjectWithMetadata]
        model = models.ProductVariant

    @staticmethod
    def resolve_created(root: ChannelContext[models.ProductVariant], _info):
        return root.node.created_at

    @staticmethod
    def resolve_channel(root: ChannelContext[models.Product], _info):
        return root.channel_slug

    @staticmethod
    def resolve_stocks(
        root: ChannelContext[models.ProductVariant],
        info,
        address=None,
        country_code=None,
    ):
        if address is not None:
            country_code = address.country
        return StocksWithAvailableQuantityByProductVariantIdCountryCodeAndChannelLoader(
            info.context
        ).load((root.node.id, country_code, root.channel_slug))

    @staticmethod
    @load_site_callback
    def resolve_quantity_available(
        root: ChannelContext[models.ProductVariant],
        info,
        site,
        address=None,
        country_code=None,
    ):
        if address is not None:
            country_code = address.country
        channel_slug = str(root.channel_slug) if root.channel_slug else None
        global_quantity_limit_per_checkout = site.settings.limit_quantity_per_checkout

        if root.node.is_preorder_active():
            variant = root.node
            channel_listing = VariantChannelListingByVariantIdAndChannelSlugLoader(
                info.context
            ).load((variant.id, channel_slug))

            def calculate_available_per_channel(channel_listing):
                if (
                    channel_listing
                    and channel_listing.preorder_quantity_threshold is not None
                ):
                    if is_reservation_enabled(site.settings):
                        quantity_reserved = (
                            PreorderQuantityReservedByVariantChannelListingIdLoader(
                                info.context
                            ).load(channel_listing.id)
                        )

                        def calculate_available_channel_quantity_with_reservations(
                            reserved_quantity,
                        ):
                            return max(
                                min(
                                    channel_listing.preorder_quantity_threshold
                                    - channel_listing.preorder_quantity_allocated
                                    - reserved_quantity,
                                    global_quantity_limit_per_checkout or sys.maxsize,
                                ),
                                0,
                            )

                        return quantity_reserved.then(
                            calculate_available_channel_quantity_with_reservations
                        )

                    return min(
                        channel_listing.preorder_quantity_threshold
                        - channel_listing.preorder_quantity_allocated,
                        global_quantity_limit_per_checkout or sys.maxsize,
                    )
                if variant.preorder_global_threshold is not None:
                    variant_channel_listings = VariantChannelListingByVariantIdLoader(
                        info.context
                    ).load(variant.id)

                    def calculate_available_global(variant_channel_listings):
                        if not variant_channel_listings:
                            return global_quantity_limit_per_checkout
                        global_sold_units = sum(
                            channel_listing.preorder_quantity_allocated
                            for channel_listing in variant_channel_listings
                        )

                        available_quantity = variant.preorder_global_threshold
                        available_quantity -= global_sold_units

                        if is_reservation_enabled(site.settings):
                            quantity_reserved = (
                                PreorderQuantityReservedByVariantChannelListingIdLoader(
                                    info.context
                                ).load_many(
                                    [listing.id for listing in variant_channel_listings]
                                )
                            )

                            def calculate_available_global_quantity_with_reservations(
                                reserved_quantities,
                            ):
                                return max(
                                    min(
                                        variant.preorder_global_threshold
                                        - global_sold_units
                                        - sum(reserved_quantities),
                                        global_quantity_limit_per_checkout
                                        or sys.maxsize,
                                    ),
                                    0,
                                )

                            return quantity_reserved.then(
                                calculate_available_global_quantity_with_reservations
                            )

                        return min(
                            variant.preorder_global_threshold - global_sold_units,
                            global_quantity_limit_per_checkout or sys.maxsize,
                        )

                    return variant_channel_listings.then(calculate_available_global)

                return global_quantity_limit_per_checkout

            return channel_listing.then(calculate_available_per_channel)

        if not root.node.track_inventory:
            return global_quantity_limit_per_checkout

        return AvailableQuantityByProductVariantIdCountryCodeAndChannelSlugLoader(
            info.context
        ).load((root.node.id, country_code, channel_slug))

    @staticmethod
    def resolve_digital_content(root: ChannelContext[models.ProductVariant], _info):
        return getattr(root.node, "digital_content", None)

    @staticmethod
    def resolve_attributes(
        root: ChannelContext[models.ProductVariant],
        info,
        variant_selection: Optional[str] = None,
    ):
        def apply_variant_selection_filter(selected_attributes):
            if not variant_selection or variant_selection == VariantAttributeScope.ALL:
                return selected_attributes
            attributes = [
                (selected_att["attribute"], selected_att["variant_selection"])
                for selected_att in selected_attributes
            ]
            variant_selection_attrs = [
                attr for attr, _ in get_variant_selection_attributes(attributes)
            ]

            if variant_selection == VariantAttributeScope.VARIANT_SELECTION:
                return [
                    selected_attribute
                    for selected_attribute in selected_attributes
                    if selected_attribute["attribute"] in variant_selection_attrs
                ]
            return [
                selected_attribute
                for selected_attribute in selected_attributes
                if selected_attribute["attribute"] not in variant_selection_attrs
            ]

        return (
            SelectedAttributesByProductVariantIdLoader(info.context)
            .load(root.node.id)
            .then(apply_variant_selection_filter)
        )

    @staticmethod
    def resolve_channel_listings(root: ChannelContext[models.ProductVariant], info):
        return VariantChannelListingByVariantIdLoader(info.context).load(root.node.id)

    @staticmethod
    def resolve_pricing(
        root: ChannelContext[models.ProductVariant], info, *, address=None
    ):
        if not root.channel_slug:
            return None

        channel_slug = str(root.channel_slug)
        context = info.context

        product = ProductByIdLoader(context).load(root.node.product_id)
        product_channel_listing = ProductChannelListingByProductIdAndChannelSlugLoader(
            context
        ).load((root.node.product_id, channel_slug))
        variant_channel_listing = VariantChannelListingByVariantIdAndChannelSlugLoader(
            context
        ).load((root.node.id, channel_slug))
        collections = CollectionsByProductIdLoader(context).load(root.node.product_id)
        channel = ChannelBySlugLoader(context).load(channel_slug)
        discounts = DiscountsByDateTimeLoader(context).load(info.context.request_time)
        tax_class = TaxClassByVariantIdLoader(context).load(root.node.id)

        address_country = address.country if address is not None else None

        def load_tax_configuration(data):
            (
                product,
                product_channel_listing,
                variant_channel_listing,
                collections,
                channel,
                tax_class,
                discounts,
            ) = data

            if not variant_channel_listing or not product_channel_listing:
                return None

            country_code = address_country or channel.default_country.code

            def load_tax_country_exceptions(tax_config):
                def load_default_tax_rate(tax_configs_per_country):
                    def calculate_pricing_info(data):
                        country_rates, default_country_rate_obj = data
                        local_currency = get_currency_for_country(country_code)

                        tax_config_country = next(
                            (
                                tc
                                for tc in tax_configs_per_country
                                if tc.country.code == country_code
                            ),
                            None,
                        )
                        tax_calculation_strategy = get_tax_calculation_strategy(
                            tax_config, tax_config_country
                        )

                        default_tax_rate = (
                            default_country_rate_obj.rate
                            if default_country_rate_obj
                            else Decimal(0)
                        )
                        tax_rate = get_tax_rate_for_tax_class(
                            tax_class, country_rates, default_tax_rate, country_code
                        )

                        availability = get_variant_availability(
                            variant=root.node,
                            variant_channel_listing=variant_channel_listing,
                            product=product,
                            product_channel_listing=product_channel_listing,
                            collections=collections,
                            discounts=discounts,
                            channel=channel,
                            local_currency=local_currency,
                            prices_entered_with_tax=tax_config.prices_entered_with_tax,
                            tax_calculation_strategy=tax_calculation_strategy,
                            tax_rate=tax_rate,
                        )
                        return VariantPricingInfo(**asdict(availability))

                    country_rates = (
                        TaxClassCountryRateByTaxClassIDLoader(context).load(
                            tax_class.pk
                        )
                        if tax_class
                        else []
                    )
                    default_rate = TaxClassDefaultRateByCountryLoader(context).load(
                        country_code
                    )
                    return Promise.all([country_rates, default_rate]).then(
                        calculate_pricing_info
                    )

                return (
                    TaxConfigurationPerCountryByTaxConfigurationIDLoader(context)
                    .load(tax_config.id)
                    .then(load_default_tax_rate)
                )

            return (
                TaxConfigurationByChannelId(context)
                .load(channel.id)
                .then(load_tax_country_exceptions)
            )

        return Promise.all(
            [
                product,
                product_channel_listing,
                variant_channel_listing,
                collections,
                channel,
                tax_class,
                discounts,
            ]
        ).then(load_tax_configuration)

    @staticmethod
    def resolve_product(root: ChannelContext[models.ProductVariant], info):
        product = ProductByIdLoader(info.context).load(root.node.product_id)
        return product.then(
            lambda product: ChannelContext(node=product, channel_slug=root.channel_slug)
        )

    @staticmethod
    def resolve_quantity_ordered(root: ChannelContext[models.ProductVariant], _info):
        # This field is added through annotation when using the
        # `resolve_report_product_sales` resolver.
        return getattr(root.node, "quantity_ordered", None)

    @staticmethod
    @traced_resolver
    def resolve_revenue(root: ChannelContext[models.ProductVariant], info, *, period):
        start_date = reporting_period_to_date(period)
        variant = root.node
        channel_slug = root.channel_slug

        def calculate_revenue_with_channel(channel):
            if not channel:
                return None

            def calculate_revenue_with_order_lines(order_lines):
                def calculate_revenue_with_orders(orders):
                    orders_dict = {order.id: order for order in orders}
                    return calculate_revenue_for_variant(
                        variant,
                        start_date,
                        order_lines,
                        orders_dict,
                        channel.currency_code,
                    )

                order_ids = [order_line.order_id for order_line in order_lines]
                return (
                    OrderByIdLoader(info.context)
                    .load_many(order_ids)
                    .then(calculate_revenue_with_orders)
                )

            return (
                OrderLinesByVariantIdAndChannelIdLoader(info.context)
                .load((variant.id, channel.id))
                .then(calculate_revenue_with_order_lines)
            )

        return (
            ChannelBySlugLoader(info.context)
            .load(channel_slug)
            .then(calculate_revenue_with_channel)
        )

    @staticmethod
    def resolve_media(root: ChannelContext[models.ProductVariant], info):
        return MediaByProductVariantIdLoader(info.context).load(root.node.id)

    @staticmethod
    def resolve_images(root: ChannelContext[models.ProductVariant], info):
        return ImagesByProductVariantIdLoader(info.context).load(root.node.id)

    @staticmethod
    def resolve_weight(root: ChannelContext[models.ProductVariant], _info):
        return convert_weight_to_default_weight_unit(root.node.weight)

    @staticmethod
    @traced_resolver
    def resolve_preorder(root: ChannelContext[models.ProductVariant], info):
        variant = root.node

        variant_channel_listings = VariantChannelListingByVariantIdLoader(
            info.context
        ).load(variant.id)

        def calculate_global_sold_units(variant_channel_listings):
            global_sold_units = sum(
                channel_listing.preorder_quantity_allocated
                for channel_listing in variant_channel_listings
            )
            return (
                PreorderData(
                    global_threshold=variant.preorder_global_threshold,
                    global_sold_units=global_sold_units,
                    end_date=variant.preorder_end_date,
                )
                if variant.is_preorder_active()
                else None
            )

        return variant_channel_listings.then(calculate_global_sold_units)

    @staticmethod
    def __resolve_references(roots: List["ProductVariant"], info):
        requestor = get_user_or_app_from_context(info.context)
        requestor_has_access_to_all = has_one_of_permissions(
            requestor, ALL_PRODUCTS_PERMISSIONS
        )

        channels = defaultdict(set)
        roots_ids = []
        for root in roots:
            roots_ids.append(f"{root.channel}_{root.id}")
            channels[root.channel].add(root.id)

        variants = {}
        for channel, ids in channels.items():
            qs = resolve_product_variants(
                info,
                requestor_has_access_to_all,
                requestor,
                ids=ids,
                channel_slug=channel,
            ).qs
            for variant in qs:
                global_id = graphene.Node.to_global_id("ProductVariant", variant.id)
                variants[f"{channel}_{global_id}"] = ChannelContext(
                    channel_slug=channel, node=variant
                )

        return [variants.get(root_id) for root_id in roots_ids]


class ProductVariantCountableConnection(CountableConnection):
    class Meta:
        node = ProductVariant


@federated_entity("id channel")
class Product(ChannelContextTypeWithMetadata, ModelObjectType):
    id = graphene.GlobalID(required=True)
    seo_title = graphene.String()
    seo_description = graphene.String()
    name = graphene.String(required=True)
    description = JSONString(description="Description of the product." + RICH_CONTENT)
    product_type = graphene.Field(lambda: ProductType, required=True)
    slug = graphene.String(required=True)
    category = graphene.Field("saleor.graphql.product.types.categories.Category")
    created = graphene.DateTime(required=True)
    updated_at = graphene.DateTime(required=True)
    charge_taxes = graphene.Boolean(
        required=True,
        deprecation_reason=(
            f"{DEPRECATED_IN_3X_FIELD} Use `Channel.taxConfiguration` field to "
            "determine whether tax collection is enabled."
        ),
    )
    weight = graphene.Field(Weight)
    default_variant = graphene.Field(ProductVariant)
    rating = graphene.Float()
    channel = graphene.String(
        description=(
            "Channel given to retrieve this product. Also used by federation "
            "gateway to resolve this object in a federated query."
        ),
    )
    description_json = JSONString(
        description="Description of the product." + RICH_CONTENT,
        deprecation_reason=(
            f"{DEPRECATED_IN_3X_FIELD} Use the `description` field instead."
        ),
    )
    thumbnail = ThumbnailField()
    pricing = graphene.Field(
        ProductPricingInfo,
        address=destination_address_argument,
        description=(
            "Lists the storefront product's pricing, the current price and discounts, "
            "only meant for displaying."
        ),
    )
    is_available = graphene.Boolean(
        address=destination_address_argument,
        description="Whether the product is in stock and visible or not.",
    )
    tax_type = graphene.Field(
        TaxType,
        description="A type of tax. Assigned by enabled tax gateway",
        deprecation_reason=f"{DEPRECATED_IN_3X_FIELD} Use `taxClass` field instead.",
    )
    attribute = graphene.Field(
        SelectedAttribute,
        slug=graphene.Argument(
            graphene.String,
            description="Slug of the attribute",
            required=True,
        ),
        description=(
            f"Get a single attribute attached to product by attribute slug."
            f"{ADDED_IN_39}"
        ),
    )
    attributes = NonNullList(
        SelectedAttribute,
        required=True,
        description="List of attributes assigned to this product.",
    )
    channel_listings = PermissionsField(
        NonNullList(ProductChannelListing),
        description="List of availability in channels for the product.",
        permissions=[ProductPermissions.MANAGE_PRODUCTS],
    )
    media_by_id = graphene.Field(
        lambda: ProductMedia,
        id=graphene.Argument(graphene.ID, description="ID of a product media."),
        description="Get a single product media by ID.",
    )
    image_by_id = graphene.Field(
        lambda: ProductImage,
        id=graphene.Argument(graphene.ID, description="ID of a product image."),
        description="Get a single product image by ID.",
        deprecation_reason=(
            f"{DEPRECATED_IN_3X_FIELD} Use the `mediaById` field instead."
        ),
    )
    variant = graphene.Field(
        ProductVariant,
        id=graphene.Argument(graphene.ID, description="ID of the variant."),
        sku=graphene.Argument(graphene.String, description="SKU of the variant."),
        description=f"Get a single variant by SKU or ID. {ADDED_IN_39}",
    )
    variants = NonNullList(
        ProductVariant,
        description=(
            "List of variants for the product. Requires the following permissions to "
            "include the unpublished items: "
            f"{', '.join([p.name for p in ALL_PRODUCTS_PERMISSIONS])}."
        ),
    )
    media = NonNullList(
        lambda: ProductMedia,
        sort_by=graphene.Argument(
            MediaSortingInput, description=f"Sort media. {ADDED_IN_39}"
        ),
        description="List of media for the product.",
    )
    images = NonNullList(
        lambda: ProductImage,
        description="List of images for the product.",
        deprecation_reason=f"{DEPRECATED_IN_3X_FIELD} Use the `media` field instead.",
    )
    collections = NonNullList(
        "saleor.graphql.product.types.collections.Collection",
        description=(
            "List of collections for the product. Requires the following permissions "
            "to include the unpublished items: "
            f"{', '.join([p.name for p in ALL_PRODUCTS_PERMISSIONS])}."
        ),
    )
    translation = TranslationField(
        ProductTranslation,
        type_name="product",
        resolver=ChannelContextType.resolve_translation,
    )
    available_for_purchase = graphene.Date(
        description="Date when product is available for purchase.",
        deprecation_reason=(
            f"{DEPRECATED_IN_3X_FIELD} "
            "Use the `availableForPurchaseAt` field to fetch "
            "the available for purchase date."
        ),
    )
    available_for_purchase_at = graphene.DateTime(
        description="Date when product is available for purchase."
    )
    is_available_for_purchase = graphene.Boolean(
        description="Whether the product is available for purchase."
    )
    tax_class = PermissionsField(
        TaxClass,
        description=(
            "Tax class assigned to this product type. All products of this product "
            "type use this tax class, unless it's overridden in the `Product` type."
        ),
        required=False,
        permissions=[AuthorizationFilters.AUTHENTICATED_STAFF_USER],
    )

    class Meta:
        default_resolver = ChannelContextType.resolver_with_context
        description = "Represents an individual item for sale in the storefront."
        interfaces = [relay.Node, ObjectWithMetadata]
        model = models.Product

    @staticmethod
    def resolve_created(root: ChannelContext[models.Product], _info):
        created_at = root.node.created_at
        return created_at

    @staticmethod
    def resolve_channel(root: ChannelContext[models.Product], _info):
        return root.channel_slug

    @staticmethod
    def resolve_default_variant(root: ChannelContext[models.Product], info):
        default_variant_id = root.node.default_variant_id
        if default_variant_id is None:
            return None

        def return_default_variant_with_channel_context(variant):
            return ChannelContext(node=variant, channel_slug=root.channel_slug)

        return (
            ProductVariantByIdLoader(info.context)
            .load(default_variant_id)
            .then(return_default_variant_with_channel_context)
        )

    @staticmethod
    def resolve_category(root: ChannelContext[models.Product], info):
        category_id = root.node.category_id
        if category_id is None:
            return None
        return CategoryByIdLoader(info.context).load(category_id)

    @staticmethod
    def resolve_description_json(root: ChannelContext[models.Product], _info):
        description = root.node.description
        return description if description is not None else {}

    @staticmethod
    def resolve_tax_type(root: ChannelContext[models.Product], info):
        def with_tax_class(tax_class):
            manager = load_plugin_manager(info.context)
            tax_data = manager.get_tax_code_from_object_meta(tax_class)
            return TaxType(tax_code=tax_data.code, description=tax_data.description)

        if root.node.tax_class_id:
            return (
                TaxClassByIdLoader(info.context)
                .load(root.node.tax_class_id)
                .then(with_tax_class)
            )

        return None

    @staticmethod
    def resolve_thumbnail(
        root: ChannelContext[models.Product], info, *, size=256, format=None
    ):
        format = format.lower() if format else None
        size = get_thumbnail_size(size)

        def return_first_thumbnail(product_media):
            if not product_media:
                return None

            image = product_media[0]
            oembed_data = image.oembed_data

            if oembed_data.get("thumbnail_url"):
                return Image(alt=oembed_data["title"], url=oembed_data["thumbnail_url"])

            def _resolve_url(thumbnail):
                url = get_image_or_proxy_url(
                    thumbnail, image.id, "ProductMedia", size, format
                )
                return Image(alt=image.alt, url=build_absolute_uri(url))

            return (
                ThumbnailByProductMediaIdSizeAndFormatLoader(info.context)
                .load((image.id, size, format))
                .then(_resolve_url)
            )

        return (
            MediaByProductIdLoader(info.context)
            .load(root.node.id)
            .then(return_first_thumbnail)
        )

    @staticmethod
    def resolve_url(_root, _info):
        return ""

    @staticmethod
    def resolve_pricing(root: ChannelContext[models.Product], info, *, address=None):
        if not root.channel_slug:
            return None

        channel_slug = str(root.channel_slug)
        context = info.context
        address_country = address.country if address is not None else None

        channel = ChannelBySlugLoader(context).load(channel_slug)
        product_channel_listing = ProductChannelListingByProductIdAndChannelSlugLoader(
            context
        ).load((root.node.id, channel_slug))
        variants = ProductVariantsByProductIdLoader(context).load(root.node.id)
        variants_channel_listing = (
            VariantsChannelListingByProductIdAndChannelSlugLoader(context).load(
                (root.node.id, channel_slug)
            )
        )
        collections = CollectionsByProductIdLoader(context).load(root.node.id)
        discounts = DiscountsByDateTimeLoader(context).load(context.request_time)
        tax_class = TaxClassByProductIdLoader(context).load(root.node.id)

        def load_tax_configuration(data):
            (
                channel,
                product_channel_listing,
                variants,
                variants_channel_listing,
                collections,
                discounts,
                tax_class,
            ) = data

            if not variants_channel_listing:
                return None

            country_code = address_country or channel.default_country.code

            def load_tax_country_exceptions(tax_config):
                def load_default_tax_rate(tax_configs_per_country):
                    def calculate_pricing_info(data):
                        country_rates, default_country_rate_obj = data
                        local_currency = None
                        local_currency = get_currency_for_country(country_code)

                        tax_config_country = next(
                            (
                                tc
                                for tc in tax_configs_per_country
                                if tc.country.code == country_code
                            ),
                            None,
                        )
                        display_gross_prices = get_display_gross_prices(
                            tax_config,
                            tax_config_country,
                        )

                        tax_config_country = next(
                            (
                                tc
                                for tc in tax_configs_per_country
                                if tc.country.code == country_code
                            ),
                            None,
                        )
                        display_gross_prices = get_display_gross_prices(
                            tax_config,
                            tax_config_country,
                        )
                        tax_calculation_strategy = get_tax_calculation_strategy(
                            tax_config, tax_config_country
                        )

                        default_tax_rate = (
                            default_country_rate_obj.rate
                            if default_country_rate_obj
                            else Decimal(0)
                        )
                        tax_rate = get_tax_rate_for_tax_class(
                            tax_class, country_rates, default_tax_rate, country_code
                        )

                        availability = get_product_availability(
                            product=root.node,
                            product_channel_listing=product_channel_listing,
                            variants=variants,
                            variants_channel_listing=variants_channel_listing,
                            collections=collections,
                            discounts=discounts,
                            channel=channel,
                            local_currency=local_currency,
                            prices_entered_with_tax=tax_config.prices_entered_with_tax,
                            tax_calculation_strategy=tax_calculation_strategy,
                            tax_rate=tax_rate,
                        )

                        pricing_info = asdict(availability)
                        pricing_info["display_gross_prices"] = display_gross_prices
                        return ProductPricingInfo(**pricing_info)

                    country_rates = (
                        TaxClassCountryRateByTaxClassIDLoader(context).load(
                            tax_class.pk
                        )
                        if tax_class
                        else []
                    )
                    default_rate = TaxClassDefaultRateByCountryLoader(context).load(
                        country_code
                    )
                    return Promise.all([country_rates, default_rate]).then(
                        calculate_pricing_info
                    )

                return (
                    TaxConfigurationPerCountryByTaxConfigurationIDLoader(context)
                    .load(tax_config.id)
                    .then(load_default_tax_rate)
                )

            return (
                TaxConfigurationByChannelId(context)
                .load(channel.id)
                .then(load_tax_country_exceptions)
            )

        return Promise.all(
            [
                channel,
                product_channel_listing,
                variants,
                variants_channel_listing,
                collections,
                discounts,
                tax_class,
            ]
        ).then(load_tax_configuration)

    @staticmethod
    @traced_resolver
    def resolve_is_available(
        root: ChannelContext[models.Product], info, *, address=None
    ):
        if not root.channel_slug:
            return None

        channel_slug = str(root.channel_slug)
        country_code = address.country if address is not None else None

        requestor = get_user_or_app_from_context(info.context)

        has_required_permissions = has_one_of_permissions(
            requestor, ALL_PRODUCTS_PERMISSIONS
        )

        def calculate_is_available(quantities):
            for qty in quantities:
                if qty > 0:
                    return True
            return False

        def load_variants_availability(variants):
            keys = [(variant.id, country_code, channel_slug) for variant in variants]
            return AvailableQuantityByProductVariantIdCountryCodeAndChannelSlugLoader(
                info.context
            ).load_many(keys)

        def check_variant_availability():
            if has_required_permissions and not channel_slug:
                variants = ProductVariantsByProductIdLoader(info.context).load(
                    root.node.id
                )
            elif has_required_permissions and channel_slug:
                variants = ProductVariantsByProductIdAndChannel(info.context).load(
                    (root.node.id, channel_slug)
                )
            else:
                variants = AvailableProductVariantsByProductIdAndChannel(
                    info.context
                ).load((root.node.id, channel_slug))
            return variants.then(load_variants_availability).then(
                calculate_is_available
            )

        def check_is_available_for_purchase(product_channel_listing):
            if product_channel_listing:
                if product_channel_listing.is_available_for_purchase():
                    return check_variant_availability()
            return False

        return (
            ProductChannelListingByProductIdAndChannelSlugLoader(info.context)
            .load((root.node.id, channel_slug))
            .then(check_is_available_for_purchase)
        )

    @staticmethod
    def resolve_attribute(root: ChannelContext[models.Product], info, slug):
        def get_selected_attribute_by_slug(
            attributes: List[SelectedAttribute],
        ) -> Optional[SelectedAttribute]:
            return next(
                (atr for atr in attributes if atr["attribute"].slug == slug),
                None,
            )

        return (
            SelectedAttributesByProductIdLoader(info.context)
            .load(root.node.id)
            .then(get_selected_attribute_by_slug)
        )

    @staticmethod
    def resolve_attributes(root: ChannelContext[models.Product], info):
        return SelectedAttributesByProductIdLoader(info.context).load(root.node.id)

    @staticmethod
    def resolve_media_by_id(root: ChannelContext[models.Product], _info, *, id):
        _type, pk = from_global_id_or_error(id, ProductMedia)
        return root.node.media.filter(pk=pk).first()

    @staticmethod
    def resolve_image_by_id(root: ChannelContext[models.Product], _info, *, id):
        _type, pk = from_global_id_or_error(id, ProductImage)
        return root.node.media.filter(pk=pk).first()

    @staticmethod
    def resolve_media(root: ChannelContext[models.Product], info, sort_by=None):
        if sort_by is None:
            sort_by = {
                "field": ["sort_order"],
                "direction": "",
            }

        def sort_media(media) -> list[ProductMedia]:
            reversed = sort_by["direction"] == "-"
            media_sorted = sorted(
                media,
                key=lambda x: tuple(getattr(x, field) for field in sort_by["field"]),
                reverse=reversed,
            )
            return media_sorted

        return MediaByProductIdLoader(info.context).load(root.node.id).then(sort_media)

    @staticmethod
    def resolve_images(root: ChannelContext[models.Product], info):
        return ImagesByProductIdLoader(info.context).load(root.node.id)

    @staticmethod
    def resolve_variant(root: ChannelContext[models.Product], info, id=None, sku=None):
        validate_one_of_args_is_in_query("id", id, "sku", sku)

        def get_product_variant(
            product_variants,
        ) -> Optional[ProductVariant]:
            if id:
                id_type, variant_id = graphene.Node.from_global_id(id)
                if id_type != "ProductVariant":
                    return None

                return next(
                    (
                        variant
                        for variant in product_variants
                        if variant.node.id == int(variant_id)
                    ),
                    None,
                )
            if sku:
                return next(
                    (
                        variant
                        for variant in product_variants
                        if variant.node.sku == sku
                    ),
                    None,
                )
            return None

        variants = Product.resolve_variants(root, info)
        return variants.then(get_product_variant)

    @staticmethod
    def resolve_variants(root: ChannelContext[models.Product], info):
        requestor = get_user_or_app_from_context(info.context)
        has_required_permissions = has_one_of_permissions(
            requestor, ALL_PRODUCTS_PERMISSIONS
        )
        if has_required_permissions and not root.channel_slug:
            variants = ProductVariantsByProductIdLoader(info.context).load(root.node.id)
        elif has_required_permissions and root.channel_slug:
            variants = ProductVariantsByProductIdAndChannel(info.context).load(
                (root.node.id, root.channel_slug)
            )
        else:
            variants = AvailableProductVariantsByProductIdAndChannel(info.context).load(
                (root.node.id, root.channel_slug)
            )

        def map_channel_context(variants):
            return [
                ChannelContext(node=variant, channel_slug=root.channel_slug)
                for variant in variants
            ]

        return variants.then(map_channel_context)

    @staticmethod
    def resolve_channel_listings(root: ChannelContext[models.Product], info):
        return ProductChannelListingByProductIdLoader(info.context).load(root.node.id)

    @staticmethod
    @traced_resolver
    def resolve_collections(root: ChannelContext[models.Product], info):
        requestor = get_user_or_app_from_context(info.context)

        has_required_permissions = has_one_of_permissions(
            requestor, ALL_PRODUCTS_PERMISSIONS
        )

        def return_collections(collections):
            if has_required_permissions:
                return [
                    ChannelContext(node=collection, channel_slug=root.channel_slug)
                    for collection in collections
                ]

            dataloader_keys = [
                (collection.id, str(root.channel_slug)) for collection in collections
            ]
            CollectionChannelListingLoader = (
                CollectionChannelListingByCollectionIdAndChannelSlugLoader
            )
            channel_listings = CollectionChannelListingLoader(info.context).load_many(
                dataloader_keys
            )

            def return_visible_collections(channel_listings):
                visible_collections = []
                channel_listings_dict = {
                    channel_listing.collection_id: channel_listing
                    for channel_listing in channel_listings
                    if channel_listing
                }

                for collection in collections:
                    channel_listing = channel_listings_dict.get(collection.id)
                    if channel_listing and channel_listing.is_visible:
                        visible_collections.append(collection)

                return [
                    ChannelContext(node=collection, channel_slug=root.channel_slug)
                    for collection in visible_collections
                ]

            return channel_listings.then(return_visible_collections)

        return (
            CollectionsByProductIdLoader(info.context)
            .load(root.node.id)
            .then(return_collections)
        )

    @staticmethod
    def resolve_weight(root: ChannelContext[models.Product], _info):
        return convert_weight_to_default_weight_unit(root.node.weight)

    @staticmethod
    def resolve_is_available_for_purchase(root: ChannelContext[models.Product], info):
        if not root.channel_slug:
            return None
        channel_slug = str(root.channel_slug)

        def calculate_is_available_for_purchase(product_channel_listing):
            if not product_channel_listing:
                return None
            return product_channel_listing.is_available_for_purchase()

        return (
            ProductChannelListingByProductIdAndChannelSlugLoader(info.context)
            .load((root.node.id, channel_slug))
            .then(calculate_is_available_for_purchase)
        )

    @staticmethod
    def resolve_available_for_purchase(root: ChannelContext[models.Product], info):
        if not root.channel_slug:
            return None
        channel_slug = str(root.channel_slug)

        def calculate_available_for_purchase(product_channel_listing):
            if not product_channel_listing:
                return None
            return product_channel_listing.available_for_purchase_at

        return (
            ProductChannelListingByProductIdAndChannelSlugLoader(info.context)
            .load((root.node.id, channel_slug))
            .then(calculate_available_for_purchase)
        )

    @staticmethod
    def resolve_available_for_purchase_at(root: ChannelContext[models.Product], info):
        if not root.channel_slug:
            return None
        channel_slug = str(root.channel_slug)

        def calculate_available_for_purchase(product_channel_listing):
            if not product_channel_listing:
                return None
            return product_channel_listing.available_for_purchase_at

        return (
            ProductChannelListingByProductIdAndChannelSlugLoader(info.context)
            .load((root.node.id, channel_slug))
            .then(calculate_available_for_purchase)
        )

    @staticmethod
    def resolve_product_type(root: ChannelContext[models.Product], info):
        return ProductTypeByIdLoader(info.context).load(root.node.product_type_id)

    @staticmethod
    def resolve_tax_class(root: ChannelContext[models.Product], info):
        product_type = (
            ProductTypeByIdLoader(info.context).load(root.node.product_type_id)
            if not root.node.tax_class_id
            else None
        )

        def resolve_tax_class(product_type):
            tax_class_id = (
                product_type.tax_class_id if product_type else root.node.tax_class_id
            )
            return (
                TaxClassByIdLoader(info.context).load(tax_class_id)
                if tax_class_id
                else None
            )

        return Promise.resolve(product_type).then(resolve_tax_class)

    def resolve_charge_taxes(root: ChannelContext[models.Product], info):
        # Deprecated: this field is deprecated as it only checks whether there are any
        # non-zero flat rates set for a product. Instead channel tax configuration
        # should be used to check whether taxes are charged.

        tax_class_id = root.node.tax_class_id
        if not tax_class_id:
            product_type = ProductTypeByIdLoader(info.context).load(
                root.node.product_type_id
            )

            def with_product_type(product_type):
                tax_class_id = product_type.tax_class_id
                return (
                    ProductChargeTaxesByTaxClassIdLoader(info.context).load(
                        tax_class_id
                    )
                    if tax_class_id
                    else False
                )

            return product_type.then(with_product_type)

        return ProductChargeTaxesByTaxClassIdLoader(info.context).load(tax_class_id)

    @staticmethod
    def __resolve_references(roots: List["Product"], info):
        requestor = get_user_or_app_from_context(info.context)
        channels = defaultdict(set)
        roots_ids = []
        for root in roots:
            _, root_id = from_global_id_or_error(root.id, Product, raise_error=True)
            if root_id:
                roots_ids.append(f"{root.channel}_{root_id}")
                channels[root.channel].add(root_id)

        products = {}
        for channel, ids in channels.items():
            queryset = resolve_products(
                info, requestor, channel_slug=channel
            ).qs.filter(id__in=ids)

            for product in queryset:
                products[f"{channel}_{product.id}"] = ChannelContext(
                    channel_slug=channel, node=product
                )

        return [products.get(root_id) for root_id in roots_ids]


class ProductCountableConnection(CountableConnection):
    class Meta:
        node = Product


@federated_entity("id")
class ProductType(ModelObjectType):
    id = graphene.GlobalID(required=True)
    name = graphene.String(required=True)
    slug = graphene.String(required=True)
    has_variants = graphene.Boolean(required=True)
    is_shipping_required = graphene.Boolean(required=True)
    is_digital = graphene.Boolean(required=True)
    weight = graphene.Field(Weight)
    kind = ProductTypeKindEnum(description="The product type kind.", required=True)
    products = ConnectionField(
        ProductCountableConnection,
        channel=graphene.String(
            description="Slug of a channel for which the data should be returned."
        ),
        description="List of products of this type.",
        deprecation_reason=(
            f"{DEPRECATED_IN_3X_FIELD} "
            "Use the top-level `products` query with the `productTypes` filter."
        ),
    )
    tax_type = graphene.Field(
        TaxType,
        description="A type of tax. Assigned by enabled tax gateway",
        deprecation_reason=f"{DEPRECATED_IN_3X_FIELD} Use `taxClass` field instead.",
    )
    tax_class = PermissionsField(
        TaxClass,
        description=(
            "Tax class assigned to this product type. All products of this product "
            "type use this tax class, unless it's overridden in the `Product` type."
        ),
        required=False,
        permissions=[AuthorizationFilters.AUTHENTICATED_STAFF_USER],
    )
    variant_attributes = NonNullList(
        Attribute,
        description="Variant attributes of that product type.",
        variant_selection=graphene.Argument(
            VariantAttributeScope,
            description="Define scope of returned attributes.",
        ),
        deprecation_reason=(
            f"{DEPRECATED_IN_3X_FIELD} Use `assignedVariantAttributes` instead."
        ),
    )
    assigned_variant_attributes = NonNullList(
        AssignedVariantAttribute,
        description=(
            "Variant attributes of that product type with attached variant selection."
            + ADDED_IN_31
        ),
        variant_selection=graphene.Argument(
            VariantAttributeScope,
            description="Define scope of returned attributes.",
        ),
    )
    product_attributes = NonNullList(
        Attribute, description="Product attributes of that product type."
    )
    available_attributes = FilterConnectionField(
        AttributeCountableConnection,
        filter=AttributeFilterInput(),
        description="List of attributes which can be assigned to this product type.",
        permissions=[ProductPermissions.MANAGE_PRODUCTS],
    )

    class Meta:
        description = (
            "Represents a type of product. It defines what attributes are available to "
            "products of this type."
        )
        interfaces = [relay.Node, ObjectWithMetadata]
        model = models.ProductType

    @staticmethod
    def resolve_tax_type(root: models.ProductType, info):
        def with_tax_class(tax_class):
            manager = load_plugin_manager(info.context)
            tax_data = manager.get_tax_code_from_object_meta(tax_class)
            return TaxType(tax_code=tax_data.code, description=tax_data.description)

        if root.tax_class_id:
            return (
                TaxClassByIdLoader(info.context)
                .load(root.tax_class_id)
                .then(with_tax_class)
            )

        return None

    @staticmethod
    def resolve_product_attributes(root: models.ProductType, info):
        def unpack_attributes(attributes):
            return [attr for attr, *_ in attributes]

        return (
            ProductAttributesByProductTypeIdLoader(info.context)
            .load(root.pk)
            .then(unpack_attributes)
        )

    @staticmethod
    @traced_resolver
    def resolve_variant_attributes(
        root: models.ProductType,
        info,
        variant_selection: Optional[str] = None,
    ):
        def apply_variant_selection_filter(attributes):
            if not variant_selection or variant_selection == VariantAttributeScope.ALL:
                return [attr for attr, *_ in attributes]
            variant_selection_attrs = get_variant_selection_attributes(attributes)
            if variant_selection == VariantAttributeScope.VARIANT_SELECTION:
                return [attr for attr, *_ in variant_selection_attrs]
            return [
                attr
                for attr, variant_selection in attributes
                if (attr, variant_selection) not in variant_selection_attrs
            ]

        return (
            VariantAttributesByProductTypeIdLoader(info.context)
            .load(root.pk)
            .then(apply_variant_selection_filter)
        )

    @staticmethod
    @traced_resolver
    def resolve_assigned_variant_attributes(
        root: models.ProductType,
        info,
        variant_selection: Optional[str] = None,
    ):
        def apply_variant_selection_filter(attributes):
            if not variant_selection or variant_selection == VariantAttributeScope.ALL:
                return [
                    {"attribute": attr, "variant_selection": variant_selection}
                    for attr, variant_selection in attributes
                ]
            variant_selection_attrs = get_variant_selection_attributes(attributes)
            if variant_selection == VariantAttributeScope.VARIANT_SELECTION:
                return [
                    {"attribute": attr, "variant_selection": variant_selection}
                    for attr, variant_selection in variant_selection_attrs
                ]
            return [
                {"attribute": attr, "variant_selection": variant_selection}
                for attr, variant_selection in attributes
                if (attr, variant_selection) not in variant_selection_attrs
            ]

        return (
            VariantAttributesByProductTypeIdLoader(info.context)
            .load(root.pk)
            .then(apply_variant_selection_filter)
        )

    @staticmethod
    def resolve_products(root: models.ProductType, info, *, channel=None, **kwargs):
        requestor = get_user_or_app_from_context(info.context)
        if channel is None:
            channel = get_default_channel_slug_or_graphql_error()
        qs = root.products.visible_to_user(requestor, channel)  # type: ignore
        qs = ChannelQsContext(qs=qs, channel_slug=channel)
        kwargs["channel"] = channel
        return create_connection_slice(qs, info, kwargs, ProductCountableConnection)

    @staticmethod
    def resolve_available_attributes(root: models.ProductType, info, **kwargs):
        qs = attribute_models.Attribute.objects.get_unassigned_product_type_attributes(
            root.pk
        )
        qs = resolve_attributes(info, qs=qs)
        qs = filter_connection_queryset(qs, kwargs, info.context)
        return create_connection_slice(qs, info, kwargs, AttributeCountableConnection)

    @staticmethod
    def resolve_weight(root: models.ProductType, _info):
        return convert_weight_to_default_weight_unit(root.weight)

    @staticmethod
    def resolve_tax_class(root: models.ProductType, info):
        return (
            TaxClassByIdLoader(info.context).load(root.tax_class_id)
            if root.tax_class_id
            else None
        )

    @staticmethod
    def __resolve_references(roots: List["ProductType"], _info):
        return resolve_federation_references(
            ProductType, roots, models.ProductType.objects
        )


class ProductTypeCountableConnection(CountableConnection):
    class Meta:
        node = ProductType


@federated_entity("id")
class ProductMedia(ModelObjectType):
    id = graphene.GlobalID(required=True)
    sort_order = graphene.Int()
    alt = graphene.String(required=True)
    type = ProductMediaType(required=True)
    oembed_data = JSONString(required=True)
    url = ThumbnailField(graphene.String, required=True)

    class Meta:
        description = "Represents a product media."
        interfaces = [relay.Node]
        model = models.ProductMedia

    @staticmethod
    def resolve_url(root: models.ProductMedia, info, *, size=None, format=None):
        if root.external_url:
            return root.external_url

        if not root.image:
            return

        if not size:
            return build_absolute_uri(root.image.url)

        format = format.lower() if format else None
        size = get_thumbnail_size(size)

        def _resolve_url(thumbnail):
            url = get_image_or_proxy_url(
                thumbnail, root.id, "ProductMedia", size, format
            )
            return build_absolute_uri(url)

        return (
            ThumbnailByProductMediaIdSizeAndFormatLoader(info.context)
            .load((root.id, size, format))
            .then(_resolve_url)
        )

    @staticmethod
    def __resolve_references(roots: List["ProductMedia"], _info):
        return resolve_federation_references(
            ProductMedia, roots, models.ProductMedia.objects
        )


class ProductImage(graphene.ObjectType):
    id = graphene.ID(required=True, description="The ID of the image.")
    alt = graphene.String(description="The alt text of the image.")
    sort_order = graphene.Int(
        required=False,
        description=(
            "The new relative sorting position of the item (from -inf to +inf). "
            "1 moves the item one position forward, -1 moves the item one position "
            "backward, 0 leaves the item unchanged."
        ),
    )
    url = ThumbnailField(graphene.String, required=True)

    class Meta:
        description = "Represents a product image."

    @staticmethod
    def resolve_id(root: models.ProductMedia, info):
        return graphene.Node.to_global_id("ProductImage", root.id)

    @staticmethod
    def resolve_url(root: models.ProductMedia, info, *, size=None, format=None):
        if not root.image:
            return

        if not size:
            return build_absolute_uri(root.image.url)

        format = format.lower() if format else None
        size = get_thumbnail_size(size)

        def _resolve_url(thumbnail):
            url = get_image_or_proxy_url(
                thumbnail, root.id, "ProductMedia", size, format
            )
            return build_absolute_uri(url)

        return (
            ThumbnailByProductMediaIdSizeAndFormatLoader(info.context)
            .load((root.id, size, format))
            .then(_resolve_url)
        )<|MERGE_RESOLUTION|>--- conflicted
+++ resolved
@@ -138,16 +138,8 @@
 )
 from ..enums import ProductMediaType, ProductTypeKindEnum, VariantAttributeScope
 from ..resolvers import resolve_product_variants, resolve_products
-<<<<<<< HEAD
-from ..sorters import MediaSortingInput, ProductOrder
-from .channels import (
-    CollectionChannelListing,
-    ProductChannelListing,
-    ProductVariantChannelListing,
-)
-=======
+from ..sorters import MediaSortingInput
 from .channels import ProductChannelListing, ProductVariantChannelListing
->>>>>>> 74d1c8d8
 from .digital_contents import DigitalContent
 
 destination_address_argument = graphene.Argument(
