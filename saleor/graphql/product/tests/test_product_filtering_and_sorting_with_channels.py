import datetime
import uuid
from decimal import Decimal

import pytest
from freezegun import freeze_time

from ....product import ProductTypeKind
from ....product.models import (
    Product,
    ProductChannelListing,
    ProductType,
    ProductVariant,
    ProductVariantChannelListing,
)
from ....tests.utils import dummy_editorjs
from ...tests.utils import assert_graphql_error_with_message, get_graphql_content


@pytest.fixture
def products_for_sorting_with_channels(category, channel_USD, channel_PLN):
    product_type = ProductType.objects.create(name="Apple", kind=ProductTypeKind.NORMAL)
    products = Product.objects.bulk_create(
        [
            Product(
                name="Product1",
                slug="prod1",
                category=category,
                product_type=product_type,
                description=dummy_editorjs("Test description 1."),
            ),
            Product(
                name="ProductProduct1",
                slug="prod_prod1",
                category=category,
                product_type=product_type,
            ),
            Product(
                name="ProductProduct2",
                slug="prod_prod2",
                category=category,
                product_type=product_type,
            ),
            Product(
                name="Product2",
                slug="prod2",
                category=category,
                product_type=product_type,
                description=dummy_editorjs("Test description 2."),
            ),
            Product(
                name="Product3",
                slug="prod3",
                category=category,
                product_type=product_type,
                description=dummy_editorjs("Test description 3."),
            ),
        ]
    )
    ProductChannelListing.objects.bulk_create(
        [
            ProductChannelListing(
                product=products[0],
                channel=channel_USD,
                is_published=True,
                discounted_price_amount=Decimal(5),
                publication_date=datetime.date(2002, 1, 1),
            ),
            ProductChannelListing(
                product=products[1],
                channel=channel_USD,
                is_published=True,
                discounted_price_amount=Decimal(15),
                publication_date=datetime.date(2000, 1, 1),
            ),
            ProductChannelListing(
                product=products[2],
                channel=channel_USD,
                is_published=False,
                discounted_price_amount=Decimal(4),
                publication_date=datetime.date(1999, 1, 1),
            ),
            ProductChannelListing(
                product=products[3],
                channel=channel_USD,
                is_published=True,
                discounted_price_amount=Decimal(7),
                publication_date=datetime.date(2001, 1, 1),
            ),
            # Second channel
            ProductChannelListing(
                product=products[0],
                channel=channel_PLN,
                is_published=False,
                discounted_price_amount=Decimal(15),
                publication_date=datetime.date(2003, 1, 1),
            ),
            ProductChannelListing(
                product=products[1],
                channel=channel_PLN,
                is_published=True,
                discounted_price_amount=Decimal(4),
                publication_date=datetime.date(1999, 1, 1),
            ),
            ProductChannelListing(
                product=products[2],
                channel=channel_PLN,
                is_published=True,
                discounted_price_amount=Decimal(5),
                publication_date=datetime.date(2000, 1, 1),
            ),
            ProductChannelListing(
                product=products[4],
                channel=channel_PLN,
                is_published=True,
                discounted_price_amount=Decimal(7),
                publication_date=datetime.date(1998, 1, 1),
            ),
        ]
    )
    variants = ProductVariant.objects.bulk_create(
        [
            ProductVariant(
                product=products[0],
                sku=str(uuid.uuid4()).replace("-", ""),
                track_inventory=True,
                name="XS",
            ),
            ProductVariant(
                product=products[1],
                sku=str(uuid.uuid4()).replace("-", ""),
                track_inventory=True,
                name="S",
            ),
            ProductVariant(
                product=products[2],
                sku=str(uuid.uuid4()).replace("-", ""),
                track_inventory=True,
                name="M",
            ),
            ProductVariant(
                product=products[3],
                sku=str(uuid.uuid4()).replace("-", ""),
                track_inventory=True,
                name="L",
            ),
            ProductVariant(
                product=products[4],
                sku=str(uuid.uuid4()).replace("-", ""),
                track_inventory=True,
                name="XL",
            ),
        ]
    )
    ProductVariantChannelListing.objects.bulk_create(
        [
            ProductVariantChannelListing(
                variant=variants[0],
                channel=channel_USD,
                price_amount=Decimal(10),
                currency=channel_USD.currency_code,
            ),
            ProductVariantChannelListing(
                variant=variants[1],
                channel=channel_USD,
                price_amount=Decimal(15),
                currency=channel_USD.currency_code,
            ),
            ProductVariantChannelListing(
                variant=variants[2],
                channel=channel_USD,
                price_amount=Decimal(8),
                currency=channel_USD.currency_code,
            ),
            ProductVariantChannelListing(
                variant=variants[3],
                channel=channel_USD,
                price_amount=Decimal(7),
                currency=channel_USD.currency_code,
            ),
            # Second channel
            ProductVariantChannelListing(
                variant=variants[0],
                channel=channel_PLN,
                price_amount=Decimal(15),
                currency=channel_PLN.currency_code,
            ),
            ProductVariantChannelListing(
                variant=variants[1],
                channel=channel_PLN,
                price_amount=Decimal(8),
                currency=channel_PLN.currency_code,
            ),
            ProductVariantChannelListing(
                variant=variants[2],
                channel=channel_PLN,
                price_amount=Decimal(10),
                currency=channel_PLN.currency_code,
            ),
            ProductVariantChannelListing(
                variant=variants[4],
                channel=channel_PLN,
                price_amount=Decimal(7),
                currency=channel_PLN.currency_code,
            ),
        ]
    )

    products[3].save()
    products[4].save()
    products[0].save()
    products[2].save()
    products[1].save()

    variants[2].save()
    variants[0].save()
    variants[4].save()
    variants[1].save()
    variants[3].save()

    return products


QUERY_PRODUCTS_WITH_SORTING_AND_FILTERING = """
    query ($sortBy: ProductOrder, $filter: ProductFilterInput, $channel: String){
        products (
            first: 10, sortBy: $sortBy, filter: $filter, channel: $channel
        ) {
            edges {
                node {
                    name
                    slug
                }
            }
        }
    }
"""


@pytest.mark.parametrize(
    "sort_by",
    [
        {"field": "PUBLISHED", "direction": "ASC"},
        {"field": "PRICE", "direction": "DESC"},
        {"field": "MINIMAL_PRICE", "direction": "DESC"},
        {"field": "PUBLICATION_DATE", "direction": "DESC"},
    ],
)
def test_products_with_sorting_and_without_channel(
    sort_by,
    staff_api_client,
    permission_manage_products,
):
    # given
    variables = {"sortBy": sort_by}

    # when
    response = staff_api_client.post_graphql(
        QUERY_PRODUCTS_WITH_SORTING_AND_FILTERING,
        variables,
        permissions=[permission_manage_products],
        check_no_permissions=False,
    )

    # then
    assert_graphql_error_with_message(response, "A default channel does not exist.")


@pytest.mark.parametrize(
    "sort_by, products_order",
    [
        (
            {"field": "PUBLISHED", "direction": "ASC"},
            ["ProductProduct2", "Product1", "Product2", "ProductProduct1"],
        ),
        (
            {"field": "PUBLISHED", "direction": "DESC"},
            ["ProductProduct1", "Product2", "Product1", "ProductProduct2"],
        ),
        (
            {"field": "PRICE", "direction": "ASC"},
            ["Product2", "ProductProduct2", "Product1", "ProductProduct1"],
        ),
        (
            {"field": "PRICE", "direction": "DESC"},
            ["ProductProduct1", "Product1", "ProductProduct2", "Product2"],
        ),
        (
            {"field": "MINIMAL_PRICE", "direction": "ASC"},
            ["ProductProduct2", "Product1", "Product2", "ProductProduct1"],
        ),
        (
            {"field": "MINIMAL_PRICE", "direction": "DESC"},
            ["ProductProduct1", "Product2", "Product1", "ProductProduct2"],
        ),
        (
            {"field": "PUBLICATION_DATE", "direction": "ASC"},
            ["ProductProduct2", "ProductProduct1", "Product2", "Product1"],
        ),
        (
            {"field": "PUBLICATION_DATE", "direction": "DESC"},
            ["Product1", "Product2", "ProductProduct1", "ProductProduct2"],
        ),
        (
            {"field": "PUBLISHED_AT", "direction": "ASC"},
            ["ProductProduct2", "ProductProduct1", "Product2", "Product1"],
        ),
        (
            {"field": "PUBLISHED_AT", "direction": "DESC"},
            ["Product1", "Product2", "ProductProduct1", "ProductProduct2"],
        ),
        (
            {"field": "LAST_MODIFIED_AT", "direction": "ASC"},
            ["Product2", "Product1", "ProductProduct2", "ProductProduct1"],
        ),
        (
            {"field": "LAST_MODIFIED_AT", "direction": "DESC"},
            ["ProductProduct1", "ProductProduct2", "Product1", "Product2"],
        ),
    ],
)
def test_products_with_sorting_and_channel_USD(
    sort_by,
    products_order,
    staff_api_client,
    permission_manage_products,
    products_for_sorting_with_channels,
    channel_USD,
):
    # given
    variables = {"sortBy": sort_by, "channel": channel_USD.slug}

    # when
    response = staff_api_client.post_graphql(
        QUERY_PRODUCTS_WITH_SORTING_AND_FILTERING,
        variables,
        permissions=[permission_manage_products],
        check_no_permissions=False,
    )

    # then
    content = get_graphql_content(response)
    products_nodes = content["data"]["products"]["edges"]
    for index, product_name in enumerate(products_order):
        assert product_name == products_nodes[index]["node"]["name"]


@pytest.mark.parametrize(
    "sort_by, products_order",
    [
        (
            {"field": "PUBLISHED", "direction": "ASC"},
            ["Product1", "Product3", "ProductProduct1", "ProductProduct2"],
        ),
        (
            {"field": "PUBLISHED", "direction": "DESC"},
            ["ProductProduct2", "ProductProduct1", "Product3", "Product1"],
        ),
        (
            {"field": "PRICE", "direction": "ASC"},
            ["Product3", "ProductProduct1", "ProductProduct2", "Product1"],
        ),
        (
            {"field": "PRICE", "direction": "DESC"},
            ["Product1", "ProductProduct2", "ProductProduct1", "Product3"],
        ),
        (
            {"field": "MINIMAL_PRICE", "direction": "ASC"},
            ["ProductProduct1", "ProductProduct2", "Product3", "Product1"],
        ),
        (
            {"field": "MINIMAL_PRICE", "direction": "DESC"},
            ["Product1", "Product3", "ProductProduct2", "ProductProduct1"],
        ),
        (
            {"field": "PUBLICATION_DATE", "direction": "ASC"},
            ["Product3", "ProductProduct1", "ProductProduct2", "Product1"],
        ),
        (
            {"field": "PUBLICATION_DATE", "direction": "DESC"},
            ["Product1", "ProductProduct2", "ProductProduct1", "Product3"],
        ),
        (
            {"field": "PUBLISHED_AT", "direction": "ASC"},
            ["Product3", "ProductProduct1", "ProductProduct2", "Product1"],
        ),
        (
            {"field": "PUBLISHED_AT", "direction": "DESC"},
            ["Product1", "ProductProduct2", "ProductProduct1", "Product3"],
        ),
        (
            {"field": "LAST_MODIFIED_AT", "direction": "ASC"},
            ["Product3", "Product1", "ProductProduct2", "ProductProduct1"],
        ),
        (
            {"field": "LAST_MODIFIED_AT", "direction": "DESC"},
            ["ProductProduct1", "ProductProduct2", "Product1", "Product3"],
        ),
    ],
)
def test_products_with_sorting_and_channel_PLN(
    sort_by,
    products_order,
    staff_api_client,
    permission_manage_products,
    products_for_sorting_with_channels,
    channel_PLN,
):
    # given
    variables = {"sortBy": sort_by, "channel": channel_PLN.slug}

    # when
    response = staff_api_client.post_graphql(
        QUERY_PRODUCTS_WITH_SORTING_AND_FILTERING,
        variables,
        permissions=[permission_manage_products],
        check_no_permissions=False,
    )

    # then
    content = get_graphql_content(response)
    products_nodes = content["data"]["products"]["edges"]
    for index, product_name in enumerate(products_order):
        assert product_name == products_nodes[index]["node"]["name"]


@pytest.mark.parametrize(
    "sort_by",
    [
        {"field": "PUBLISHED", "direction": "ASC"},
        {"field": "PRICE", "direction": "ASC"},
        {"field": "MINIMAL_PRICE", "direction": "ASC"},
    ],
)
def test_products_with_sorting_and_not_existing_channel_asc(
    sort_by,
    staff_api_client,
    permission_manage_products,
    products_for_sorting_with_channels,
    channel_USD,
):
    # given
    variables = {"sortBy": sort_by, "channel": "Not-existing"}

    # when
    response = staff_api_client.post_graphql(
        QUERY_PRODUCTS_WITH_SORTING_AND_FILTERING,
        variables,
        permissions=[permission_manage_products],
        check_no_permissions=False,
    )

    # then
    content = get_graphql_content(response)
    assert not content["data"]["products"]["edges"]


@pytest.mark.parametrize(
    "sort_by",
    [
        {"field": "PUBLISHED", "direction": "DESC"},
        {"field": "PRICE", "direction": "DESC"},
        {"field": "MINIMAL_PRICE", "direction": "DESC"},
    ],
)
def test_products_with_sorting_and_not_existing_channel_desc(
    sort_by,
    staff_api_client,
    permission_manage_products,
    products_for_sorting_with_channels,
    channel_USD,
):
    # given
    variables = {"sortBy": sort_by, "channel": "Not-existing"}

    # when
    response = staff_api_client.post_graphql(
        QUERY_PRODUCTS_WITH_SORTING_AND_FILTERING,
        variables,
        permissions=[permission_manage_products],
        check_no_permissions=False,
    )

    # then
    content = get_graphql_content(response)
    assert not content["data"]["products"]["edges"]


@pytest.mark.parametrize(
    "filter_by",
    [{"isPublished": True}, {"price": {"lte": 5}}, {"minimalPrice": {"lte": 5}}],
)
def test_products_with_filtering_without_channel(
    filter_by, staff_api_client, permission_manage_products
):
    # given
    variables = {"filter": filter_by}

    # when
    response = staff_api_client.post_graphql(
        QUERY_PRODUCTS_WITH_SORTING_AND_FILTERING,
        variables,
        permissions=[permission_manage_products],
        check_no_permissions=False,
    )

    # then
    assert_graphql_error_with_message(response, "A default channel does not exist.")


@pytest.mark.parametrize(
    "filter_by, products_count",
    [
        ({"isPublished": True}, 3),
        ({"isPublished": False}, 1),
        ({"price": {"lte": 8}}, 2),
        ({"price": {"gte": 11}}, 1),
        ({"minimalPrice": {"lte": 4}}, 1),
        ({"minimalPrice": {"gte": 5}}, 3),
    ],
)
def test_products_with_filtering_with_channel_USD(
    filter_by,
    products_count,
    staff_api_client,
    permission_manage_products,
    products_for_sorting_with_channels,
    channel_USD,
):
    # given
    variables = {"filter": filter_by, "channel": channel_USD.slug}

    # when
    response = staff_api_client.post_graphql(
        QUERY_PRODUCTS_WITH_SORTING_AND_FILTERING,
        variables,
        permissions=[permission_manage_products],
        check_no_permissions=False,
    )

    # then
    content = get_graphql_content(response)
    products_nodes = content["data"]["products"]["edges"]
    assert len(products_nodes) == products_count


@pytest.mark.parametrize(
    "filter_by, products_count",
    [
        ({"isPublished": True}, 3),
        ({"isPublished": False}, 1),
        ({"price": {"lte": 8}}, 2),
        ({"price": {"gte": 11}}, 1),
        ({"minimalPrice": {"lte": 4}}, 1),
        ({"minimalPrice": {"gte": 5}}, 3),
    ],
)
def test_products_with_filtering_with_channel_PLN(
    filter_by,
    products_count,
    staff_api_client,
    permission_manage_products,
    products_for_sorting_with_channels,
    channel_PLN,
):
    # given
    variables = {"filter": filter_by, "channel": channel_PLN.slug}

    # when
    response = staff_api_client.post_graphql(
        QUERY_PRODUCTS_WITH_SORTING_AND_FILTERING,
        variables,
        permissions=[permission_manage_products],
        check_no_permissions=False,
    )

    # then
    content = get_graphql_content(response)
    products_nodes = content["data"]["products"]["edges"]
    assert len(products_nodes) == products_count


@pytest.mark.parametrize(
    "filter_by",
    [
        {"isPublished": True},
        {"isPublished": False},
        {"price": {"lte": 8}},
        {"price": {"gte": 11}},
        {"minimalPrice": {"lte": 4}},
        {"minimalPrice": {"gte": 5}},
    ],
)
def test_products_with_filtering_and_not_existing_channel(
    filter_by,
    staff_api_client,
    permission_manage_products,
    products_for_sorting_with_channels,
    channel_USD,
):
    # given
    variables = {"filter": filter_by, "channel": "Not-existing"}

    # when
    response = staff_api_client.post_graphql(
        QUERY_PRODUCTS_WITH_SORTING_AND_FILTERING,
        variables,
        permissions=[permission_manage_products],
        check_no_permissions=False,
    )

    # then
    content = get_graphql_content(response)
    products_nodes = content["data"]["products"]["edges"]
    assert len(products_nodes) == 0


def test_published_products_without_sku_as_staff(
    staff_api_client,
    permission_manage_products,
    products_for_sorting_with_channels,
    channel_USD,
):
    # given
    ProductVariant.objects.update(sku=None)
    variables = {"filter": {"isPublished": True}, "channel": channel_USD.slug}

    # when
    response = staff_api_client.post_graphql(
        QUERY_PRODUCTS_WITH_SORTING_AND_FILTERING,
        variables,
        permissions=[permission_manage_products],
        check_no_permissions=False,
    )

    # then
    content = get_graphql_content(response)
    products_nodes = content["data"]["products"]["edges"]
    assert len(products_nodes) == 3


@pytest.mark.parametrize(
    "products_filter, count",
    [
        ({"updatedAt": {"gte": "2012-01-14T10:59:00+00:00"}}, 2),
        ({"updatedAt": {"lte": "2012-01-14T12:00:05+00:00"}}, 2),
        ({"updatedAt": {"gte": "2012-01-14T11:59:00+00:00"}}, 1),
        ({"updatedAt": {"lte": "2012-01-14T11:05:00+00:00"}}, 1),
        ({"updatedAt": {"gte": "2012-01-14T12:01:00+00:00"}}, 0),
        ({"updatedAt": {"lte": "2012-01-14T10:59:00+00:00"}}, 0),
        (
            {
                "updatedAt": {
                    "lte": "2012-01-14T12:01:00+00:00",
                    "gte": "2012-01-14T11:59:00+00:00",
                },
            },
            1,
        ),
    ],
)
def test_product_query_with_filter_updated_at(
    products_filter,
    count,
    product_type,
    category,
    staff_api_client,
    permission_manage_products,
):
    with freeze_time("2012-01-14 11:00:00"):
        Product.objects.create(
            name="Product1",
            slug="prod1",
            category=category,
            product_type=product_type,
        )

    with freeze_time("2012-01-14 12:00:00"):
        Product.objects.create(
            name="Product2",
            slug="prod2",
            category=category,
            product_type=product_type,
        )

    variables = {"filter": products_filter}
    staff_api_client.user.user_permissions.add(permission_manage_products)

    response = staff_api_client.post_graphql(
        QUERY_PRODUCTS_WITH_SORTING_AND_FILTERING, variables
    )
    content = get_graphql_content(response)
    variants = content["data"]["products"]["edges"]

<<<<<<< HEAD
    assert len(variants) == count
=======
    assert len(variants) == count


GET_SORTED_VARIANTS_QUERY = """
query Variants($sortBy: ProductVariantSortingInput, $channel: String) {
    productVariants(first: 10, sortBy: $sortBy, channel: $channel) {
      edges {
        node {
          name
        }
      }
    }
}
"""


@pytest.mark.parametrize(
    "sort_by, variants_order",
    [
        (
            {"field": "LAST_MODIFIED_AT", "direction": "ASC"},
            ["M", "XS", "S", "L"],
        ),
        (
            {"field": "LAST_MODIFIED_AT", "direction": "DESC"},
            ["L", "S", "XS", "M"],
        ),
    ],
)
def test_products_variants_with_sorting_and_channel_USD(
    sort_by,
    variants_order,
    staff_api_client,
    permission_manage_products,
    products_for_sorting_with_channels,
    channel_USD,
):
    # given
    variables = {"sortBy": sort_by, "channel": channel_USD.slug}

    # when
    response = staff_api_client.post_graphql(
        GET_SORTED_VARIANTS_QUERY,
        variables,
        permissions=[permission_manage_products],
        check_no_permissions=False,
    )

    # then
    content = get_graphql_content(response)
    products_nodes = content["data"]["productVariants"]["edges"]
    for index, product_name in enumerate(variants_order):
        assert product_name == products_nodes[index]["node"]["name"]


@pytest.mark.parametrize(
    "sort_by, variants_order",
    [
        (
            {"field": "LAST_MODIFIED_AT", "direction": "ASC"},
            ["M", "XS", "XL", "S"],
        ),
        (
            {"field": "LAST_MODIFIED_AT", "direction": "DESC"},
            ["S", "XL", "XS", "M"],
        ),
    ],
)
def test_products_variants_with_sorting_and_channel_PLN(
    sort_by,
    variants_order,
    staff_api_client,
    permission_manage_products,
    products_for_sorting_with_channels,
    channel_PLN,
):
    # given
    variables = {"sortBy": sort_by, "channel": channel_PLN.slug}

    # when
    response = staff_api_client.post_graphql(
        GET_SORTED_VARIANTS_QUERY,
        variables,
        permissions=[permission_manage_products],
        check_no_permissions=False,
    )

    # then
    content = get_graphql_content(response)
    products_nodes = content["data"]["productVariants"]["edges"]
    for index, product_name in enumerate(variants_order):
        assert product_name == products_nodes[index]["node"]["name"]
>>>>>>> 6fbc00c7
<|MERGE_RESOLUTION|>--- conflicted
+++ resolved
@@ -692,9 +692,6 @@
     content = get_graphql_content(response)
     variants = content["data"]["products"]["edges"]
 
-<<<<<<< HEAD
-    assert len(variants) == count
-=======
     assert len(variants) == count
 
 
@@ -786,5 +783,4 @@
     content = get_graphql_content(response)
     products_nodes = content["data"]["productVariants"]["edges"]
     for index, product_name in enumerate(variants_order):
-        assert product_name == products_nodes[index]["node"]["name"]
->>>>>>> 6fbc00c7
+        assert product_name == products_nodes[index]["node"]["name"]