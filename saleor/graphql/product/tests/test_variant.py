--- conflicted
+++ resolved
@@ -964,7 +964,7 @@
         query, variables, permissions=[permission_manage_products]
     )
     content = get_graphql_content(response)["data"]["productVariantCreate"]
-    assert not content["productErrors"]
+    assert not content["errors"]
     data = content["productVariant"]
     variant_pk = graphene.Node.from_global_id(data["id"])[1]
     assert data["name"] == sku
@@ -1019,7 +1019,7 @@
     )
     content = get_graphql_content(response)
     data = content["data"]["productVariantCreate"]
-    error = data["productErrors"][0]
+    error = data["errors"][0]
     assert not data["productVariant"]
     assert error["field"] == "attributes"
     assert error["code"] == ProductErrorCode.INVALID.name
@@ -2115,17 +2115,10 @@
 @pytest.mark.parametrize(
     "values, message, code",
     (
-<<<<<<< HEAD
-        ([], "Attribute expects a value but none were given."),
-        (["one", "two"], "Attribute must take only one value."),
-        (["   "], "Attribute values cannot be blank."),
-        ([None], "Attribute values cannot be blank."),
-=======
-        ([], "Attribute expects a value but none were given", "REQUIRED"),
-        (["one", "two"], "Attribute must take only one value", "INVALID"),
-        (["   "], "Attribute values cannot be blank", "REQUIRED"),
-        ([None], "Attribute values cannot be blank", "REQUIRED"),
->>>>>>> bad0abad
+        ([], "Attribute expects a value but none were given.", "REQUIRED"),
+        (["one", "two"], "Attribute must take only one value.", "INVALID"),
+        (["   "], "Attribute values cannot be blank.", "REQUIRED"),
+        ([None], "Attribute values cannot be blank.", "REQUIRED"),
     ),
 )
 def test_update_product_variant_requires_values(
