from unittest.mock import ANY, patch
from uuid import uuid4

import graphene
import pytest
from measurement.measures import Weight
from prices import Money, TaxedMoney

from ....core.weight import WeightUnits
from ....order import OrderStatus
from ....order.models import OrderLine
from ....product.error_codes import ProductErrorCode
from ....product.models import Product, ProductChannelListing, ProductVariant
from ....product.utils.attributes import associate_attribute_values_to_instance
from ....warehouse.error_codes import StockErrorCode
from ....warehouse.models import Stock, Warehouse
from ...core.enums import WeightUnitsEnum
from ...tests.utils import (
    assert_negative_positive_decimal_value,
    assert_no_permission,
    get_graphql_content,
)


def test_fetch_variant(
    staff_api_client, product, permission_manage_products, site_settings, channel_USD,
):
    query = """
    query ProductVariantDetails($id: ID!, $countyCode: CountryCode, $channel: String) {
        productVariant(id: $id, channel: $channel) {
            id
            stocks(countryCode: $countyCode) {
                id
            }
            attributes {
                attribute {
                    id
                    name
                    slug
                    values {
                        id
                        name
                        slug
                    }
                }
                values {
                    id
                    name
                    slug
                }
            }
            costPrice {
                currency
                amount
            }
            images {
                id
            }
            name
            channelListing {
                channel {
                    slug
                }
                price {
                    currency
                    amount
                }
            }
            product {
                id
            }
            weight {
                unit
                value
            }
        }
    }
    """
    # given
    variant = product.variants.first()
    variant.weight = Weight(kg=10)
    variant.save(update_fields=["weight"])

    site_settings.default_weight_unit = WeightUnits.GRAM
    site_settings.save(update_fields=["default_weight_unit"])

    variant_id = graphene.Node.to_global_id("ProductVariant", variant.pk)
    variables = {"id": variant_id, "countyCode": "EU", "channel": channel_USD.slug}
    staff_api_client.user.user_permissions.add(permission_manage_products)

    # when
    response = staff_api_client.post_graphql(query, variables)

    # then
    content = get_graphql_content(response)
    data = content["data"]["productVariant"]
    assert data["name"] == variant.name
    assert len(data["stocks"]) == variant.stocks.count()
    assert data["weight"]["value"] == 10000
    assert data["weight"]["unit"] == WeightUnitsEnum.G.name
    channel_listing_data = data["channelListing"][0]
    channel_listing = variant.channel_listing.get()
    assert channel_listing_data["channel"]["slug"] == channel_listing.channel.slug
    assert channel_listing_data["price"]["currency"] == channel_listing.currency
    assert channel_listing_data["price"]["amount"] == channel_listing.price_amount


QUERY_PRODUCT_VARIANT_CHANNEL_LISTING = """
    query ProductVariantDetails($id: ID!, $channel: String) {
        productVariant(id: $id, channel: $channel) {
            id
            channelListing {
                channel {
                    slug
                }
                price {
                    currency
                    amount
                }
            }
        }
    }
"""


def test_get_product_variant_channel_listing_as_staff_user(
    staff_api_client,
    product_available_in_many_channels,
    permission_manage_products,
    channel_USD,
):
    # given
    variant = product_available_in_many_channels.variants.get()
    variant_id = graphene.Node.to_global_id("ProductVariant", variant.pk)
    variables = {"id": variant_id, "channel": channel_USD.slug}

    # when
    response = staff_api_client.post_graphql(
        QUERY_PRODUCT_VARIANT_CHANNEL_LISTING,
        variables,
        permissions=[permission_manage_products],
    )
    content = get_graphql_content(response)

    # then
    data = content["data"]["productVariant"]
    channel_listings = variant.channel_listing.all()
    for channel_listing in channel_listings:
        assert {
            "channel": {"slug": channel_listing.channel.slug},
            "price": {
                "currency": channel_listing.currency,
                "amount": channel_listing.price_amount,
            },
        } in data["channelListing"]
    assert len(data["channelListing"]) == variant.channel_listing.count()


def test_get_product_variant_channel_listing_as_app(
    app_api_client,
    product_available_in_many_channels,
    permission_manage_products,
    channel_USD,
):
    # given
    variant = product_available_in_many_channels.variants.get()
    variant_id = graphene.Node.to_global_id("ProductVariant", variant.pk)
    variables = {"id": variant_id, "channel": channel_USD.slug}

    # when
    response = app_api_client.post_graphql(
        QUERY_PRODUCT_VARIANT_CHANNEL_LISTING,
        variables,
        permissions=[permission_manage_products],
    )
    content = get_graphql_content(response)

    # then
    data = content["data"]["productVariant"]
    channel_listings = variant.channel_listing.all()
    for channel_listing in channel_listings:
        assert {
            "channel": {"slug": channel_listing.channel.slug},
            "price": {
                "currency": channel_listing.currency,
                "amount": channel_listing.price_amount,
            },
        } in data["channelListing"]
    assert len(data["channelListing"]) == variant.channel_listing.count()


def test_get_product_variant_channel_listing_as_customer(
    user_api_client, product_available_in_many_channels, channel_USD,
):
    # given
    variant = product_available_in_many_channels.variants.get()
    variant_id = graphene.Node.to_global_id("ProductVariant", variant.pk)
    variables = {"id": variant_id, "channel": channel_USD.slug}

    # when
    response = user_api_client.post_graphql(
        QUERY_PRODUCT_VARIANT_CHANNEL_LISTING, variables,
    )

    # then
    assert_no_permission(response)


def test_get_product_variant_channel_listing_as_anonymous(
    api_client, product_available_in_many_channels, channel_USD,
):
    # given
    variant = product_available_in_many_channels.variants.get()
    variant_id = graphene.Node.to_global_id("ProductVariant", variant.pk)
    variables = {"id": variant_id, "channel": channel_USD.slug}

    # when
    response = api_client.post_graphql(
        QUERY_PRODUCT_VARIANT_CHANNEL_LISTING, variables,
    )

    # then
    assert_no_permission(response)


@patch("saleor.plugins.manager.PluginsManager.product_updated")
def test_create_variant(
    updated_webhook_mock,
    staff_api_client,
    product,
    product_type,
    permission_manage_products,
    warehouse,
):
    query = """
        mutation createVariant (
            $productId: ID!,
            $sku: String!,
            $stocks: [StockInput!],
            $costPrice: PositiveDecimal,
            $attributes: [AttributeValueInput]!,
            $weight: WeightScalar,
            $trackInventory: Boolean!) {
                productVariantCreate(
                    input: {
                        product: $productId,
                        sku: $sku,
                        stocks: $stocks,
                        costPrice: $costPrice,
                        attributes: $attributes,
                        trackInventory: $trackInventory,
                        weight: $weight
                    }) {
                    productErrors {
                      field
                      message
                    }
                    productVariant {
                        name
                        sku
                        attributes {
                            attribute {
                                slug
                            }
                            values {
                                slug
                            }
                        }
                        costPrice {
                            currency
                            amount
                            localized
                        }
                        weight {
                            value
                            unit
                        }
                        stocks {
                            quantity
                            warehouse {
                                slug
                            }
                        }
                    }
                }
            }

    """
    product_id = graphene.Node.to_global_id("Product", product.pk)
    sku = "1"
    cost_price = 3.22
    weight = 10.22
    variant_slug = product_type.variant_attributes.first().slug
    variant_id = graphene.Node.to_global_id(
        "Attribute", product_type.variant_attributes.first().pk
    )
    variant_value = "test-value"
    stocks = [
        {
            "warehouse": graphene.Node.to_global_id("Warehouse", warehouse.pk),
            "quantity": 20,
        }
    ]

    variables = {
        "productId": product_id,
        "sku": sku,
        "stocks": stocks,
        "costPrice": cost_price,
        "weight": weight,
        "attributes": [{"id": variant_id, "values": [variant_value]}],
        "trackInventory": True,
    }
    response = staff_api_client.post_graphql(
        query, variables, permissions=[permission_manage_products]
    )
    content = get_graphql_content(response)["data"]["productVariantCreate"]
    assert not content["productErrors"]
    data = content["productVariant"]
    assert data["name"] == variant_value
    assert data["costPrice"]["amount"] == cost_price
    assert data["sku"] == sku
    assert data["attributes"][0]["attribute"]["slug"] == variant_slug
    assert data["attributes"][0]["values"][0]["slug"] == variant_value
    assert data["weight"]["unit"] == WeightUnitsEnum.KG.name
    assert data["weight"]["value"] == weight
    assert len(data["stocks"]) == 1
    assert data["stocks"][0]["quantity"] == stocks[0]["quantity"]
    assert data["stocks"][0]["warehouse"]["slug"] == warehouse.slug
    updated_webhook_mock.assert_called_once_with(product)


def test_create_product_variant_with_negative_weight(
    staff_api_client, product, product_type, permission_manage_products
):
    query = """
        mutation createVariant (
            $productId: ID!,
            $attributes: [AttributeValueInput]!,
            $weight: WeightScalar) {
                productVariantCreate(
                    input: {
                        product: $productId,
                        attributes: $attributes,
                        weight: $weight
                    }) {
                    productErrors {
                        field
                        code
                        message
                    }
                }
            }
    """
    product_id = graphene.Node.to_global_id("Product", product.pk)

    variant_id = graphene.Node.to_global_id(
        "Attribute", product_type.variant_attributes.first().pk
    )
    variant_value = "test-value"

    variables = {
        "productId": product_id,
        "weight": -1,
        "attributes": [{"id": variant_id, "values": [variant_value]}],
    }
    response = staff_api_client.post_graphql(
        query, variables, permissions=[permission_manage_products]
    )
    content = get_graphql_content(response)
    data = content["data"]["productVariantCreate"]
    error = data["productErrors"][0]
    assert error["field"] == "weight"
    assert error["code"] == ProductErrorCode.INVALID.name


def test_create_product_variant_not_all_attributes(
    staff_api_client, product, product_type, color_attribute, permission_manage_products
):
    query = """
            mutation createVariant (
                $productId: ID!,
                $sku: String!,
                $attributes: [AttributeValueInput]!) {
                    productVariantCreate(
                        input: {
                            product: $productId,
                            sku: $sku,
                            attributes: $attributes
                        }) {
                        productErrors {
                            field
                            code
                            message
                        }
                    }
                }

        """
    product_id = graphene.Node.to_global_id("Product", product.pk)
    sku = "1"
    variant_id = graphene.Node.to_global_id(
        "Attribute", product_type.variant_attributes.first().pk
    )
    variant_value = "test-value"
    product_type.variant_attributes.add(color_attribute)

    variables = {
        "productId": product_id,
        "sku": sku,
        "attributes": [{"id": variant_id, "values": [variant_value]}],
    }
    response = staff_api_client.post_graphql(
        query, variables, permissions=[permission_manage_products]
    )
    content = get_graphql_content(response)
    assert content["data"]["productVariantCreate"]["productErrors"]
    assert content["data"]["productVariantCreate"]["productErrors"][0] == {
        "field": "attributes",
        "code": ProductErrorCode.REQUIRED.name,
        "message": ANY,
    }
    assert not product.variants.filter(sku=sku).exists()


def test_create_product_variant_too_many_places_in_cost_price(
    staff_api_client, product, product_type, permission_manage_products
):
    query = """
        mutation createVariant (
            $productId: ID!,
            $attributes: [AttributeValueInput]!,
            $weight: WeightScalar,
            $costPrice: PositiveDecimal) {
                productVariantCreate(
                    input: {
                        product: $productId,
                        attributes: $attributes,
                        weight: $weight,
                        costPrice: $costPrice,
                    }) {
                    productErrors {
                        field
                        code
                        message
                    }
                }
            }
    """
    product_id = graphene.Node.to_global_id("Product", product.pk)

    variant_id = graphene.Node.to_global_id(
        "Attribute", product_type.variant_attributes.first().pk
    )
    variant_value = "test-value"

    variables = {
        "productId": product_id,
        "weight": 1,
        "attributes": [{"id": variant_id, "values": [variant_value]}],
        "costPrice": 1.40001,
    }
    response = staff_api_client.post_graphql(
        query, variables, permissions=[permission_manage_products]
    )
    content = get_graphql_content(response)
    data = content["data"]["productVariantCreate"]
    error = data["productErrors"][0]
    assert error["field"] == "costPrice"
    assert error["code"] == ProductErrorCode.INVALID.name


def test_create_product_variant_duplicated_attributes(
    staff_api_client,
    product_with_variant_with_two_attributes,
    color_attribute,
    size_attribute,
    permission_manage_products,
):
    query = """
        mutation createVariant (
            $productId: ID!,
            $sku: String!,
            $attributes: [AttributeValueInput]!
        ) {
            productVariantCreate(
                input: {
                    product: $productId,
                    sku: $sku,
                    attributes: $attributes
                }) {
                productErrors {
                    field
                    code
                    message
                }
            }
        }
    """
    product = product_with_variant_with_two_attributes
    product_id = graphene.Node.to_global_id("Product", product.pk)
    color_attribute_id = graphene.Node.to_global_id("Attribute", color_attribute.id)
    size_attribute_id = graphene.Node.to_global_id("Attribute", size_attribute.id)
    sku = str(uuid4())[:12]
    variables = {
        "productId": product_id,
        "sku": sku,
        "attributes": [
            {"id": color_attribute_id, "values": ["red"]},
            {"id": size_attribute_id, "values": ["small"]},
        ],
    }
    response = staff_api_client.post_graphql(
        query, variables, permissions=[permission_manage_products]
    )
    content = get_graphql_content(response)
    assert content["data"]["productVariantCreate"]["productErrors"]
    assert content["data"]["productVariantCreate"]["productErrors"][0] == {
        "field": "attributes",
        "code": ProductErrorCode.DUPLICATED_INPUT_ITEM.name,
        "message": ANY,
    }
    assert not product.variants.filter(sku=sku).exists()


def test_create_product_variant_update_with_new_attributes(
    staff_api_client, permission_manage_products, product, size_attribute
):
    query = """
        mutation VariantUpdate(
          $id: ID!
          $attributes: [AttributeValueInput]
          $costPrice: PositiveDecimal
          $sku: String
          $trackInventory: Boolean!
        ) {
          productVariantUpdate(
            id: $id
            input: {
              attributes: $attributes
              costPrice: $costPrice
              sku: $sku
              trackInventory: $trackInventory
            }
          ) {
            errors {
              field
              message
            }
            productVariant {
              id
              attributes {
                attribute {
                  id
                  name
                  slug
                  values {
                    id
                    name
                    slug
                    __typename
                  }
                  __typename
                }
                __typename
              }
            }
          }
        }
    """

    size_attribute_id = graphene.Node.to_global_id("Attribute", size_attribute.pk)
    variant_id = graphene.Node.to_global_id(
        "ProductVariant", product.variants.first().pk
    )

    variables = {
        "attributes": [{"id": size_attribute_id, "values": ["XXXL"]}],
        "costPrice": 10,
        "id": variant_id,
        "sku": "21599567",
        "trackInventory": True,
    }

    data = get_graphql_content(
        staff_api_client.post_graphql(
            query, variables, permissions=[permission_manage_products]
        )
    )["data"]["productVariantUpdate"]
    assert not data["errors"]
    assert data["productVariant"]["id"] == variant_id

    attributes = data["productVariant"]["attributes"]
    assert len(attributes) == 1
    assert attributes[0]["attribute"]["id"] == size_attribute_id


@patch("saleor.plugins.manager.PluginsManager.product_updated")
def test_update_product_variant(
    updated_webhook_mock, staff_api_client, product, permission_manage_products
):
    query = """
        mutation updateVariant (
            $id: ID!,
            $sku: String!,
            $costPrice: PositiveDecimal,
            $trackInventory: Boolean!) {
                productVariantUpdate(
                    id: $id,
                    input: {
                        sku: $sku,
                        costPrice: $costPrice,
                        trackInventory: $trackInventory
                    }) {
                    productVariant {
                        name
                        sku
                        costPrice {
                            currency
                            amount
                            localized
                        }
                    }
                }
            }

    """
    variant = product.variants.first()
    variant_id = graphene.Node.to_global_id("ProductVariant", variant.pk)
    sku = "test sku"
    cost_price = 3.3

    variables = {
        "id": variant_id,
        "sku": sku,
        "costPrice": cost_price,
        "trackInventory": True,
    }

    response = staff_api_client.post_graphql(
        query, variables, permissions=[permission_manage_products]
    )
    variant.refresh_from_db()
    content = get_graphql_content(response)
    data = content["data"]["productVariantUpdate"]["productVariant"]
    assert data["name"] == variant.name
    assert data["costPrice"]["amount"] == cost_price
    assert data["sku"] == sku
    updated_webhook_mock.assert_called_once_with(product)


def test_update_product_variant_with_negative_weight(
    staff_api_client, product, permission_manage_products
):
    query = """
        mutation updateVariant (
            $id: ID!,
            $weight: WeightScalar
        ) {
            productVariantUpdate(
                id: $id,
                input: {
                    weight: $weight,
                }
            ){
                productVariant {
                    name
                }
                productErrors {
                    field
                    message
                    code
                }
            }
        }
    """
    variant = product.variants.first()
    variant_id = graphene.Node.to_global_id("ProductVariant", variant.pk)
    variables = {"id": variant_id, "weight": -1}
    response = staff_api_client.post_graphql(
        query, variables, permissions=[permission_manage_products]
    )
    variant.refresh_from_db()
    content = get_graphql_content(response)
    data = content["data"]["productVariantUpdate"]
    error = data["productErrors"][0]
    assert error["field"] == "weight"
    assert error["code"] == ProductErrorCode.INVALID.name


def test_update_product_variant_unset_cost_price(
    staff_api_client, product, permission_manage_products
):
    """Ensure setting nullable amounts to null is properly handled
    (setting the amount to none) and doesn't override the currency.
    """
    query = """
        mutation updateVariant (
            $id: ID!,
            $sku: String!,
            $costPrice: PositiveDecimal) {
                productVariantUpdate(
                    id: $id,
                    input: {
                        sku: $sku,
                        costPrice: $costPrice,
                    }) {
                    productVariant {
                        name
                        sku
                        costPrice {
                            currency
                            amount
                            localized
                        }
                    }
                }
            }

    """
    variant = product.variants.first()
    variant_id = graphene.Node.to_global_id("ProductVariant", variant.pk)
    sku = variant.sku

    variables = {"id": variant_id, "sku": sku, "costPrice": None}

    response = staff_api_client.post_graphql(
        query, variables, permissions=[permission_manage_products]
    )
    variant.refresh_from_db()

    assert variant.currency is not None
    assert getattr(variant, "cost_price") is None

    content = get_graphql_content(response)
    data = content["data"]["productVariantUpdate"]["productVariant"]
    assert data["costPrice"] is None


QUERY_UPDATE_VARIANT_ATTRIBUTES = """
    mutation updateVariant (
        $id: ID!,
        $sku: String,
        $attributes: [AttributeValueInput]!) {
            productVariantUpdate(
                id: $id,
                input: {
                    sku: $sku,
                    attributes: $attributes
                }) {
                errors {
                    field
                    message
                }
                productErrors {
                    field
                    code
                }
            }
        }
"""


def test_update_product_variant_not_all_attributes(
    staff_api_client, product, product_type, color_attribute, permission_manage_products
):
    """Ensures updating a variant with missing attributes (all attributes must
    be provided) raises an error. We expect the color attribute
    to be flagged as missing."""

    query = QUERY_UPDATE_VARIANT_ATTRIBUTES
    variant = product.variants.first()
    variant_id = graphene.Node.to_global_id("ProductVariant", variant.pk)
    sku = "test sku"
    attr_id = graphene.Node.to_global_id(
        "Attribute", product_type.variant_attributes.first().id
    )
    variant_value = "test-value"
    product_type.variant_attributes.add(color_attribute)

    variables = {
        "id": variant_id,
        "sku": sku,
        "attributes": [{"id": attr_id, "values": [variant_value]}],
    }

    response = staff_api_client.post_graphql(
        query, variables, permissions=[permission_manage_products]
    )
    variant.refresh_from_db()
    content = get_graphql_content(response)
    assert len(content["data"]["productVariantUpdate"]["errors"]) == 1
    assert content["data"]["productVariantUpdate"]["errors"][0] == {
        "field": "attributes",
        "message": "All attributes must take a value",
    }
    assert not product.variants.filter(sku=sku).exists()


def test_update_product_variant_with_current_attribute(
    staff_api_client,
    product_with_variant_with_two_attributes,
    color_attribute,
    size_attribute,
    permission_manage_products,
):
    product = product_with_variant_with_two_attributes
    variant = product.variants.first()
    sku = str(uuid4())[:12]
    assert not variant.sku == sku
    assert variant.attributes.first().values.first().slug == "red"
    assert variant.attributes.last().values.first().slug == "small"

    variant_id = graphene.Node.to_global_id("ProductVariant", variant.pk)
    color_attribute_id = graphene.Node.to_global_id("Attribute", color_attribute.pk)
    size_attribute_id = graphene.Node.to_global_id("Attribute", size_attribute.pk)

    variables = {
        "id": variant_id,
        "sku": sku,
        "attributes": [
            {"id": color_attribute_id, "values": ["red"]},
            {"id": size_attribute_id, "values": ["small"]},
        ],
    }

    response = staff_api_client.post_graphql(
        QUERY_UPDATE_VARIANT_ATTRIBUTES,
        variables,
        permissions=[permission_manage_products],
    )
    content = get_graphql_content(response)

    data = content["data"]["productVariantUpdate"]
    assert not data["errors"]
    variant.refresh_from_db()
    assert variant.sku == sku
    assert variant.attributes.first().values.first().slug == "red"
    assert variant.attributes.last().values.first().slug == "small"


def test_update_product_variant_with_new_attribute(
    staff_api_client,
    product_with_variant_with_two_attributes,
    color_attribute,
    size_attribute,
    permission_manage_products,
):
    product = product_with_variant_with_two_attributes
    variant = product.variants.first()
    sku = str(uuid4())[:12]
    assert not variant.sku == sku
    assert variant.attributes.first().values.first().slug == "red"
    assert variant.attributes.last().values.first().slug == "small"

    variant_id = graphene.Node.to_global_id("ProductVariant", variant.pk)
    color_attribute_id = graphene.Node.to_global_id("Attribute", color_attribute.pk)
    size_attribute_id = graphene.Node.to_global_id("Attribute", size_attribute.pk)

    variables = {
        "id": variant_id,
        "sku": sku,
        "attributes": [
            {"id": color_attribute_id, "values": ["red"]},
            {"id": size_attribute_id, "values": ["big"]},
        ],
    }

    response = staff_api_client.post_graphql(
        QUERY_UPDATE_VARIANT_ATTRIBUTES,
        variables,
        permissions=[permission_manage_products],
    )
    content = get_graphql_content(response)

    data = content["data"]["productVariantUpdate"]
    assert not data["errors"]
    variant.refresh_from_db()
    assert variant.sku == sku
    assert variant.attributes.first().values.first().slug == "red"
    assert variant.attributes.last().values.first().slug == "big"


def test_update_product_variant_with_duplicated_attribute(
    staff_api_client,
    product_with_variant_with_two_attributes,
    color_attribute,
    size_attribute,
    permission_manage_products,
):
    product = product_with_variant_with_two_attributes
    variant = product.variants.first()
    variant2 = product.variants.first()

    variant2.pk = None
    variant2.sku = str(uuid4())[:12]
    variant2.save()
    associate_attribute_values_to_instance(
        variant2, color_attribute, color_attribute.values.last()
    )
    associate_attribute_values_to_instance(
        variant2, size_attribute, size_attribute.values.last()
    )

    assert variant.attributes.first().values.first().slug == "red"
    assert variant.attributes.last().values.first().slug == "small"
    assert variant2.attributes.first().values.first().slug == "blue"
    assert variant2.attributes.last().values.first().slug == "big"

    variant_id = graphene.Node.to_global_id("ProductVariant", variant.pk)
    color_attribute_id = graphene.Node.to_global_id("Attribute", color_attribute.pk)
    size_attribute_id = graphene.Node.to_global_id("Attribute", size_attribute.pk)

    variables = {
        "id": variant_id,
        "attributes": [
            {"id": color_attribute_id, "values": ["blue"]},
            {"id": size_attribute_id, "values": ["big"]},
        ],
    }

    response = staff_api_client.post_graphql(
        QUERY_UPDATE_VARIANT_ATTRIBUTES,
        variables,
        permissions=[permission_manage_products],
    )
    content = get_graphql_content(response)

    data = content["data"]["productVariantUpdate"]
    assert data["productErrors"][0] == {
        "field": "attributes",
        "code": ProductErrorCode.DUPLICATED_INPUT_ITEM.name,
    }


@pytest.mark.parametrize(
    "values, message",
    (
        ([], "size expects a value but none were given"),
        (["one", "two"], "A variant attribute cannot take more than one value"),
        (["   "], "Attribute values cannot be blank"),
        ([None], "Attribute values cannot be blank"),
    ),
)
def test_update_product_variant_requires_values(
    staff_api_client, variant, product_type, permission_manage_products, values, message
):
    """Ensures updating a variant with invalid values raise an error.

    - No values
    - Blank value
    - None as value
    - More than one value
    """

    sku = "updated"

    query = QUERY_UPDATE_VARIANT_ATTRIBUTES
    variant_id = graphene.Node.to_global_id("ProductVariant", variant.pk)
    attr_id = graphene.Node.to_global_id(
        "Attribute", product_type.variant_attributes.first().id
    )

    variables = {
        "id": variant_id,
        "attributes": [{"id": attr_id, "values": values}],
        "sku": sku,
    }

    response = staff_api_client.post_graphql(
        query, variables, permissions=[permission_manage_products]
    )
    variant.refresh_from_db()
    content = get_graphql_content(response)
    assert (
        len(content["data"]["productVariantUpdate"]["errors"]) == 1
    ), f"expected: {message}"
    assert content["data"]["productVariantUpdate"]["errors"][0] == {
        "field": "attributes",
        "message": message,
    }
    assert not variant.product.variants.filter(sku=sku).exists()


def test_update_product_variant_withot_data_not_raise_price_validation_error(
    staff_api_client, variant, permission_manage_products
):
    mutation = """
    mutation updateVariant ($id: ID!) {
        productVariantUpdate(id: $id, input: {}) {
            productVariant {
                id
            }
            productErrors {
                field
                code
            }
        }
    }
    """
    # given a product variant
    variant_id = graphene.Node.to_global_id("ProductVariant", variant.pk)

    # when running the updateVariant mutation without input
    variables = {"id": variant_id}
    response = staff_api_client.post_graphql(
        mutation, variables, permissions=[permission_manage_products]
    )

    # then mutation passes without validation errors
    content = get_graphql_content(response)
    assert not content["data"]["productVariantUpdate"]["productErrors"]


DELETE_VARIANT_MUTATION = """
    mutation variantDelete($id: ID!) {
        productVariantDelete(id: $id) {
            productVariant {
                sku
                id
            }
            }
        }
"""


def test_delete_variant(staff_api_client, product, permission_manage_products):
    query = DELETE_VARIANT_MUTATION
    variant = product.variants.first()
    variant_id = graphene.Node.to_global_id("ProductVariant", variant.pk)
    variables = {"id": variant_id}
    response = staff_api_client.post_graphql(
        query, variables, permissions=[permission_manage_products]
    )
    content = get_graphql_content(response)
    data = content["data"]["productVariantDelete"]
    assert data["productVariant"]["sku"] == variant.sku
    with pytest.raises(variant._meta.model.DoesNotExist):
        variant.refresh_from_db()


<<<<<<< HEAD
def _fetch_all_variants(client, variables={}, permissions=None):
=======
def test_delete_variant_in_draft_order(
    staff_api_client, order_line, permission_manage_products, order_list
):
    query = DELETE_VARIANT_MUTATION

    draft_order = order_line.order
    draft_order.status = OrderStatus.DRAFT
    draft_order.save(update_fields=["status"])

    variant = order_line.variant
    variant_id = graphene.Node.to_global_id("ProductVariant", variant.pk)
    variables = {"id": variant_id}

    net = variant.get_price()
    gross = Money(amount=net.amount, currency=net.currency)
    order_not_draft = order_list[-1]
    order_line_not_in_draft = OrderLine.objects.create(
        variant=variant,
        order=order_not_draft,
        product_name=str(variant.product),
        variant_name=str(variant),
        product_sku=variant.sku,
        is_shipping_required=variant.is_shipping_required(),
        unit_price=TaxedMoney(net=net, gross=gross),
        quantity=3,
    )
    order_line_not_in_draft_pk = order_line_not_in_draft.pk

    response = staff_api_client.post_graphql(
        query, variables, permissions=[permission_manage_products]
    )

    content = get_graphql_content(response)
    data = content["data"]["productVariantDelete"]
    assert data["productVariant"]["sku"] == variant.sku
    with pytest.raises(order_line._meta.model.DoesNotExist):
        order_line.refresh_from_db()

    assert OrderLine.objects.filter(pk=order_line_not_in_draft_pk).exists()


def _fetch_all_variants(client, permissions=None):
>>>>>>> 2ad1d3d2
    query = """
        query fetchAllVariants($channel: String) {
            productVariants(first: 10, channel: $channel) {
                totalCount
                edges {
                    node {
                        id
                    }
                }
            }
        }
    """
    response = client.post_graphql(
        query, variables, permissions=permissions, check_no_permissions=False
    )
    content = get_graphql_content(response)
    return content["data"]["productVariants"]


def test_fetch_all_variants_staff_user(
    staff_api_client, unavailable_product_with_variant, permission_manage_products
):
    # TODO: This test shouldn't use channel_slug but currently it
    # channel are not loading in lazy way.
    variant = unavailable_product_with_variant.variants.first()
    channel_slug = variant.channel_listing.get().channel.slug
    variables = {"channel": channel_slug}
    data = _fetch_all_variants(
        staff_api_client, variables, permissions=[permission_manage_products]
    )
    variant_id = graphene.Node.to_global_id("ProductVariant", variant.pk)
    assert data["totalCount"] == 1
    assert data["edges"][0]["node"]["id"] == variant_id


def test_fetch_all_variants_customer(
    user_api_client, unavailable_product_with_variant, channel_USD
):
    data = _fetch_all_variants(user_api_client, variables={"channel": channel_USD.slug})
    assert data["totalCount"] == 0


def test_fetch_all_variants_anonymous_user(
    api_client, unavailable_product_with_variant, channel_USD
):
    data = _fetch_all_variants(api_client, variables={"channel": channel_USD.slug})
    assert data["totalCount"] == 0


def test_product_variants_by_ids(user_api_client, variant, channel_USD):
    query = """
        query getProduct($ids: [ID!], $channel: String) {
            productVariants(ids: $ids, first: 1, channel: $channel) {
                edges {
                    node {
                        id
                    }
                }
            }
        }
    """
    variant_id = graphene.Node.to_global_id("ProductVariant", variant.id)

    variables = {"ids": [variant_id], "channel": channel_USD.slug}
    response = user_api_client.post_graphql(query, variables)
    content = get_graphql_content(response)
    data = content["data"]["productVariants"]
    assert data["edges"][0]["node"]["id"] == variant_id
    assert len(data["edges"]) == 1


def test_product_variants_visible_in_listings_by_customer(
    user_api_client, product_list, channel_USD
):
    # given
    product_list[0].visible_in_listings = False
    product_list[0].save(update_fields=["visible_in_listings"])

    product_count = Product.objects.count()

    # when
    data = _fetch_all_variants(user_api_client, variables={"channel": channel_USD.slug})

    assert data["totalCount"] == product_count - 1


def test_product_variants_visible_in_listings_by_staff_without_perm(
    staff_api_client, product_list, channel_USD
):
    # given
    product_list[0].visible_in_listings = False
    product_list[0].save(update_fields=["visible_in_listings"])

    product_count = Product.objects.count()

    # when
    data = _fetch_all_variants(
        staff_api_client, variables={"channel": channel_USD.slug}
    )

    assert data["totalCount"] == product_count - 1


def test_product_variants_visible_in_listings_by_staff_with_perm(
    staff_api_client, product_list, permission_manage_products, channel_USD
):
    # given
    product_list[0].visible_in_listings = False
    product_list[0].save(update_fields=["visible_in_listings"])

    product_count = Product.objects.count()

    # when
    data = _fetch_all_variants(
        staff_api_client,
        variables={"channel": channel_USD.slug},
        permissions=[permission_manage_products],
    )

    assert data["totalCount"] == product_count


def test_product_variants_visible_in_listings_by_app_without_perm(
    app_api_client, product_list, channel_USD
):
    # given
    product_list[0].visible_in_listings = False
    product_list[0].save(update_fields=["visible_in_listings"])

    product_count = Product.objects.count()

    # when
    data = _fetch_all_variants(app_api_client, variables={"channel": channel_USD.slug})

    assert data["totalCount"] == product_count - 1


def test_product_variants_visible_in_listings_by_app_with_perm(
    app_api_client, product_list, permission_manage_products, channel_USD
):
    # given
    product_list[0].visible_in_listings = False
    product_list[0].save(update_fields=["visible_in_listings"])

    product_count = Product.objects.count()

    # when
    data = _fetch_all_variants(
        app_api_client,
        variables={"channel": channel_USD.slug},
        permissions=[permission_manage_products],
    )

    assert data["totalCount"] == product_count


def _fetch_variant(client, variant, channel_slug=None, permissions=None):
    query = """
    query ProductVariantDetails($variantId: ID!, $channel: String) {
        productVariant(id: $variantId, channel: $channel) {
            id
            product {
                id
            }
        }
    }
    """
    variables = {"variantId": graphene.Node.to_global_id("ProductVariant", variant.id)}
    if channel_slug:
        variables["channel"] = channel_slug
    response = client.post_graphql(
        query, variables, permissions=permissions, check_no_permissions=False
    )
    content = get_graphql_content(response)
    return content["data"]["productVariant"]


def test_fetch_unpublished_variant_staff_user(
    staff_api_client, unavailable_product_with_variant, permission_manage_products
):
    # TODO: This test shouldn't use channel_slug but currently it
    # channel are not loading in lazy way.
    variant = unavailable_product_with_variant.variants.first()
    channel_slug = variant.channel_listing.get().channel.slug
    data = _fetch_variant(
        staff_api_client,
        variant,
        channel_slug=channel_slug,
        permissions=[permission_manage_products],
    )

    variant_id = graphene.Node.to_global_id("ProductVariant", variant.pk)
    product_id = graphene.Node.to_global_id(
        "Product", unavailable_product_with_variant.pk
    )

    assert data["id"] == variant_id
    assert data["product"]["id"] == product_id


def test_fetch_unpublished_variant_customer(
    user_api_client, unavailable_product_with_variant, channel_USD
):
    variant = unavailable_product_with_variant.variants.first()
    data = _fetch_variant(user_api_client, variant, channel_slug=channel_USD.slug)
    assert data is None


def test_fetch_unpublished_variant_anonymous_user(
    api_client, unavailable_product_with_variant, channel_USD
):
    variant = unavailable_product_with_variant.variants.first()
    data = _fetch_variant(api_client, variant, channel_slug=channel_USD.slug)
    assert data is None


PRODUCT_VARIANT_BULK_CREATE_MUTATION = """
    mutation ProductVariantBulkCreate(
        $variants: [ProductVariantBulkCreateInput]!, $productId: ID!
    ) {
        productVariantBulkCreate(variants: $variants, product: $productId) {
            bulkProductErrors {
                field
                message
                code
                index
                warehouses
                channels
            }
            productVariants{
                id
                sku
                stocks {
                    warehouse {
                        slug
                    }
                    quantity
                }
                channelListing {
                    channel {
                        slug
                    }
                    price {
                        currency
                        amount
                    }
                }
            }
            count
        }
    }
"""


def test_product_variant_bulk_create_by_attribute_id(
    staff_api_client, product, size_attribute, permission_manage_products
):
    product_variant_count = ProductVariant.objects.count()
    attribute_value_count = size_attribute.values.count()
    product_id = graphene.Node.to_global_id("Product", product.pk)
    attribut_id = graphene.Node.to_global_id("Attribute", size_attribute.pk)
    attribute_value = size_attribute.values.last()
    sku = str(uuid4())[:12]
    variants = [
        {
            "sku": sku,
            "costPrice": None,
            "weight": 2.5,
            "trackInventory": True,
            "attributes": [{"id": attribut_id, "values": [attribute_value.name]}],
        }
    ]

    variables = {"productId": product_id, "variants": variants}
    staff_api_client.user.user_permissions.add(permission_manage_products)
    response = staff_api_client.post_graphql(
        PRODUCT_VARIANT_BULK_CREATE_MUTATION, variables
    )
    content = get_graphql_content(response)
    data = content["data"]["productVariantBulkCreate"]
    assert not data["bulkProductErrors"]
    assert data["count"] == 1
    assert product_variant_count + 1 == ProductVariant.objects.count()
    assert attribute_value_count == size_attribute.values.count()
    product_variant = ProductVariant.objects.get(sku=sku)
    assert not product_variant.cost_price


def test_product_variant_bulk_create_by_attribute_id_with_invalid_cost_price(
    staff_api_client, product, size_attribute, permission_manage_products
):
    # given
    product_id = graphene.Node.to_global_id("Product", product.pk)
    attribut_id = graphene.Node.to_global_id("Attribute", size_attribute.pk)
    attribute_value = size_attribute.values.last()
    sku = str(uuid4())[:12]
    variant = {
        "sku": sku,
        "weight": 2.5,
        "trackInventory": True,
        "attributes": [{"id": attribut_id, "values": [attribute_value.name]}],
        "costPrice": "-1",
    }

    variables = {"productId": product_id, "variants": [variant]}
    staff_api_client.user.user_permissions.add(permission_manage_products)

    # when
    response = staff_api_client.post_graphql(
        PRODUCT_VARIANT_BULK_CREATE_MUTATION, variables
    )

    # then
    assert_negative_positive_decimal_value(response)


def test_product_variant_bulk_create_too_many_decimal_places_in_cost_price(
    staff_api_client, product, size_attribute, permission_manage_products
):
    # given
    product_id = graphene.Node.to_global_id("Product", product.pk)
    attribut_id = graphene.Node.to_global_id("Attribute", size_attribute.pk)
    attribute_value = size_attribute.values.last()
    sku = str(uuid4())[:12]
    variant = {
        "sku": sku,
        "weight": 2.5,
        "trackInventory": True,
        "attributes": [{"id": attribut_id, "values": [attribute_value.name]}],
        "costPrice": 1.1234,
    }

    variables = {"productId": product_id, "variants": [variant]}
    staff_api_client.user.user_permissions.add(permission_manage_products)

    # when
    response = staff_api_client.post_graphql(
        PRODUCT_VARIANT_BULK_CREATE_MUTATION, variables
    )

    # then
    content = get_graphql_content(response)
    data = content["data"]["productVariantBulkCreate"]
    error = data["bulkProductErrors"][0]
    assert error["field"] == "costPrice"
    assert error["code"] == ProductErrorCode.INVALID.name


def test_product_variant_bulk_create_empty_attribute(
    staff_api_client, product, size_attribute, permission_manage_products
):
    product_variant_count = ProductVariant.objects.count()
    product_id = graphene.Node.to_global_id("Product", product.pk)
    variants = [{"sku": str(uuid4())[:12], "attributes": []}]

    variables = {"productId": product_id, "variants": variants}
    staff_api_client.user.user_permissions.add(permission_manage_products)
    response = staff_api_client.post_graphql(
        PRODUCT_VARIANT_BULK_CREATE_MUTATION, variables
    )
    content = get_graphql_content(response)
    data = content["data"]["productVariantBulkCreate"]
    assert not data["bulkProductErrors"]
    assert data["count"] == 1
    assert product_variant_count + 1 == ProductVariant.objects.count()


def test_product_variant_bulk_create_with_new_attribute_value(
    staff_api_client, product, size_attribute, permission_manage_products
):
    product_variant_count = ProductVariant.objects.count()
    attribute_value_count = size_attribute.values.count()
    size_attribute_id = graphene.Node.to_global_id("Attribute", size_attribute.pk)
    product_id = graphene.Node.to_global_id("Product", product.pk)
    attribute_value = size_attribute.values.last()
    variants = [
        {
            "sku": str(uuid4())[:12],
            "attributes": [{"id": size_attribute_id, "values": [attribute_value.name]}],
        },
        {
            "sku": str(uuid4())[:12],
            "attributes": [{"id": size_attribute_id, "values": ["Test-attribute"]}],
        },
    ]

    variables = {"productId": product_id, "variants": variants}
    staff_api_client.user.user_permissions.add(permission_manage_products)
    response = staff_api_client.post_graphql(
        PRODUCT_VARIANT_BULK_CREATE_MUTATION, variables
    )
    content = get_graphql_content(response)
    data = content["data"]["productVariantBulkCreate"]
    assert not data["bulkProductErrors"]
    assert data["count"] == 2
    assert product_variant_count + 2 == ProductVariant.objects.count()
    assert attribute_value_count + 1 == size_attribute.values.count()


def test_product_variant_bulk_create_stocks_input(
    staff_api_client, product, permission_manage_products, warehouses, size_attribute
):
    product_variant_count = ProductVariant.objects.count()
    product_id = graphene.Node.to_global_id("Product", product.pk)
    attribute_value_count = size_attribute.values.count()
    size_attribute_id = graphene.Node.to_global_id("Attribute", size_attribute.pk)
    attribute_value = size_attribute.values.last()
    variants = [
        {
            "sku": str(uuid4())[:12],
            "stocks": [
                {
                    "quantity": 10,
                    "warehouse": graphene.Node.to_global_id(
                        "Warehouse", warehouses[0].pk
                    ),
                }
            ],
            "attributes": [{"id": size_attribute_id, "values": [attribute_value.name]}],
        },
        {
            "sku": str(uuid4())[:12],
            "attributes": [{"id": size_attribute_id, "values": ["Test-attribute"]}],
            "stocks": [
                {
                    "quantity": 15,
                    "warehouse": graphene.Node.to_global_id(
                        "Warehouse", warehouses[0].pk
                    ),
                },
                {
                    "quantity": 15,
                    "warehouse": graphene.Node.to_global_id(
                        "Warehouse", warehouses[1].pk
                    ),
                },
            ],
        },
    ]

    variables = {"productId": product_id, "variants": variants}
    staff_api_client.user.user_permissions.add(permission_manage_products)
    response = staff_api_client.post_graphql(
        PRODUCT_VARIANT_BULK_CREATE_MUTATION, variables
    )
    content = get_graphql_content(response)
    data = content["data"]["productVariantBulkCreate"]
    assert not data["bulkProductErrors"]
    assert data["count"] == 2
    assert product_variant_count + 2 == ProductVariant.objects.count()
    assert attribute_value_count + 1 == size_attribute.values.count()

    expected_result = {
        variants[0]["sku"]: {
            "sku": variants[0]["sku"],
            "stocks": [
                {
                    "warehouse": {"slug": warehouses[0].slug},
                    "quantity": variants[0]["stocks"][0]["quantity"],
                }
            ],
        },
        variants[1]["sku"]: {
            "sku": variants[1]["sku"],
            "stocks": [
                {
                    "warehouse": {"slug": warehouses[0].slug},
                    "quantity": variants[1]["stocks"][0]["quantity"],
                },
                {
                    "warehouse": {"slug": warehouses[1].slug},
                    "quantity": variants[1]["stocks"][1]["quantity"],
                },
            ],
        },
    }
    for variant_data in data["productVariants"]:
        variant_data.pop("id")
        assert variant_data["sku"] in expected_result
        expected_variant = expected_result[variant_data["sku"]]
        expected_stocks = expected_variant["stocks"]
        assert all([stock in expected_stocks for stock in variant_data["stocks"]])


def test_product_variant_bulk_create_duplicated_warehouses(
    staff_api_client, product, permission_manage_products, warehouses, size_attribute
):
    product_id = graphene.Node.to_global_id("Product", product.pk)
    size_attribute_id = graphene.Node.to_global_id("Attribute", size_attribute.pk)
    attribute_value = size_attribute.values.last()
    warehouse1_id = graphene.Node.to_global_id("Warehouse", warehouses[0].pk)
    variants = [
        {
            "sku": str(uuid4())[:12],
            "stocks": [
                {
                    "quantity": 10,
                    "warehouse": graphene.Node.to_global_id(
                        "Warehouse", warehouses[1].pk
                    ),
                }
            ],
            "attributes": [{"id": size_attribute_id, "values": [attribute_value.name]}],
        },
        {
            "sku": str(uuid4())[:12],
            "attributes": [{"id": size_attribute_id, "values": ["Test-attribute"]}],
            "stocks": [
                {"quantity": 15, "warehouse": warehouse1_id},
                {"quantity": 15, "warehouse": warehouse1_id},
            ],
        },
    ]

    variables = {"productId": product_id, "variants": variants}
    staff_api_client.user.user_permissions.add(permission_manage_products)
    response = staff_api_client.post_graphql(
        PRODUCT_VARIANT_BULK_CREATE_MUTATION, variables
    )
    content = get_graphql_content(response)
    data = content["data"]["productVariantBulkCreate"]
    errors = data["bulkProductErrors"]

    assert not data["productVariants"]
    assert len(errors) == 1
    error = errors[0]
    assert error["field"] == "stocks"
    assert error["index"] == 1
    assert error["code"] == ProductErrorCode.DUPLICATED_INPUT_ITEM.name
    assert error["warehouses"] == [warehouse1_id]


def test_product_variant_bulk_create_channel_listings_input(
    staff_api_client,
    product_available_in_many_channels,
    permission_manage_products,
    warehouses,
    size_attribute,
    channel_USD,
    channel_PLN,
):
    product = product_available_in_many_channels
    ProductChannelListing.objects.filter(product=product, channel=channel_PLN).update(
        is_published=False
    )
    product_variant_count = ProductVariant.objects.count()
    product_id = graphene.Node.to_global_id("Product", product.pk)
    attribute_value_count = size_attribute.values.count()
    size_attribute_id = graphene.Node.to_global_id("Attribute", size_attribute.pk)
    attribute_value = size_attribute.values.last()
    variants = [
        {
            "sku": str(uuid4())[:12],
            "channelListings": [
                {
                    "price": 10.0,
                    "channelId": graphene.Node.to_global_id("Channel", channel_USD.pk),
                }
            ],
            "attributes": [{"id": size_attribute_id, "values": [attribute_value.name]}],
        },
        {
            "sku": str(uuid4())[:12],
            "attributes": [{"id": size_attribute_id, "values": ["Test-attribute"]}],
            "channelListings": [
                {
                    "price": 15.0,
                    "channelId": graphene.Node.to_global_id("Channel", channel_USD.pk),
                },
                {
                    "price": 12.0,
                    "channelId": graphene.Node.to_global_id("Channel", channel_PLN.pk),
                },
            ],
        },
    ]

    variables = {"productId": product_id, "variants": variants}
    staff_api_client.user.user_permissions.add(permission_manage_products)
    response = staff_api_client.post_graphql(
        PRODUCT_VARIANT_BULK_CREATE_MUTATION, variables
    )
    content = get_graphql_content(response)
    data = content["data"]["productVariantBulkCreate"]
    assert not data["bulkProductErrors"]
    assert data["count"] == 2
    assert product_variant_count + 2 == ProductVariant.objects.count()
    assert attribute_value_count + 1 == size_attribute.values.count()

    expected_result = {
        variants[0]["sku"]: {
            "sku": variants[0]["sku"],
            "channelListing": [
                {
                    "channel": {"slug": channel_USD.slug},
                    "price": {
                        "amount": variants[0]["channelListings"][0]["price"],
                        "currency": channel_USD.currency_code,
                    },
                }
            ],
        },
        variants[1]["sku"]: {
            "sku": variants[1]["sku"],
            "channelListing": [
                {
                    "channel": {"slug": channel_USD.slug},
                    "price": {
                        "amount": variants[1]["channelListings"][0]["price"],
                        "currency": channel_USD.currency_code,
                    },
                },
                {
                    "channel": {"slug": channel_PLN.slug},
                    "price": {
                        "amount": variants[1]["channelListings"][1]["price"],
                        "currency": channel_PLN.currency_code,
                    },
                },
            ],
        },
    }
    for variant_data in data["productVariants"]:
        variant_data.pop("id")
        assert variant_data["sku"] in expected_result
        expected_variant = expected_result[variant_data["sku"]]
        expected_channel_listing = expected_variant["channelListing"]
        assert all(
            [
                channelListing in expected_channel_listing
                for channelListing in variant_data["channelListing"]
            ]
        )


def test_product_variant_bulk_create_duplicated_channels(
    staff_api_client,
    product_available_in_many_channels,
    permission_manage_products,
    warehouses,
    size_attribute,
    channel_USD,
):
    product = product_available_in_many_channels
    product_variant_count = ProductVariant.objects.count()
    product_id = graphene.Node.to_global_id("Product", product.pk)
    size_attribute_id = graphene.Node.to_global_id("Attribute", size_attribute.pk)
    attribute_value = size_attribute.values.last()
    channel_id = graphene.Node.to_global_id("Channel", channel_USD.pk)
    variants = [
        {
            "sku": str(uuid4())[:12],
            "channelListings": [
                {"price": 10.0, "channelId": channel_id},
                {"price": 10.0, "channelId": channel_id},
            ],
            "attributes": [{"id": size_attribute_id, "values": [attribute_value.name]}],
        },
    ]

    variables = {"productId": product_id, "variants": variants}
    staff_api_client.user.user_permissions.add(permission_manage_products)
    response = staff_api_client.post_graphql(
        PRODUCT_VARIANT_BULK_CREATE_MUTATION, variables
    )
    content = get_graphql_content(response)
    data = content["data"]["productVariantBulkCreate"]
    assert len(data["bulkProductErrors"]) == 1
    error = data["bulkProductErrors"][0]
    assert error["field"] == "channelListings"
    assert error["code"] == ProductErrorCode.DUPLICATED_INPUT_ITEM.name
    assert error["index"] == 0
    assert error["channels"] == [channel_id]
    assert product_variant_count == ProductVariant.objects.count()


def test_product_variant_bulk_create_too_many_decimal_places_in_price(
    staff_api_client,
    product_available_in_many_channels,
    permission_manage_products,
    size_attribute,
    channel_USD,
    channel_PLN,
):
    product = product_available_in_many_channels
    product_variant_count = ProductVariant.objects.count()
    product_id = graphene.Node.to_global_id("Product", product.pk)
    size_attribute_id = graphene.Node.to_global_id("Attribute", size_attribute.pk)
    attribute_value = size_attribute.values.last()
    channel_id = graphene.Node.to_global_id("Channel", channel_USD.pk)
    channel_pln_id = graphene.Node.to_global_id("Channel", channel_PLN.pk)
    variants = [
        {
            "sku": str(uuid4())[:12],
            "channelListings": [
                {"price": 10.1234, "channelId": channel_id},
                {"price": 10.12345, "channelId": channel_pln_id},
            ],
            "attributes": [{"id": size_attribute_id, "values": [attribute_value.name]}],
        },
    ]

    variables = {"productId": product_id, "variants": variants}
    staff_api_client.user.user_permissions.add(permission_manage_products)
    response = staff_api_client.post_graphql(
        PRODUCT_VARIANT_BULK_CREATE_MUTATION, variables
    )
    content = get_graphql_content(response)
    data = content["data"]["productVariantBulkCreate"]
    assert len(data["bulkProductErrors"]) == 2
    errors = data["bulkProductErrors"]
    assert errors[0]["field"] == "price"
    assert errors[0]["code"] == ProductErrorCode.INVALID.name
    assert errors[0]["index"] == 0
    assert errors[0]["channels"] == [channel_id]
    assert errors[1]["field"] == "price"
    assert errors[1]["code"] == ProductErrorCode.INVALID.name
    assert errors[1]["index"] == 0
    assert errors[1]["channels"] == [channel_pln_id]
    assert product_variant_count == ProductVariant.objects.count()


def test_product_variant_bulk_create_product_not_assigned_to_channel(
    staff_api_client,
    product,
    permission_manage_products,
    warehouses,
    size_attribute,
    channel_PLN,
):
    product_variant_count = ProductVariant.objects.count()
    product_id = graphene.Node.to_global_id("Product", product.pk)
    assert not ProductChannelListing.objects.filter(
        product=product, channel=channel_PLN
    ).exists()
    size_attribute_id = graphene.Node.to_global_id("Attribute", size_attribute.pk)
    attribute_value = size_attribute.values.last()
    channel_id = graphene.Node.to_global_id("Channel", channel_PLN.pk)
    variants = [
        {
            "sku": str(uuid4())[:12],
            "channelListings": [{"price": 10.0, "channelId": channel_id}],
            "attributes": [{"id": size_attribute_id, "values": [attribute_value.name]}],
        },
    ]

    variables = {"productId": product_id, "variants": variants}
    staff_api_client.user.user_permissions.add(permission_manage_products)
    response = staff_api_client.post_graphql(
        PRODUCT_VARIANT_BULK_CREATE_MUTATION, variables
    )
    content = get_graphql_content(response)
    data = content["data"]["productVariantBulkCreate"]
    assert len(data["bulkProductErrors"]) == 1
    error = data["bulkProductErrors"][0]
    assert error["field"] == "channelId"
    assert error["code"] == ProductErrorCode.PRODUCT_NOT_ASSIGNED_TO_CHANNEL.name
    assert error["index"] == 0
    assert error["channels"] == [channel_id]
    assert product_variant_count == ProductVariant.objects.count()


def test_product_variant_bulk_create_duplicated_sku(
    staff_api_client,
    product,
    product_with_default_variant,
    size_attribute,
    permission_manage_products,
):
    product_variant_count = ProductVariant.objects.count()
    product_id = graphene.Node.to_global_id("Product", product.pk)
    size_attribute_id = graphene.Node.to_global_id("Attribute", size_attribute.pk)
    sku = product.variants.first().sku
    sku2 = product_with_default_variant.variants.first().sku
    assert not sku == sku2
    variants = [
        {
            "sku": sku,
            "attributes": [{"id": size_attribute_id, "values": ["Test-value"]}],
        },
        {
            "sku": sku2,
            "attributes": [{"id": size_attribute_id, "values": ["Test-valuee"]}],
        },
    ]

    variables = {"productId": product_id, "variants": variants}
    staff_api_client.user.user_permissions.add(permission_manage_products)
    response = staff_api_client.post_graphql(
        PRODUCT_VARIANT_BULK_CREATE_MUTATION, variables
    )
    content = get_graphql_content(response)
    data = content["data"]["productVariantBulkCreate"]
    assert len(data["bulkProductErrors"]) == 2
    errors = data["bulkProductErrors"]
    for index, error in enumerate(errors):
        assert error["field"] == "sku"
        assert error["code"] == ProductErrorCode.UNIQUE.name
        assert error["index"] == index
    assert product_variant_count == ProductVariant.objects.count()


def test_product_variant_bulk_create_duplicated_sku_in_input(
    staff_api_client, product, size_attribute, permission_manage_products
):
    product_variant_count = ProductVariant.objects.count()
    product_id = graphene.Node.to_global_id("Product", product.pk)
    size_attribute_id = graphene.Node.to_global_id("Attribute", size_attribute.pk)
    sku = str(uuid4())[:12]
    variants = [
        {
            "sku": sku,
            "attributes": [{"id": size_attribute_id, "values": ["Test-value"]}],
        },
        {
            "sku": sku,
            "attributes": [{"id": size_attribute_id, "values": ["Test-value2"]}],
        },
    ]

    variables = {"productId": product_id, "variants": variants}
    staff_api_client.user.user_permissions.add(permission_manage_products)
    response = staff_api_client.post_graphql(
        PRODUCT_VARIANT_BULK_CREATE_MUTATION, variables
    )
    content = get_graphql_content(response)
    data = content["data"]["productVariantBulkCreate"]
    assert len(data["bulkProductErrors"]) == 1
    error = data["bulkProductErrors"][0]
    assert error["field"] == "sku"
    assert error["code"] == ProductErrorCode.UNIQUE.name
    assert error["index"] == 1
    assert product_variant_count == ProductVariant.objects.count()


def test_product_variant_bulk_create_many_errors(
    staff_api_client, product, size_attribute, permission_manage_products
):
    product_variant_count = ProductVariant.objects.count()
    product_id = graphene.Node.to_global_id("Product", product.pk)
    size_attribute_id = graphene.Node.to_global_id("Attribute", size_attribute.pk)
    non_existent_attribute_pk = 0
    invalid_attribute_id = graphene.Node.to_global_id(
        "Attribute", non_existent_attribute_pk
    )
    sku = product.variants.first().sku
    variants = [
        {
            "sku": str(uuid4())[:12],
            "attributes": [{"id": size_attribute_id, "values": ["Test-value1"]}],
        },
        {
            "sku": str(uuid4())[:12],
            "attributes": [{"id": size_attribute_id, "values": ["Test-value4"]}],
        },
        {
            "sku": sku,
            "attributes": [{"id": size_attribute_id, "values": ["Test-value2"]}],
        },
        {
            "sku": str(uuid4())[:12],
            "attributes": [{"id": invalid_attribute_id, "values": ["Test-value3"]}],
        },
    ]

    variables = {"productId": product_id, "variants": variants}
    staff_api_client.user.user_permissions.add(permission_manage_products)
    response = staff_api_client.post_graphql(
        PRODUCT_VARIANT_BULK_CREATE_MUTATION, variables
    )
    content = get_graphql_content(response)
    data = content["data"]["productVariantBulkCreate"]
    assert len(data["bulkProductErrors"]) == 2
    errors = data["bulkProductErrors"]
    expected_errors = [
        {
            "field": "sku",
            "index": 2,
            "code": ProductErrorCode.UNIQUE.name,
            "message": ANY,
            "warehouses": None,
            "channels": None,
        },
        {
            "field": "attributes",
            "index": 3,
            "code": ProductErrorCode.NOT_FOUND.name,
            "message": ANY,
            "warehouses": None,
            "channels": None,
        },
    ]
    for expected_error in expected_errors:
        assert expected_error in errors
    assert product_variant_count == ProductVariant.objects.count()


def test_product_variant_bulk_create_two_variants_duplicated_attribute_value(
    staff_api_client,
    product_with_variant_with_two_attributes,
    color_attribute,
    size_attribute,
    permission_manage_products,
):
    product = product_with_variant_with_two_attributes
    product_variant_count = ProductVariant.objects.count()
    product_id = graphene.Node.to_global_id("Product", product.pk)
    color_attribute_id = graphene.Node.to_global_id("Attribute", color_attribute.id)
    size_attribute_id = graphene.Node.to_global_id("Attribute", size_attribute.id)
    variants = [
        {
            "sku": str(uuid4())[:12],
            "attributes": [
                {"id": color_attribute_id, "values": ["red"]},
                {"id": size_attribute_id, "values": ["small"]},
            ],
        }
    ]
    variables = {"productId": product_id, "variants": variants}
    staff_api_client.user.user_permissions.add(permission_manage_products)
    response = staff_api_client.post_graphql(
        PRODUCT_VARIANT_BULK_CREATE_MUTATION, variables
    )
    content = get_graphql_content(response)
    data = content["data"]["productVariantBulkCreate"]
    assert len(data["bulkProductErrors"]) == 1
    error = data["bulkProductErrors"][0]
    assert error["field"] == "attributes"
    assert error["code"] == ProductErrorCode.DUPLICATED_INPUT_ITEM.name
    assert error["index"] == 0
    assert product_variant_count == ProductVariant.objects.count()


def test_product_variant_bulk_create_two_variants_duplicated_attribute_value_in_input(
    staff_api_client,
    product_with_variant_with_two_attributes,
    permission_manage_products,
    color_attribute,
    size_attribute,
):
    product = product_with_variant_with_two_attributes
    product_id = graphene.Node.to_global_id("Product", product.pk)
    product_variant_count = ProductVariant.objects.count()
    color_attribute_id = graphene.Node.to_global_id("Attribute", color_attribute.id)
    size_attribute_id = graphene.Node.to_global_id("Attribute", size_attribute.id)
    attributes = [
        {"id": color_attribute_id, "values": [color_attribute.values.last().slug]},
        {"id": size_attribute_id, "values": [size_attribute.values.last().slug]},
    ]
    variants = [
        {"sku": str(uuid4())[:12], "attributes": attributes},
        {"sku": str(uuid4())[:12], "attributes": attributes},
    ]
    variables = {"productId": product_id, "variants": variants}
    staff_api_client.user.user_permissions.add(permission_manage_products)
    response = staff_api_client.post_graphql(
        PRODUCT_VARIANT_BULK_CREATE_MUTATION, variables
    )
    content = get_graphql_content(response)
    data = content["data"]["productVariantBulkCreate"]
    assert len(data["bulkProductErrors"]) == 1
    error = data["bulkProductErrors"][0]
    assert error["field"] == "attributes"
    assert error["code"] == ProductErrorCode.DUPLICATED_INPUT_ITEM.name
    assert error["index"] == 1
    assert product_variant_count == ProductVariant.objects.count()


def test_product_variant_bulk_create_two_variants_duplicated_one_attribute_value(
    staff_api_client,
    product_with_variant_with_two_attributes,
    color_attribute,
    size_attribute,
    permission_manage_products,
):
    product = product_with_variant_with_two_attributes
    product_variant_count = ProductVariant.objects.count()
    product_id = graphene.Node.to_global_id("Product", product.pk)
    color_attribute_id = graphene.Node.to_global_id("Attribute", color_attribute.id)
    size_attribute_id = graphene.Node.to_global_id("Attribute", size_attribute.id)
    variants = [
        {
            "sku": str(uuid4())[:12],
            "attributes": [
                {"id": color_attribute_id, "values": ["red"]},
                {"id": size_attribute_id, "values": ["big"]},
            ],
        }
    ]
    variables = {"productId": product_id, "variants": variants}
    staff_api_client.user.user_permissions.add(permission_manage_products)
    response = staff_api_client.post_graphql(
        PRODUCT_VARIANT_BULK_CREATE_MUTATION, variables
    )
    content = get_graphql_content(response)
    data = content["data"]["productVariantBulkCreate"]
    assert not data["bulkProductErrors"]
    assert data["count"] == 1
    assert product_variant_count + 1 == ProductVariant.objects.count()


VARIANT_STOCKS_CREATE_MUTATION = """
    mutation ProductVariantStocksCreate($variantId: ID!, $stocks: [StockInput!]!){
        productVariantStocksCreate(variantId: $variantId, stocks: $stocks){
            productVariant{
                id
                stocks {
                    quantity
                    quantityAllocated
                    id
                    warehouse{
                        slug
                    }
                }
            }
            bulkStockErrors{
                code
                field
                message
                index
            }
        }
    }
"""


def test_variant_stocks_create(
    staff_api_client, variant, warehouse, permission_manage_products
):
    variant_id = graphene.Node.to_global_id("ProductVariant", variant.pk)
    second_warehouse = Warehouse.objects.get(pk=warehouse.pk)
    second_warehouse.slug = "second warehouse"
    second_warehouse.pk = None
    second_warehouse.save()

    stocks = [
        {
            "warehouse": graphene.Node.to_global_id("Warehouse", warehouse.id),
            "quantity": 20,
        },
        {
            "warehouse": graphene.Node.to_global_id("Warehouse", second_warehouse.id),
            "quantity": 100,
        },
    ]
    variables = {"variantId": variant_id, "stocks": stocks}
    response = staff_api_client.post_graphql(
        VARIANT_STOCKS_CREATE_MUTATION,
        variables,
        permissions=[permission_manage_products],
    )
    content = get_graphql_content(response)
    data = content["data"]["productVariantStocksCreate"]

    expected_result = [
        {
            "quantity": stocks[0]["quantity"],
            "quantityAllocated": 0,
            "warehouse": {"slug": warehouse.slug},
        },
        {
            "quantity": stocks[1]["quantity"],
            "quantityAllocated": 0,
            "warehouse": {"slug": second_warehouse.slug},
        },
    ]
    assert not data["bulkStockErrors"]
    assert len(data["productVariant"]["stocks"]) == len(stocks)
    result = []
    for stock in data["productVariant"]["stocks"]:
        stock.pop("id")
        result.append(stock)
    for res in result:
        assert res in expected_result


def test_variant_stocks_create_empty_stock_input(
    staff_api_client, variant, permission_manage_products
):
    variant_id = graphene.Node.to_global_id("ProductVariant", variant.pk)

    variables = {"variantId": variant_id, "stocks": []}
    response = staff_api_client.post_graphql(
        VARIANT_STOCKS_CREATE_MUTATION,
        variables,
        permissions=[permission_manage_products],
    )
    content = get_graphql_content(response)
    data = content["data"]["productVariantStocksCreate"]

    assert not data["bulkStockErrors"]
    assert len(data["productVariant"]["stocks"]) == variant.stocks.count()
    assert data["productVariant"]["id"] == variant_id


def test_variant_stocks_create_stock_already_exists(
    staff_api_client, variant, warehouse, permission_manage_products
):
    variant_id = graphene.Node.to_global_id("ProductVariant", variant.pk)
    second_warehouse = Warehouse.objects.get(pk=warehouse.pk)
    second_warehouse.slug = "second warehouse"
    second_warehouse.pk = None
    second_warehouse.save()

    Stock.objects.create(product_variant=variant, warehouse=warehouse, quantity=10)

    stocks = [
        {
            "warehouse": graphene.Node.to_global_id("Warehouse", warehouse.id),
            "quantity": 20,
        },
        {
            "warehouse": graphene.Node.to_global_id("Warehouse", second_warehouse.id),
            "quantity": 100,
        },
    ]
    variables = {"variantId": variant_id, "stocks": stocks}
    response = staff_api_client.post_graphql(
        VARIANT_STOCKS_CREATE_MUTATION,
        variables,
        permissions=[permission_manage_products],
    )
    content = get_graphql_content(response)
    data = content["data"]["productVariantStocksCreate"]
    errors = data["bulkStockErrors"]

    assert errors
    assert errors[0]["code"] == StockErrorCode.UNIQUE.name
    assert errors[0]["field"] == "warehouse"
    assert errors[0]["index"] == 0


def test_variant_stocks_create_stock_duplicated_warehouse(
    staff_api_client, variant, warehouse, permission_manage_products
):
    variant_id = graphene.Node.to_global_id("ProductVariant", variant.pk)
    second_warehouse = Warehouse.objects.get(pk=warehouse.pk)
    second_warehouse.slug = "second warehouse"
    second_warehouse.pk = None
    second_warehouse.save()

    second_warehouse_id = graphene.Node.to_global_id("Warehouse", second_warehouse.id)

    stocks = [
        {
            "warehouse": graphene.Node.to_global_id("Warehouse", warehouse.id),
            "quantity": 20,
        },
        {"warehouse": second_warehouse_id, "quantity": 100},
        {"warehouse": second_warehouse_id, "quantity": 120},
    ]
    variables = {"variantId": variant_id, "stocks": stocks}
    response = staff_api_client.post_graphql(
        VARIANT_STOCKS_CREATE_MUTATION,
        variables,
        permissions=[permission_manage_products],
    )
    content = get_graphql_content(response)
    data = content["data"]["productVariantStocksCreate"]
    errors = data["bulkStockErrors"]

    assert errors
    assert errors[0]["code"] == StockErrorCode.UNIQUE.name
    assert errors[0]["field"] == "warehouse"
    assert errors[0]["index"] == 2


def test_variant_stocks_create_stock_duplicated_warehouse_and_warehouse_already_exists(
    staff_api_client, variant, warehouse, permission_manage_products
):
    variant_id = graphene.Node.to_global_id("ProductVariant", variant.pk)
    second_warehouse = Warehouse.objects.get(pk=warehouse.pk)
    second_warehouse.slug = "second warehouse"
    second_warehouse.pk = None
    second_warehouse.save()

    second_warehouse_id = graphene.Node.to_global_id("Warehouse", second_warehouse.id)
    Stock.objects.create(
        product_variant=variant, warehouse=second_warehouse, quantity=10
    )

    stocks = [
        {
            "warehouse": graphene.Node.to_global_id("Warehouse", warehouse.id),
            "quantity": 20,
        },
        {"warehouse": second_warehouse_id, "quantity": 100},
        {"warehouse": second_warehouse_id, "quantity": 120},
    ]

    variables = {"variantId": variant_id, "stocks": stocks}
    response = staff_api_client.post_graphql(
        VARIANT_STOCKS_CREATE_MUTATION,
        variables,
        permissions=[permission_manage_products],
    )
    content = get_graphql_content(response)
    data = content["data"]["productVariantStocksCreate"]
    errors = data["bulkStockErrors"]

    assert len(errors) == 3
    assert {error["code"] for error in errors} == {
        StockErrorCode.UNIQUE.name,
    }
    assert {error["field"] for error in errors} == {
        "warehouse",
    }
    assert {error["index"] for error in errors} == {1, 2}


VARIANT_STOCKS_UPDATE_MUTATIONS = """
    mutation ProductVariantStocksUpdate($variantId: ID!, $stocks: [StockInput!]!){
        productVariantStocksUpdate(variantId: $variantId, stocks: $stocks){
            productVariant{
                stocks{
                    quantity
                    quantityAllocated
                    id
                    warehouse{
                        slug
                    }
                }
            }
            bulkStockErrors{
                code
                field
                message
                index
            }
        }
    }
"""


def test_product_variant_stocks_update(
    staff_api_client, variant, warehouse, permission_manage_products
):
    variant_id = graphene.Node.to_global_id("ProductVariant", variant.pk)
    second_warehouse = Warehouse.objects.get(pk=warehouse.pk)
    second_warehouse.slug = "second warehouse"
    second_warehouse.pk = None
    second_warehouse.save()

    Stock.objects.create(product_variant=variant, warehouse=warehouse, quantity=10)

    stocks = [
        {
            "warehouse": graphene.Node.to_global_id("Warehouse", warehouse.id),
            "quantity": 20,
        },
        {
            "warehouse": graphene.Node.to_global_id("Warehouse", second_warehouse.id),
            "quantity": 100,
        },
    ]
    variables = {"variantId": variant_id, "stocks": stocks}
    response = staff_api_client.post_graphql(
        VARIANT_STOCKS_UPDATE_MUTATIONS,
        variables,
        permissions=[permission_manage_products],
    )
    content = get_graphql_content(response)
    data = content["data"]["productVariantStocksUpdate"]

    expected_result = [
        {
            "quantity": stocks[0]["quantity"],
            "quantityAllocated": 0,
            "warehouse": {"slug": warehouse.slug},
        },
        {
            "quantity": stocks[1]["quantity"],
            "quantityAllocated": 0,
            "warehouse": {"slug": second_warehouse.slug},
        },
    ]
    assert not data["bulkStockErrors"]
    assert len(data["productVariant"]["stocks"]) == len(stocks)
    result = []
    for stock in data["productVariant"]["stocks"]:
        stock.pop("id")
        result.append(stock)
    for res in result:
        assert res in expected_result


def test_product_variant_stocks_update_with_empty_stock_list(
    staff_api_client, variant, warehouse, permission_manage_products
):
    variant_id = graphene.Node.to_global_id("ProductVariant", variant.pk)
    stocks = []
    variables = {"variantId": variant_id, "stocks": stocks}
    response = staff_api_client.post_graphql(
        VARIANT_STOCKS_UPDATE_MUTATIONS,
        variables,
        permissions=[permission_manage_products],
    )
    content = get_graphql_content(response)
    data = content["data"]["productVariantStocksUpdate"]

    assert not data["bulkStockErrors"]
    assert len(data["productVariant"]["stocks"]) == len(stocks)


def test_variant_stocks_update_stock_duplicated_warehouse(
    staff_api_client, variant, warehouse, permission_manage_products
):
    variant_id = graphene.Node.to_global_id("ProductVariant", variant.pk)
    second_warehouse = Warehouse.objects.get(pk=warehouse.pk)
    second_warehouse.slug = "second warehouse"
    second_warehouse.pk = None
    second_warehouse.save()

    Stock.objects.create(product_variant=variant, warehouse=warehouse, quantity=10)

    stocks = [
        {
            "warehouse": graphene.Node.to_global_id("Warehouse", warehouse.pk),
            "quantity": 20,
        },
        {
            "warehouse": graphene.Node.to_global_id("Warehouse", second_warehouse.pk),
            "quantity": 100,
        },
        {
            "warehouse": graphene.Node.to_global_id("Warehouse", warehouse.pk),
            "quantity": 150,
        },
    ]
    variables = {"variantId": variant_id, "stocks": stocks}
    response = staff_api_client.post_graphql(
        VARIANT_STOCKS_UPDATE_MUTATIONS,
        variables,
        permissions=[permission_manage_products],
    )
    content = get_graphql_content(response)
    data = content["data"]["productVariantStocksUpdate"]
    errors = data["bulkStockErrors"]

    assert errors
    assert errors[0]["code"] == StockErrorCode.UNIQUE.name
    assert errors[0]["field"] == "warehouse"
    assert errors[0]["index"] == 2


VARIANT_STOCKS_DELETE_MUTATION = """
    mutation ProductVariantStocksDelete($variantId: ID!, $warehouseIds: [ID!]!){
        productVariantStocksDelete(
            variantId: $variantId, warehouseIds: $warehouseIds
        ){
            productVariant{
                stocks{
                    id
                    quantity
                    warehouse{
                        slug
                    }
                }
            }
            stockErrors{
                field
                code
                message
            }
        }
    }
"""


def test_product_variant_stocks_delete_mutation(
    staff_api_client, variant, warehouse, permission_manage_products
):
    variant_id = graphene.Node.to_global_id("ProductVariant", variant.pk)
    second_warehouse = Warehouse.objects.get(pk=warehouse.pk)
    second_warehouse.slug = "second warehouse"
    second_warehouse.pk = None
    second_warehouse.save()

    Stock.objects.bulk_create(
        [
            Stock(product_variant=variant, warehouse=warehouse, quantity=10),
            Stock(product_variant=variant, warehouse=second_warehouse, quantity=140),
        ]
    )
    stocks_count = variant.stocks.count()

    warehouse_ids = [graphene.Node.to_global_id("Warehouse", second_warehouse.id)]

    variables = {"variantId": variant_id, "warehouseIds": warehouse_ids}
    response = staff_api_client.post_graphql(
        VARIANT_STOCKS_DELETE_MUTATION,
        variables,
        permissions=[permission_manage_products],
    )
    content = get_graphql_content(response)
    data = content["data"]["productVariantStocksDelete"]

    variant.refresh_from_db()
    assert not data["stockErrors"]
    assert (
        len(data["productVariant"]["stocks"])
        == variant.stocks.count()
        == stocks_count - 1
    )
    assert data["productVariant"]["stocks"][0]["quantity"] == 10
    assert data["productVariant"]["stocks"][0]["warehouse"]["slug"] == warehouse.slug


def test_product_variant_stocks_delete_mutation_invalid_warehouse_id(
    staff_api_client, variant, warehouse, permission_manage_products
):
    variant_id = graphene.Node.to_global_id("ProductVariant", variant.pk)
    second_warehouse = Warehouse.objects.get(pk=warehouse.pk)
    second_warehouse.slug = "second warehouse"
    second_warehouse.pk = None
    second_warehouse.save()

    Stock.objects.bulk_create(
        [Stock(product_variant=variant, warehouse=warehouse, quantity=10)]
    )
    stocks_count = variant.stocks.count()

    warehouse_ids = [graphene.Node.to_global_id("Warehouse", second_warehouse.id)]

    variables = {"variantId": variant_id, "warehouseIds": warehouse_ids}
    response = staff_api_client.post_graphql(
        VARIANT_STOCKS_DELETE_MUTATION,
        variables,
        permissions=[permission_manage_products],
    )
    content = get_graphql_content(response)
    data = content["data"]["productVariantStocksDelete"]

    variant.refresh_from_db()
    assert not data["stockErrors"]
    assert (
        len(data["productVariant"]["stocks"]) == variant.stocks.count() == stocks_count
    )
    assert data["productVariant"]["stocks"][0]["quantity"] == 10
    assert data["productVariant"]["stocks"][0]["warehouse"]["slug"] == warehouse.slug<|MERGE_RESOLUTION|>--- conflicted
+++ resolved
@@ -1039,11 +1039,8 @@
         variant.refresh_from_db()
 
 
-<<<<<<< HEAD
-def _fetch_all_variants(client, variables={}, permissions=None):
-=======
 def test_delete_variant_in_draft_order(
-    staff_api_client, order_line, permission_manage_products, order_list
+    staff_api_client, order_line, permission_manage_products, order_list, channel_USD,
 ):
     query = DELETE_VARIANT_MUTATION
 
@@ -1055,7 +1052,7 @@
     variant_id = graphene.Node.to_global_id("ProductVariant", variant.pk)
     variables = {"id": variant_id}
 
-    net = variant.get_price()
+    net = variant.get_price(channel_USD)
     gross = Money(amount=net.amount, currency=net.currency)
     order_not_draft = order_list[-1]
     order_line_not_in_draft = OrderLine.objects.create(
@@ -1083,8 +1080,7 @@
     assert OrderLine.objects.filter(pk=order_line_not_in_draft_pk).exists()
 
 
-def _fetch_all_variants(client, permissions=None):
->>>>>>> 2ad1d3d2
+def _fetch_all_variants(client, variables={}, permissions=None):
     query = """
         query fetchAllVariants($channel: String) {
             productVariants(first: 10, channel: $channel) {
