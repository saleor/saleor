import json
from datetime import datetime, timedelta
from decimal import Decimal
from unittest.mock import ANY, Mock, patch

import graphene
import pytest
from django.core.exceptions import ValidationError
from django.utils.dateparse import parse_datetime
from django.utils.text import slugify
from graphql_relay import to_global_id
from measurement.measures import Weight
from prices import Money, TaxedMoney

from ....core.taxes import TaxType
from ....core.weight import WeightUnits
from ....order import OrderStatus
from ....order.models import OrderLine
from ....plugins.manager import PluginsManager
from ....product import AttributeInputType
from ....product.error_codes import ProductErrorCode
from ....product.models import (
    Attribute,
    AttributeValue,
    Category,
    Collection,
    Product,
    ProductChannelListing,
    ProductImage,
    ProductType,
    ProductVariant,
    ProductVariantChannelListing,
)
from ....product.tasks import update_variants_names
from ....product.tests.utils import create_image, create_pdf_file_with_image_ext
from ....product.utils.attributes import associate_attribute_values_to_instance
from ....product.utils.costs import get_product_costs_data
from ....warehouse.models import Allocation, Stock, Warehouse
from ...core.enums import ReportingPeriod
from ...tests.utils import (
    assert_no_permission,
    get_graphql_content,
    get_graphql_content_from_response,
    get_multipart_request_body,
)
from ..bulk_mutations.products import ProductVariantStocksUpdate
from ..utils import create_stocks


@pytest.fixture
def query_products_with_filter():
    query = """
        query ($filter: ProductFilterInput!, $channel: String) {
          products(first:5, filter: $filter, channel: $channel) {
            edges{
              node{
                id
                name
              }
            }
          }
        }
        """
    return query


@pytest.fixture
def query_collections_with_filter():
    query = """
    query ($filter: CollectionFilterInput!, ) {
          collections(first:5, filter: $filter) {
            edges{
              node{
                id
                name
              }
            }
          }
        }
        """
    return query


@pytest.fixture
def query_categories_with_filter():
    query = """
    query ($filter: CategoryFilterInput!, ) {
          categories(first:5, filter: $filter) {
            totalCount
            edges{
              node{
                id
                name
              }
            }
          }
        }
        """
    return query


QUERY_FETCH_ALL_PRODUCTS = """
    query ($channel:String){
        products(first: 10, channel: $channel) {
            totalCount
            edges {
                node {
                    id
                    name
                }
            }
        }
    }
"""


QUERY_PRODUCT = """
    query ($id: ID, $slug: String, $channel:String){
        product(
            id: $id,
            slug: $slug,
            channel: $channel
        ) {
            id
            name
            weight {
                unit
                value
            }
            availableForPurchase
            isAvailableForPurchase
            visibleInListings
        }
    }
    """


def test_product_query_by_id_available_as_staff_user(
    staff_api_client, permission_manage_products, product, channel_USD
):
    variables = {
        "id": graphene.Node.to_global_id("Product", product.pk),
        "channel": channel_USD.slug,
    }

    response = staff_api_client.post_graphql(
        QUERY_PRODUCT,
        variables=variables,
        permissions=(permission_manage_products,),
        check_no_permissions=False,
    )
    content = get_graphql_content(response)
    product_data = content["data"]["product"]
    assert product_data is not None
    assert product_data["name"] == product.name


def test_product_query_by_id_not_available_as_staff_user(
    staff_api_client, permission_manage_products, product, channel_USD
):
    variables = {
        "id": graphene.Node.to_global_id("Product", product.pk),
        "channel": channel_USD.slug,
    }
    ProductChannelListing.objects.filter(product=product, channel=channel_USD).update(
        is_published=False
    )

    response = staff_api_client.post_graphql(
        QUERY_PRODUCT,
        variables=variables,
        permissions=(permission_manage_products,),
        check_no_permissions=False,
    )
    content = get_graphql_content(response)
    product_data = content["data"]["product"]
    assert product_data is not None
    assert product_data["name"] == product.name


def test_product_query_by_id_not_existing_in_channel_as_staff_user(
    staff_api_client, permission_manage_products, product, channel_USD
):
    variables = {
        "id": graphene.Node.to_global_id("Product", product.pk),
        "channel": channel_USD.slug,
    }
    ProductChannelListing.objects.filter(product=product, channel=channel_USD).delete()

    response = staff_api_client.post_graphql(
        QUERY_PRODUCT,
        variables=variables,
        permissions=(permission_manage_products,),
        check_no_permissions=False,
    )
    content = get_graphql_content(response)
    product_data = content["data"]["product"]
    assert product_data is not None
    assert product_data["name"] == product.name


def test_product_query_by_id_available_as_app(
    app_api_client, permission_manage_products, product, channel_USD
):
    variables = {
        "id": graphene.Node.to_global_id("Product", product.pk),
        "channel": channel_USD.slug,
    }

    response = app_api_client.post_graphql(
        QUERY_PRODUCT,
        variables=variables,
        permissions=(permission_manage_products,),
        check_no_permissions=False,
    )
    content = get_graphql_content(response)
    product_data = content["data"]["product"]
    assert product_data is not None
    assert product_data["name"] == product.name


@pytest.mark.skip(reason="Issue #5845")
def test_product_query_by_id_not_available_as_app(
    app_api_client, permission_manage_products, product, channel_USD
):
    variables = {
        "id": graphene.Node.to_global_id("Product", product.pk),
        "channel": channel_USD.slug,
    }
    ProductChannelListing.objects.filter(product=product, channel=channel_USD).update(
        is_published=False
    )

    response = app_api_client.post_graphql(
        QUERY_PRODUCT,
        variables=variables,
        permissions=(permission_manage_products,),
        check_no_permissions=False,
    )
    content = get_graphql_content(response)
    product_data = content["data"]["product"]
    assert product_data is not None
    assert product_data["name"] == product.name


@pytest.mark.skip(reason="Issue #5845")
def test_product_query_by_id_not_existing_in_channel_as_app(
    app_api_client, permission_manage_products, product, channel_USD
):
    variables = {
        "id": graphene.Node.to_global_id("Product", product.pk),
        "channel": channel_USD.slug,
    }
    ProductChannelListing.objects.filter(product=product, channel=channel_USD).delete()

    response = app_api_client.post_graphql(
        QUERY_PRODUCT,
        variables=variables,
        permissions=(permission_manage_products,),
        check_no_permissions=False,
    )
    content = get_graphql_content(response)
    product_data = content["data"]["product"]
    assert product_data is not None
    assert product_data["name"] == product.name


def test_product_query_by_id_available_as_customer(
    user_api_client, product, channel_USD
):
    variables = {
        "id": graphene.Node.to_global_id("Product", product.pk),
        "channel": channel_USD.slug,
    }

    # when
    response = user_api_client.post_graphql(QUERY_PRODUCT, variables=variables)

    # then
    content = get_graphql_content(response)
    product_data = content["data"]["product"]
    assert product_data is not None
    assert product_data["name"] == product.name
    assert product_data["visibleInListings"] is True


<<<<<<< HEAD
def test_product_query_by_id_not_available_as_customer(
    user_api_client, product, channel_USD
):
    variables = {
        "id": graphene.Node.to_global_id("Product", product.pk),
        "channel": channel_USD.slug,
    }
    ProductChannelListing.objects.filter(product=product, channel=channel_USD).update(
        is_published=False
    )

    response = user_api_client.post_graphql(QUERY_PRODUCT, variables=variables)
    content = get_graphql_content(response)
    product_data = content["data"]["product"]
    assert product_data is None
=======
def test_product_unpublished_query_by_id_as_app(
    app_api_client, unavailable_product, permission_manage_products
):
    # given
    variables = {"id": graphene.Node.to_global_id("Product", unavailable_product.pk)}

    # when
    response = app_api_client.post_graphql(
        QUERY_PRODUCT,
        variables=variables,
        permissions=[permission_manage_products],
        check_no_permissions=False,
    )

    # then
    content = get_graphql_content(response)
    product_data = content["data"]["product"]
    assert product_data is not None
    assert product_data["name"] == unavailable_product.name
>>>>>>> a5d729d2


def test_product_query_by_id_weight_returned_in_default_unit(
    user_api_client, product, site_settings, channel_USD
):
    # given
    product.weight = Weight(kg=10)
    product.save(update_fields=["weight"])

    site_settings.default_weight_unit = WeightUnits.POUND
    site_settings.save(update_fields=["default_weight_unit"])

    variables = {
        "id": graphene.Node.to_global_id("Product", product.pk),
        "channel": channel_USD.slug,
    }

    # when
    response = user_api_client.post_graphql(QUERY_PRODUCT, variables=variables)

    # then
    content = get_graphql_content(response)
    product_data = content["data"]["product"]
    assert product_data is not None
    assert product_data["name"] == product.name
    assert product_data["weight"]["value"] == 22.046
    assert product_data["weight"]["unit"] == WeightUnits.POUND.upper()


def test_product_query_by_id_weight_is_rounded(
    user_api_client, product, site_settings, channel_USD
):
    # given
    product.weight = Weight(kg=1.83456)
    product.save(update_fields=["weight"])

    site_settings.default_weight_unit = WeightUnits.KILOGRAM
    site_settings.save(update_fields=["default_weight_unit"])

    variables = {
        "id": graphene.Node.to_global_id("Product", product.pk),
        "channel": channel_USD.slug,
    }

    # when
    response = user_api_client.post_graphql(QUERY_PRODUCT, variables=variables)

    # then
    content = get_graphql_content(response)
    product_data = content["data"]["product"]
    assert product_data is not None
    assert product_data["name"] == product.name
    assert product_data["weight"]["value"] == 1.835
    assert product_data["weight"]["unit"] == WeightUnits.KILOGRAM.upper()


def test_product_query_by_slug(user_api_client, product, channel_USD):
    variables = {
        "id": graphene.Node.to_global_id("Product", product.pk),
        "channel": channel_USD.slug,
    }
    ProductChannelListing.objects.filter(product=product, channel=channel_USD).update(
        is_published=False
    )

    response = user_api_client.post_graphql(QUERY_PRODUCT, variables=variables)
    content = get_graphql_content(response)
    product_data = content["data"]["product"]
    assert product_data is None


def test_product_query_by_id_not_existing_in_channel_as_customer(
    user_api_client, product, channel_USD
):
    variables = {
        "id": graphene.Node.to_global_id("Product", product.pk),
        "channel": channel_USD.slug,
    }
    ProductChannelListing.objects.filter(product=product, channel=channel_USD).delete()

    response = user_api_client.post_graphql(QUERY_PRODUCT, variables=variables)
    content = get_graphql_content(response)
    product_data = content["data"]["product"]
    assert product_data is None


def test_product_query_by_slug_available_as_staff_user(
    staff_api_client, permission_manage_products, product, channel_USD
):
    variables = {
        "slug": product.slug,
        "channel": channel_USD.slug,
    }

    response = staff_api_client.post_graphql(
        QUERY_PRODUCT,
        variables=variables,
        permissions=(permission_manage_products,),
        check_no_permissions=False,
    )
    content = get_graphql_content(response)
    product_data = content["data"]["product"]
    assert product_data is not None
    assert product_data["name"] == product.name


def test_product_query_by_slug_not_available_as_staff_user(
    staff_api_client, permission_manage_products, product, channel_USD
):
    variables = {
        "slug": product.slug,
        "channel": channel_USD.slug,
    }
    ProductChannelListing.objects.filter(product=product, channel=channel_USD).update(
        is_published=False
    )

    response = staff_api_client.post_graphql(
        QUERY_PRODUCT,
        variables=variables,
        permissions=(permission_manage_products,),
        check_no_permissions=False,
    )
    content = get_graphql_content(response)
    product_data = content["data"]["product"]
    assert product_data is not None
    assert product_data["name"] == product.name


def test_product_query_by_slug_not_existing_in_channel_as_staff_user(
    staff_api_client, permission_manage_products, product, channel_USD
):
    variables = {
        "slug": product.slug,
        "channel": channel_USD.slug,
    }
    ProductChannelListing.objects.filter(product=product, channel=channel_USD).delete()

    response = staff_api_client.post_graphql(
        QUERY_PRODUCT,
        variables=variables,
        permissions=(permission_manage_products,),
        check_no_permissions=False,
    )
    content = get_graphql_content(response)
    product_data = content["data"]["product"]
    assert product_data is not None
    assert product_data["name"] == product.name


def test_product_query_by_slug_available_as_app(
    app_api_client, permission_manage_products, product, channel_USD
):
    variables = {
        "slug": product.slug,
        "channel": channel_USD.slug,
    }

    response = app_api_client.post_graphql(
        QUERY_PRODUCT,
        variables=variables,
        permissions=(permission_manage_products,),
        check_no_permissions=False,
    )
    content = get_graphql_content(response)
    product_data = content["data"]["product"]
    assert product_data is not None
    assert product_data["name"] == product.name


@pytest.mark.skip(reason="Issue #5845")
def test_product_query_by_slug_not_available_as_app(
    app_api_client, permission_manage_products, product, channel_USD
):
    variables = {
        "slug": product.slug,
        "channel": channel_USD.slug,
    }
    ProductChannelListing.objects.filter(product=product, channel=channel_USD).update(
        is_published=False
    )

    response = app_api_client.post_graphql(
        QUERY_PRODUCT,
        variables=variables,
        permissions=(permission_manage_products,),
        check_no_permissions=False,
    )
    content = get_graphql_content(response)
    product_data = content["data"]["product"]
    assert product_data is not None
    assert product_data["name"] == product.name


@pytest.mark.skip(reason="Issue #5845")
def test_product_query_by_slug_not_existing_in_channel_as_app(
    app_api_client, permission_manage_products, product, channel_USD
):
    variables = {
        "slug": product.slug,
        "channel": channel_USD.slug,
    }
    ProductChannelListing.objects.filter(product=product, channel=channel_USD).delete()

    response = app_api_client.post_graphql(
        QUERY_PRODUCT,
        variables=variables,
        permissions=(permission_manage_products,),
        check_no_permissions=False,
    )
    content = get_graphql_content(response)
    product_data = content["data"]["product"]
    assert product_data is not None
    assert product_data["name"] == product.name


def test_product_query_by_slug_available_as_customer(
    user_api_client, product, channel_USD
):
    variables = {
        "slug": product.slug,
        "channel": channel_USD.slug,
    }

    response = user_api_client.post_graphql(QUERY_PRODUCT, variables=variables)
    content = get_graphql_content(response)
    product_data = content["data"]["product"]
    assert product_data is not None
    assert product_data["name"] == product.name


def test_product_query_by_slug_not_available_as_customer(
    user_api_client, product, channel_USD
):
    variables = {
        "slug": product.slug,
        "channel": channel_USD.slug,
    }
    ProductChannelListing.objects.filter(product=product, channel=channel_USD).update(
        is_published=False
    )

    response = user_api_client.post_graphql(QUERY_PRODUCT, variables=variables)
    content = get_graphql_content(response)
    product_data = content["data"]["product"]
    assert product_data is None


def test_product_query_is_available_for_purchase_true(
    user_api_client, product, channel_USD
):
    # given
    available_for_purchase = datetime.today() - timedelta(days=1)
    product.available_for_purchase = available_for_purchase
    product.save(update_fields=["available_for_purchase"])

    variables = {
        "id": graphene.Node.to_global_id("Product", product.pk),
        "channel": channel_USD.slug,
    }

    # when
    response = user_api_client.post_graphql(QUERY_PRODUCT, variables=variables)

    # then
    content = get_graphql_content(response)
    product_data = content["data"]["product"]

    assert product_data["availableForPurchase"] == available_for_purchase.strftime(
        "%Y-%m-%d"
    )
    assert product_data["isAvailableForPurchase"] is True


def test_product_query_is_available_for_purchase_false(
    user_api_client, product, channel_USD
):
    # given
    available_for_purchase = datetime.today() + timedelta(days=1)
    product.available_for_purchase = available_for_purchase
    product.save(update_fields=["available_for_purchase"])

    variables = {
        "id": graphene.Node.to_global_id("Product", product.pk),
        "channel": channel_USD.slug,
    }

    # when
    response = user_api_client.post_graphql(QUERY_PRODUCT, variables=variables)

    # then
    content = get_graphql_content(response)
    product_data = content["data"]["product"]

    assert product_data["availableForPurchase"] == available_for_purchase.strftime(
        "%Y-%m-%d"
    )
    assert product_data["isAvailableForPurchase"] is False


def test_product_query_is_available_for_purchase_false_no_available_for_purchase_date(
    user_api_client, product, channel_USD
):
    # given
    product.available_for_purchase = None
    product.save(update_fields=["available_for_purchase"])

    variables = {
        "id": graphene.Node.to_global_id("Product", product.pk),
        "channel": channel_USD.slug,
    }

    # when
    response = user_api_client.post_graphql(QUERY_PRODUCT, variables=variables)

    # then
    content = get_graphql_content(response)
    product_data = content["data"]["product"]

    assert not product_data["availableForPurchase"]
    assert product_data["isAvailableForPurchase"] is False


def test_product_query_unpublished_products_by_slug(
    user_api_client, product, permission_manage_products, channel_USD
):
    # given
    user = user_api_client.user
    user.user_permissions.add(permission_manage_products)

    ProductChannelListing.objects.filter(product=product, channel=channel_USD).update(
        is_published=False
    )
    variables = {
        "slug": product.slug,
        "channel": channel_USD.slug,
    }

    # when
    response = user_api_client.post_graphql(QUERY_PRODUCT, variables=variables)

    # then
    content = get_graphql_content(response)
    product_data = content["data"]["product"]
    assert product_data is not None
    assert product_data["name"] == product.name


def test_product_query_unpublished_products_by_slug_and_anonympus_user(
    api_client, product, channel_USD
):
    # given
    ProductChannelListing.objects.filter(product=product, channel=channel_USD).update(
        is_published=False
    )
    variables = {
        "slug": product.slug,
        "channel": channel_USD.slug,
    }

    # when
    response = api_client.post_graphql(QUERY_PRODUCT, variables=variables)

    # then
    content = get_graphql_content(response)
    product_data = content["data"]["product"]
    assert product_data is None


def test_product_query_by_slug_not_existing_in_channel_as_customer(
    user_api_client, product, channel_USD
):
    variables = {
        "slug": product.slug,
        "channel": channel_USD.slug,
    }
    ProductChannelListing.objects.filter(product=product, channel=channel_USD).delete()

    response = user_api_client.post_graphql(QUERY_PRODUCT, variables=variables)
    content = get_graphql_content(response)
    product_data = content["data"]["product"]
    assert product_data is None


QUERY_PRODUCT_WITHOUT_CHANNEL = """
    query ($id: ID){
        product(
            id: $id
        ) {
            id
            name
        }
    }
    """


def test_product_query_by_id_without_channel_not_available_as_staff_user(
    staff_api_client, permission_manage_products, product, channel_USD
):
    variables = {"id": graphene.Node.to_global_id("Product", product.pk)}
    ProductChannelListing.objects.filter(product=product, channel=channel_USD).update(
        is_published=False
    )

    response = staff_api_client.post_graphql(
        QUERY_PRODUCT_WITHOUT_CHANNEL,
        variables=variables,
        permissions=(permission_manage_products,),
        check_no_permissions=False,
    )
    content = get_graphql_content(response)
    product_data = content["data"]["product"]
    assert product_data is not None
    assert product_data["name"] == product.name


def test_product_query_error_when_id_and_slug_provided(
    user_api_client, product, graphql_log_handler,
):
    variables = {
        "id": graphene.Node.to_global_id("Product", product.pk),
        "slug": product.slug,
    }
    response = user_api_client.post_graphql(QUERY_PRODUCT, variables=variables)
    assert graphql_log_handler.messages == [
        "saleor.graphql.errors.handled[ERROR].GraphQLError"
    ]
    content = get_graphql_content(response, ignore_errors=True)
    assert len(content["errors"]) == 1


def test_product_query_error_when_no_param(
    user_api_client, product, graphql_log_handler,
):
    variables = {}
    response = user_api_client.post_graphql(QUERY_PRODUCT, variables=variables)
    assert graphql_log_handler.messages == [
        "saleor.graphql.errors.handled[ERROR].GraphQLError"
    ]
    content = get_graphql_content(response, ignore_errors=True)
    assert len(content["errors"]) == 1


def test_fetch_all_products_available_as_staff_user(
    staff_api_client, permission_manage_products, product, channel_USD
):
    variables = {"channel": channel_USD.slug}
    response = staff_api_client.post_graphql(
        QUERY_FETCH_ALL_PRODUCTS,
        variables,
        permissions=(permission_manage_products,),
        check_no_permissions=False,
    )
    content = get_graphql_content(response)
    num_products = Product.objects.count()
    assert content["data"]["products"]["totalCount"] == num_products
    assert len(content["data"]["products"]["edges"]) == num_products


def test_fetch_all_products_not_available_as_staff_user(
    staff_api_client, permission_manage_products, product, channel_USD
):
    variables = {"channel": channel_USD.slug}
    ProductChannelListing.objects.filter(product=product, channel=channel_USD).update(
        is_published=False
    )

    response = staff_api_client.post_graphql(
        QUERY_FETCH_ALL_PRODUCTS,
        variables,
        permissions=(permission_manage_products,),
        check_no_permissions=False,
    )
    content = get_graphql_content(response)
    num_products = Product.objects.count()
    assert content["data"]["products"]["totalCount"] == num_products
    assert len(content["data"]["products"]["edges"]) == num_products


def test_fetch_all_products_not_existing_in_channel_as_staff_user(
    staff_api_client, permission_manage_products, product, channel_USD
):
    variables = {"channel": channel_USD.slug}
    ProductChannelListing.objects.filter(product=product, channel=channel_USD).delete()

    response = staff_api_client.post_graphql(
        QUERY_FETCH_ALL_PRODUCTS,
        variables,
        permissions=(permission_manage_products,),
        check_no_permissions=False,
    )
    content = get_graphql_content(response)
    num_products = Product.objects.count()
    assert content["data"]["products"]["totalCount"] == num_products
    assert len(content["data"]["products"]["edges"]) == num_products


def test_fetch_all_products_available_as_app(
    app_api_client, permission_manage_products, product, channel_USD
):
    variables = {"channel": channel_USD.slug}
    response = app_api_client.post_graphql(
        QUERY_FETCH_ALL_PRODUCTS,
        variables,
        permissions=(permission_manage_products,),
        check_no_permissions=False,
    )
    content = get_graphql_content(response)
    num_products = Product.objects.count()
    assert content["data"]["products"]["totalCount"] == num_products
    assert len(content["data"]["products"]["edges"]) == num_products


def test_fetch_all_products_not_available_as_app(
    app_api_client, permission_manage_products, product, channel_USD
):
    variables = {"channel": channel_USD.slug}
    ProductChannelListing.objects.filter(product=product, channel=channel_USD).update(
        is_published=False
    )

    response = app_api_client.post_graphql(
        QUERY_FETCH_ALL_PRODUCTS,
        variables,
        permissions=(permission_manage_products,),
        check_no_permissions=False,
    )
    content = get_graphql_content(response)
    num_products = Product.objects.count()
    assert content["data"]["products"]["totalCount"] == num_products
    assert len(content["data"]["products"]["edges"]) == num_products


def test_fetch_all_products_not_existing_in_channel_as_app(
    app_api_client, permission_manage_products, product, channel_USD
):
    variables = {"channel": channel_USD.slug}
    ProductChannelListing.objects.filter(product=product, channel=channel_USD).delete()

    response = app_api_client.post_graphql(
        QUERY_FETCH_ALL_PRODUCTS,
        variables,
        permissions=(permission_manage_products,),
        check_no_permissions=False,
    )
    content = get_graphql_content(response)
    num_products = Product.objects.count()
    assert content["data"]["products"]["totalCount"] == num_products
    assert len(content["data"]["products"]["edges"]) == num_products


def test_fetch_all_products_available_as_customer(
    user_api_client, product, channel_USD
):
    variables = {"channel": channel_USD.slug}
    response = user_api_client.post_graphql(QUERY_FETCH_ALL_PRODUCTS, variables)
    content = get_graphql_content(response)
    num_products = Product.objects.count()
    assert content["data"]["products"]["totalCount"] == num_products
    assert len(content["data"]["products"]["edges"]) == num_products


def test_fetch_all_products_not_available_as_customer(
    user_api_client, product, channel_USD
):
    variables = {"channel": channel_USD.slug}
    ProductChannelListing.objects.filter(product=product, channel=channel_USD).update(
        is_published=False
    )

    response = user_api_client.post_graphql(QUERY_FETCH_ALL_PRODUCTS, variables,)
    content = get_graphql_content(response)
    assert content["data"]["products"]["totalCount"] == 0
    assert not content["data"]["products"]["edges"]


def test_fetch_all_products_not_existing_in_channel_as_customer(
    user_api_client, product, channel_USD
):
    variables = {"channel": channel_USD.slug}
    ProductChannelListing.objects.filter(product=product, channel=channel_USD).delete()

    response = user_api_client.post_graphql(QUERY_FETCH_ALL_PRODUCTS, variables)
    content = get_graphql_content(response)
    assert content["data"]["products"]["totalCount"] == 0
    assert not content["data"]["products"]["edges"]


def test_fetch_all_products_available_as_anonymous(api_client, product, channel_USD):
    variables = {"channel": channel_USD.slug}
    response = api_client.post_graphql(QUERY_FETCH_ALL_PRODUCTS, variables)
    content = get_graphql_content(response)
    num_products = Product.objects.count()
    assert content["data"]["products"]["totalCount"] == num_products
    assert len(content["data"]["products"]["edges"]) == num_products


def test_fetch_all_products_not_available_as_anonymous(
    api_client, product, channel_USD
):
    variables = {"channel": channel_USD.slug}
    ProductChannelListing.objects.filter(product=product, channel=channel_USD).update(
        is_published=False
    )

    response = api_client.post_graphql(QUERY_FETCH_ALL_PRODUCTS, variables,)
    content = get_graphql_content(response)
    assert content["data"]["products"]["totalCount"] == 0
    assert not content["data"]["products"]["edges"]


def test_fetch_all_products_not_existing_in_channel_as_anonymous(
    api_client, product, channel_USD
):
    variables = {"channel": channel_USD.slug}
    ProductChannelListing.objects.filter(product=product, channel=channel_USD).delete()

    response = api_client.post_graphql(QUERY_FETCH_ALL_PRODUCTS, variables)
    content = get_graphql_content(response)
    assert content["data"]["products"]["totalCount"] == 0
    assert not content["data"]["products"]["edges"]


def test_fetch_all_products_visible_in_listings(
    user_api_client, product_list, permission_manage_products, channel_USD
):
    # given
    product_list[0].visible_in_listings = False
    product_list[0].save(update_fields=["visible_in_listings"])

    product_count = Product.objects.count()
    variables = {"channel": channel_USD.slug}

    # when
    response = user_api_client.post_graphql(QUERY_FETCH_ALL_PRODUCTS, variables)

    # then
    content = get_graphql_content(response)
    product_data = content["data"]["products"]["edges"]
    assert len(product_data) == product_count - 1
    products_ids = [product["node"]["id"] for product in product_data]
    assert graphene.Node.to_global_id("Product", product_list[0].pk) not in products_ids


def test_fetch_all_products_visible_in_listings_by_staff_with_perm(
    staff_api_client, product_list, permission_manage_products, channel_USD
):
    # given
    product_list[0].visible_in_listings = False
    product_list[0].save(update_fields=["visible_in_listings"])

    product_count = Product.objects.count()
    variables = {"channel": channel_USD.slug}

    # when
    response = staff_api_client.post_graphql(
        QUERY_FETCH_ALL_PRODUCTS,
        variables,
        permissions=[permission_manage_products],
        check_no_permissions=False,
    )

    # then
    content = get_graphql_content(response)
    product_data = content["data"]["products"]["edges"]
    assert len(product_data) == product_count


def test_fetch_all_products_visible_in_listings_by_staff_without_perm(
    staff_api_client, product_list, permission_manage_products, channel_USD
):
    # given
    product_list[0].visible_in_listings = False
    product_list[0].save(update_fields=["visible_in_listings"])

    product_count = Product.objects.count()
    variables = {"channel": channel_USD.slug}

    # when
    response = staff_api_client.post_graphql(QUERY_FETCH_ALL_PRODUCTS, variables)

    # then
    content = get_graphql_content(response)
    product_data = content["data"]["products"]["edges"]
    assert len(product_data) == product_count - 1
    products_ids = [product["node"]["id"] for product in product_data]
    assert graphene.Node.to_global_id("Product", product_list[0].pk) not in products_ids


def test_fetch_all_products_visible_in_listings_by_app_with_perm(
    app_api_client, product_list, permission_manage_products, channel_USD
):
    # given
    product_list[0].visible_in_listings = False
    product_list[0].save(update_fields=["visible_in_listings"])

    product_count = Product.objects.count()
    variables = {"channel": channel_USD.slug}

    # when
    response = app_api_client.post_graphql(
        QUERY_FETCH_ALL_PRODUCTS,
        variables,
        permissions=[permission_manage_products],
        check_no_permissions=False,
    )

    # then
    content = get_graphql_content(response)
    product_data = content["data"]["products"]["edges"]
    assert len(product_data) == product_count


def test_fetch_all_products_visible_in_listings_by_app_without_perm(
    app_api_client, product_list, permission_manage_products, channel_USD
):
    # given
    product_list[0].visible_in_listings = False
    product_list[0].save(update_fields=["visible_in_listings"])

    product_count = Product.objects.count()
    variables = {"channel": channel_USD.slug}

    # when
    response = app_api_client.post_graphql(QUERY_FETCH_ALL_PRODUCTS, variables)

    # then
    content = get_graphql_content(response)
    product_data = content["data"]["products"]["edges"]
    assert len(product_data) == product_count - 1
    products_ids = [product["node"]["id"] for product in product_data]
    assert graphene.Node.to_global_id("Product", product_list[0].pk) not in products_ids


def test_fetch_product_from_category_query(
    staff_api_client, product, permission_manage_products, stock, channel_USD
):
    category = Category.objects.first()
    product = category.products.first()
    query = """
    query {
        category(id: "%(category_id)s") {
            products(first: 20, channel: "%(channel_slug)s") {
                edges {
                    node {
                        id
                        name
                        url
                        slug
                        thumbnail{
                            url
                            alt
                        }
                        images {
                            url
                        }
                        variants {
                            name
                            channelListing {
                                costPrice {
                                    amount
                                }
                            }
                        }
                        channelListing {
                            purchaseCost {
                                start {
                                    amount
                                }
                                stop {
                                    amount
                                }
                            }
                            margin {
                                start
                                stop
                            }
                        }
                        isAvailable
                        pricing {
                            priceRange {
                                start {
                                    gross {
                                        amount
                                        currency
                                        localized
                                    }
                                    net {
                                        amount
                                        currency
                                        localized
                                    }
                                    currency
                                }
                            }
                        }
                    }
                }
            }
        }
    }
    """ % {
        "category_id": graphene.Node.to_global_id("Category", category.id),
        "channel_slug": channel_USD.slug,
    }
    staff_api_client.user.user_permissions.add(permission_manage_products)
    response = staff_api_client.post_graphql(query)
    content = get_graphql_content(response)
    assert content["data"]["category"] is not None
    product_edges_data = content["data"]["category"]["products"]["edges"]
    assert len(product_edges_data) == category.products.count()
    product_data = product_edges_data[0]["node"]
    assert product_data["name"] == product.name
    assert product_data["url"] == ""
    assert product_data["slug"] == product.slug

    variant = product.variants.first()
    variant_channel_listing = variant.channel_listing.filter(channel_id=channel_USD.id)
    purchase_cost, margin = get_product_costs_data(variant_channel_listing, True)
    cost_start = product_data["channelListing"][0]["purchaseCost"]["start"]["amount"]
    cost_stop = product_data["channelListing"][0]["purchaseCost"]["stop"]["amount"]

    assert purchase_cost.start.amount == cost_start
    assert purchase_cost.stop.amount == cost_stop
    assert product_data["isAvailable"] is True
    assert margin[0] == product_data["channelListing"][0]["margin"]["start"]
    assert margin[1] == product_data["channelListing"][0]["margin"]["stop"]

    variant = product.variants.first()
    variant_channel_listing = variant.channel_listing.get(channel_id=channel_USD.id)
    variant_channel_data = product_data["variants"][0]["channelListing"][0]
    variant_cost = variant_channel_data["costPrice"]["amount"]

    assert variant_channel_listing.cost_price.amount == variant_cost


def test_products_query_with_filter_attributes(
    query_products_with_filter, staff_api_client, product, permission_manage_products
):

    product_type = ProductType.objects.create(
        name="Custom Type",
        slug="custom-type",
        has_variants=True,
        is_shipping_required=True,
    )
    attribute = Attribute.objects.create(slug="new_attr", name="Attr")
    attribute.product_types.add(product_type)
    attr_value = AttributeValue.objects.create(
        attribute=attribute, name="First", slug="first"
    )
    second_product = product
    second_product.id = None
    second_product.product_type = product_type
    second_product.slug = "second-product"
    second_product.save()
    associate_attribute_values_to_instance(second_product, attribute, attr_value)

    variables = {
        "filter": {"attributes": [{"slug": attribute.slug, "value": attr_value.slug}]}
    }

    staff_api_client.user.user_permissions.add(permission_manage_products)
    response = staff_api_client.post_graphql(query_products_with_filter, variables)
    content = get_graphql_content(response)
    second_product_id = graphene.Node.to_global_id("Product", second_product.id)
    products = content["data"]["products"]["edges"]

    assert len(products) == 1
    assert products[0]["node"]["id"] == second_product_id
    assert products[0]["node"]["name"] == second_product.name


def test_products_query_with_filter_product_type(
    query_products_with_filter, staff_api_client, product, permission_manage_products
):
    product_type = ProductType.objects.create(
        name="Custom Type",
        slug="custom-type",
        has_variants=True,
        is_shipping_required=True,
    )
    second_product = product
    second_product.id = None
    second_product.product_type = product_type
    second_product.slug = "second-product"
    second_product.save()

    product_type_id = graphene.Node.to_global_id("ProductType", product_type.id)
    variables = {"filter": {"productType": product_type_id}}

    staff_api_client.user.user_permissions.add(permission_manage_products)
    response = staff_api_client.post_graphql(query_products_with_filter, variables)
    content = get_graphql_content(response)
    second_product_id = graphene.Node.to_global_id("Product", second_product.id)
    products = content["data"]["products"]["edges"]

    assert len(products) == 1
    assert products[0]["node"]["id"] == second_product_id
    assert products[0]["node"]["name"] == second_product.name


def test_products_query_with_filter_category(
    query_products_with_filter, staff_api_client, product, permission_manage_products
):
    category = Category.objects.create(name="Custom", slug="custom")
    second_product = product
    second_product.id = None
    second_product.slug = "second-product"
    second_product.category = category
    second_product.save()

    category_id = graphene.Node.to_global_id("Category", category.id)
    variables = {"filter": {"categories": [category_id]}}
    staff_api_client.user.user_permissions.add(permission_manage_products)
    response = staff_api_client.post_graphql(query_products_with_filter, variables)
    content = get_graphql_content(response)
    second_product_id = graphene.Node.to_global_id("Product", second_product.id)
    products = content["data"]["products"]["edges"]

    assert len(products) == 1
    assert products[0]["node"]["id"] == second_product_id
    assert products[0]["node"]["name"] == second_product.name


def test_products_query_with_filter_has_category_false(
    query_products_with_filter, staff_api_client, product, permission_manage_products
):
    second_product = product
    second_product.category = None
    second_product.id = None
    second_product.slug = "second-product"
    second_product.save()

    variables = {"filter": {"hasCategory": False}}
    staff_api_client.user.user_permissions.add(permission_manage_products)
    response = staff_api_client.post_graphql(query_products_with_filter, variables)
    content = get_graphql_content(response)
    second_product_id = graphene.Node.to_global_id("Product", second_product.id)
    products = content["data"]["products"]["edges"]

    assert len(products) == 1
    assert products[0]["node"]["id"] == second_product_id
    assert products[0]["node"]["name"] == second_product.name


def test_products_query_with_filter_has_category_true(
    query_products_with_filter,
    staff_api_client,
    product_without_category,
    permission_manage_products,
):
    category = Category.objects.create(name="Custom", slug="custom")
    second_product = product_without_category
    second_product.category = category
    second_product.id = None
    second_product.slug = "second-product"
    second_product.save()

    variables = {"filter": {"hasCategory": True}}
    staff_api_client.user.user_permissions.add(permission_manage_products)
    response = staff_api_client.post_graphql(query_products_with_filter, variables)
    content = get_graphql_content(response)
    second_product_id = graphene.Node.to_global_id("Product", second_product.id)
    products = content["data"]["products"]["edges"]

    assert len(products) == 1
    assert products[0]["node"]["id"] == second_product_id
    assert products[0]["node"]["name"] == second_product.name


def test_products_query_with_filter_collection(
    query_products_with_filter,
    staff_api_client,
    product,
    collection,
    permission_manage_products,
):
    second_product = product
    second_product.id = None
    second_product.slug = "second-product"
    second_product.save()
    second_product.collections.add(collection)

    collection_id = graphene.Node.to_global_id("Collection", collection.id)
    variables = {"filter": {"collections": [collection_id]}}
    staff_api_client.user.user_permissions.add(permission_manage_products)
    response = staff_api_client.post_graphql(query_products_with_filter, variables)
    content = get_graphql_content(response)
    second_product_id = graphene.Node.to_global_id("Product", second_product.id)
    products = content["data"]["products"]["edges"]

    assert len(products) == 1
    assert products[0]["node"]["id"] == second_product_id
    assert products[0]["node"]["name"] == second_product.name


def test_products_query_with_filter_category_and_search(
    query_products_with_filter, staff_api_client, product, permission_manage_products,
):
    category = Category.objects.create(name="Custom", slug="custom")
    second_product = product
    second_product.id = None
    second_product.slug = "second-product"
    second_product.category = category
    product.category = category
    second_product.save()
    product.save()

    category_id = graphene.Node.to_global_id("Category", category.id)
    variables = {"filter": {"categories": [category_id], "search": product.name}}
    staff_api_client.user.user_permissions.add(permission_manage_products)
    response = staff_api_client.post_graphql(query_products_with_filter, variables)
    content = get_graphql_content(response)
    product_id = graphene.Node.to_global_id("Product", product.id)
    products = content["data"]["products"]["edges"]

    assert len(products) == 1
    assert products[0]["node"]["id"] == product_id
    assert products[0]["node"]["name"] == product.name


def test_products_query_with_search_filter(
    query_products_with_filter,
    staff_api_client,
    product,
    permission_manage_products,
    channel_USD,
):
    assert "Juice1" not in product.name

    second_product = product
    second_product.id = None
    second_product.name = "Apple Juice1"
    second_product.slug = "apple-juice1"
    second_product.save()
    variant_second_product = second_product.variants.create(
        product=second_product, sku=second_product.slug,
    )
    ProductVariantChannelListing.objects.create(
        variant=variant_second_product,
        channel=channel_USD,
        price_amount=Decimal(1.99),
        cost_price_amount=Decimal(1),
        currency=channel_USD.currency_code,
    )
    ProductChannelListing.objects.create(
        product=second_product, channel=channel_USD, is_published=True,
    )
    variables = {"filter": {"search": "Juice1"}, "channel": channel_USD.slug}
    staff_api_client.user.user_permissions.add(permission_manage_products)
    response = staff_api_client.post_graphql(query_products_with_filter, variables)
    content = get_graphql_content(response)
    second_product_id = graphene.Node.to_global_id("Product", second_product.id)
    products = content["data"]["products"]["edges"]

    assert len(products) == 1
    assert products[0]["node"]["id"] == second_product_id
    assert products[0]["node"]["name"] == second_product.name


@pytest.mark.parametrize("is_published", [(True), (False)])
def test_products_query_with_filter_search_by_sku(
    is_published,
    query_products_with_filter,
    staff_api_client,
    product_with_two_variants,
    product_with_default_variant,
    permission_manage_products,
    channel_USD,
):
    ProductChannelListing.objects.filter(
        product=product_with_default_variant, channel=channel_USD
    ).update(is_published=is_published)
    variables = {"filter": {"search": "1234"}}
    staff_api_client.user.user_permissions.add(permission_manage_products)
    response = staff_api_client.post_graphql(query_products_with_filter, variables)
    content = get_graphql_content(response)
    product_id = graphene.Node.to_global_id("Product", product_with_default_variant.id)
    products = content["data"]["products"]["edges"]

    assert len(products) == 1
    assert products[0]["node"]["id"] == product_id
    assert products[0]["node"]["name"] == product_with_default_variant.name


def test_products_query_with_filter_stock_availability(
    query_products_with_filter,
    staff_api_client,
    product,
    order_line,
    permission_manage_products,
):
    stock = product.variants.first().stocks.first()
    Allocation.objects.create(
        order_line=order_line, stock=stock, quantity_allocated=stock.quantity
    )
    variables = {"filter": {"stockAvailability": "OUT_OF_STOCK"}}
    staff_api_client.user.user_permissions.add(permission_manage_products)
    response = staff_api_client.post_graphql(query_products_with_filter, variables)
    content = get_graphql_content(response)
    product_id = graphene.Node.to_global_id("Product", product.id)
    products = content["data"]["products"]["edges"]

    assert len(products) == 1
    assert products[0]["node"]["id"] == product_id
    assert products[0]["node"]["name"] == product.name


@pytest.mark.parametrize(
    "quantity_input, warehouse_indexes, count, indexes_of_products_in_result",
    [
        ({"lte": "80", "gte": "20"}, [1, 2], 1, [1]),
        ({"lte": "120", "gte": "40"}, [1, 2], 1, [0]),
        ({"gte": "10"}, [1], 1, [1]),
        ({"gte": "110"}, [2], 0, []),
        (None, [1], 1, [1]),
        (None, [2], 2, [0, 1]),
        ({"lte": "210", "gte": "70"}, [], 1, [0]),
        ({"lte": "90"}, [], 1, [1]),
        ({"lte": "90", "gte": "75"}, [], 0, []),
    ],
)
def test_products_query_with_filter_stocks(
    quantity_input,
    warehouse_indexes,
    count,
    indexes_of_products_in_result,
    query_products_with_filter,
    staff_api_client,
    product_with_single_variant,
    product_with_two_variants,
    warehouse,
    channel_USD,
):
    product1 = product_with_single_variant
    product2 = product_with_two_variants
    products = [product1, product2]

    second_warehouse = Warehouse.objects.get(pk=warehouse.pk)
    second_warehouse.slug = "second warehouse"
    second_warehouse.pk = None
    second_warehouse.save()

    third_warehouse = Warehouse.objects.get(pk=warehouse.pk)
    third_warehouse.slug = "third warehouse"
    third_warehouse.pk = None
    third_warehouse.save()

    warehouses = [warehouse, second_warehouse, third_warehouse]
    warehouse_pks = [
        graphene.Node.to_global_id("Warehouse", warehouses[index].pk)
        for index in warehouse_indexes
    ]

    Stock.objects.bulk_create(
        [
            Stock(
                warehouse=third_warehouse,
                product_variant=product1.variants.first(),
                quantity=100,
            ),
            Stock(
                warehouse=second_warehouse,
                product_variant=product2.variants.first(),
                quantity=10,
            ),
            Stock(
                warehouse=third_warehouse,
                product_variant=product2.variants.first(),
                quantity=25,
            ),
            Stock(
                warehouse=third_warehouse,
                product_variant=product2.variants.last(),
                quantity=30,
            ),
        ]
    )

    variables = {
        "filter": {
            "stocks": {"quantity": quantity_input, "warehouseIds": warehouse_pks}
        },
        "channel": channel_USD.slug,
    }
    response = staff_api_client.post_graphql(
        query_products_with_filter, variables, check_no_permissions=False
    )
    content = get_graphql_content(response)
    products_data = content["data"]["products"]["edges"]

    product_ids = {
        graphene.Node.to_global_id("Product", products[index].pk)
        for index in indexes_of_products_in_result
    }

    assert len(products_data) == count
    assert {node["node"]["id"] for node in products_data} == product_ids


def test_query_product_image_by_id(user_api_client, product_with_image, channel_USD):
    image = product_with_image.images.first()
    query = """
    query productImageById($imageId: ID!, $productId: ID!, $channel: String) {
        product(id: $productId, channel: $channel) {
            imageById(id: $imageId) {
                id
                url
            }
        }
    }
    """
    variables = {
        "productId": graphene.Node.to_global_id("Product", product_with_image.pk),
        "imageId": graphene.Node.to_global_id("ProductImage", image.pk),
        "channel": channel_USD.slug,
    }
    response = user_api_client.post_graphql(query, variables)
    data = get_graphql_content(response)
    assert data["data"]["product"]["imageById"]["id"]
    assert data["data"]["product"]["imageById"]["url"]


def test_product_with_collections(
    staff_api_client, product, collection, permission_manage_products
):
    query = """
        query getProduct($productID: ID!) {
            product(id: $productID) {
                collections {
                    name
                }
            }
        }
        """
    product.collections.add(collection)
    product.save()
    product_id = graphene.Node.to_global_id("Product", product.id)

    variables = {"productID": product_id}
    staff_api_client.user.user_permissions.add(permission_manage_products)
    response = staff_api_client.post_graphql(query, variables)
    content = get_graphql_content(response)
    data = content["data"]["product"]
    assert data["collections"][0]["name"] == collection.name
    assert len(data["collections"]) == 1


def test_filter_products_by_wrong_attributes(user_api_client, product, channel_USD):
    product_attr = product.product_type.product_attributes.get(slug="color")
    attr_value = (
        product.product_type.variant_attributes.get(slug="size").values.first().id
    )
    query = """
    query ($channel: String){
        products(
            filter: {attributes: {slug: "%(slug)s", value: "%(value)s"}},
            first: 1,
            channel: $channel
        ) {
            edges {
                node {
                    name
                }
            }
        }
    }
    """ % {
        "slug": product_attr.slug,
        "value": attr_value,
    }

    variables = {"channel": channel_USD.slug}
    response = user_api_client.post_graphql(query, variables)
    content = get_graphql_content(response)
    products = content["data"]["products"]["edges"]

    assert products == []


SORT_PRODUCTS_QUERY = """
    query ($channel:String) {
        products (
            sortBy: %(sort_by_product_order)s, first: 2, channel: $channel
        ) {
            edges {
                node {
                    name
                    productType{
                        name
                    }
                    pricing {
                        priceRangeUndiscounted {
                            start {
                                gross {
                                    amount
                                }
                            }
                        }
                        priceRange {
                            start {
                                gross {
                                    amount
                                }
                            }
                        }
                    }
                    updatedAt
                }
            }
        }
    }
"""


def test_sort_products(user_api_client, product, channel_USD):
    # set price and update date of the first product
    product.minimal_variant_price_amount = 10
    product.updated_at = datetime.utcnow()
    product.save()

    # Create the second product with higher price and date
    product.pk = None
    product.slug = "second-product"
    product.minimal_variant_amount = 20
    product.updated_at = datetime.utcnow()
    product.save()
    ProductChannelListing.objects.create(
        product=product, channel=channel_USD, is_published=True
    )
    variant = ProductVariant.objects.create(product=product, sku="1234")
    ProductVariantChannelListing.objects.create(
        variant=variant,
        channel=channel_USD,
        price_amount=Decimal(20),
        cost_price_amount=Decimal(2),
        currency=channel_USD.currency_code,
    )

    variables = {"channel": channel_USD.slug}
    query = SORT_PRODUCTS_QUERY

    # Test sorting by PRICE, ascending
    sort_by = f'{{field: PRICE, direction: ASC, channel: "{channel_USD.slug}"}}'
    asc_price_query = query % {"sort_by_product_order": sort_by}
    response = user_api_client.post_graphql(asc_price_query, variables)
    content = get_graphql_content(response)
    edges = content["data"]["products"]["edges"]
    price1 = edges[0]["node"]["pricing"]["priceRangeUndiscounted"]["start"]["gross"][
        "amount"
    ]
    price2 = edges[1]["node"]["pricing"]["priceRangeUndiscounted"]["start"]["gross"][
        "amount"
    ]
    assert price1 < price2

    # Test sorting by PRICE, descending
    sort_by = f'{{field: PRICE, direction:DESC, channel: "{channel_USD.slug}"}}'
    desc_price_query = query % {"sort_by_product_order": sort_by}
    response = user_api_client.post_graphql(desc_price_query, variables)
    content = get_graphql_content(response)
    edges = content["data"]["products"]["edges"]
    price1 = edges[0]["node"]["pricing"]["priceRangeUndiscounted"]["start"]["gross"][
        "amount"
    ]
    price2 = edges[1]["node"]["pricing"]["priceRangeUndiscounted"]["start"]["gross"][
        "amount"
    ]
    assert price1 > price2

    # Test sorting by MINIMAL_PRICE, ascending
    sort_by = f'{{field: MINIMAL_PRICE, direction:ASC, channel: "{channel_USD.slug}"}}'
    asc_price_query = query % {"sort_by_product_order": sort_by}
    response = user_api_client.post_graphql(asc_price_query, variables)
    content = get_graphql_content(response)
    edges = content["data"]["products"]["edges"]
    price1 = edges[0]["node"]["pricing"]["priceRange"]["start"]["gross"]["amount"]
    price2 = edges[1]["node"]["pricing"]["priceRange"]["start"]["gross"]["amount"]
    assert price1 < price2

    # Test sorting by MINIMAL_PRICE, descending
    sort_by = f'{{field: MINIMAL_PRICE, direction:DESC, channel: "{channel_USD.slug}"}}'
    desc_price_query = query % {"sort_by_product_order": sort_by}
    response = user_api_client.post_graphql(desc_price_query, variables)
    content = get_graphql_content(response)
    edges = content["data"]["products"]["edges"]
    price1 = edges[0]["node"]["pricing"]["priceRange"]["start"]["gross"]["amount"]
    price2 = edges[1]["node"]["pricing"]["priceRange"]["start"]["gross"]["amount"]
    assert price1 > price2

    # Test sorting by DATE, ascending
    asc_date_query = query % {"sort_by_product_order": "{field: DATE, direction:ASC}"}
    response = user_api_client.post_graphql(asc_date_query, variables)
    content = get_graphql_content(response)
    date_0 = content["data"]["products"]["edges"][0]["node"]["updatedAt"]
    date_1 = content["data"]["products"]["edges"][1]["node"]["updatedAt"]
    assert parse_datetime(date_0) < parse_datetime(date_1)

    # Test sorting by DATE, descending
    desc_date_query = query % {"sort_by_product_order": "{field: DATE, direction:DESC}"}
    response = user_api_client.post_graphql(desc_date_query, variables)
    content = get_graphql_content(response)
    date_0 = content["data"]["products"]["edges"][0]["node"]["updatedAt"]
    date_1 = content["data"]["products"]["edges"][1]["node"]["updatedAt"]
    assert parse_datetime(date_0) > parse_datetime(date_1)


def test_sort_products_product_type_name(
    user_api_client, product, product_with_default_variant, channel_USD
):
    variables = {"channel": channel_USD.slug}

    # Test sorting by TYPE, ascending
    asc_published_query = SORT_PRODUCTS_QUERY % {
        "sort_by_product_order": "{field: TYPE, direction:ASC}"
    }
    response = user_api_client.post_graphql(asc_published_query, variables)
    content = get_graphql_content(response)
    edges = content["data"]["products"]["edges"]
    product_type_name_0 = edges[0]["node"]["productType"]["name"]
    product_type_name_1 = edges[1]["node"]["productType"]["name"]
    assert product_type_name_0 < product_type_name_1

    # Test sorting by PUBLISHED, descending
    desc_published_query = SORT_PRODUCTS_QUERY % {
        "sort_by_product_order": "{field: TYPE, direction:DESC}"
    }
    response = user_api_client.post_graphql(desc_published_query, variables)
    content = get_graphql_content(response)
    product_type_name_0 = edges[0]["node"]["productType"]["name"]
    product_type_name_1 = edges[1]["node"]["productType"]["name"]
    assert product_type_name_0 < product_type_name_1


QUERY_PRODUCT_TYPE = """
    query ($id: ID!){
        productType(
            id: $id,
        ) {
            id
            name
            weight {
                unit
                value
            }
        }
    }
    """


def test_product_type_query_by_id_weight_returned_in_default_unit(
    user_api_client, product_type, site_settings
):
    # given
    product_type.weight = Weight(kg=10)
    product_type.save(update_fields=["weight"])

    site_settings.default_weight_unit = WeightUnits.OUNCE
    site_settings.save(update_fields=["default_weight_unit"])

    variables = {"id": graphene.Node.to_global_id("ProductType", product_type.pk)}

    # when
    response = user_api_client.post_graphql(QUERY_PRODUCT_TYPE, variables=variables)

    # then
    content = get_graphql_content(response)
    product_data = content["data"]["productType"]
    assert product_data is not None
    assert product_data["name"] == product_type.name
    assert product_data["weight"]["value"] == 352.73999999999995
    assert product_data["weight"]["unit"] == WeightUnits.OUNCE.upper()


CREATE_PRODUCT_MUTATION = """
       mutation createProduct(
           $input: ProductCreateInput!
       ) {
                productCreate(
                    input: $input) {
                        product {
                            category {
                                name
                            }
                            descriptionJson
                            chargeTaxes
                            taxType {
                                taxCode
                                description
                            }
                            name
                            slug
                            productType {
                                name
                            }
                            attributes {
                                attribute {
                                    slug
                                }
                                values {
                                    slug
                                }
                            }
                            visibleInListings
                          }
                          productErrors {
                            field
                            code
                            message
                            attributes
                          }
                        }
                      }
"""


def test_create_product(
    staff_api_client,
    product_type,
    category,
    size_attribute,
    description_json,
    permission_manage_products,
    monkeypatch,
):
    query = CREATE_PRODUCT_MUTATION

    description_json = json.dumps(description_json)

    product_type_id = graphene.Node.to_global_id("ProductType", product_type.pk)
    category_id = graphene.Node.to_global_id("Category", category.pk)
    product_name = "test name"
    product_slug = "product-test-slug"
    product_charge_taxes = True
    visible_in_listings = True
    product_tax_rate = "STANDARD"

    # Mock tax interface with fake response from tax gateway
    monkeypatch.setattr(
        PluginsManager,
        "get_tax_code_from_object_meta",
        lambda self, x: TaxType(description="", code=product_tax_rate),
    )

    # Default attribute defined in product_type fixture
    color_attr = product_type.product_attributes.get(name="Color")
    color_value_slug = color_attr.values.first().slug
    color_attr_id = graphene.Node.to_global_id("Attribute", color_attr.id)

    # Add second attribute
    product_type.product_attributes.add(size_attribute)
    size_attr_id = graphene.Node.to_global_id("Attribute", size_attribute.id)
    non_existent_attr_value = "The cake is a lie"

    # test creating root product
    variables = {
        "input": {
            "productType": product_type_id,
            "category": category_id,
            "name": product_name,
            "slug": product_slug,
            "descriptionJson": description_json,
            "chargeTaxes": product_charge_taxes,
            "taxCode": product_tax_rate,
            "attributes": [
                {"id": color_attr_id, "values": [color_value_slug]},
                {"id": size_attr_id, "values": [non_existent_attr_value]},
            ],
            "visibleInListings": visible_in_listings,
        }
    }

    response = staff_api_client.post_graphql(
        query, variables, permissions=[permission_manage_products]
    )
    content = get_graphql_content(response)
    data = content["data"]["productCreate"]
    assert data["productErrors"] == []
    assert data["product"]["name"] == product_name
    assert data["product"]["slug"] == product_slug
    assert data["product"]["descriptionJson"] == description_json
    assert data["product"]["chargeTaxes"] == product_charge_taxes
    assert data["product"]["taxType"]["taxCode"] == product_tax_rate
    assert data["product"]["productType"]["name"] == product_type.name
    assert data["product"]["category"]["name"] == category.name
    assert data["product"]["visibleInListings"] == visible_in_listings
    values = (
        data["product"]["attributes"][0]["values"][0]["slug"],
        data["product"]["attributes"][1]["values"][0]["slug"],
    )
    assert slugify(non_existent_attr_value) in values
    assert color_value_slug in values


PRODUCT_VARIANT_SET_DEFAULT_MUTATION = """
    mutation Prod($productId: ID!, $variantId: ID!) {
        productVariantSetDefault(productId: $productId, variantId: $variantId) {
            product {
                defaultVariant {
                    id
                }
            }
            productErrors {
                code
                field
            }
        }
    }
"""


REORDER_PRODUCT_VARIANTS_MUTATION = """
    mutation ProductVariantReorder($product: ID!, $moves: [ReorderInput]!) {
        productVariantReorder(productId: $product, moves: $moves) {
            productErrors {
                code
                field
            }
        }
    }
"""


def test_product_variant_set_default(
    staff_api_client, permission_manage_products, product_with_two_variants
):
    assert not product_with_two_variants.default_variant

    first_variant = product_with_two_variants.variants.first()
    first_variant_id = graphene.Node.to_global_id("ProductVariant", first_variant.pk)

    variables = {
        "productId": graphene.Node.to_global_id(
            "Product", product_with_two_variants.pk
        ),
        "variantId": first_variant_id,
    }

    response = staff_api_client.post_graphql(
        PRODUCT_VARIANT_SET_DEFAULT_MUTATION,
        variables,
        permissions=[permission_manage_products],
    )
    product_with_two_variants.refresh_from_db()
    assert product_with_two_variants.default_variant == first_variant
    content = get_graphql_content(response)
    data = content["data"]["productVariantSetDefault"]
    assert not data["productErrors"]
    assert data["product"]["defaultVariant"]["id"] == first_variant_id


def test_product_variant_set_default_invalid_id(
    staff_api_client, permission_manage_products, product_with_two_variants
):
    assert not product_with_two_variants.default_variant

    first_variant = product_with_two_variants.variants.first()

    variables = {
        "productId": graphene.Node.to_global_id(
            "Product", product_with_two_variants.pk
        ),
        "variantId": graphene.Node.to_global_id("Product", first_variant.pk),
    }

    response = staff_api_client.post_graphql(
        PRODUCT_VARIANT_SET_DEFAULT_MUTATION,
        variables,
        permissions=[permission_manage_products],
    )
    product_with_two_variants.refresh_from_db()
    assert not product_with_two_variants.default_variant
    content = get_graphql_content(response)
    data = content["data"]["productVariantSetDefault"]
    assert data["productErrors"][0]["code"] == ProductErrorCode.INVALID.name
    assert data["productErrors"][0]["field"] == "variantId"


def test_product_variant_set_default_not_products_variant(
    staff_api_client,
    permission_manage_products,
    product_with_two_variants,
    product_with_single_variant,
):
    assert not product_with_two_variants.default_variant

    foreign_variant = product_with_single_variant.variants.first()

    variables = {
        "productId": graphene.Node.to_global_id(
            "Product", product_with_two_variants.pk
        ),
        "variantId": graphene.Node.to_global_id("ProductVariant", foreign_variant.pk),
    }

    response = staff_api_client.post_graphql(
        PRODUCT_VARIANT_SET_DEFAULT_MUTATION,
        variables,
        permissions=[permission_manage_products],
    )
    product_with_two_variants.refresh_from_db()
    assert not product_with_two_variants.default_variant
    content = get_graphql_content(response)
    data = content["data"]["productVariantSetDefault"]
    assert (
        data["productErrors"][0]["code"] == ProductErrorCode.NOT_PRODUCTS_VARIANT.name
    )
    assert data["productErrors"][0]["field"] == "variantId"


def test_reorder_variants(
    staff_api_client, product_with_two_variants, permission_manage_products,
):
    default_variants = product_with_two_variants.variants.all()
    new_variants = [default_variants[1], default_variants[0]]

    variables = {
        "product": graphene.Node.to_global_id("Product", product_with_two_variants.pk),
        "moves": [
            {
                "id": graphene.Node.to_global_id("ProductVariant", variant.pk),
                "sortOrder": _order + 1,
            }
            for _order, variant in enumerate(new_variants)
        ],
    }

    response = staff_api_client.post_graphql(
        REORDER_PRODUCT_VARIANTS_MUTATION,
        variables,
        permissions=[permission_manage_products],
    )
    content = get_graphql_content(response)
    data = content["data"]["productVariantReorder"]
    assert not data["productErrors"]
    assert list(product_with_two_variants.variants.all()) == new_variants


def test_reorder_variants_invalid_variants(
    staff_api_client, product, product_with_two_variants, permission_manage_products,
):
    default_variants = product_with_two_variants.variants.all()
    new_variants = [product.variants.first(), default_variants[1]]

    variables = {
        "product": graphene.Node.to_global_id("Product", product_with_two_variants.pk),
        "moves": [
            {
                "id": graphene.Node.to_global_id("ProductVariant", variant.pk),
                "sortOrder": _order + 1,
            }
            for _order, variant in enumerate(new_variants)
        ],
    }

    response = staff_api_client.post_graphql(
        REORDER_PRODUCT_VARIANTS_MUTATION,
        variables,
        permissions=[permission_manage_products],
    )
    content = get_graphql_content(response)
    data = content["data"]["productVariantReorder"]
    assert data["productErrors"][0]["field"] == "moves"
    assert data["productErrors"][0]["code"] == ProductErrorCode.NOT_FOUND.name


@pytest.mark.parametrize("input_slug", ["", None])
def test_create_product_no_slug_in_input(
    staff_api_client,
    product_type,
    category,
    size_attribute,
    description_json,
    permission_manage_products,
    monkeypatch,
    input_slug,
):
    query = CREATE_PRODUCT_MUTATION

    description_json = json.dumps(description_json)

    product_type_id = graphene.Node.to_global_id("ProductType", product_type.pk)
    category_id = graphene.Node.to_global_id("Category", category.pk)
    product_name = "test name"
    product_tax_rate = "STANDARD"

    # Mock tax interface with fake response from tax gateway
    monkeypatch.setattr(
        PluginsManager,
        "get_tax_code_from_object_meta",
        lambda self, x: TaxType(description="", code=product_tax_rate),
    )

    # test creating root product
    variables = {
        "input": {
            "productType": product_type_id,
            "category": category_id,
            "name": product_name,
            "slug": input_slug,
            "taxCode": product_tax_rate,
        }
    }

    response = staff_api_client.post_graphql(
        query, variables, permissions=[permission_manage_products]
    )
    content = get_graphql_content(response)
    data = content["data"]["productCreate"]
    assert data["productErrors"] == []
    assert data["product"]["name"] == product_name
    assert data["product"]["slug"] == "test-name"
    assert data["product"]["taxType"]["taxCode"] == product_tax_rate
    assert data["product"]["productType"]["name"] == product_type.name
    assert data["product"]["category"]["name"] == category.name


def test_create_product_no_category_id(
    staff_api_client,
    product_type,
    category,
    size_attribute,
    description_json,
    permission_manage_products,
    monkeypatch,
):
    query = CREATE_PRODUCT_MUTATION

    product_type_id = graphene.Node.to_global_id("ProductType", product_type.pk)
    product_name = "test name"
    product_tax_rate = "STANDARD"
    input_slug = "test-slug"

    # Mock tax interface with fake response from tax gateway
    monkeypatch.setattr(
        PluginsManager,
        "get_tax_code_from_object_meta",
        lambda self, x: TaxType(description="", code=product_tax_rate),
    )

    variables = {
        "input": {
            "productType": product_type_id,
            "name": product_name,
            "slug": input_slug,
            "taxCode": product_tax_rate,
        }
    }

    response = staff_api_client.post_graphql(
        query, variables, permissions=[permission_manage_products]
    )
    content = get_graphql_content(response)
    data = content["data"]["productCreate"]
    assert data["productErrors"] == []
    assert data["product"]["name"] == product_name
    assert data["product"]["slug"] == input_slug
    assert data["product"]["taxType"]["taxCode"] == product_tax_rate
    assert data["product"]["productType"]["name"] == product_type.name
    assert data["product"]["category"] is None


def test_create_product_with_negative_weight(
    staff_api_client,
    product_type,
    category,
    description_json,
    permission_manage_products,
):
    query = CREATE_PRODUCT_MUTATION

    description_json = json.dumps(description_json)

    product_type_id = graphene.Node.to_global_id("ProductType", product_type.pk)
    category_id = graphene.Node.to_global_id("Category", category.pk)
    product_name = "test name"

    variables = {
        "input": {
            "productType": product_type_id,
            "category": category_id,
            "name": product_name,
            "weight": -1,
        }
    }

    response = staff_api_client.post_graphql(
        query, variables, permissions=[permission_manage_products]
    )
    content = get_graphql_content(response)
    data = content["data"]["productCreate"]
    error = data["productErrors"][0]
    assert error["field"] == "weight"
    assert error["code"] == ProductErrorCode.INVALID.name


def test_create_product_with_unicode_in_slug_and_name(
    staff_api_client,
    product_type,
    category,
    description_json,
    permission_manage_products,
):
    query = CREATE_PRODUCT_MUTATION

    description_json = json.dumps(description_json)

    product_type_id = graphene.Node.to_global_id("ProductType", product_type.pk)
    category_id = graphene.Node.to_global_id("Category", category.pk)
    product_name = "わたし-わ にっぽん です"
    slug = "わたし-わ-にっぽん-です-2"

    variables = {
        "input": {
            "productType": product_type_id,
            "category": category_id,
            "name": product_name,
            "slug": slug,
        }
    }

    response = staff_api_client.post_graphql(
        query, variables, permissions=[permission_manage_products]
    )
    content = get_graphql_content(response)
    data = content["data"]["productCreate"]
    error = data["productErrors"]
    assert not error
    assert data["product"]["name"] == product_name
    assert data["product"]["slug"] == slug


def test_create_product_invalid_product_attributes(
    staff_api_client,
    product_type,
    category,
    size_attribute,
    weight_attribute,
    description_json,
    permission_manage_products,
    settings,
    monkeypatch,
):
    query = CREATE_PRODUCT_MUTATION

    description_json = json.dumps(description_json)

    product_type_id = graphene.Node.to_global_id("ProductType", product_type.pk)
    category_id = graphene.Node.to_global_id("Category", category.pk)
    product_name = "test name"
    product_slug = "product-test-slug"
    product_is_published = True
    product_charge_taxes = True
    visible_in_listings = True
    product_tax_rate = "STANDARD"
    product_price = "22.33"

    # Mock tax interface with fake response from tax gateway
    monkeypatch.setattr(
        PluginsManager,
        "get_tax_code_from_object_meta",
        lambda self, x: TaxType(description="", code=product_tax_rate),
    )

    # Default attribute defined in product_type fixture
    color_attr = product_type.product_attributes.get(name="Color")
    color_value_slug = color_attr.values.first().slug
    color_attr_id = graphene.Node.to_global_id("Attribute", color_attr.id)

    # Add second attribute
    product_type.product_attributes.add(size_attribute)
    size_attr_id = graphene.Node.to_global_id("Attribute", size_attribute.id)
    non_existent_attr_value = "The cake is a lie"

    # Add third attribute
    product_type.product_attributes.add(weight_attribute)
    weight_attr_id = graphene.Node.to_global_id("Attribute", weight_attribute.id)

    # test creating root product
    variables = {
        "input": {
            "productType": product_type_id,
            "category": category_id,
            "name": product_name,
            "slug": product_slug,
            "descriptionJson": description_json,
            "isPublished": product_is_published,
            "chargeTaxes": product_charge_taxes,
            "taxCode": product_tax_rate,
            "basePrice": product_price,
            "attributes": [
                {"id": color_attr_id, "values": [" "]},
                {"id": weight_attr_id, "values": [None]},
                {
                    "id": size_attr_id,
                    "values": [non_existent_attr_value, color_value_slug],
                },
            ],
            "visibleInListings": visible_in_listings,
        }
    }

    response = staff_api_client.post_graphql(
        query, variables, permissions=[permission_manage_products]
    )
    content = get_graphql_content(response)
    data = content["data"]["productCreate"]
    errors = data["productErrors"]

    assert not data["product"]
    assert len(errors) == 2

    expected_errors = [
        {
            "attributes": [color_attr_id, weight_attr_id],
            "code": ProductErrorCode.REQUIRED.name,
            "field": "attributes",
            "message": ANY,
        },
        {
            "attributes": [size_attr_id],
            "code": ProductErrorCode.INVALID.name,
            "field": "attributes",
            "message": ANY,
        },
    ]
    for error in expected_errors:
        assert error in errors


QUERY_CREATE_PRODUCT_WITHOUT_VARIANTS = """
    mutation createProduct(
        $productTypeId: ID!,
        $categoryId: ID!
        $name: String!)
    {
        productCreate(
            input: {
                category: $categoryId,
                productType: $productTypeId,
                name: $name,
            })
        {
            product {
                id
                name
                slug
                category {
                    name
                }
                productType {
                    name
                }
            }
            errors {
                message
                field
            }
        }
    }
    """


def test_create_product_without_variants(
    staff_api_client, product_type_without_variant, category, permission_manage_products
):
    query = QUERY_CREATE_PRODUCT_WITHOUT_VARIANTS

    product_type = product_type_without_variant
    product_type_id = graphene.Node.to_global_id("ProductType", product_type.pk)
    category_id = graphene.Node.to_global_id("Category", category.pk)
    product_name = "test name"
    product_slug = "test-name"

    variables = {
        "productTypeId": product_type_id,
        "categoryId": category_id,
        "name": product_name,
    }

    response = staff_api_client.post_graphql(
        query, variables, permissions=[permission_manage_products]
    )
    content = get_graphql_content(response)
    data = content["data"]["productCreate"]
    assert data["errors"] == []
    assert data["product"]["name"] == product_name
    assert data["product"]["slug"] == product_slug
    assert data["product"]["productType"]["name"] == product_type.name
    assert data["product"]["category"]["name"] == category.name


def test_product_create_without_product_type(
    staff_api_client, category, permission_manage_products
):
    query = """
    mutation createProduct($categoryId: ID!) {
        productCreate(input: {
                name: "Product",
                productType: "",
                category: $categoryId}) {
            product {
                id
            }
            errors {
                message
                field
            }
        }
    }
    """

    category_id = graphene.Node.to_global_id("Category", category.id)
    response = staff_api_client.post_graphql(
        query, {"categoryId": category_id}, permissions=[permission_manage_products]
    )
    errors = get_graphql_content(response)["data"]["productCreate"]["errors"]

    assert errors[0]["field"] == "productType"
    assert errors[0]["message"] == "This field cannot be null."


def test_product_create_with_collections_webhook(
    staff_api_client,
    permission_manage_products,
    collection,
    product_type,
    category,
    monkeypatch,
):
    query = """
    mutation createProduct($productTypeId: ID!, $collectionId: ID!, $categoryId: ID!) {
        productCreate(input: {
                name: "Product",
                productType: $productTypeId,
                collections: [$collectionId],
                category: $categoryId
            }) {
            product {
                id,
                collections {
                    slug
                },
                category {
                    slug
                }
            }
            errors {
                message
                field
            }
        }
    }

    """

    def assert_product_has_collections(product):
        assert product.collections.count() > 0
        assert product.collections.first() == collection

    monkeypatch.setattr(
        "saleor.plugins.manager.PluginsManager.product_created",
        lambda _, product: assert_product_has_collections(product),
    )

    product_type_id = graphene.Node.to_global_id("ProductType", product_type.pk)
    category_id = graphene.Node.to_global_id("Category", category.pk)
    collection_id = graphene.Node.to_global_id("Collection", collection.pk)

    response = staff_api_client.post_graphql(
        query,
        {
            "productTypeId": product_type_id,
            "categoryId": category_id,
            "collectionId": collection_id,
        },
        permissions=[permission_manage_products],
    )

    get_graphql_content(response)


MUTATION_UPDATE_PRODUCT = """
    mutation updateProduct(
            $productId: ID!,
            $categoryId: ID!,
            $name: String!,
            $slug: String!,
            $descriptionJson: JSONString!,
            $visibleInListings: Boolean!,
            $chargeTaxes: Boolean!,
            $taxCode: String!,
            $attributes: [AttributeValueInput!]) {
                productUpdate(
                    id: $productId,
                    input: {
                        category: $categoryId,
                        name: $name,
                        slug: $slug,
                        descriptionJson: $descriptionJson,
                        visibleInListings: $visibleInListings,
                        chargeTaxes: $chargeTaxes,
                        taxCode: $taxCode,
                        attributes: $attributes
                    }) {
                        product {
                            category {
                                name
                            }
                            descriptionJson
                            chargeTaxes
                            variants {
                                name
                            }
                            taxType {
                                taxCode
                                description
                            }
                            name
                            slug
                            productType {
                                name
                            }
                            attributes {
                                attribute {
                                    id
                                    name
                                }
                                values {
                                    name
                                    slug
                                }
                            }
                            visibleInListings
                          }
                          errors {
                            message
                            field
                          }
                        }
                      }
"""


@patch("saleor.plugins.manager.PluginsManager.product_updated")
def test_update_product(
    updated_webhook_mock,
    staff_api_client,
    category,
    non_default_category,
    product,
    other_description_json,
    permission_manage_products,
    monkeypatch,
    color_attribute,
):
    query = MUTATION_UPDATE_PRODUCT
    other_description_json = json.dumps(other_description_json)

    product_id = graphene.Node.to_global_id("Product", product.pk)
    category_id = graphene.Node.to_global_id("Category", non_default_category.pk)
    product_name = "updated name"
    product_slug = "updated-product"
    product_visible_in_listings = False
    product_charge_taxes = True
    product_tax_rate = "STANDARD"

    # Mock tax interface with fake response from tax gateway
    monkeypatch.setattr(
        PluginsManager,
        "get_tax_code_from_object_meta",
        lambda self, x: TaxType(description="", code=product_tax_rate),
    )

    attribute_id = graphene.Node.to_global_id("Attribute", color_attribute.pk)

    variables = {
        "productId": product_id,
        "categoryId": category_id,
        "name": product_name,
        "slug": product_slug,
        "descriptionJson": other_description_json,
        "visibleInListings": product_visible_in_listings,
        "chargeTaxes": product_charge_taxes,
        "taxCode": product_tax_rate,
        "attributes": [{"id": attribute_id, "values": ["Rainbow"]}],
    }

    response = staff_api_client.post_graphql(
        query, variables, permissions=[permission_manage_products]
    )
    content = get_graphql_content(response)
    data = content["data"]["productUpdate"]
    assert data["errors"] == []
    assert data["product"]["name"] == product_name
    assert data["product"]["slug"] == product_slug
    assert data["product"]["descriptionJson"] == other_description_json
    assert data["product"]["visibleInListings"] == product_visible_in_listings
    assert data["product"]["chargeTaxes"] == product_charge_taxes
    assert data["product"]["taxType"]["taxCode"] == product_tax_rate
    assert not data["product"]["category"]["name"] == category.name

    attributes = data["product"]["attributes"]

    assert len(attributes) == 1
    assert len(attributes[0]["values"]) == 1

    assert attributes[0]["attribute"]["id"] == attribute_id
    assert attributes[0]["values"][0]["name"] == "Rainbow"
    assert attributes[0]["values"][0]["slug"] == "rainbow"

    updated_webhook_mock.assert_called_once_with(product)


def test_update_product_when_default_currency_changeed(
    staff_api_client,
    category,
    non_default_category,
    product,
    other_description_json,
    permission_manage_products,
    monkeypatch,
    color_attribute,
    settings,
):
    # Ensure that when default currency has changed, there is no errors
    # when updating products with different currency which has different number
    # of required decimal places

    settings.DEFAULT_COUNTRY = "IS"
    settings.DEFAULT_CURRENCY = "ISK"
    query = MUTATION_UPDATE_PRODUCT

    other_description_json = json.dumps(other_description_json)

    product_id = graphene.Node.to_global_id("Product", product.pk)
    category_id = graphene.Node.to_global_id("Category", non_default_category.pk)
    product_name = "updated name"
    product_slug = "updated-product"
    product_visible_in_listings = False
    product_charge_taxes = True
    product_tax_rate = "STANDARD"

    # Mock tax interface with fake response from tax gateway
    monkeypatch.setattr(
        PluginsManager,
        "get_tax_code_from_object_meta",
        lambda self, x: TaxType(description="", code=product_tax_rate),
    )

    attribute_id = graphene.Node.to_global_id("Attribute", color_attribute.pk)

    variables = {
        "productId": product_id,
        "categoryId": category_id,
        "name": product_name,
        "slug": product_slug,
        "descriptionJson": other_description_json,
        "visibleInListings": product_visible_in_listings,
        "chargeTaxes": product_charge_taxes,
        "taxCode": product_tax_rate,
        "attributes": [{"id": attribute_id, "values": ["Rainbow"]}],
    }

    response = staff_api_client.post_graphql(
        query, variables, permissions=[permission_manage_products]
    )
    content = get_graphql_content(response)
    data = content["data"]["productUpdate"]
    assert data["errors"] == []
    assert data["product"]["name"] == product_name
    assert data["product"]["slug"] == product_slug
    assert data["product"]["descriptionJson"] == other_description_json
    assert data["product"]["visibleInListings"] == product_visible_in_listings
    assert data["product"]["chargeTaxes"] == product_charge_taxes
    assert data["product"]["taxType"]["taxCode"] == product_tax_rate
    assert not data["product"]["category"]["name"] == category.name

    attributes = data["product"]["attributes"]

    assert len(attributes) == 1
    assert len(attributes[0]["values"]) == 1

    assert attributes[0]["attribute"]["id"] == attribute_id
    assert attributes[0]["values"][0]["name"] == "Rainbow"
    assert attributes[0]["values"][0]["slug"] == "rainbow"


UPDATE_PRODUCT_SLUG_MUTATION = """
    mutation($id: ID!, $slug: String) {
        productUpdate(
            id: $id
            input: {
                slug: $slug
            }
        ) {
            product{
                name
                slug
            }
            productErrors {
                field
                message
                code
            }
        }
    }
"""


@pytest.mark.parametrize(
    "input_slug, expected_slug, error_message",
    [
        ("test-slug", "test-slug", None),
        ("", "", "Slug value cannot be blank."),
        (None, "", "Slug value cannot be blank."),
    ],
)
def test_update_product_slug(
    staff_api_client,
    product,
    permission_manage_products,
    input_slug,
    expected_slug,
    error_message,
):
    query = UPDATE_PRODUCT_SLUG_MUTATION
    old_slug = product.slug

    assert old_slug != input_slug

    node_id = graphene.Node.to_global_id("Product", product.id)
    variables = {"slug": input_slug, "id": node_id}
    response = staff_api_client.post_graphql(
        query, variables, permissions=[permission_manage_products]
    )
    content = get_graphql_content(response)
    data = content["data"]["productUpdate"]
    errors = data["productErrors"]
    if not error_message:
        assert not errors
        assert data["product"]["slug"] == expected_slug
    else:
        assert errors
        assert errors[0]["field"] == "slug"
        assert errors[0]["code"] == ProductErrorCode.REQUIRED.name


def test_update_product_slug_exists(
    staff_api_client, product, permission_manage_products
):
    query = UPDATE_PRODUCT_SLUG_MUTATION
    input_slug = "test-slug"

    second_product = Product.objects.get(pk=product.pk)
    second_product.pk = None
    second_product.slug = input_slug
    second_product.save()

    assert input_slug != product.slug

    node_id = graphene.Node.to_global_id("Product", product.id)
    variables = {"slug": input_slug, "id": node_id}
    response = staff_api_client.post_graphql(
        query, variables, permissions=[permission_manage_products]
    )
    content = get_graphql_content(response)
    data = content["data"]["productUpdate"]
    errors = data["productErrors"]
    assert errors
    assert errors[0]["field"] == "slug"
    assert errors[0]["code"] == ProductErrorCode.UNIQUE.name


@pytest.mark.parametrize(
    "input_slug, expected_slug, input_name, error_message, error_field",
    [
        ("test-slug", "test-slug", "New name", None, None),
        ("", "", "New name", "Slug value cannot be blank.", "slug"),
        (None, "", "New name", "Slug value cannot be blank.", "slug"),
        ("test-slug", "", None, "This field cannot be blank.", "name"),
        ("test-slug", "", "", "This field cannot be blank.", "name"),
        (None, None, None, "Slug value cannot be blank.", "slug"),
    ],
)
def test_update_product_slug_and_name(
    staff_api_client,
    product,
    permission_manage_products,
    input_slug,
    expected_slug,
    input_name,
    error_message,
    error_field,
):
    query = """
            mutation($id: ID!, $name: String, $slug: String) {
            productUpdate(
                id: $id
                input: {
                    name: $name
                    slug: $slug
                }
            ) {
                product{
                    name
                    slug
                }
                productErrors {
                    field
                    message
                    code
                }
            }
        }
    """

    old_name = product.name
    old_slug = product.slug

    assert input_slug != old_slug
    assert input_name != old_name

    node_id = graphene.Node.to_global_id("Product", product.id)
    variables = {"slug": input_slug, "name": input_name, "id": node_id}
    response = staff_api_client.post_graphql(
        query, variables, permissions=[permission_manage_products]
    )
    content = get_graphql_content(response)
    product.refresh_from_db()
    data = content["data"]["productUpdate"]
    errors = data["productErrors"]
    if not error_message:
        assert data["product"]["name"] == input_name == product.name
        assert data["product"]["slug"] == input_slug == product.slug
    else:
        assert errors
        assert errors[0]["field"] == error_field
        assert errors[0]["code"] == ProductErrorCode.REQUIRED.name


SET_ATTRIBUTES_TO_PRODUCT_QUERY = """
    mutation updateProduct($productId: ID!, $attributes: [AttributeValueInput!]) {
      productUpdate(id: $productId, input: { attributes: $attributes }) {
        productErrors {
          message
          field
          code
          attributes
        }
      }
    }
"""


def test_update_product_can_only_assign_multiple_values_to_valid_input_types(
    staff_api_client, product, permission_manage_products, color_attribute
):
    """Ensures you cannot assign multiple values to input types
    that are not multi-select. This also ensures multi-select types
    can be assigned multiple values as intended."""

    staff_api_client.user.user_permissions.add(permission_manage_products)

    multi_values_attr = Attribute.objects.create(
        name="multi", slug="multi-vals", input_type=AttributeInputType.MULTISELECT
    )
    multi_values_attr.product_types.add(product.product_type)
    multi_values_attr_id = graphene.Node.to_global_id("Attribute", multi_values_attr.id)

    color_attribute_id = graphene.Node.to_global_id("Attribute", color_attribute.id)

    # Try to assign multiple values from an attribute that does not support such things
    variables = {
        "productId": graphene.Node.to_global_id("Product", product.pk),
        "attributes": [{"id": color_attribute_id, "values": ["red", "blue"]}],
    }
    data = get_graphql_content(
        staff_api_client.post_graphql(SET_ATTRIBUTES_TO_PRODUCT_QUERY, variables)
    )["data"]["productUpdate"]
    assert data["productErrors"] == [
        {
            "field": "attributes",
            "code": ProductErrorCode.INVALID.name,
            "message": ANY,
            "attributes": [color_attribute_id],
        }
    ]

    # Try to assign multiple values from a valid attribute
    variables["attributes"] = [{"id": multi_values_attr_id, "values": ["a", "b"]}]
    data = get_graphql_content(
        staff_api_client.post_graphql(SET_ATTRIBUTES_TO_PRODUCT_QUERY, variables)
    )["data"]["productUpdate"]
    assert not data["productErrors"]


def test_update_product_with_existing_attribute_value(
    staff_api_client, product, permission_manage_products, color_attribute
):
    """Ensure assigning an existing value to a product doesn't create a new
    attribute value."""

    staff_api_client.user.user_permissions.add(permission_manage_products)

    expected_attribute_values_count = color_attribute.values.count()
    color_attribute_id = graphene.Node.to_global_id("Attribute", color_attribute.id)
    color = color_attribute.values.only("name").first()

    # Try to assign multiple values from an attribute that does not support such things
    variables = {
        "productId": graphene.Node.to_global_id("Product", product.pk),
        "attributes": [{"id": color_attribute_id, "values": [color.name]}],
    }

    data = get_graphql_content(
        staff_api_client.post_graphql(SET_ATTRIBUTES_TO_PRODUCT_QUERY, variables)
    )["data"]["productUpdate"]
    assert not data["productErrors"]

    assert (
        color_attribute.values.count() == expected_attribute_values_count
    ), "A new attribute value shouldn't have been created"


def test_update_product_without_supplying_required_product_attribute(
    staff_api_client, product, permission_manage_products, color_attribute
):
    """Ensure assigning an existing value to a product doesn't create a new
    attribute value."""

    staff_api_client.user.user_permissions.add(permission_manage_products)

    product_type = product.product_type
    color_attribute_id = graphene.Node.to_global_id("Attribute", color_attribute.id)

    # Create and assign a new attribute requiring a value to be always supplied
    required_attribute = Attribute.objects.create(
        name="Required One", slug="required-one", value_required=True
    )
    product_type.product_attributes.add(required_attribute)
    required_attribute_id = graphene.Node.to_global_id(
        "Attribute", required_attribute.id
    )

    # Try to assign multiple values from an attribute that does not support such things
    variables = {
        "productId": graphene.Node.to_global_id("Product", product.pk),
        "attributes": [{"id": color_attribute_id, "values": ["Blue"]}],
    }

    data = get_graphql_content(
        staff_api_client.post_graphql(SET_ATTRIBUTES_TO_PRODUCT_QUERY, variables)
    )["data"]["productUpdate"]
    assert data["productErrors"] == [
<<<<<<< HEAD
        {"field": "attributes", "code": ProductErrorCode.REQUIRED.name, "message": ANY}
    ]
=======
        {
            "field": "attributes",
            "code": ProductErrorCode.REQUIRED.name,
            "message": ANY,
            "attributes": [required_attribute_id],
        }
    ]


def test_update_product_with_non_existing_attribute(
    staff_api_client, product, permission_manage_products, color_attribute
):
    non_existent_attribute_pk = 0
    invalid_attribute_id = graphene.Node.to_global_id(
        "Attribute", non_existent_attribute_pk
    )

    """Ensure assigning an existing value to a product doesn't create a new
    attribute value."""

    staff_api_client.user.user_permissions.add(permission_manage_products)

    # Try to assign multiple values from an attribute that does not support such things
    variables = {
        "productId": graphene.Node.to_global_id("Product", product.pk),
        "attributes": [{"id": invalid_attribute_id, "values": ["hello"]}],
    }

    data = get_graphql_content(
        staff_api_client.post_graphql(SET_ATTRIBUTES_TO_PRODUCT_QUERY, variables)
    )["data"]["productUpdate"]
    assert data["productErrors"] == [
        {
            "field": "attributes",
            "code": ProductErrorCode.NOT_FOUND.name,
            "message": ANY,
            "attributes": None,
        }
    ]


def test_update_product_with_no_attribute_slug_or_id(
    staff_api_client, product, permission_manage_products, color_attribute
):
    """Ensure only supplying values triggers a validation error."""

    staff_api_client.user.user_permissions.add(permission_manage_products)

    # Try to assign multiple values from an attribute that does not support such things
    variables = {
        "productId": graphene.Node.to_global_id("Product", product.pk),
        "attributes": [{"values": ["Oopsie!"]}],
    }

    data = get_graphql_content(
        staff_api_client.post_graphql(SET_ATTRIBUTES_TO_PRODUCT_QUERY, variables)
    )["data"]["productUpdate"]
    assert data["productErrors"] == [
        {
            "field": "attributes",
            "code": ProductErrorCode.REQUIRED.name,
            "message": ANY,
            "attributes": None,
        }
    ]


def test_update_product_without_variants(
    staff_api_client, product_with_default_variant, permission_manage_products
):
    query = """
    mutation updateProduct(
        $productId: ID!,
        $sku: String,
        $trackInventory: Boolean)
    {
        productUpdate(
            id: $productId,
            input: {
                sku: $sku,
                trackInventory: $trackInventory,
            })
        {
            product {
                id
                variants{
                    id
                    sku
                    trackInventory
                }
            }
            errors {
                message
                field
            }
        }
    }
    """

    product = product_with_default_variant
    product_id = graphene.Node.to_global_id("Product", product.pk)
    product_sku = "test_sku"
    product_track_inventory = False

    variables = {
        "productId": product_id,
        "sku": product_sku,
        "trackInventory": product_track_inventory,
    }

    response = staff_api_client.post_graphql(
        query, variables, permissions=[permission_manage_products]
    )
    content = get_graphql_content(response)
    data = content["data"]["productUpdate"]
    assert data["errors"] == []
    product = data["product"]["variants"][0]
    assert product["sku"] == product_sku
    assert product["trackInventory"] == product_track_inventory


def test_update_product_without_variants_sku_duplication(
    staff_api_client, product_with_default_variant, permission_manage_products, product
):
    query = """
    mutation updateProduct(
        $productId: ID!,
        $sku: String)
    {
        productUpdate(
            id: $productId,
            input: {
                sku: $sku
            })
        {
            product {
                id
            }
            errors {
                message
                field
            }
        }
    }"""
    product = product_with_default_variant
    product_id = graphene.Node.to_global_id("Product", product.pk)
    product_sku = "123"

    variables = {"productId": product_id, "sku": product_sku}

    response = staff_api_client.post_graphql(
        query, variables, permissions=[permission_manage_products]
    )
    content = get_graphql_content(response)
    data = content["data"]["productUpdate"]
    assert data["errors"]
    assert data["errors"][0]["field"] == "sku"
    assert data["errors"][0]["message"] == "Product with this SKU already exists."


def test_update_product_with_negative_weight(
    staff_api_client, product_with_default_variant, permission_manage_products, product
):
    query = """
        mutation updateProduct(
            $productId: ID!,
            $weight: WeightScalar)
        {
            productUpdate(
                id: $productId,
                input: {
                    weight: $weight
                })
            {
                product {
                    id
                }
                productErrors {
                    field
                    message
                    code
                }
            }
        }
    """
    product = product_with_default_variant
    product_id = graphene.Node.to_global_id("Product", product.pk)
>>>>>>> a5d729d2


def test_update_product_with_non_existing_attribute(
    staff_api_client, product, permission_manage_products, color_attribute
):
    non_existent_attribute_pk = 0
    invalid_attribute_id = graphene.Node.to_global_id(
        "Attribute", non_existent_attribute_pk
    )

    """Ensure assigning an existing value to a product doesn't create a new
    attribute value."""

    staff_api_client.user.user_permissions.add(permission_manage_products)

    # Try to assign multiple values from an attribute that does not support such things
    variables = {
        "productId": graphene.Node.to_global_id("Product", product.pk),
        "attributes": [{"id": invalid_attribute_id, "values": ["hello"]}],
    }

    data = get_graphql_content(
        staff_api_client.post_graphql(SET_ATTRIBUTES_TO_PRODUCT_QUERY, variables)
    )["data"]["productUpdate"]
    assert data["productErrors"] == [
        {"field": "attributes", "code": ProductErrorCode.NOT_FOUND.name, "message": ANY}
    ]


def test_update_product_with_no_attribute_slug_or_id(
    staff_api_client, product, permission_manage_products, color_attribute
):
    """Ensure only supplying values triggers a validation error."""

    staff_api_client.user.user_permissions.add(permission_manage_products)

    # Try to assign multiple values from an attribute that does not support such things
    variables = {
        "productId": graphene.Node.to_global_id("Product", product.pk),
        "attributes": [{"values": ["Oopsie!"]}],
    }

    data = get_graphql_content(
        staff_api_client.post_graphql(SET_ATTRIBUTES_TO_PRODUCT_QUERY, variables)
    )["data"]["productUpdate"]
    assert data["productErrors"] == [
        {"field": "attributes", "code": ProductErrorCode.REQUIRED.name, "message": ANY}
    ]


def test_update_product_with_negative_weight(
    staff_api_client, product_with_default_variant, permission_manage_products, product
):
    query = """
        mutation updateProduct(
            $productId: ID!,
            $weight: WeightScalar)
        {
            productUpdate(
                id: $productId,
                input: {
                    weight: $weight
                })
            {
                product {
                    id
                }
                productErrors {
                    field
                    message
                    code
                }
            }
        }
    """
    product = product_with_default_variant
    product_id = graphene.Node.to_global_id("Product", product.pk)

    variables = {"productId": product_id, "weight": -1}

    response = staff_api_client.post_graphql(
        query, variables, permissions=[permission_manage_products]
    )
    content = get_graphql_content(response)
    data = content["data"]["productUpdate"]
    error = data["productErrors"][0]
    assert error["field"] == "weight"
    assert error["code"] == ProductErrorCode.INVALID.name


UPDATE_PRODUCT = """
    mutation updateProduct(
        $productId: ID!,
        $input: ProductInput!)
    {
        productUpdate(
            id: $productId,
            input: $input)
        {
            product {
                id
                name
                slug
            }
            errors {
                message
                field
            }
        }
    }"""


def test_update_product_name(staff_api_client, permission_manage_products, product):
    query = UPDATE_PRODUCT

    product_slug = product.slug
    new_name = "example-product"
    assert new_name != product.name

    product_id = graphene.Node.to_global_id("Product", product.id)
    variables = {"productId": product_id, "input": {"name": new_name}}

    response = staff_api_client.post_graphql(
        query, variables, permissions=[permission_manage_products]
    )

    data = get_graphql_content(response)["data"]["productUpdate"]
    assert data["product"]["name"] == new_name
    assert data["product"]["slug"] == product_slug


def test_update_product_slug_with_existing_value(
    staff_api_client, permission_manage_products, product
):
    query = UPDATE_PRODUCT
    second_product = Product.objects.get(pk=product.pk)
    second_product.id = None
    second_product.slug = "second-product"
    second_product.save()

    assert product.slug != second_product.slug

    product_id = graphene.Node.to_global_id("Product", product.id)
    variables = {"productId": product_id, "input": {"slug": second_product.slug}}

    response = staff_api_client.post_graphql(
        query, variables, permissions=[permission_manage_products]
    )

    data = get_graphql_content(response)["data"]["productUpdate"]
    errors = data["errors"]
    assert errors
    assert errors[0]["field"] == "slug"
    assert errors[0]["message"] == "Product with this Slug already exists."


DELETE_PRODUCT_MUTATION = """
    mutation DeleteProduct($id: ID!) {
        productDelete(id: $id) {
            product {
                name
                id
            }
            errors {
                field
                message
            }
            }
        }
"""


def test_delete_product(staff_api_client, product, permission_manage_products):
    query = DELETE_PRODUCT_MUTATION
    node_id = graphene.Node.to_global_id("Product", product.id)
    variables = {"id": node_id}
    response = staff_api_client.post_graphql(
        query, variables, permissions=[permission_manage_products]
    )
    content = get_graphql_content(response)
    data = content["data"]["productDelete"]
    assert data["product"]["name"] == product.name
    with pytest.raises(product._meta.model.DoesNotExist):
        product.refresh_from_db()
    assert node_id == data["product"]["id"]


def test_delete_product_variant_in_draft_order(
    staff_api_client,
    product_with_two_variants,
    permission_manage_products,
    order_list,
    channel_USD,
):
    query = DELETE_PRODUCT_MUTATION
    product = product_with_two_variants

    not_draft_order = order_list[1]
    draft_order = order_list[0]
    draft_order.status = OrderStatus.DRAFT
    draft_order.save(update_fields=["status"])

    draft_order_lines_pks = []
    not_draft_order_lines_pks = []
    for variant in product.variants.all():
        net = variant.get_price(channel_USD.slug)
        gross = Money(amount=net.amount, currency=net.currency)

        order_line = OrderLine.objects.create(
            variant=variant,
            order=draft_order,
            product_name=str(variant.product),
            variant_name=str(variant),
            product_sku=variant.sku,
            is_shipping_required=variant.is_shipping_required(),
            unit_price=TaxedMoney(net=net, gross=gross),
            quantity=3,
        )
        draft_order_lines_pks.append(order_line.pk)

        order_line_not_draft = OrderLine.objects.create(
            variant=variant,
            order=not_draft_order,
            product_name=str(variant.product),
            variant_name=str(variant),
            product_sku=variant.sku,
            is_shipping_required=variant.is_shipping_required(),
            unit_price=TaxedMoney(net=net, gross=gross),
            quantity=3,
        )
        not_draft_order_lines_pks.append(order_line_not_draft.pk)

    node_id = graphene.Node.to_global_id("Product", product.id)
    variables = {"id": node_id}
    response = staff_api_client.post_graphql(
        query, variables, permissions=[permission_manage_products]
    )
    content = get_graphql_content(response)
    data = content["data"]["productDelete"]
    assert data["product"]["name"] == product.name
    with pytest.raises(product._meta.model.DoesNotExist):
        product.refresh_from_db()
    assert node_id == data["product"]["id"]

    assert not OrderLine.objects.filter(pk__in=draft_order_lines_pks).exists()

    assert OrderLine.objects.filter(pk__in=not_draft_order_lines_pks).exists()


def test_product_type(user_api_client, product_type, channel_USD):
    query = """
    query ($channel: String){
        productTypes(first: 20) {
            totalCount
            edges {
                node {
                    id
                    name
                    products(first: 1, channel: $channel) {
                        edges {
                            node {
                                id
                            }
                        }
                    }
                }
            }
        }
    }
    """
    variables = {"channel": channel_USD.slug}
    response = user_api_client.post_graphql(query, variables)
    content = get_graphql_content(response)
    no_product_types = ProductType.objects.count()
    assert content["data"]["productTypes"]["totalCount"] == no_product_types
    assert len(content["data"]["productTypes"]["edges"]) == no_product_types


def test_product_type_query(
    user_api_client,
    staff_api_client,
    product_type,
    product,
    permission_manage_products,
    monkeypatch,
    channel_USD,
):
    monkeypatch.setattr(
        PluginsManager,
        "get_tax_code_from_object_meta",
        lambda self, x: TaxType(code="123", description="Standard Taxes"),
    )
    query = """
            query getProductType($id: ID!, $channel: String) {
                productType(id: $id) {
                    name
                    products(first: 20, channel:$channel) {
                        totalCount
                        edges {
                            node {
                                name
                            }
                        }
                    }
                    taxRate
                    taxType {
                        taxCode
                        description
                    }
                }
            }
        """
    no_products = Product.objects.count()
    ProductChannelListing.objects.filter(product=product, channel=channel_USD).update(
        is_published=False
    )
    variables = {
        "id": graphene.Node.to_global_id("ProductType", product_type.id),
        "channel": channel_USD.slug,
    }

    response = user_api_client.post_graphql(query, variables)
    content = get_graphql_content(response)
    data = content["data"]
    assert data["productType"]["products"]["totalCount"] == no_products - 1

    staff_api_client.user.user_permissions.add(permission_manage_products)
    response = staff_api_client.post_graphql(query, variables)
    content = get_graphql_content(response)
    data = content["data"]
    assert data["productType"]["products"]["totalCount"] == no_products
    assert data["productType"]["taxType"]["taxCode"] == "123"
    assert data["productType"]["taxType"]["description"] == "Standard Taxes"


PRODUCT_TYPE_CREATE_MUTATION = """
    mutation createProductType(
        $name: String,
        $slug: String,
        $taxCode: String,
        $hasVariants: Boolean,
        $isShippingRequired: Boolean,
        $productAttributes: [ID],
        $variantAttributes: [ID],
        $weight: WeightScalar) {
        productTypeCreate(
            input: {
                name: $name,
                slug: $slug,
                taxCode: $taxCode,
                hasVariants: $hasVariants,
                isShippingRequired: $isShippingRequired,
                productAttributes: $productAttributes,
                variantAttributes: $variantAttributes,
                weight: $weight}) {
            productType {
                name
                slug
                taxRate
                isShippingRequired
                hasVariants
                variantAttributes {
                    name
                    values {
                        name
                    }
                }
                productAttributes {
                    name
                    values {
                        name
                    }
                }
            }
            productErrors {
                field
                message
                code
            }
        }

    }
"""


def test_product_type_create_mutation(
    staff_api_client,
    product_type,
    permission_manage_products,
    monkeypatch,
    setup_vatlayer,
):
    manager = PluginsManager(plugins=setup_vatlayer.PLUGINS)

    query = PRODUCT_TYPE_CREATE_MUTATION
    product_type_name = "test type"
    slug = "test-type"
    has_variants = True
    require_shipping = True
    product_attributes = product_type.product_attributes.all()
    product_attributes_ids = [
        graphene.Node.to_global_id("Attribute", att.id) for att in product_attributes
    ]
    variant_attributes = product_type.variant_attributes.all()
    variant_attributes_ids = [
        graphene.Node.to_global_id("Attribute", att.id) for att in variant_attributes
    ]

    variables = {
        "name": product_type_name,
        "slug": slug,
        "hasVariants": has_variants,
        "taxCode": "wine",
        "isShippingRequired": require_shipping,
        "productAttributes": product_attributes_ids,
        "variantAttributes": variant_attributes_ids,
    }
    initial_count = ProductType.objects.count()
    response = staff_api_client.post_graphql(
        query, variables, permissions=[permission_manage_products]
    )
    content = get_graphql_content(response)
    assert ProductType.objects.count() == initial_count + 1
    data = content["data"]["productTypeCreate"]["productType"]
    assert data["name"] == product_type_name
    assert data["slug"] == slug
    assert data["hasVariants"] == has_variants
    assert data["isShippingRequired"] == require_shipping

    pa = product_attributes[0]
    assert data["productAttributes"][0]["name"] == pa.name
    pa_values = data["productAttributes"][0]["values"]
    assert sorted([value["name"] for value in pa_values]) == sorted(
        [value.name for value in pa.values.all()]
    )

    va = variant_attributes[0]
    assert data["variantAttributes"][0]["name"] == va.name
    va_values = data["variantAttributes"][0]["values"]
    assert sorted([value["name"] for value in va_values]) == sorted(
        [value.name for value in va.values.all()]
    )

    new_instance = ProductType.objects.latest("pk")
    tax_code = manager.get_tax_code_from_object_meta(new_instance).code
    assert tax_code == "wine"


@pytest.mark.parametrize(
    "input_slug, expected_slug",
    (
        ("test-slug", "test-slug"),
        (None, "test-product-type"),
        ("", "test-product-type"),
        ("わたし-わ-にっぽん-です", "わたし-わ-にっぽん-です"),
    ),
)
def test_create_product_type_with_given_slug(
    staff_api_client, permission_manage_products, input_slug, expected_slug
):
    query = PRODUCT_TYPE_CREATE_MUTATION
    name = "Test product type"
    variables = {"name": name, "slug": input_slug}
    response = staff_api_client.post_graphql(
        query, variables, permissions=[permission_manage_products]
    )
    content = get_graphql_content(response)
    data = content["data"]["productTypeCreate"]
    assert not data["productErrors"]
    assert data["productType"]["slug"] == expected_slug


def test_create_product_type_with_unicode_in_name(
    staff_api_client, permission_manage_products
):
    query = PRODUCT_TYPE_CREATE_MUTATION
    name = "わたし わ にっぽん です"
    variables = {"name": name}
    response = staff_api_client.post_graphql(
        query, variables, permissions=[permission_manage_products]
    )
    content = get_graphql_content(response)
    data = content["data"]["productTypeCreate"]
    assert not data["productErrors"]
    assert data["productType"]["name"] == name
    assert data["productType"]["slug"] == "わたし-わ-にっぽん-です"


def test_create_product_type_create_with_negative_weight(
    staff_api_client, permission_manage_products
):
    query = PRODUCT_TYPE_CREATE_MUTATION
    name = "Test product type"
    variables = {"name": name, "weight": -1.1}
    response = staff_api_client.post_graphql(
        query, variables, permissions=[permission_manage_products]
    )
    content = get_graphql_content(response)
    data = content["data"]["productTypeCreate"]
    error = data["productErrors"][0]
    assert error["field"] == "weight"
    assert error["code"] == ProductErrorCode.INVALID.name


def test_product_type_update_mutation(
    staff_api_client, product_type, permission_manage_products
):
    query = """
    mutation updateProductType(
        $id: ID!,
        $name: String!,
        $hasVariants: Boolean!,
        $isShippingRequired: Boolean!,
        $productAttributes: [ID],
        ) {
            productTypeUpdate(
            id: $id,
            input: {
                name: $name,
                hasVariants: $hasVariants,
                isShippingRequired: $isShippingRequired,
                productAttributes: $productAttributes
            }) {
                productType {
                    name
                    slug
                    isShippingRequired
                    hasVariants
                    variantAttributes {
                        id
                    }
                    productAttributes {
                        id
                    }
                }
              }
            }
    """
    product_type_name = "test type updated"
    slug = product_type.slug
    has_variants = True
    require_shipping = False
    product_type_id = graphene.Node.to_global_id("ProductType", product_type.id)

    # Test scenario: remove all product attributes using [] as input
    # but do not change variant attributes
    product_attributes = []
    product_attributes_ids = [
        graphene.Node.to_global_id("Attribute", att.id) for att in product_attributes
    ]
    variant_attributes = product_type.variant_attributes.all()

    variables = {
        "id": product_type_id,
        "name": product_type_name,
        "hasVariants": has_variants,
        "isShippingRequired": require_shipping,
        "productAttributes": product_attributes_ids,
    }
    response = staff_api_client.post_graphql(
        query, variables, permissions=[permission_manage_products]
    )
    content = get_graphql_content(response)
    data = content["data"]["productTypeUpdate"]["productType"]
    assert data["name"] == product_type_name
    assert data["slug"] == slug
    assert data["hasVariants"] == has_variants
    assert data["isShippingRequired"] == require_shipping
    assert not data["productAttributes"]
    assert len(data["variantAttributes"]) == (variant_attributes.count())


UPDATE_PRODUCT_TYPE_SLUG_MUTATION = """
    mutation($id: ID!, $slug: String) {
        productTypeUpdate(
            id: $id
            input: {
                slug: $slug
            }
        ) {
            productType{
                name
                slug
            }
            productErrors {
                field
                message
                code
            }
        }
    }
"""


@pytest.mark.parametrize(
    "input_slug, expected_slug, error_message",
    [
        ("test-slug", "test-slug", None),
        ("", "", "Slug value cannot be blank."),
        (None, "", "Slug value cannot be blank."),
    ],
)
def test_update_product_type_slug(
    staff_api_client,
    product_type,
    permission_manage_products,
    input_slug,
    expected_slug,
    error_message,
):
    query = UPDATE_PRODUCT_TYPE_SLUG_MUTATION
    old_slug = product_type.slug

    assert old_slug != input_slug

    node_id = graphene.Node.to_global_id("ProductType", product_type.id)
    variables = {"slug": input_slug, "id": node_id}
    response = staff_api_client.post_graphql(
        query, variables, permissions=[permission_manage_products]
    )
    content = get_graphql_content(response)
    data = content["data"]["productTypeUpdate"]
    errors = data["productErrors"]
    if not error_message:
        assert not errors
        assert data["productType"]["slug"] == expected_slug
    else:
        assert errors
        assert errors[0]["field"] == "slug"
        assert errors[0]["code"] == ProductErrorCode.REQUIRED.name


def test_update_product_type_slug_exists(
    staff_api_client, product_type, permission_manage_products
):
    query = UPDATE_PRODUCT_TYPE_SLUG_MUTATION
    input_slug = "test-slug"

    second_product_type = ProductType.objects.get(pk=product_type.pk)
    second_product_type.pk = None
    second_product_type.slug = input_slug
    second_product_type.save()

    assert input_slug != product_type.slug

    node_id = graphene.Node.to_global_id("ProductType", product_type.id)
    variables = {"slug": input_slug, "id": node_id}
    response = staff_api_client.post_graphql(
        query, variables, permissions=[permission_manage_products]
    )
    content = get_graphql_content(response)
    data = content["data"]["productTypeUpdate"]
    errors = data["productErrors"]
    assert errors
    assert errors[0]["field"] == "slug"
    assert errors[0]["code"] == ProductErrorCode.UNIQUE.name


@pytest.mark.parametrize(
    "input_slug, expected_slug, input_name, error_message, error_field",
    [
        ("test-slug", "test-slug", "New name", None, None),
        ("", "", "New name", "Slug value cannot be blank.", "slug"),
        (None, "", "New name", "Slug value cannot be blank.", "slug"),
        ("test-slug", "", None, "This field cannot be blank.", "name"),
        ("test-slug", "", "", "This field cannot be blank.", "name"),
        (None, None, None, "Slug value cannot be blank.", "slug"),
    ],
)
def test_update_product_type_slug_and_name(
    staff_api_client,
    product_type,
    permission_manage_products,
    input_slug,
    expected_slug,
    input_name,
    error_message,
    error_field,
):
    query = """
            mutation($id: ID!, $name: String, $slug: String) {
            productTypeUpdate(
                id: $id
                input: {
                    name: $name
                    slug: $slug
                }
            ) {
                productType{
                    name
                    slug
                }
                productErrors {
                    field
                    message
                    code
                }
            }
        }
    """

    old_name = product_type.name
    old_slug = product_type.slug

    assert input_slug != old_slug
    assert input_name != old_name

    node_id = graphene.Node.to_global_id("ProductType", product_type.id)
    variables = {"slug": input_slug, "name": input_name, "id": node_id}
    response = staff_api_client.post_graphql(
        query, variables, permissions=[permission_manage_products]
    )
    content = get_graphql_content(response)
    product_type.refresh_from_db()
    data = content["data"]["productTypeUpdate"]
    errors = data["productErrors"]
    if not error_message:
        assert data["productType"]["name"] == input_name == product_type.name
        assert data["productType"]["slug"] == input_slug == product_type.slug
    else:
        assert errors
        assert errors[0]["field"] == error_field
        assert errors[0]["code"] == ProductErrorCode.REQUIRED.name


def test_update_product_type_with_negative_weight(
    staff_api_client, product_type, permission_manage_products,
):
    query = """
        mutation($id: ID!, $weight: WeightScalar) {
            productTypeUpdate(
                id: $id
                input: {
                    weight: $weight
                }
            ) {
                productType{
                    name
                }
                productErrors {
                    field
                    message
                    code
                }
            }
        }
    """

    node_id = graphene.Node.to_global_id("ProductType", product_type.id)
    variables = {"id": node_id, "weight": "-1"}
    response = staff_api_client.post_graphql(
        query, variables, permissions=[permission_manage_products]
    )
    content = get_graphql_content(response)
    product_type.refresh_from_db()
    data = content["data"]["productTypeUpdate"]
    error = data["productErrors"][0]
    assert error["field"] == "weight"
    assert error["code"] == ProductErrorCode.INVALID.name


PRODUCT_TYPE_DELETE_MUTATION = """
    mutation deleteProductType($id: ID!) {
        productTypeDelete(id: $id) {
            productType {
                name
            }
        }
    }
"""


def test_product_type_delete_mutation(
    staff_api_client, product_type, permission_manage_products
):
    query = PRODUCT_TYPE_DELETE_MUTATION
    variables = {"id": graphene.Node.to_global_id("ProductType", product_type.id)}
    response = staff_api_client.post_graphql(
        query, variables, permissions=[permission_manage_products]
    )
    content = get_graphql_content(response)
    data = content["data"]["productTypeDelete"]
    assert data["productType"]["name"] == product_type.name
    with pytest.raises(product_type._meta.model.DoesNotExist):
        product_type.refresh_from_db()


def test_product_type_delete_mutation_variants_in_draft_order(
    staff_api_client, permission_manage_products, product, order_list, channel_USD,
):
    query = PRODUCT_TYPE_DELETE_MUTATION
    product_type = product.product_type

    variant = product.variants.first()

    order_not_draft = order_list[-1]
    draft_order = order_list[1]
    draft_order.status = OrderStatus.DRAFT
    draft_order.save(update_fields=["status"])

    net = variant.get_price(channel_USD.slug)
    gross = Money(amount=net.amount, currency=net.currency)

    order_line_not_in_draft = OrderLine.objects.create(
        variant=variant,
        order=order_not_draft,
        product_name=str(variant.product),
        variant_name=str(variant),
        product_sku=variant.sku,
        is_shipping_required=variant.is_shipping_required(),
        unit_price=TaxedMoney(net=net, gross=gross),
        quantity=3,
    )

    order_line_in_draft = OrderLine.objects.create(
        variant=variant,
        order=draft_order,
        product_name=str(variant.product),
        variant_name=str(variant),
        product_sku=variant.sku,
        is_shipping_required=variant.is_shipping_required(),
        unit_price=TaxedMoney(net=net, gross=gross),
        quantity=3,
    )

    variables = {"id": graphene.Node.to_global_id("ProductType", product_type.id)}
    response = staff_api_client.post_graphql(
        query, variables, permissions=[permission_manage_products]
    )
    content = get_graphql_content(response)
    data = content["data"]["productTypeDelete"]
    assert data["productType"]["name"] == product_type.name
    with pytest.raises(product_type._meta.model.DoesNotExist):
        product_type.refresh_from_db()

    with pytest.raises(order_line_in_draft._meta.model.DoesNotExist):
        order_line_in_draft.refresh_from_db()

    assert OrderLine.objects.filter(pk=order_line_not_in_draft.pk).exists()


def test_product_image_create_mutation(
    monkeypatch, staff_api_client, product, permission_manage_products, media_root
):
    query = """
    mutation createProductImage($image: Upload!, $product: ID!) {
        productImageCreate(input: {image: $image, product: $product}) {
            image {
                id
            }
        }
    }
    """
    mock_create_thumbnails = Mock(return_value=None)
    monkeypatch.setattr(
        (
            "saleor.graphql.product.mutations.products."
            "create_product_thumbnails.delay"
        ),
        mock_create_thumbnails,
    )

    image_file, image_name = create_image()
    variables = {
        "product": graphene.Node.to_global_id("Product", product.id),
        "image": image_name,
    }
    body = get_multipart_request_body(query, variables, image_file, image_name)
    response = staff_api_client.post_multipart(
        body, permissions=[permission_manage_products]
    )
    get_graphql_content(response)
    product.refresh_from_db()
    product_image = product.images.last()
    assert product_image.image.file

    # The image creation should have triggered a warm-up
    mock_create_thumbnails.assert_called_once_with(product_image.pk)


def test_product_image_create_mutation_without_file(
    monkeypatch, staff_api_client, product, permission_manage_products, media_root
):
    query = """
    mutation createProductImage($image: Upload!, $product: ID!) {
        productImageCreate(input: {image: $image, product: $product}) {
            productErrors {
                code
                field
            }
        }
    }
    """
    variables = {
        "product": graphene.Node.to_global_id("Product", product.id),
        "image": "image name",
    }
    body = get_multipart_request_body(query, variables, file="", file_name="name")
    response = staff_api_client.post_multipart(
        body, permissions=[permission_manage_products]
    )
    content = get_graphql_content(response)
    errors = content["data"]["productImageCreate"]["productErrors"]
    assert errors[0]["field"] == "image"
    assert errors[0]["code"] == ProductErrorCode.REQUIRED.name


def test_invalid_product_image_create_mutation(
    staff_api_client, product, permission_manage_products
):
    query = """
    mutation createProductImage($image: Upload!, $product: ID!) {
        productImageCreate(input: {image: $image, product: $product}) {
            image {
                id
                url
                sortOrder
            }
            errors {
                field
                message
            }
        }
    }
    """
    image_file, image_name = create_pdf_file_with_image_ext()
    variables = {
        "product": graphene.Node.to_global_id("Product", product.id),
        "image": image_name,
    }
    body = get_multipart_request_body(query, variables, image_file, image_name)
    response = staff_api_client.post_multipart(
        body, permissions=[permission_manage_products]
    )
    content = get_graphql_content(response)
    assert content["data"]["productImageCreate"]["errors"] == [
        {"field": "image", "message": "Invalid file type"}
    ]
    product.refresh_from_db()
    assert product.images.count() == 0


def test_product_image_update_mutation(
    monkeypatch, staff_api_client, product_with_image, permission_manage_products
):
    query = """
    mutation updateProductImage($imageId: ID!, $alt: String) {
        productImageUpdate(id: $imageId, input: {alt: $alt}) {
            image {
                alt
            }
        }
    }
    """

    mock_create_thumbnails = Mock(return_value=None)
    monkeypatch.setattr(
        (
            "saleor.graphql.product.mutations.products."
            "create_product_thumbnails.delay"
        ),
        mock_create_thumbnails,
    )

    image_obj = product_with_image.images.first()
    alt = "damage alt"
    variables = {
        "alt": alt,
        "imageId": graphene.Node.to_global_id("ProductImage", image_obj.id),
    }
    response = staff_api_client.post_graphql(
        query, variables, permissions=[permission_manage_products]
    )
    content = get_graphql_content(response)
    assert content["data"]["productImageUpdate"]["image"]["alt"] == alt

    # We did not update the image field,
    # the image should not have triggered a warm-up
    assert mock_create_thumbnails.call_count == 0


def test_product_image_delete(
    staff_api_client, product_with_image, permission_manage_products
):
    product = product_with_image
    query = """
            mutation deleteProductImage($id: ID!) {
                productImageDelete(id: $id) {
                    image {
                        id
                        url
                    }
                }
            }
        """
    image_obj = product.images.first()
    node_id = graphene.Node.to_global_id("ProductImage", image_obj.id)
    variables = {"id": node_id}
    response = staff_api_client.post_graphql(
        query, variables, permissions=[permission_manage_products]
    )
    content = get_graphql_content(response)
    data = content["data"]["productImageDelete"]
    assert image_obj.image.url in data["image"]["url"]
    with pytest.raises(image_obj._meta.model.DoesNotExist):
        image_obj.refresh_from_db()
    assert node_id == data["image"]["id"]


def test_reorder_images(
    staff_api_client, product_with_images, permission_manage_products
):
    query = """
    mutation reorderImages($product_id: ID!, $images_ids: [ID]!) {
        productImageReorder(productId: $product_id, imagesIds: $images_ids) {
            product {
                id
            }
        }
    }
    """
    product = product_with_images
    images = product.images.all()
    image_0 = images[0]
    image_1 = images[1]
    image_0_id = graphene.Node.to_global_id("ProductImage", image_0.id)
    image_1_id = graphene.Node.to_global_id("ProductImage", image_1.id)
    product_id = graphene.Node.to_global_id("Product", product.id)

    variables = {"product_id": product_id, "images_ids": [image_1_id, image_0_id]}
    response = staff_api_client.post_graphql(
        query, variables, permissions=[permission_manage_products]
    )
    get_graphql_content(response)

    # Check if order has been changed
    product.refresh_from_db()
    reordered_images = product.images.all()
    reordered_image_0 = reordered_images[0]
    reordered_image_1 = reordered_images[1]
    assert image_0.id == reordered_image_1.id
    assert image_1.id == reordered_image_0.id


ASSIGN_VARIANT_QUERY = """
    mutation assignVariantImageMutation($variantId: ID!, $imageId: ID!) {
        variantImageAssign(variantId: $variantId, imageId: $imageId) {
            errors {
                field
                message
            }
            productVariant {
                id
            }
        }
    }
"""


def test_assign_variant_image(
    staff_api_client, user_api_client, product_with_image, permission_manage_products
):
    query = ASSIGN_VARIANT_QUERY
    variant = product_with_image.variants.first()
    image = product_with_image.images.first()

    variables = {
        "variantId": to_global_id("ProductVariant", variant.pk),
        "imageId": to_global_id("ProductImage", image.pk),
    }
    response = staff_api_client.post_graphql(
        query, variables, permissions=[permission_manage_products]
    )
    get_graphql_content(response)
    variant.refresh_from_db()
    assert variant.images.first() == image


def test_assign_variant_image_second_time(
    staff_api_client, user_api_client, product_with_image, permission_manage_products
):
    # given
    query = ASSIGN_VARIANT_QUERY
    variant = product_with_image.variants.first()
    image = product_with_image.images.first()

    image.variant_images.create(variant=variant)

    variables = {
        "variantId": to_global_id("ProductVariant", variant.pk),
        "imageId": to_global_id("ProductImage", image.pk),
    }

    # when
    response = staff_api_client.post_graphql(
        query, variables, permissions=[permission_manage_products]
    )

    # then
    content = get_graphql_content_from_response(response)
    assert "errors" in content
    assert (
        "duplicate key value violates unique constraint"
        in content["errors"][0]["message"]
    )


def test_assign_variant_image_from_different_product(
    staff_api_client, user_api_client, product_with_image, permission_manage_products
):
    query = ASSIGN_VARIANT_QUERY
    variant = product_with_image.variants.first()
    product_with_image.pk = None
    product_with_image.slug = "product-with-image"
    product_with_image.save()

    image_2 = ProductImage.objects.create(product=product_with_image)
    variables = {
        "variantId": to_global_id("ProductVariant", variant.pk),
        "imageId": to_global_id("ProductImage", image_2.pk),
    }
    response = staff_api_client.post_graphql(
        query, variables, permissions=[permission_manage_products]
    )
    content = get_graphql_content(response)
    assert content["data"]["variantImageAssign"]["errors"][0]["field"] == "imageId"

    # check permissions
    response = user_api_client.post_graphql(query, variables)
    assert_no_permission(response)


UNASSIGN_VARIANT_IMAGE_QUERY = """
    mutation unassignVariantImageMutation($variantId: ID!, $imageId: ID!) {
        variantImageUnassign(variantId: $variantId, imageId: $imageId) {
            errors {
                field
                message
            }
            productVariant {
                id
            }
        }
    }
"""


def test_unassign_variant_image(
    staff_api_client, product_with_image, permission_manage_products
):
    query = UNASSIGN_VARIANT_IMAGE_QUERY

    image = product_with_image.images.first()
    variant = product_with_image.variants.first()
    variant.variant_images.create(image=image)

    variables = {
        "variantId": to_global_id("ProductVariant", variant.pk),
        "imageId": to_global_id("ProductImage", image.pk),
    }
    response = staff_api_client.post_graphql(
        query, variables, permissions=[permission_manage_products]
    )
    get_graphql_content(response)
    variant.refresh_from_db()
    assert variant.images.count() == 0


def test_unassign_not_assigned_variant_image(
    staff_api_client, product_with_image, permission_manage_products
):
    query = UNASSIGN_VARIANT_IMAGE_QUERY
    variant = product_with_image.variants.first()
    image_2 = ProductImage.objects.create(product=product_with_image)
    variables = {
        "variantId": to_global_id("ProductVariant", variant.pk),
        "imageId": to_global_id("ProductImage", image_2.pk),
    }
    response = staff_api_client.post_graphql(
        query, variables, permissions=[permission_manage_products]
    )
    content = get_graphql_content(response)
    assert content["data"]["variantImageUnassign"]["errors"][0]["field"] == ("imageId")


@patch("saleor.product.tasks.update_variants_names.delay")
def test_product_type_update_changes_variant_name(
    mock_update_variants_names,
    staff_api_client,
    product_type,
    product,
    permission_manage_products,
):
    query = """
    mutation updateProductType(
        $id: ID!,
        $hasVariants: Boolean!,
        $isShippingRequired: Boolean!,
        $variantAttributes: [ID],
        ) {
            productTypeUpdate(
            id: $id,
            input: {
                hasVariants: $hasVariants,
                isShippingRequired: $isShippingRequired,
                variantAttributes: $variantAttributes}) {
                productType {
                    id
                }
              }
            }
    """
    variant = product.variants.first()
    variant.name = "test name"
    variant.save()
    has_variants = True
    require_shipping = False
    product_type_id = graphene.Node.to_global_id("ProductType", product_type.id)

    variant_attributes = product_type.variant_attributes.all()
    variant_attributes_ids = [
        graphene.Node.to_global_id("Attribute", att.id) for att in variant_attributes
    ]
    variables = {
        "id": product_type_id,
        "hasVariants": has_variants,
        "isShippingRequired": require_shipping,
        "variantAttributes": variant_attributes_ids,
    }
    response = staff_api_client.post_graphql(
        query, variables, permissions=[permission_manage_products]
    )
    get_graphql_content(response)
    variant_attributes = set(variant_attributes)
    variant_attributes_ids = [attr.pk for attr in variant_attributes]
    mock_update_variants_names.assert_called_once_with(
        product_type.pk, variant_attributes_ids
    )


@patch("saleor.product.tasks._update_variants_names")
def test_product_update_variants_names(mock__update_variants_names, product_type):
    variant_attributes = [product_type.variant_attributes.first()]
    variant_attr_ids = [attr.pk for attr in variant_attributes]
    update_variants_names(product_type.pk, variant_attr_ids)
    assert mock__update_variants_names.call_count == 1


def test_product_variants_by_ids(user_api_client, variant, channel_USD):
    query = """
        query getProduct($ids: [ID!], $channel: String) {
            productVariants(ids: $ids, first: 1, channel: $channel) {
                edges {
                    node {
                        id
                    }
                }
            }
        }
    """
    variant_id = graphene.Node.to_global_id("ProductVariant", variant.id)

    variables = {"ids": [variant_id], "channel": channel_USD.slug}
    response = user_api_client.post_graphql(query, variables)
    content = get_graphql_content(response)
    data = content["data"]["productVariants"]
    assert data["edges"][0]["node"]["id"] == variant_id
    assert len(data["edges"]) == 1


def test_product_variants_no_ids_list(user_api_client, variant, channel_USD):
    query = """
        query getProductVariants($channel: String) {
            productVariants(first: 10, channel: $channel) {
                edges {
                    node {
                        id
                    }
                }
            }
        }
    """
    variables = {"channel": channel_USD.slug}
    response = user_api_client.post_graphql(query, variables)
    content = get_graphql_content(response)
    data = content["data"]["productVariants"]
    assert len(data["edges"]) == ProductVariant.objects.count()


@pytest.mark.parametrize(
    "variant_price_amount, api_variant_price", [(200, 200), (0, 0)],
)
def test_product_variant_price(
    variant_price_amount,
    api_variant_price,
    user_api_client,
    variant,
    stock,
    channel_USD,
):
    product = variant.product
    ProductVariantChannelListing.objects.filter(
        channel=channel_USD, variant__product_id=product.pk
    ).update(price_amount=variant_price_amount)

    query = """
        query getProductVariants($id: ID!, $channel: String) {
            product(id: $id, channel: $channel) {
                variants {
                    pricing {
                        priceUndiscounted {
                            gross {
                                amount
                            }
                        }
                    }
                }
            }
        }
        """
    product_id = graphene.Node.to_global_id("Product", variant.product.id)
    variables = {"id": product_id, "channel": channel_USD.slug}
    response = user_api_client.post_graphql(query, variables)
    content = get_graphql_content(response)
    data = content["data"]["product"]
    variant_price = data["variants"][0]["pricing"]["priceUndiscounted"]["gross"]
    assert variant_price["amount"] == api_variant_price


def test_report_product_sales(
    staff_api_client,
    order_with_lines,
    permission_manage_products,
    permission_manage_orders,
    channel_USD,
):
    query = """
    query TopProducts($period: ReportingPeriod!, $channel: String) {
        reportProductSales(period: $period, first: 20, channel: $channel) {
            edges {
                node {
                    revenue(period: $period) {
                        gross {
                            amount
                        }
                    }
                    quantityOrdered
                    sku
                }
            }
        }
    }
    """
    variables = {"period": ReportingPeriod.TODAY.name, "channel": channel_USD.slug}
    permissions = [permission_manage_orders, permission_manage_products]
    response = staff_api_client.post_graphql(query, variables, permissions)
    content = get_graphql_content(response)
    edges = content["data"]["reportProductSales"]["edges"]

    node_a = edges[0]["node"]
    line_a = order_with_lines.lines.get(product_sku=node_a["sku"])
    assert node_a["quantityOrdered"] == line_a.quantity
    amount = str(node_a["revenue"]["gross"]["amount"])
    assert Decimal(amount) == line_a.quantity * line_a.unit_price_gross_amount

    node_b = edges[1]["node"]
    line_b = order_with_lines.lines.get(product_sku=node_b["sku"])
    assert node_b["quantityOrdered"] == line_b.quantity
    amount = str(node_b["revenue"]["gross"]["amount"])
    assert Decimal(amount) == line_b.quantity * line_b.unit_price_gross_amount


def test_product_restricted_fields_permissions(
    staff_api_client,
    permission_manage_products,
    permission_manage_orders,
    product,
    channel_USD,
):
    """Ensure non-public (restricted) fields are correctly requiring
    the 'manage_products' permission.
    """
    query = """
    query Product($id: ID!, $channel: String) {
        product(id: $id, channel: $channel) {
            privateMeta { __typename}
        }
    }
    """
    variables = {
        "id": graphene.Node.to_global_id("Product", product.pk),
        "channel": channel_USD.slug,
    }
    permissions = [permission_manage_orders, permission_manage_products]
    response = staff_api_client.post_graphql(query, variables, permissions)
    content = get_graphql_content(response)
    assert "privateMeta" in content["data"]["product"]


@pytest.mark.parametrize(
    "field, is_nested",
    (("digitalContent", True), ("quantityOrdered", False), ("privateMeta", True),),
)
def test_variant_restricted_fields_permissions(
    staff_api_client,
    permission_manage_products,
    permission_manage_orders,
    product,
    field,
    is_nested,
    channel_USD,
):
    """Ensure non-public (restricted) fields are correctly requiring
    the 'manage_products' permission.
    """
    query = """
    query ProductVariant($id: ID!, $channel: String) {
        productVariant(id: $id, channel: $channel) {
            %(field)s
        }
    }
    """ % {
        "field": field if not is_nested else "%s { __typename }" % field
    }
    variant = product.variants.first()
    variables = {
        "id": graphene.Node.to_global_id("ProductVariant", variant.pk),
        "channel": channel_USD.slug,
    }
    permissions = [permission_manage_orders, permission_manage_products]
    response = staff_api_client.post_graphql(query, variables, permissions)
    content = get_graphql_content(response)
    assert field in content["data"]["productVariant"]


def test_variant_digital_content(
    staff_api_client, permission_manage_products, digital_content, channel_USD
):
    query = """
    query Margin($id: ID!, $channel: String) {
        productVariant(id: $id, channel: $channel) {
            digitalContent{
                id
            }
        }
    }
    """
    variant = digital_content.product_variant
    variables = {
        "id": graphene.Node.to_global_id("ProductVariant", variant.pk),
        "channel": channel_USD.slug,
    }
    permissions = [permission_manage_products]
    response = staff_api_client.post_graphql(query, variables, permissions)
    content = get_graphql_content(response)
    assert "digitalContent" in content["data"]["productVariant"]
    assert "id" in content["data"]["productVariant"]["digitalContent"]


@pytest.mark.parametrize(
    "collection_filter, count",
    [
        ({"published": "PUBLISHED"}, 2),
        ({"published": "HIDDEN"}, 1),
        ({"search": "-published1"}, 1),
        ({"search": "Collection3"}, 1),
        ({"ids": [to_global_id("Collection", 2), to_global_id("Collection", 3)]}, 2),
    ],
)
def test_collections_query_with_filter(
    collection_filter,
    count,
    query_collections_with_filter,
    staff_api_client,
    permission_manage_products,
):
    Collection.objects.bulk_create(
        [
            Collection(
                id=1,
                name="Collection1",
                slug="collection-published1",
                is_published=True,
                description="Test description",
            ),
            Collection(
                id=2,
                name="Collection2",
                slug="collection-published2",
                is_published=True,
                description="Test description",
            ),
            Collection(
                id=3,
                name="Collection3",
                slug="collection-unpublished",
                is_published=False,
                description="Test description",
            ),
        ]
    )

    variables = {"filter": collection_filter}
    staff_api_client.user.user_permissions.add(permission_manage_products)
    response = staff_api_client.post_graphql(query_collections_with_filter, variables)
    content = get_graphql_content(response)
    collections = content["data"]["collections"]["edges"]

    assert len(collections) == count


QUERY_COLLECTIONS_WITH_SORT = """
    query ($sort_by: CollectionSortingInput!) {
        collections(first:5, sortBy: $sort_by) {
                edges{
                    node{
                        name
                    }
                }
            }
        }
"""


@pytest.mark.parametrize(
    "collection_sort, result_order",
    [
        ({"field": "NAME", "direction": "ASC"}, ["Coll1", "Coll2", "Coll3"]),
        ({"field": "NAME", "direction": "DESC"}, ["Coll3", "Coll2", "Coll1"]),
        ({"field": "AVAILABILITY", "direction": "ASC"}, ["Coll2", "Coll1", "Coll3"]),
        ({"field": "AVAILABILITY", "direction": "DESC"}, ["Coll3", "Coll1", "Coll2"]),
        ({"field": "PRODUCT_COUNT", "direction": "ASC"}, ["Coll1", "Coll3", "Coll2"]),
        ({"field": "PRODUCT_COUNT", "direction": "DESC"}, ["Coll2", "Coll3", "Coll1"]),
    ],
)
def test_collections_query_with_sort(
    collection_sort, result_order, staff_api_client, permission_manage_products, product
):
    Collection.objects.bulk_create(
        [
            Collection(name="Coll1", slug="collection-published1", is_published=True),
            Collection(
                name="Coll2", slug="collection-unpublished2", is_published=False
            ),
            Collection(name="Coll3", slug="collection-published", is_published=True),
        ]
    )
    product.collections.add(Collection.objects.get(name="Coll2"))

    variables = {"sort_by": collection_sort}
    staff_api_client.user.user_permissions.add(permission_manage_products)
    response = staff_api_client.post_graphql(QUERY_COLLECTIONS_WITH_SORT, variables)
    content = get_graphql_content(response)
    collections = content["data"]["collections"]["edges"]

    for order, colllection_name in enumerate(result_order):
        assert collections[order]["node"]["name"] == colllection_name


@pytest.mark.parametrize(
    "category_filter, count",
    [
        ({"search": "slug_"}, 3),
        ({"search": "Category1"}, 1),
        ({"search": "cat1"}, 2),
        ({"search": "Subcategory_description"}, 1),
        ({"ids": [to_global_id("Category", 2), to_global_id("Category", 3)]}, 2),
    ],
)
def test_categories_query_with_filter(
    category_filter,
    count,
    query_categories_with_filter,
    staff_api_client,
    permission_manage_products,
):
    Category.objects.create(
        id=1, name="Category1", slug="slug_category1", description="Description cat1"
    )
    Category.objects.create(
        id=2, name="Category2", slug="slug_category2", description="Description cat2"
    )
    Category.objects.create(
        id=3,
        name="SubCategory",
        slug="slug_subcategory",
        parent=Category.objects.get(name="Category1"),
        description="Subcategory_description of cat1",
    )
    variables = {"filter": category_filter}
    staff_api_client.user.user_permissions.add(permission_manage_products)
    response = staff_api_client.post_graphql(query_categories_with_filter, variables)
    content = get_graphql_content(response)
    assert content["data"]["categories"]["totalCount"] == count


QUERY_CATEGORIES_WITH_SORT = """
    query ($sort_by: CategorySortingInput!) {
        categories(first:5, sortBy: $sort_by) {
                edges{
                    node{
                        name
                    }
                }
            }
        }
"""


@pytest.mark.parametrize(
    "category_sort, result_order",
    [
        (
            {"field": "NAME", "direction": "ASC"},
            ["Cat1", "Cat2", "SubCat", "SubSubCat"],
        ),
        (
            {"field": "NAME", "direction": "DESC"},
            ["SubSubCat", "SubCat", "Cat2", "Cat1"],
        ),
        (
            {"field": "SUBCATEGORY_COUNT", "direction": "ASC"},
            ["Cat2", "SubSubCat", "Cat1", "SubCat"],
        ),
        (
            {"field": "SUBCATEGORY_COUNT", "direction": "DESC"},
            ["SubCat", "Cat1", "SubSubCat", "Cat2"],
        ),
        (
            {"field": "PRODUCT_COUNT", "direction": "ASC"},
            ["Cat2", "SubCat", "SubSubCat", "Cat1"],
        ),
        (
            {"field": "PRODUCT_COUNT", "direction": "DESC"},
            ["Cat1", "SubSubCat", "SubCat", "Cat2"],
        ),
    ],
)
def test_categories_query_with_sort(
    category_sort,
    result_order,
    staff_api_client,
    permission_manage_products,
    product_type,
):
    cat1 = Category.objects.create(
        name="Cat1", slug="slug_category1", description="Description cat1"
    )
    Product.objects.create(
        name="Test", slug="test", product_type=product_type, category=cat1,
    )
    Category.objects.create(
        name="Cat2", slug="slug_category2", description="Description cat2"
    )
    Category.objects.create(
        name="SubCat",
        slug="slug_subcategory1",
        parent=Category.objects.get(name="Cat1"),
        description="Subcategory_description of cat1",
    )
    subsubcat = Category.objects.create(
        name="SubSubCat",
        slug="slug_subcategory2",
        parent=Category.objects.get(name="SubCat"),
        description="Subcategory_description of cat1",
    )
    Product.objects.create(
        name="Test2", slug="test2", product_type=product_type, category=subsubcat,
    )
    variables = {"sort_by": category_sort}
    staff_api_client.user.user_permissions.add(permission_manage_products)
    response = staff_api_client.post_graphql(QUERY_CATEGORIES_WITH_SORT, variables)
    content = get_graphql_content(response)
    categories = content["data"]["categories"]["edges"]

    for order, category_name in enumerate(result_order):
        assert categories[order]["node"]["name"] == category_name


@pytest.mark.parametrize(
    "product_type_filter, count",
    [
        ({"configurable": "CONFIGURABLE"}, 2),  # has_variants
        ({"configurable": "SIMPLE"}, 1),  # !has_variants
        ({"productType": "DIGITAL"}, 1),
        ({"productType": "SHIPPABLE"}, 2),  # is_shipping_required
    ],
)
def test_product_type_query_with_filter(
    product_type_filter, count, staff_api_client, permission_manage_products
):
    query = """
        query ($filter: ProductTypeFilterInput!, ) {
          productTypes(first:5, filter: $filter) {
            edges{
              node{
                id
                name
              }
            }
          }
        }
        """
    ProductType.objects.bulk_create(
        [
            ProductType(
                name="Digital Type",
                slug="digital-type",
                has_variants=True,
                is_shipping_required=False,
                is_digital=True,
            ),
            ProductType(
                name="Tools",
                slug="tools",
                has_variants=True,
                is_shipping_required=True,
                is_digital=False,
            ),
            ProductType(
                name="Books",
                slug="books",
                has_variants=False,
                is_shipping_required=True,
                is_digital=False,
            ),
        ]
    )

    variables = {"filter": product_type_filter}
    staff_api_client.user.user_permissions.add(permission_manage_products)
    response = staff_api_client.post_graphql(query, variables)
    content = get_graphql_content(response)
    product_types = content["data"]["productTypes"]["edges"]

    assert len(product_types) == count


QUERY_PRODUCT_TYPE_WITH_SORT = """
    query ($sort_by: ProductTypeSortingInput!) {
        productTypes(first:5, sortBy: $sort_by) {
                edges{
                    node{
                        name
                    }
                }
            }
        }
"""


@pytest.mark.parametrize(
    "product_type_sort, result_order",
    [
        ({"field": "NAME", "direction": "ASC"}, ["Digital", "Subscription", "Tools"]),
        ({"field": "NAME", "direction": "DESC"}, ["Tools", "Subscription", "Digital"]),
        # is_digital
        (
            {"field": "DIGITAL", "direction": "ASC"},
            ["Subscription", "Tools", "Digital"],
        ),
        (
            {"field": "DIGITAL", "direction": "DESC"},
            ["Digital", "Tools", "Subscription"],
        ),
        # is_shipping_required
        (
            {"field": "SHIPPING_REQUIRED", "direction": "ASC"},
            ["Digital", "Subscription", "Tools"],
        ),
        (
            {"field": "SHIPPING_REQUIRED", "direction": "DESC"},
            ["Tools", "Subscription", "Digital"],
        ),
    ],
)
def test_product_type_query_with_sort(
    product_type_sort, result_order, staff_api_client, permission_manage_products
):
    ProductType.objects.bulk_create(
        [
            ProductType(
                name="Digital",
                slug="digital",
                has_variants=True,
                is_shipping_required=False,
                is_digital=True,
            ),
            ProductType(
                name="Tools",
                slug="tools",
                has_variants=True,
                is_shipping_required=True,
                is_digital=False,
            ),
            ProductType(
                name="Subscription",
                slug="subscription",
                has_variants=False,
                is_shipping_required=False,
                is_digital=False,
            ),
        ]
    )

    variables = {"sort_by": product_type_sort}
    staff_api_client.user.user_permissions.add(permission_manage_products)
    response = staff_api_client.post_graphql(QUERY_PRODUCT_TYPE_WITH_SORT, variables)
    content = get_graphql_content(response)
    product_types = content["data"]["productTypes"]["edges"]

    for order, product_type_name in enumerate(result_order):
        assert product_types[order]["node"]["name"] == product_type_name


NOT_EXISTS_IDS_COLLECTIONS_QUERY = """
    query ($filter: ProductTypeFilterInput!) {
        productTypes(first: 5, filter: $filter) {
            edges {
                node {
                    id
                    name
                }
            }
        }
    }
"""


def test_product_types_query_ids_not_exists(user_api_client, category):
    query = NOT_EXISTS_IDS_COLLECTIONS_QUERY
    variables = {"filter": {"ids": ["fTEJRuFHU6fd2RU=", "2XwnQNNhwCdEjhP="]}}
    response = user_api_client.post_graphql(query, variables)
    content = get_graphql_content(response, ignore_errors=True)
    message_error = '{"ids": [{"message": "Invalid ID specified.", "code": ""}]}'

    assert len(content["errors"]) == 1
    assert content["errors"][0]["message"] == message_error
    assert content["data"]["productTypes"] is None


MUTATION_BULK_PUBLISH_PRODUCTS = """
        mutation publishManyProducts($ids: [ID]!, $is_published: Boolean!) {
            productBulkPublish(ids: $ids, isPublished: $is_published) {
                count
            }
        }
    """


@pytest.mark.skip(
    reason="We should drop bulk publish https://app.clickup.com/t/2549495/SALEOR-913"
)
def test_bulk_publish_products(
    staff_api_client, product_list_unpublished, permission_manage_products
):
    product_list = product_list_unpublished
    assert not any(product.is_published for product in product_list)

    variables = {
        "ids": [
            graphene.Node.to_global_id("Product", product.id)
            for product in product_list
        ],
        "is_published": True,
    }
    response = staff_api_client.post_graphql(
        MUTATION_BULK_PUBLISH_PRODUCTS,
        variables,
        permissions=[permission_manage_products],
    )
    content = get_graphql_content(response)
    product_list = Product.objects.filter(
        id__in=[product.pk for product in product_list]
    )

    assert content["data"]["productBulkPublish"]["count"] == len(product_list)
    assert all(product.is_published for product in product_list)


@pytest.mark.skip(
    reason="We should drop bulk publish https://app.clickup.com/t/2549495/SALEOR-913"
)
def test_bulk_unpublish_products(
    staff_api_client, product_list_published, permission_manage_products
):
    product_list = product_list_published
    assert all(product.is_published for product in product_list)

    variables = {
        "ids": [
            graphene.Node.to_global_id("Product", product.id)
            for product in product_list
        ],
        "is_published": False,
    }
    response = staff_api_client.post_graphql(
        MUTATION_BULK_PUBLISH_PRODUCTS,
        variables,
        permissions=[permission_manage_products],
    )
    content = get_graphql_content(response)
    product_list = Product.objects.filter(
        id__in=[product.pk for product in product_list]
    )

    assert content["data"]["productBulkPublish"]["count"] == len(product_list)
    assert not any(product.is_published for product in product_list)


QUERY_AVAILABLE_ATTRIBUTES = """
    query($productTypeId:ID!, $filters: AttributeFilterInput) {
      productType(id: $productTypeId) {
        availableAttributes(first: 10, filter: $filters) {
          edges {
            node {
              id
              slug
            }
          }
        }
      }
    }
"""


def test_product_type_get_unassigned_attributes(
    staff_api_client, permission_manage_products
):
    query = QUERY_AVAILABLE_ATTRIBUTES
    target_product_type, ignored_product_type = ProductType.objects.bulk_create(
        [
            ProductType(name="Type 1", slug="type-1"),
            ProductType(name="Type 2", slug="type-2"),
        ]
    )

    unassigned_attributes = list(
        Attribute.objects.bulk_create(
            [
                Attribute(slug="size", name="Size"),
                Attribute(slug="weight", name="Weight"),
                Attribute(slug="thickness", name="Thickness"),
            ]
        )
    )

    assigned_attributes = list(
        Attribute.objects.bulk_create(
            [Attribute(slug="color", name="Color"), Attribute(slug="type", name="Type")]
        )
    )

    # Ensure that assigning them to another product type
    # doesn't return an invalid response
    ignored_product_type.product_attributes.add(*unassigned_attributes)

    # Assign the other attributes to the target product type
    target_product_type.product_attributes.add(*assigned_attributes)

    gql_unassigned_attributes = get_graphql_content(
        staff_api_client.post_graphql(
            query,
            {
                "productTypeId": graphene.Node.to_global_id(
                    "ProductType", target_product_type.pk
                )
            },
            permissions=[permission_manage_products],
        )
    )["data"]["productType"]["availableAttributes"]["edges"]

    assert len(gql_unassigned_attributes) == len(
        unassigned_attributes
    ), gql_unassigned_attributes

    received_ids = sorted((attr["node"]["id"] for attr in gql_unassigned_attributes))
    expected_ids = sorted(
        (
            graphene.Node.to_global_id("Attribute", attr.pk)
            for attr in unassigned_attributes
        )
    )

    assert received_ids == expected_ids


def test_product_type_filter_unassigned_attributes(
    staff_api_client, permission_manage_products, attribute_list
):
    expected_attribute = attribute_list[0]
    query = QUERY_AVAILABLE_ATTRIBUTES
    product_type = ProductType.objects.create(name="Empty Type")
    product_type_id = graphene.Node.to_global_id("ProductType", product_type.pk)
    filters = {"search": expected_attribute.name}

    found_attributes = get_graphql_content(
        staff_api_client.post_graphql(
            query,
            {"productTypeId": product_type_id, "filters": filters},
            permissions=[permission_manage_products],
        )
    )["data"]["productType"]["availableAttributes"]["edges"]

    assert len(found_attributes) == 1

    _, attribute_id = graphene.Node.from_global_id(found_attributes[0]["node"]["id"])
    assert attribute_id == str(expected_attribute.pk)


QUERY_FILTER_PRODUCT_TYPES = """
    query($filters: ProductTypeFilterInput) {
      productTypes(first: 10, filter: $filters) {
        edges {
          node {
            name
          }
        }
      }
    }
"""


@pytest.mark.parametrize(
    "search, expected_names",
    (
        ("", ["The best juices", "The best beers", "The worst beers"]),
        ("best", ["The best juices", "The best beers"]),
        ("worst", ["The worst beers"]),
        ("average", []),
    ),
)
def test_filter_product_types_by_custom_search_value(
    api_client, search, expected_names
):
    query = QUERY_FILTER_PRODUCT_TYPES

    ProductType.objects.bulk_create(
        [
            ProductType(name="The best juices", slug="best-juices"),
            ProductType(name="The best beers", slug="best-beers"),
            ProductType(name="The worst beers", slug="worst-beers"),
        ]
    )

    variables = {"filters": {"search": search}}

    results = get_graphql_content(api_client.post_graphql(query, variables))["data"][
        "productTypes"
    ]["edges"]

    assert len(results) == len(expected_names)
    matched_names = sorted([result["node"]["name"] for result in results])

    assert matched_names == sorted(expected_names)


def test_product_filter_by_attribute_values(
    user_api_client,
    permission_manage_products,
    color_attribute,
    pink_attribute_value,
    product_with_variant_with_two_attributes,
    channel_USD,
):
    query = """
    query Products($filters: ProductFilterInput, $channel: String) {
      products(first: 5, filter: $filters, channel: $channel) {
        edges {
        node {
          id
          name
          attributes {
            attribute {
              name
              slug
            }
            values {
              name
              slug
            }
          }
        }
        }
      }
    }
    """
    variables = {
        "attributes": [
            {"slug": color_attribute.slug, "values": [pink_attribute_value.slug]}
        ],
        "channel": channel_USD.slug,
    }
    response = user_api_client.post_graphql(query, variables)
    content = get_graphql_content(response)
    assert not content["data"]["products"]["edges"] == [
        {
            "node": {
                "attributes": [],
                "name": product_with_variant_with_two_attributes.name,
            }
        }
    ]


MUTATION_CREATE_PRODUCT_WITH_STOCKS = """
mutation createProduct(
        $productType: ID!,
        $category: ID!
        $name: String!,
        $sku: String,
        $stocks: [StockInput!],
        $basePrice: PositiveDecimal!
        $trackInventory: Boolean)
    {
        productCreate(
            input: {
                category: $category,
                productType: $productType,
                name: $name,
                sku: $sku,
                stocks: $stocks,
                trackInventory: $trackInventory,
                basePrice: $basePrice,
            })
        {
            product {
                id
                name
                variants{
                    id
                    sku
                    trackInventory
                    quantity
                    stockQuantity
                }
            }
            productErrors {
                message
                field
                code
            }
        }
    }
    """


def test_create_stocks_failed(product_with_single_variant, warehouse):
    variant = product_with_single_variant.variants.first()

    second_warehouse = Warehouse.objects.get(pk=warehouse.pk)
    second_warehouse.slug = "second warehouse"
    second_warehouse.pk = None
    second_warehouse.save()

    stocks_data = [
        {"quantity": 10, "warehouse": "123"},
        {"quantity": 10, "warehouse": "321"},
    ]
    warehouses = [warehouse, second_warehouse]
    with pytest.raises(ValidationError):
        create_stocks(variant, stocks_data, warehouses)


def test_create_stocks(variant, warehouse):
    second_warehouse = Warehouse.objects.get(pk=warehouse.pk)
    second_warehouse.slug = "second warehouse"
    second_warehouse.pk = None
    second_warehouse.save()

    assert variant.stocks.count() == 0

    stocks_data = [
        {"quantity": 10, "warehouse": "123"},
        {"quantity": 10, "warehouse": "321"},
    ]
    warehouses = [warehouse, second_warehouse]
    create_stocks(variant, stocks_data, warehouses)

    assert variant.stocks.count() == len(stocks_data)
    assert {stock.warehouse.pk for stock in variant.stocks.all()} == {
        warehouse.pk for warehouse in warehouses
    }
    assert {stock.quantity for stock in variant.stocks.all()} == {
        data["quantity"] for data in stocks_data
    }


def test_update_or_create_variant_stocks(variant, warehouses):
    Stock.objects.create(
        product_variant=variant, warehouse=warehouses[0], quantity=5,
    )
    stocks_data = [
        {"quantity": 10, "warehouse": "123"},
        {"quantity": 10, "warehouse": "321"},
    ]

    ProductVariantStocksUpdate.update_or_create_variant_stocks(
        variant, stocks_data, warehouses
    )

    variant.refresh_from_db()
    assert variant.stocks.count() == 2
    assert {stock.warehouse.pk for stock in variant.stocks.all()} == {
        warehouse.pk for warehouse in warehouses
    }
    assert {stock.quantity for stock in variant.stocks.all()} == {
        data["quantity"] for data in stocks_data
    }


def test_update_or_create_variant_stocks_empty_stocks_data(variant, warehouses):
    Stock.objects.create(
        product_variant=variant, warehouse=warehouses[0], quantity=5,
    )

    ProductVariantStocksUpdate.update_or_create_variant_stocks(variant, [], warehouses)

    variant.refresh_from_db()
    assert variant.stocks.count() == 1
    stock = variant.stocks.first()
    assert stock.warehouse == warehouses[0]
    assert stock.quantity == 5


# Because we use Scalars for Weight this test query tests only a scenario when weight
# value is passed by a variable
MUTATION_CREATE_PRODUCT_WITH_WEIGHT_GQL_VARIABLE = """
mutation createProduct(
        $productType: ID!,
        $category: ID!
        $name: String!,
        $weight: WeightScalar)
    {
        productCreate(
            input: {
                category: $category,
                productType: $productType,
                name: $name,
                weight: $weight
            })
        {
            product {
                id
                weight{
                    value
                    unit
                }
            }
            productErrors {
                message
                field
                code
            }
        }
    }
    """


@pytest.mark.parametrize(
    "weight, expected_weight_value",
    (
        ("0", 0),
        (0, 0),
        (11.11, 11.11),
        (11, 11.0),
        ("11.11", 11.11),
        ({"value": 11.11, "unit": "kg"}, 11.11),
        ({"value": 11, "unit": "g"}, 0.011),
        ({"value": "1", "unit": "ounce"}, 0.028),
    ),
)
def test_create_product_with_weight_variable(
    weight,
    expected_weight_value,
    staff_api_client,
    category,
    permission_manage_products,
    product_type_without_variant,
    site_settings,
):
    category_id = graphene.Node.to_global_id("Category", category.pk)
    product_type_id = graphene.Node.to_global_id(
        "ProductType", product_type_without_variant.pk
    )
    variables = {
        "category": category_id,
        "productType": product_type_id,
        "name": "Test",
        "weight": weight,
    }
    response = staff_api_client.post_graphql(
        MUTATION_CREATE_PRODUCT_WITH_WEIGHT_GQL_VARIABLE,
        variables,
        permissions=[permission_manage_products],
    )
    content = get_graphql_content(response)
    result_weight = content["data"]["productCreate"]["product"]["weight"]
    assert result_weight["value"] == expected_weight_value
    assert result_weight["unit"] == site_settings.default_weight_unit.upper()


@pytest.mark.parametrize(
    "weight, expected_weight_value",
    (
        ("0", 0),
        (0, 0),
        ("11.11", 11.11),
        ("11", 11.0),
        ('"11.11"', 11.11),
        ('{value: 11.11, unit: "kg"}', 11.11),
        ('{value: 11, unit: "g"}', 0.011),
        ('{value: "1", unit: "ounce"}', 0.028),
    ),
)
def test_create_product_with_weight_input(
    weight,
    expected_weight_value,
    staff_api_client,
    category,
    permission_manage_products,
    product_type_without_variant,
    site_settings,
):
    # Because we use Scalars for Weight this test query tests only a scenario when
    # weight value is passed by directly in input
    query = f"""
    mutation createProduct(
            $productType: ID!,
            $category: ID!,
            $name: String!)
        {{
            productCreate(
                input: {{
                    category: $category,
                    productType: $productType,
                    name: $name,
                    weight: {weight}
                }})
            {{
                product {{
                    id
                    weight{{
                        value
                        unit
                    }}
                }}
                productErrors {{
                    message
                    field
                    code
                }}
            }}
        }}
    """
    category_id = graphene.Node.to_global_id("Category", category.pk)
    product_type_id = graphene.Node.to_global_id(
        "ProductType", product_type_without_variant.pk
    )
    variables = {
        "category": category_id,
        "productType": product_type_id,
        "name": "Test",
    }
    response = staff_api_client.post_graphql(
        query, variables, permissions=[permission_manage_products],
    )
    content = get_graphql_content(response)
    result_weight = content["data"]["productCreate"]["product"]["weight"]
    assert result_weight["value"] == expected_weight_value
    assert result_weight["unit"] == site_settings.default_weight_unit.upper()<|MERGE_RESOLUTION|>--- conflicted
+++ resolved
@@ -284,7 +284,6 @@
     assert product_data["visibleInListings"] is True
 
 
-<<<<<<< HEAD
 def test_product_query_by_id_not_available_as_customer(
     user_api_client, product, channel_USD
 ):
@@ -300,7 +299,8 @@
     content = get_graphql_content(response)
     product_data = content["data"]["product"]
     assert product_data is None
-=======
+
+
 def test_product_unpublished_query_by_id_as_app(
     app_api_client, unavailable_product, permission_manage_products
 ):
@@ -320,7 +320,6 @@
     product_data = content["data"]["product"]
     assert product_data is not None
     assert product_data["name"] == unavailable_product.name
->>>>>>> a5d729d2
 
 
 def test_product_query_by_id_weight_returned_in_default_unit(
@@ -2273,11 +2272,9 @@
     category_id = graphene.Node.to_global_id("Category", category.pk)
     product_name = "test name"
     product_slug = "product-test-slug"
-    product_is_published = True
     product_charge_taxes = True
     visible_in_listings = True
     product_tax_rate = "STANDARD"
-    product_price = "22.33"
 
     # Mock tax interface with fake response from tax gateway
     monkeypatch.setattr(
@@ -2308,10 +2305,8 @@
             "name": product_name,
             "slug": product_slug,
             "descriptionJson": description_json,
-            "isPublished": product_is_published,
             "chargeTaxes": product_charge_taxes,
             "taxCode": product_tax_rate,
-            "basePrice": product_price,
             "attributes": [
                 {"id": color_attr_id, "values": [" "]},
                 {"id": weight_attr_id, "values": [None]},
@@ -2977,10 +2972,6 @@
         staff_api_client.post_graphql(SET_ATTRIBUTES_TO_PRODUCT_QUERY, variables)
     )["data"]["productUpdate"]
     assert data["productErrors"] == [
-<<<<<<< HEAD
-        {"field": "attributes", "code": ProductErrorCode.REQUIRED.name, "message": ANY}
-    ]
-=======
         {
             "field": "attributes",
             "code": ProductErrorCode.REQUIRED.name,
@@ -3045,177 +3036,6 @@
             "message": ANY,
             "attributes": None,
         }
-    ]
-
-
-def test_update_product_without_variants(
-    staff_api_client, product_with_default_variant, permission_manage_products
-):
-    query = """
-    mutation updateProduct(
-        $productId: ID!,
-        $sku: String,
-        $trackInventory: Boolean)
-    {
-        productUpdate(
-            id: $productId,
-            input: {
-                sku: $sku,
-                trackInventory: $trackInventory,
-            })
-        {
-            product {
-                id
-                variants{
-                    id
-                    sku
-                    trackInventory
-                }
-            }
-            errors {
-                message
-                field
-            }
-        }
-    }
-    """
-
-    product = product_with_default_variant
-    product_id = graphene.Node.to_global_id("Product", product.pk)
-    product_sku = "test_sku"
-    product_track_inventory = False
-
-    variables = {
-        "productId": product_id,
-        "sku": product_sku,
-        "trackInventory": product_track_inventory,
-    }
-
-    response = staff_api_client.post_graphql(
-        query, variables, permissions=[permission_manage_products]
-    )
-    content = get_graphql_content(response)
-    data = content["data"]["productUpdate"]
-    assert data["errors"] == []
-    product = data["product"]["variants"][0]
-    assert product["sku"] == product_sku
-    assert product["trackInventory"] == product_track_inventory
-
-
-def test_update_product_without_variants_sku_duplication(
-    staff_api_client, product_with_default_variant, permission_manage_products, product
-):
-    query = """
-    mutation updateProduct(
-        $productId: ID!,
-        $sku: String)
-    {
-        productUpdate(
-            id: $productId,
-            input: {
-                sku: $sku
-            })
-        {
-            product {
-                id
-            }
-            errors {
-                message
-                field
-            }
-        }
-    }"""
-    product = product_with_default_variant
-    product_id = graphene.Node.to_global_id("Product", product.pk)
-    product_sku = "123"
-
-    variables = {"productId": product_id, "sku": product_sku}
-
-    response = staff_api_client.post_graphql(
-        query, variables, permissions=[permission_manage_products]
-    )
-    content = get_graphql_content(response)
-    data = content["data"]["productUpdate"]
-    assert data["errors"]
-    assert data["errors"][0]["field"] == "sku"
-    assert data["errors"][0]["message"] == "Product with this SKU already exists."
-
-
-def test_update_product_with_negative_weight(
-    staff_api_client, product_with_default_variant, permission_manage_products, product
-):
-    query = """
-        mutation updateProduct(
-            $productId: ID!,
-            $weight: WeightScalar)
-        {
-            productUpdate(
-                id: $productId,
-                input: {
-                    weight: $weight
-                })
-            {
-                product {
-                    id
-                }
-                productErrors {
-                    field
-                    message
-                    code
-                }
-            }
-        }
-    """
-    product = product_with_default_variant
-    product_id = graphene.Node.to_global_id("Product", product.pk)
->>>>>>> a5d729d2
-
-
-def test_update_product_with_non_existing_attribute(
-    staff_api_client, product, permission_manage_products, color_attribute
-):
-    non_existent_attribute_pk = 0
-    invalid_attribute_id = graphene.Node.to_global_id(
-        "Attribute", non_existent_attribute_pk
-    )
-
-    """Ensure assigning an existing value to a product doesn't create a new
-    attribute value."""
-
-    staff_api_client.user.user_permissions.add(permission_manage_products)
-
-    # Try to assign multiple values from an attribute that does not support such things
-    variables = {
-        "productId": graphene.Node.to_global_id("Product", product.pk),
-        "attributes": [{"id": invalid_attribute_id, "values": ["hello"]}],
-    }
-
-    data = get_graphql_content(
-        staff_api_client.post_graphql(SET_ATTRIBUTES_TO_PRODUCT_QUERY, variables)
-    )["data"]["productUpdate"]
-    assert data["productErrors"] == [
-        {"field": "attributes", "code": ProductErrorCode.NOT_FOUND.name, "message": ANY}
-    ]
-
-
-def test_update_product_with_no_attribute_slug_or_id(
-    staff_api_client, product, permission_manage_products, color_attribute
-):
-    """Ensure only supplying values triggers a validation error."""
-
-    staff_api_client.user.user_permissions.add(permission_manage_products)
-
-    # Try to assign multiple values from an attribute that does not support such things
-    variables = {
-        "productId": graphene.Node.to_global_id("Product", product.pk),
-        "attributes": [{"values": ["Oopsie!"]}],
-    }
-
-    data = get_graphql_content(
-        staff_api_client.post_graphql(SET_ATTRIBUTES_TO_PRODUCT_QUERY, variables)
-    )["data"]["productUpdate"]
-    assert data["productErrors"] == [
-        {"field": "attributes", "code": ProductErrorCode.REQUIRED.name, "message": ANY}
     ]
 
 
