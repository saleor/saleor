from datetime import timedelta
from unittest.mock import MagicMock

import graphene
import pytest
from django.contrib.sites.models import Site
from django.core.files import File
from django.utils import timezone
from measurement.measures import Weight

from .....attribute.models import AttributeValue
from .....attribute.utils import associate_attribute_values_to_instance
from .....core.units import WeightUnits
from .....product.models import (
    Product,
    ProductChannelListing,
    ProductVariantChannelListing,
)
from .....tests.utils import dummy_editorjs
from .....thumbnail.models import Thumbnail
from .....warehouse.models import Allocation, Stock
from ....core.enums import ThumbnailFormatEnum
from ....tests.utils import get_graphql_content, get_graphql_content_from_response

QUERY_PRODUCT = """
    query ($id: ID, $slug: String, $channel:String){
        product(
            id: $id,
            slug: $slug,
            channel: $channel
        ) {
            id
            name
            weight {
                unit
                value
            }
            availableForPurchase
            availableForPurchaseAt
            isAvailableForPurchase
            isAvailable
        }
    }
"""


def test_product_query_by_id_available_as_staff_user(
    staff_api_client, permission_manage_products, product, channel_USD
):
    variables = {
        "id": graphene.Node.to_global_id("Product", product.pk),
        "channel": channel_USD.slug,
    }

    response = staff_api_client.post_graphql(
        QUERY_PRODUCT,
        variables=variables,
        permissions=(permission_manage_products,),
        check_no_permissions=False,
    )
    content = get_graphql_content(response)
    product_data = content["data"]["product"]
    assert product_data is not None
    assert product_data["name"] == product.name


def test_product_query_description(
    staff_api_client, permission_manage_products, product, channel_USD
):
    query = """
        query ($id: ID, $slug: String, $channel:String){
            product(
                id: $id,
                slug: $slug,
                channel: $channel
            ) {
                id
                name
                description
                descriptionJson
            }
        }
        """
    description = dummy_editorjs("Test description.", json_format=True)
    product.description = dummy_editorjs("Test description.")
    product.save()
    variables = {
        "id": graphene.Node.to_global_id("Product", product.pk),
        "channel": channel_USD.slug,
    }

    response = staff_api_client.post_graphql(
        query,
        variables=variables,
        permissions=(permission_manage_products,),
        check_no_permissions=False,
    )
    content = get_graphql_content(response)
    product_data = content["data"]["product"]
    assert product_data is not None
    assert product_data["description"] == description
    assert product_data["descriptionJson"] == description


def test_product_query_with_no_description(
    staff_api_client, permission_manage_products, product, channel_USD
):
    query = """
        query ($id: ID, $slug: String, $channel:String){
            product(
                id: $id,
                slug: $slug,
                channel: $channel
            ) {
                id
                name
                description
                descriptionJson
            }
        }
        """
    variables = {
        "id": graphene.Node.to_global_id("Product", product.pk),
        "channel": channel_USD.slug,
    }

    response = staff_api_client.post_graphql(
        query,
        variables=variables,
        permissions=(permission_manage_products,),
        check_no_permissions=False,
    )
    content = get_graphql_content(response)
    product_data = content["data"]["product"]
    assert product_data is not None
    assert product_data["description"] is None
    assert product_data["descriptionJson"] == "{}"


def test_product_query_by_id_not_available_as_staff_user(
    staff_api_client, permission_manage_products, product, channel_USD
):
    variables = {
        "id": graphene.Node.to_global_id("Product", product.pk),
        "channel": channel_USD.slug,
    }
    ProductChannelListing.objects.filter(product=product, channel=channel_USD).update(
        is_published=False
    )

    response = staff_api_client.post_graphql(
        QUERY_PRODUCT,
        variables=variables,
        permissions=(permission_manage_products,),
        check_no_permissions=False,
    )
    content = get_graphql_content(response)
    product_data = content["data"]["product"]
    assert product_data is not None
    assert product_data["name"] == product.name


def test_product_query_by_id_not_existing_in_channel_as_staff_user(
    staff_api_client, permission_manage_products, product, channel_USD
):
    variables = {
        "id": graphene.Node.to_global_id("Product", product.pk),
        "channel": channel_USD.slug,
    }
    ProductChannelListing.objects.filter(product=product, channel=channel_USD).delete()

    response = staff_api_client.post_graphql(
        QUERY_PRODUCT,
        variables=variables,
        permissions=(permission_manage_products,),
        check_no_permissions=False,
    )
    content = get_graphql_content(response)
    product_data = content["data"]["product"]
    assert product_data is None


def test_product_query_by_id_as_staff_user_without_channel_slug(
    staff_api_client, permission_manage_products, product, channel_USD
):
    variables = {
        "id": graphene.Node.to_global_id("Product", product.pk),
    }
    ProductChannelListing.objects.filter(product=product, channel=channel_USD).delete()

    response = staff_api_client.post_graphql(
        QUERY_PRODUCT,
        variables=variables,
        permissions=(permission_manage_products,),
        check_no_permissions=False,
    )
    content = get_graphql_content(response)
    product_data = content["data"]["product"]
    assert product_data is not None
    assert product_data["name"] == product.name


def test_product_query_by_id_available_as_app(
    app_api_client, permission_manage_products, product, channel_USD
):
    variables = {
        "id": graphene.Node.to_global_id("Product", product.pk),
        "channel": channel_USD.slug,
    }

    response = app_api_client.post_graphql(
        QUERY_PRODUCT,
        variables=variables,
        permissions=(permission_manage_products,),
        check_no_permissions=False,
    )
    content = get_graphql_content(response)
    product_data = content["data"]["product"]
    assert product_data is not None
    assert product_data["name"] == product.name


@pytest.mark.parametrize("id", ["'", "abc"])
def test_product_query_by_invalid_id(
    id, staff_api_client, permission_manage_products, product, channel_USD
):
    variables = {
        "id": id,
        "channel": channel_USD.slug,
    }
    ProductChannelListing.objects.filter(product=product, channel=channel_USD).delete()

    response = staff_api_client.post_graphql(
        QUERY_PRODUCT,
        variables=variables,
        permissions=(permission_manage_products,),
        check_no_permissions=False,
    )
    content = get_graphql_content_from_response(response)
    assert "errors" in content
    assert content["errors"][0]["message"] == (f"Couldn't resolve id: {id}.")


QUERY_PRODUCT_BY_ID = """
    query ($id: ID, $channel: String){
        product(id: $id, channel: $channel) {
            id
            variants {
                id
            }
        }
    }
"""


def test_product_query_by_id_as_user(
    user_api_client, permission_manage_products, product, channel_USD
):
    query = QUERY_PRODUCT_BY_ID
    variables = {
        "id": graphene.Node.to_global_id("Product", product.pk),
        "channel": channel_USD.slug,
    }

    response = user_api_client.post_graphql(
        query,
        variables=variables,
        permissions=(permission_manage_products,),
        check_no_permissions=False,
    )
    content = get_graphql_content(response)
    product_data = content["data"]["product"]
    assert product_data is not None
    expected_variants = [
        {
            "id": graphene.Node.to_global_id(
                "ProductVariant", product.variants.first().pk
            )
        }
    ]
    assert product_data["variants"] == expected_variants


def test_product_query_invalid_id(user_api_client, product, channel_USD):
    product_id = "'"
    variables = {
        "id": product_id,
        "channel": channel_USD.slug,
    }
    response = user_api_client.post_graphql(QUERY_PRODUCT_BY_ID, variables)
    content = get_graphql_content_from_response(response)
    assert len(content["errors"]) == 1
    assert content["errors"][0]["message"] == f"Couldn't resolve id: {product_id}."
    assert content["data"]["product"] is None


def test_product_query_object_with_given_id_does_not_exist(
    user_api_client, product, channel_USD
):
    product_id = graphene.Node.to_global_id("Product", -1)
    variables = {
        "id": product_id,
        "channel": channel_USD.slug,
    }
    response = user_api_client.post_graphql(QUERY_PRODUCT_BY_ID, variables)
    content = get_graphql_content(response)
    assert content["data"]["product"] is None


def test_product_query_with_invalid_object_type(user_api_client, product, channel_USD):
    product_id = graphene.Node.to_global_id("Collection", product.pk)
    variables = {
        "id": product_id,
        "channel": channel_USD.slug,
    }
    response = user_api_client.post_graphql(QUERY_PRODUCT_BY_ID, variables)
    content = get_graphql_content(response)
    assert content["data"]["product"] is None


def test_product_query_by_id_not_available_as_app(
    app_api_client, permission_manage_products, product, channel_USD
):
    variables = {
        "id": graphene.Node.to_global_id("Product", product.pk),
        "channel": channel_USD.slug,
    }
    ProductChannelListing.objects.filter(product=product, channel=channel_USD).update(
        is_published=False
    )

    response = app_api_client.post_graphql(
        QUERY_PRODUCT,
        variables=variables,
        permissions=(permission_manage_products,),
        check_no_permissions=False,
    )
    content = get_graphql_content(response)
    product_data = content["data"]["product"]
    assert product_data is not None
    assert product_data["name"] == product.name


def test_product_query_by_id_not_existing_in_channel_as_app(
    app_api_client, permission_manage_products, product, channel_USD
):
    variables = {
        "id": graphene.Node.to_global_id("Product", product.pk),
        "channel": channel_USD.slug,
    }
    ProductChannelListing.objects.filter(product=product, channel=channel_USD).delete()

    response = app_api_client.post_graphql(
        QUERY_PRODUCT,
        variables=variables,
        permissions=(permission_manage_products,),
        check_no_permissions=False,
    )
    content = get_graphql_content(response)
    product_data = content["data"]["product"]
    assert product_data is None


def test_product_query_by_id_as_app_without_channel_slug(
    app_api_client, permission_manage_products, product, channel_USD
):
    variables = {
        "id": graphene.Node.to_global_id("Product", product.pk),
    }
    ProductChannelListing.objects.filter(product=product, channel=channel_USD).delete()

    response = app_api_client.post_graphql(
        QUERY_PRODUCT,
        variables=variables,
        permissions=(permission_manage_products,),
        check_no_permissions=False,
    )
    content = get_graphql_content(response)
    product_data = content["data"]["product"]
    assert product_data is not None
    assert product_data["name"] == product.name


def test_product_variants_without_sku_query_by_staff(
    staff_api_client, product, channel_USD
):
    product.variants.update(sku=None)
    product_id = graphene.Node.to_global_id("Product", product.pk)

    variables = {
        "id": product_id,
        "channel": channel_USD.slug,
    }

    response = staff_api_client.post_graphql(
        QUERY_PRODUCT_BY_ID,
        variables=variables,
    )
    content = get_graphql_content(response)
    product_data = content["data"]["product"]

    assert product_data is not None
    assert product_data["id"] == product_id

    variant = product.variants.first()
    variant_id = graphene.Node.to_global_id("ProductVariant", variant.pk)
    assert product_data["variants"] == [{"id": variant_id}]


def test_product_only_with_variants_without_sku_query_by_customer(
    user_api_client, product, channel_USD
):
    product.variants.update(sku=None)
    product_id = graphene.Node.to_global_id("Product", product.pk)

    variables = {
        "id": product_id,
        "channel": channel_USD.slug,
    }

    response = user_api_client.post_graphql(
        QUERY_PRODUCT_BY_ID,
        variables=variables,
    )
    content = get_graphql_content(response)
    product_data = content["data"]["product"]

    assert product_data is not None
    assert product_data["id"] == product_id

    variant = product.variants.first()
    variant_id = graphene.Node.to_global_id("ProductVariant", variant.pk)
    assert product_data["variants"] == [{"id": variant_id}]


def test_product_only_with_variants_without_sku_query_by_anonymous(
    api_client, product, channel_USD
):
    product.variants.update(sku=None)
    product_id = graphene.Node.to_global_id("Product", product.pk)

    variables = {
        "id": product_id,
        "channel": channel_USD.slug,
    }

    response = api_client.post_graphql(
        QUERY_PRODUCT_BY_ID,
        variables=variables,
    )
    content = get_graphql_content(response)
    product_data = content["data"]["product"]

    assert product_data is not None
    assert product_data["id"] == product_id

    variant = product.variants.first()
    variant_id = graphene.Node.to_global_id("ProductVariant", variant.pk)
    assert product_data["variants"] == [{"id": variant_id}]


QUERY_PRODUCT_BY_ID_WITH_MEDIA = """
    query ($id: ID, $channel: String, $size: Int, $format: ThumbnailFormatEnum){
        product(id: $id, channel: $channel) {
            media {
                id
            }
            thumbnail(size: $size, format: $format) {
                url
                alt
            }
            variants {
                id
                name
                media {
                    id
                }
            }
        }
    }
"""


def test_query_product_thumbnail_with_size_and_format_proxy_url_returned(
    staff_api_client, product_with_image, channel_USD, site_settings
):
    # given
    format = ThumbnailFormatEnum.WEBP.name

    id = graphene.Node.to_global_id("Product", product_with_image.pk)
    variables = {
        "id": id,
        "size": 120,
        "format": format,
        "channel": channel_USD.slug,
    }

    # when
    response = staff_api_client.post_graphql(QUERY_PRODUCT_BY_ID_WITH_MEDIA, variables)

    # then
    content = get_graphql_content(response)
    data = content["data"]["product"]
    product_media_id = graphene.Node.to_global_id(
        "ProductMedia", product_with_image.media.first().pk
    )
    expected_url = (
        f"http://{site_settings.site.domain}"
        f"/thumbnail/{product_media_id}/128/{format.lower()}/"
    )
    assert data["thumbnail"]["url"] == expected_url


def test_query_product_thumbnail_with_size_and_proxy_url_returned(
    staff_api_client, product_with_image, channel_USD, site_settings
):
    # given
    id = graphene.Node.to_global_id("Product", product_with_image.pk)
    variables = {
        "id": id,
        "size": 120,
        "channel": channel_USD.slug,
    }

    # when
    response = staff_api_client.post_graphql(QUERY_PRODUCT_BY_ID_WITH_MEDIA, variables)

    # then
    content = get_graphql_content(response)
    data = content["data"]["product"]
    product_media_id = graphene.Node.to_global_id(
        "ProductMedia", product_with_image.media.first().pk
    )
    assert (
        data["thumbnail"]["url"]
        == f"http://{site_settings.site.domain}/thumbnail/{product_media_id}/128/"
    )


def test_query_product_thumbnail_with_size_and_thumbnail_url_returned(
    staff_api_client, product_with_image, channel_USD, site_settings
):
    # given
    product_media = product_with_image.media.first()

    thumbnail_mock = MagicMock(spec=File)
    thumbnail_mock.name = "thumbnail_image.jpg"
    Thumbnail.objects.create(
        product_media=product_media, size=128, image=thumbnail_mock
    )

    id = graphene.Node.to_global_id("Product", product_with_image.pk)
    variables = {
        "id": id,
        "size": 120,
        "channel": channel_USD.slug,
    }

    # when
    response = staff_api_client.post_graphql(QUERY_PRODUCT_BY_ID_WITH_MEDIA, variables)

    # then
    content = get_graphql_content(response)
    data = content["data"]["product"]
    assert (
        data["thumbnail"]["url"]
        == f"http://{site_settings.site.domain}/media/thumbnails/{thumbnail_mock.name}"
    )


def test_query_product_thumbnail_only_format_provided_default_size_is_used(
    staff_api_client, product_with_image, channel_USD, site_settings
):
    # given
    format = ThumbnailFormatEnum.WEBP.name

    id = graphene.Node.to_global_id("Product", product_with_image.pk)
    variables = {
        "id": id,
        "format": format,
        "channel": channel_USD.slug,
    }

    # when
    response = staff_api_client.post_graphql(QUERY_PRODUCT_BY_ID_WITH_MEDIA, variables)

    # then
    content = get_graphql_content(response)
    data = content["data"]["product"]
    product_media_id = graphene.Node.to_global_id(
        "ProductMedia", product_with_image.media.first().pk
    )
    expected_url = (
        f"http://{site_settings.site.domain}"
        f"/thumbnail/{product_media_id}/256/{format.lower()}/"
    )
    assert data["thumbnail"]["url"] == expected_url


def test_query_product_thumbnail_no_product_media(
    staff_api_client, product, channel_USD
):
    # given
    id = graphene.Node.to_global_id("Product", product.pk)
    variables = {
        "id": id,
        "channel": channel_USD.slug,
    }

    # when
    response = staff_api_client.post_graphql(QUERY_PRODUCT_BY_ID_WITH_MEDIA, variables)

    # then
    content = get_graphql_content(response)
    data = content["data"]["product"]
    assert not data["thumbnail"]


QUERY_COLLECTION_FROM_PRODUCT = """
    query ($id: ID, $channel:String){
        product(
            id: $id,
            channel: $channel
        ) {
            collections {
                name
            }
        }
    }
    """


def test_get_collections_from_product_as_staff(
    staff_api_client,
    permission_manage_products,
    product_with_collections,
    channel_USD,
):
    # given
    product = product_with_collections
    variables = {"id": graphene.Node.to_global_id("Product", product.pk)}

    # when
    response = staff_api_client.post_graphql(
        QUERY_COLLECTION_FROM_PRODUCT,
        variables=variables,
        permissions=(permission_manage_products,),
        check_no_permissions=False,
    )

    # then
    content = get_graphql_content(response)
    collections = content["data"]["product"]["collections"]
    assert len(collections) == 3
    for collection in product.collections.all():
        assert {"name": collection.name} in collections


def test_get_collections_from_product_as_app(
    app_api_client,
    permission_manage_products,
    product_with_collections,
    channel_USD,
):
    # given
    product = product_with_collections
    variables = {"id": graphene.Node.to_global_id("Product", product.pk)}

    # when
    response = app_api_client.post_graphql(
        QUERY_COLLECTION_FROM_PRODUCT,
        variables=variables,
        permissions=(permission_manage_products,),
        check_no_permissions=False,
    )

    # then
    content = get_graphql_content(response)
    collections = content["data"]["product"]["collections"]
    assert len(collections) == 3
    for collection in product.collections.all():
        assert {"name": collection.name} in collections


def test_get_collections_from_product_as_customer(
    user_api_client, product_with_collections, channel_USD, published_collection
):
    # given
    product = product_with_collections
    variables = {
        "id": graphene.Node.to_global_id("Product", product.pk),
        "channel": channel_USD.slug,
    }

    # when
    response = user_api_client.post_graphql(
        QUERY_COLLECTION_FROM_PRODUCT,
        variables=variables,
        permissions=(),
        check_no_permissions=False,
    )

    # then
    content = get_graphql_content(response)
    collections = content["data"]["product"]["collections"]
    assert len(collections) == 1
    assert {"name": published_collection.name} in collections


def test_get_collections_from_product_as_anonymous(
    api_client, product_with_collections, channel_USD, published_collection
):
    # given
    product = product_with_collections
    variables = {
        "id": graphene.Node.to_global_id("Product", product.pk),
        "channel": channel_USD.slug,
    }

    # when
    response = api_client.post_graphql(
        QUERY_COLLECTION_FROM_PRODUCT,
        variables=variables,
        permissions=(),
        check_no_permissions=False,
    )

    # then
    content = get_graphql_content(response)
    collections = content["data"]["product"]["collections"]
    assert len(collections) == 1
    assert {"name": published_collection.name} in collections


def test_product_query_by_id_available_as_customer(
    user_api_client, product, channel_USD
):
    variables = {
        "id": graphene.Node.to_global_id("Product", product.pk),
        "channel": channel_USD.slug,
    }

    # when
    response = user_api_client.post_graphql(QUERY_PRODUCT, variables=variables)

    # then
    content = get_graphql_content(response)
    product_data = content["data"]["product"]
    assert product_data is not None
    assert product_data["name"] == product.name


def test_product_query_by_id_not_available_as_customer(
    user_api_client, product, channel_USD
):
    variables = {
        "id": graphene.Node.to_global_id("Product", product.pk),
        "channel": channel_USD.slug,
    }
    ProductChannelListing.objects.filter(product=product, channel=channel_USD).update(
        is_published=False
    )

    response = user_api_client.post_graphql(QUERY_PRODUCT, variables=variables)
    content = get_graphql_content(response)
    product_data = content["data"]["product"]
    assert product_data is None


def test_product_unpublished_query_by_id_as_app(
    app_api_client, unavailable_product, permission_manage_products, channel_USD
):
    # given
    variables = {
        "id": graphene.Node.to_global_id("Product", unavailable_product.pk),
        "channel": channel_USD.slug,
    }

    # when
    response = app_api_client.post_graphql(
        QUERY_PRODUCT,
        variables=variables,
        permissions=[permission_manage_products],
        check_no_permissions=False,
    )

    # then
    content = get_graphql_content(response)
    product_data = content["data"]["product"]
    assert product_data is not None
    assert product_data["name"] == unavailable_product.name


def test_product_query_by_id_weight_returned_in_default_unit(
    user_api_client, product, site_settings, channel_USD
):
    # given
    product.weight = Weight(kg=10)
    product.save(update_fields=["weight"])

    site_settings.default_weight_unit = WeightUnits.LB
    site_settings.save(update_fields=["default_weight_unit"])
    Site.objects.clear_cache()

    variables = {
        "id": graphene.Node.to_global_id("Product", product.pk),
        "channel": channel_USD.slug,
    }

    # when
    response = user_api_client.post_graphql(QUERY_PRODUCT, variables=variables)

    # then
    content = get_graphql_content(response)
    product_data = content["data"]["product"]
    assert product_data is not None
    assert product_data["name"] == product.name
    assert product_data["weight"]["value"] == 22.046
    assert product_data["weight"]["unit"] == WeightUnits.LB.upper()


def test_product_query_by_id_weight_is_rounded(
    user_api_client, product, site_settings, channel_USD
):
    # given
    product.weight = Weight(kg=1.83456)
    product.save(update_fields=["weight"])

    site_settings.default_weight_unit = WeightUnits.KG
    site_settings.save(update_fields=["default_weight_unit"])

    variables = {
        "id": graphene.Node.to_global_id("Product", product.pk),
        "channel": channel_USD.slug,
    }

    # when
    response = user_api_client.post_graphql(QUERY_PRODUCT, variables=variables)

    # then
    content = get_graphql_content(response)
    product_data = content["data"]["product"]
    assert product_data is not None
    assert product_data["name"] == product.name
    assert product_data["weight"]["value"] == 1.835
    assert product_data["weight"]["unit"] == WeightUnits.KG.upper()


def test_product_query_by_slug(user_api_client, product, channel_USD):
    variables = {
        "id": graphene.Node.to_global_id("Product", product.pk),
        "channel": channel_USD.slug,
    }
    ProductChannelListing.objects.filter(product=product, channel=channel_USD).update(
        is_published=False
    )

    response = user_api_client.post_graphql(QUERY_PRODUCT, variables=variables)
    content = get_graphql_content(response)
    product_data = content["data"]["product"]
    assert product_data is None


def test_product_query_by_id_not_existing_in_channel_as_customer(
    user_api_client, product, channel_USD
):
    variables = {
        "id": graphene.Node.to_global_id("Product", product.pk),
        "channel": channel_USD.slug,
    }
    ProductChannelListing.objects.filter(product=product, channel=channel_USD).delete()

    response = user_api_client.post_graphql(QUERY_PRODUCT, variables=variables)
    content = get_graphql_content(response)
    product_data = content["data"]["product"]
    assert product_data is None


def test_product_query_by_slug_available_as_staff_user(
    staff_api_client, permission_manage_products, product, channel_USD
):
    variables = {
        "slug": product.slug,
        "channel": channel_USD.slug,
    }

    response = staff_api_client.post_graphql(
        QUERY_PRODUCT,
        variables=variables,
        permissions=(permission_manage_products,),
        check_no_permissions=False,
    )
    content = get_graphql_content(response)
    product_data = content["data"]["product"]
    assert product_data is not None
    assert product_data["name"] == product.name


def test_product_query_by_slug_not_available_as_staff_user(
    staff_api_client, permission_manage_products, product, channel_USD
):
    variables = {
        "slug": product.slug,
        "channel": channel_USD.slug,
    }
    ProductChannelListing.objects.filter(product=product, channel=channel_USD).update(
        is_published=False
    )

    response = staff_api_client.post_graphql(
        QUERY_PRODUCT,
        variables=variables,
        permissions=(permission_manage_products,),
        check_no_permissions=False,
    )
    content = get_graphql_content(response)
    product_data = content["data"]["product"]
    assert product_data is not None
    assert product_data["name"] == product.name


def test_product_query_by_slug_not_existing_in_channel_as_staff_user(
    staff_api_client, permission_manage_products, product, channel_USD
):
    variables = {
        "slug": product.slug,
        "channel": channel_USD.slug,
    }
    ProductChannelListing.objects.filter(product=product, channel=channel_USD).delete()

    response = staff_api_client.post_graphql(
        QUERY_PRODUCT,
        variables=variables,
        permissions=(permission_manage_products,),
        check_no_permissions=False,
    )
    content = get_graphql_content(response)
    product_data = content["data"]["product"]
    assert product_data is None


def test_product_query_by_slug_as_staff_user_without_channel(
    staff_api_client, permission_manage_products, product, channel_USD
):
    variables = {
        "slug": product.slug,
    }
    ProductChannelListing.objects.filter(product=product, channel=channel_USD).delete()

    response = staff_api_client.post_graphql(
        QUERY_PRODUCT,
        variables=variables,
        permissions=(permission_manage_products,),
        check_no_permissions=False,
    )
    content = get_graphql_content(response)
    product_data = content["data"]["product"]
    assert product_data is not None
    assert product_data["name"] == product.name


def test_product_query_by_slug_available_as_app(
    app_api_client, permission_manage_products, product, channel_USD
):
    variables = {
        "slug": product.slug,
        "channel": channel_USD.slug,
    }

    response = app_api_client.post_graphql(
        QUERY_PRODUCT,
        variables=variables,
        permissions=(permission_manage_products,),
        check_no_permissions=False,
    )
    content = get_graphql_content(response)
    product_data = content["data"]["product"]
    assert product_data is not None
    assert product_data["name"] == product.name


def test_product_query_by_slug_not_available_as_app(
    app_api_client, permission_manage_products, product, channel_USD
):
    variables = {
        "slug": product.slug,
        "channel": channel_USD.slug,
    }
    ProductChannelListing.objects.filter(product=product, channel=channel_USD).update(
        is_published=False
    )

    response = app_api_client.post_graphql(
        QUERY_PRODUCT,
        variables=variables,
        permissions=(permission_manage_products,),
        check_no_permissions=False,
    )
    content = get_graphql_content(response)
    product_data = content["data"]["product"]
    assert product_data is not None
    assert product_data["name"] == product.name


def test_product_query_by_slug_not_existing_in_channel_as_app(
    app_api_client, permission_manage_products, product, channel_USD
):
    variables = {
        "slug": product.slug,
        "channel": channel_USD.slug,
    }
    ProductChannelListing.objects.filter(product=product, channel=channel_USD).delete()

    response = app_api_client.post_graphql(
        QUERY_PRODUCT,
        variables=variables,
        permissions=(permission_manage_products,),
        check_no_permissions=False,
    )
    content = get_graphql_content(response)
    product_data = content["data"]["product"]
    assert product_data is None


def test_product_query_by_slug_as_app_without_channel(
    app_api_client, permission_manage_products, product, channel_USD
):
    variables = {
        "slug": product.slug,
    }
    ProductChannelListing.objects.filter(product=product, channel=channel_USD).delete()

    response = app_api_client.post_graphql(
        QUERY_PRODUCT,
        variables=variables,
        permissions=(permission_manage_products,),
        check_no_permissions=False,
    )
    content = get_graphql_content(response)
    product_data = content["data"]["product"]
    assert product_data is not None
    assert product_data["name"] == product.name


def test_product_query_by_slug_available_as_customer(
    user_api_client, product, channel_USD
):
    variables = {
        "slug": product.slug,
        "channel": channel_USD.slug,
    }

    response = user_api_client.post_graphql(QUERY_PRODUCT, variables=variables)
    content = get_graphql_content(response)
    product_data = content["data"]["product"]
    assert product_data is not None
    assert product_data["name"] == product.name


def test_product_query_by_slug_not_available_as_customer(
    user_api_client, product, channel_USD
):
    variables = {
        "slug": product.slug,
        "channel": channel_USD.slug,
    }
    ProductChannelListing.objects.filter(product=product, channel=channel_USD).update(
        is_published=False
    )

    response = user_api_client.post_graphql(QUERY_PRODUCT, variables=variables)
    content = get_graphql_content(response)
    product_data = content["data"]["product"]
    assert product_data is None


def test_product_query_is_available_for_purchase_true(
    user_api_client, product, channel_USD
):
    # given
    available_for_purchase = timezone.now() - timedelta(days=1)
    product.channel_listings.update(available_for_purchase_at=available_for_purchase)

    variables = {
        "id": graphene.Node.to_global_id("Product", product.pk),
        "channel": channel_USD.slug,
    }

    # when
    response = user_api_client.post_graphql(QUERY_PRODUCT, variables=variables)

    # then
    content = get_graphql_content(response)
    product_data = content["data"]["product"]

    assert product_data["availableForPurchase"] == available_for_purchase.strftime(
        "%Y-%m-%d"
    )
    assert product_data["availableForPurchaseAt"] == available_for_purchase.isoformat()
    assert product_data["isAvailableForPurchase"] is True


def test_product_query_is_available_for_purchase_false(
    user_api_client, product, channel_USD
):
    # given
    available_for_purchase = timezone.now() + timedelta(days=1)
    product.channel_listings.update(available_for_purchase_at=available_for_purchase)

    variables = {
        "id": graphene.Node.to_global_id("Product", product.pk),
        "channel": channel_USD.slug,
    }

    # when
    response = user_api_client.post_graphql(QUERY_PRODUCT, variables=variables)

    # then
    content = get_graphql_content(response)
    product_data = content["data"]["product"]

    assert product_data["availableForPurchase"] == available_for_purchase.strftime(
        "%Y-%m-%d"
    )
    assert product_data["availableForPurchaseAt"] == available_for_purchase.isoformat()
    assert product_data["isAvailableForPurchase"] is False
    assert product_data["isAvailable"] is False


def test_product_query_is_available_for_purchase_false_no_available_for_purchase_date(
    user_api_client, product, channel_USD
):
    # given
    product.channel_listings.update(available_for_purchase_at=None)

    variables = {
        "id": graphene.Node.to_global_id("Product", product.pk),
        "channel": channel_USD.slug,
    }

    # when
    response = user_api_client.post_graphql(QUERY_PRODUCT, variables=variables)

    # then
    content = get_graphql_content(response)
    product_data = content["data"]["product"]

    assert not product_data["availableForPurchase"]
    assert not product_data["availableForPurchaseAt"]
    assert product_data["isAvailableForPurchase"] is False
    assert product_data["isAvailable"] is False


def test_product_query_unpublished_products_by_slug(
    staff_api_client, product, permission_manage_products, channel_USD
):
    # given
    user = staff_api_client.user
    user.user_permissions.add(permission_manage_products)

    ProductChannelListing.objects.filter(product=product, channel=channel_USD).update(
        is_published=False
    )
    variables = {
        "slug": product.slug,
        "channel": channel_USD.slug,
    }

    # when
    response = staff_api_client.post_graphql(QUERY_PRODUCT, variables=variables)

    # then
    content = get_graphql_content(response)
    product_data = content["data"]["product"]
    assert product_data is not None
    assert product_data["name"] == product.name


def test_product_query_unpublished_products_by_slug_and_anonymous_user(
    api_client, product, channel_USD
):
    # given
    ProductChannelListing.objects.filter(product=product, channel=channel_USD).update(
        is_published=False
    )
    variables = {
        "slug": product.slug,
        "channel": channel_USD.slug,
    }

    # when
    response = api_client.post_graphql(QUERY_PRODUCT, variables=variables)

    # then
    content = get_graphql_content(response)
    product_data = content["data"]["product"]
    assert product_data is None


def test_product_query_by_slug_not_existing_in_channel_as_customer(
    user_api_client, product, channel_USD
):
    variables = {
        "slug": product.slug,
        "channel": channel_USD.slug,
    }
    ProductChannelListing.objects.filter(product=product, channel=channel_USD).delete()

    response = user_api_client.post_graphql(QUERY_PRODUCT, variables=variables)
    content = get_graphql_content(response)
    product_data = content["data"]["product"]
    assert product_data is None


QUERY_PRODUCT_WITHOUT_CHANNEL = """
    query ($id: ID){
        product(
            id: $id
        ) {
            id
            name
        }
    }
    """


def test_product_query_by_id_without_channel_not_available_as_staff_user(
    staff_api_client, permission_manage_products, product, channel_USD
):
    variables = {"id": graphene.Node.to_global_id("Product", product.pk)}
    ProductChannelListing.objects.filter(product=product, channel=channel_USD).update(
        is_published=False
    )

    response = staff_api_client.post_graphql(
        QUERY_PRODUCT_WITHOUT_CHANNEL,
        variables=variables,
        permissions=(permission_manage_products,),
        check_no_permissions=False,
    )
    content = get_graphql_content(response)
    product_data = content["data"]["product"]
    assert product_data is not None
    assert product_data["name"] == product.name


def test_product_query_error_when_id_and_slug_provided(
    user_api_client,
    product,
    graphql_log_handler,
):
    variables = {
        "id": graphene.Node.to_global_id("Product", product.pk),
        "slug": product.slug,
    }
    response = user_api_client.post_graphql(QUERY_PRODUCT, variables=variables)
    assert graphql_log_handler.messages == [
        "saleor.graphql.errors.handled[INFO].GraphQLError"
    ]
    content = get_graphql_content(response, ignore_errors=True)
    assert len(content["errors"]) == 1


def test_product_query_error_when_no_param(
    user_api_client,
    product,
    graphql_log_handler,
):
    variables = {}
    response = user_api_client.post_graphql(QUERY_PRODUCT, variables=variables)
    assert graphql_log_handler.messages == [
        "saleor.graphql.errors.handled[INFO].GraphQLError"
    ]
    content = get_graphql_content(response, ignore_errors=True)
    assert len(content["errors"]) == 1


QUERY_PRODUCT_IS_AVAILABLE = """
    query Product($id: ID, $channel: String, $address: AddressInput) {
        product(id: $id, channel: $channel) {
            isAvailableNoAddress: isAvailable
            isAvailableAddress: isAvailable(address: $address)
        }
    }
"""


def test_query_product_is_available(
    api_client, channel_USD, variant_with_many_stocks_different_shipping_zones
):
    # given
    variant = variant_with_many_stocks_different_shipping_zones
    product = variant.product
    variables = {
        "id": graphene.Node.to_global_id("Product", product.id),
        "channel": channel_USD.slug,
        "address": {"country": "PL"},
    }

    # when
    response = api_client.post_graphql(QUERY_PRODUCT_IS_AVAILABLE, variables)
    content = get_graphql_content(response)

    # then
    product_data = content["data"]["product"]
    assert product_data["isAvailableNoAddress"] is True
    assert product_data["isAvailableAddress"] is True


def test_query_product_is_available_with_one_variant(
    api_client, channel_USD, product_with_two_variants
):
    # given
    product = product_with_two_variants

    # remove stock for 2nd variant
    variant_2 = product.variants.all()[1]
    Stock.objects.filter(product_variant=variant_2).delete()

    variables = {
        "id": graphene.Node.to_global_id("Product", product.id),
        "channel": channel_USD.slug,
        "address": {"country": "PL"},
    }

    # when
    response = api_client.post_graphql(QUERY_PRODUCT_IS_AVAILABLE, variables)
    content = get_graphql_content(response)

    # then
    product_data = content["data"]["product"]
    assert product_data["isAvailableNoAddress"] is True
    assert product_data["isAvailableAddress"] is True


def test_query_product_is_available_no_shipping_zones(
    api_client, channel_USD, variant_with_many_stocks_different_shipping_zones
):
    # given
    channel_USD.shipping_zones.clear()
    variant = variant_with_many_stocks_different_shipping_zones
    product = variant.product
    variables = {
        "id": graphene.Node.to_global_id("Product", product.id),
        "channel": channel_USD.slug,
        "address": {"country": "PL"},
    }

    # when
    response = api_client.post_graphql(QUERY_PRODUCT_IS_AVAILABLE, variables)
    content = get_graphql_content(response)

    # then
    product_data = content["data"]["product"]
    assert product_data["isAvailableNoAddress"] is False
    assert product_data["isAvailableAddress"] is False


def test_product_restricted_fields_permissions(
    staff_api_client,
    permission_manage_products,
    permission_manage_orders,
    product,
    channel_USD,
):
    """Ensure non-public (restricted) fields are correctly requiring
    the 'manage_products' permission.
    """
    query = """
    query Product($id: ID!, $channel: String) {
        product(id: $id, channel: $channel) {
            privateMetadata { __typename}
        }
    }
    """
    variables = {
        "id": graphene.Node.to_global_id("Product", product.pk),
        "channel": channel_USD.slug,
    }
    permissions = [permission_manage_orders, permission_manage_products]
    response = staff_api_client.post_graphql(query, variables, permissions)
    content = get_graphql_content(response)
    assert "privateMetadata" in content["data"]["product"]


QUERY_GET_PRODUCT_VARIANTS_PRICING = """
    query getProductVariants($id: ID!, $channel: String, $address: AddressInput) {
        product(id: $id, channel: $channel) {
            variants {
                id
                pricingNoAddress: pricing {
                    priceUndiscounted {
                        gross {
                            amount
                        }
                    }
                }
                pricing(address: $address) {
                    priceUndiscounted {
                        gross {
                            amount
                        }
                    }
                }
            }
        }
    }
"""


@pytest.mark.parametrize(
    "variant_price_amount, api_variant_price",
    [(200, 200), (0, 0)],
)
def test_product_variant_price(
    variant_price_amount,
    api_variant_price,
    user_api_client,
    variant,
    stock,
    channel_USD,
):
    product = variant.product
    ProductVariantChannelListing.objects.filter(
        channel=channel_USD, variant__product_id=product.pk
    ).update(price_amount=variant_price_amount)

    product_id = graphene.Node.to_global_id("Product", variant.product.id)
    variables = {
        "id": product_id,
        "channel": channel_USD.slug,
        "address": {"country": "US"},
    }
    response = user_api_client.post_graphql(
        QUERY_GET_PRODUCT_VARIANTS_PRICING, variables
    )
    content = get_graphql_content(response)
    data = content["data"]["product"]
    variant_price = data["variants"][0]["pricing"]["priceUndiscounted"]["gross"]
    assert variant_price["amount"] == api_variant_price


def test_product_variant_without_price_as_user(
    user_api_client,
    variant,
    stock,
    channel_USD,
):
    variant.channel_listings.filter(channel=channel_USD).update(price_amount=None)
    product_id = graphene.Node.to_global_id("Product", variant.product.id)
    variant_id = graphene.Node.to_global_id("ProductVariant", variant.id)
    variables = {
        "id": product_id,
        "channel": channel_USD.slug,
        "address": {"country": "US"},
    }

    response = user_api_client.post_graphql(
        QUERY_GET_PRODUCT_VARIANTS_PRICING, variables
    )
    content = get_graphql_content(response)

    variants_data = content["data"]["product"]["variants"]
    assert not variants_data[0]["id"] == variant_id
    assert len(variants_data) == 1


def test_product_variant_without_price_as_staff_without_permission(
    staff_api_client,
    variant,
    stock,
    channel_USD,
):
    variant_channel_listing = variant.channel_listings.first()
    variant_channel_listing.price_amount = None
    variant_channel_listing.save()

    product_id = graphene.Node.to_global_id("Product", variant.product.id)
    variant_id = graphene.Node.to_global_id("ProductVariant", variant.id)
    variables = {
        "id": product_id,
        "channel": channel_USD.slug,
        "address": {"country": "US"},
    }
    response = staff_api_client.post_graphql(
        QUERY_GET_PRODUCT_VARIANTS_PRICING, variables
    )
    content = get_graphql_content(response)
    variants_data = content["data"]["product"]["variants"]

    assert len(variants_data) == 1

    assert variants_data[0]["pricing"] is not None
    assert variants_data[0]["id"] != variant_id


def test_product_variant_without_price_as_staff_with_permission(
    staff_api_client, variant, stock, channel_USD, permission_manage_products
):
    variant_channel_listing = variant.channel_listings.first()
    variant_channel_listing.price_amount = None
    variant_channel_listing.save()

    product_id = graphene.Node.to_global_id("Product", variant.product.id)
    variant_id = graphene.Node.to_global_id("ProductVariant", variant.id)
    variables = {
        "id": product_id,
        "channel": channel_USD.slug,
        "address": {"country": "US"},
    }
    response = staff_api_client.post_graphql(
        QUERY_GET_PRODUCT_VARIANTS_PRICING,
        variables,
        permissions=[permission_manage_products],
        check_no_permissions=False,
    )
    content = get_graphql_content(response)
    variants_data = content["data"]["product"]["variants"]

    assert len(variants_data) == 2

    assert variants_data[0]["pricing"] is not None
    assert variants_data[1]["id"] == variant_id
    assert variants_data[1]["pricing"] is None


def test_get_product_with_sorted_attribute_values(
    staff_api_client,
    product,
    permission_manage_products,
    product_type_page_reference_attribute,
    page_list,
):
    # given
    query = """
        query getProduct($productID: ID!) {
            product(id: $productID) {
                attributes {
                    attribute {
                        name
                    }
                    values {
                        id
                        slug
                        reference
                    }
                }
            }
        }
        """
    product_type = product.product_type
    product_type.product_attributes.set([product_type_page_reference_attribute])

    attr_value_1 = AttributeValue.objects.create(
        attribute=product_type_page_reference_attribute,
        name=page_list[0].title,
        slug=f"{product.pk}_{page_list[0].pk}",
    )
    attr_value_2 = AttributeValue.objects.create(
        attribute=product_type_page_reference_attribute,
        name=page_list[1].title,
        slug=f"{product.pk}_{page_list[1].pk}",
    )

    associate_attribute_values_to_instance(
        product, product_type_page_reference_attribute, attr_value_2, attr_value_1
    )

    product_id = graphene.Node.to_global_id("Product", product.id)
    variables = {"productID": product_id}
    staff_api_client.user.user_permissions.add(permission_manage_products)

    # when
    response = staff_api_client.post_graphql(query, variables)

    # then
    content = get_graphql_content(response)
    data = content["data"]["product"]
    assert len(data["attributes"]) == 1
    values = data["attributes"][0]["values"]
    assert len(values) == 2
    assert [value["id"] for value in values] == [
        graphene.Node.to_global_id("AttributeValue", val.pk)
        for val in [attr_value_2, attr_value_1]
    ]


QUERY_PRODUCT_IMAGE_BY_ID = """
    query productImageById($imageId: ID!, $productId: ID!, $channel: String) {
        product(id: $productId, channel: $channel) {
            imageById(id: $imageId) {
                id
                url
            }
        }
    }
"""


def test_query_product_image_by_id(user_api_client, product_with_image, channel_USD):
    query = QUERY_PRODUCT_IMAGE_BY_ID
    media = product_with_image.media.first()
    variables = {
        "productId": graphene.Node.to_global_id("Product", product_with_image.pk),
        "imageId": graphene.Node.to_global_id("ProductImage", media.pk),
        "channel": channel_USD.slug,
    }

    response = user_api_client.post_graphql(query, variables)

    content = get_graphql_content(response)
    assert content["data"]["product"]["imageById"]["id"]
    assert content["data"]["product"]["imageById"]["url"]


def test_query_product_image_by_id_missing_id(
    user_api_client, product_with_image, channel_USD
):
    query = QUERY_PRODUCT_IMAGE_BY_ID
    variables = {
        "productId": graphene.Node.to_global_id("Product", product_with_image.pk),
        "imageId": graphene.Node.to_global_id("ProductMedia", -1),
        "channel": channel_USD.slug,
    }

    response = user_api_client.post_graphql(query, variables)

    content = get_graphql_content(response)
    assert content["data"]["product"]["imageById"] is None


def test_query_product_image_by_id_not_media_id(
    user_api_client, product_with_image, channel_USD
):
    query = QUERY_PRODUCT_IMAGE_BY_ID
    variables = {
        "productId": graphene.Node.to_global_id("Product", product_with_image.pk),
        "imageId": graphene.Node.to_global_id("Product", -1),
        "channel": channel_USD.slug,
    }

    response = user_api_client.post_graphql(query, variables)

    content = get_graphql_content(response)
    assert content["data"]["product"]["imageById"] is None


def test_query_product_image_by_invalid_id(
    user_api_client, product_with_image, channel_USD
):
    query = QUERY_PRODUCT_IMAGE_BY_ID
    id = "mnb"
    variables = {
        "productId": graphene.Node.to_global_id("Product", product_with_image.pk),
        "imageId": id,
        "channel": channel_USD.slug,
    }

    response = user_api_client.post_graphql(query, variables)

    content = get_graphql_content_from_response(response)
    assert len(content["errors"]) == 1
    assert content["errors"][0]["message"] == f"Couldn't resolve id: {id}."
    assert content["data"]["product"]["imageById"] is None


def test_product_with_collections(
    staff_api_client, product, published_collection, permission_manage_products
):
    query = """
        query getProduct($productID: ID!) {
            product(id: $productID) {
                collections {
                    name
                }
            }
        }
        """
    product.collections.add(published_collection)
    product.save()
    product_id = graphene.Node.to_global_id("Product", product.id)

    variables = {"productID": product_id}
    staff_api_client.user.user_permissions.add(permission_manage_products)
    response = staff_api_client.post_graphql(query, variables)
    content = get_graphql_content(response)
    data = content["data"]["product"]
    assert data["collections"][0]["name"] == published_collection.name
    assert len(data["collections"]) == 1


QUERY_PRODUCT_MEDIA_BY_ID = """
    query productMediaById(
        $mediaId: ID!,
        $productId: ID!,
        $channel: String,
        $size: Int,
        $format: ThumbnailFormatEnum,
    ) {
        product(id: $productId, channel: $channel) {
            mediaById(id: $mediaId) {
                id
                url(size: $size, format: $format)
            }
        }
    }
"""


def test_query_product_media_by_id(user_api_client, product_with_image, channel_USD):
    query = QUERY_PRODUCT_MEDIA_BY_ID
    media = product_with_image.media.first()
    variables = {
        "productId": graphene.Node.to_global_id("Product", product_with_image.pk),
        "mediaId": graphene.Node.to_global_id("ProductMedia", media.pk),
        "channel": channel_USD.slug,
    }

    response = user_api_client.post_graphql(query, variables)

    content = get_graphql_content(response)
    assert content["data"]["product"]["mediaById"]["id"]
    assert content["data"]["product"]["mediaById"]["url"]


def test_query_product_media_by_id_missing_id(
    user_api_client, product_with_image, channel_USD
):
    query = QUERY_PRODUCT_MEDIA_BY_ID
    variables = {
        "productId": graphene.Node.to_global_id("Product", product_with_image.pk),
        "mediaId": graphene.Node.to_global_id("ProductMedia", -1),
        "channel": channel_USD.slug,
    }

    response = user_api_client.post_graphql(query, variables)
    content = get_graphql_content(response)
    assert content["data"]["product"]["mediaById"] is None


def test_query_product_media_by_id_not_media_id(
    user_api_client, product_with_image, channel_USD
):
    query = QUERY_PRODUCT_MEDIA_BY_ID
    variables = {
        "productId": graphene.Node.to_global_id("Product", product_with_image.pk),
        "mediaId": graphene.Node.to_global_id("Product", -1),
        "channel": channel_USD.slug,
    }

    response = user_api_client.post_graphql(query, variables)
    content = get_graphql_content(response)
    assert content["data"]["product"]["mediaById"] is None


def test_query_product_media_by_invalid_id(
    user_api_client, product_with_image, channel_USD
):
    query = QUERY_PRODUCT_MEDIA_BY_ID
    id = "sks"
    variables = {
        "productId": graphene.Node.to_global_id("Product", product_with_image.pk),
        "mediaId": id,
        "channel": channel_USD.slug,
    }

    response = user_api_client.post_graphql(query, variables)
    content = get_graphql_content_from_response(response)
    assert len(content["errors"]) == 1
    assert content["errors"][0]["message"] == f"Couldn't resolve id: {id}."
    assert content["data"]["product"]["mediaById"] is None


def test_query_product_media_by_id_with_size_and_format_proxy_url_returned(
    user_api_client, product_with_image, channel_USD, site_settings
):
    query = QUERY_PRODUCT_MEDIA_BY_ID
    media = product_with_image.media.first()

    format = ThumbnailFormatEnum.WEBP.name
    media_id = graphene.Node.to_global_id("ProductMedia", media.pk)

    variables = {
        "productId": graphene.Node.to_global_id("Product", product_with_image.pk),
        "mediaId": media_id,
        "channel": channel_USD.slug,
        "size": 120,
        "format": format,
    }

    response = user_api_client.post_graphql(query, variables)

    content = get_graphql_content(response)
    assert content["data"]["product"]["mediaById"]["id"]
    domain = site_settings.site.domain
    assert (
        content["data"]["product"]["mediaById"]["url"]
        == f"http://{domain}/thumbnail/{media_id}/128/{format.lower()}/"
    )


def test_query_product_media_by_id_with_size_proxy_url_returned(
    user_api_client, product_with_image, channel_USD, site_settings
):
    query = QUERY_PRODUCT_MEDIA_BY_ID
    media = product_with_image.media.first()

    media_id = graphene.Node.to_global_id("ProductMedia", media.pk)

    variables = {
        "productId": graphene.Node.to_global_id("Product", product_with_image.pk),
        "mediaId": media_id,
        "channel": channel_USD.slug,
        "size": 120,
    }

    response = user_api_client.post_graphql(query, variables)

    content = get_graphql_content(response)
    assert content["data"]["product"]["mediaById"]["id"]
    assert (
        content["data"]["product"]["mediaById"]["url"]
        == f"http://{site_settings.site.domain}/thumbnail/{media_id}/128/"
    )


def test_query_product_media_by_id_with_size_thumbnail_url_returned(
    user_api_client, product_with_image, channel_USD, site_settings
):
    query = QUERY_PRODUCT_MEDIA_BY_ID
    media = product_with_image.media.first()

    media_id = graphene.Node.to_global_id("ProductMedia", media.pk)

    size = 128
    thumbnail_mock = MagicMock(spec=File)
    thumbnail_mock.name = "thumbnail_image.jpg"
    Thumbnail.objects.create(product_media=media, size=size, image=thumbnail_mock)

    variables = {
        "productId": graphene.Node.to_global_id("Product", product_with_image.pk),
        "mediaId": media_id,
        "channel": channel_USD.slug,
        "size": 120,
    }

    response = user_api_client.post_graphql(query, variables)

    content = get_graphql_content(response)
    assert content["data"]["product"]["mediaById"]["id"]
    assert (
        content["data"]["product"]["mediaById"]["url"]
        == f"http://{site_settings.site.domain}/media/thumbnails/{thumbnail_mock.name}"
    )


def test_query_product_media_by_id_zero_size_custom_format_provided(
    user_api_client, product_with_image, channel_USD, site_settings
):
    query = QUERY_PRODUCT_MEDIA_BY_ID
    media = product_with_image.media.first()

    media_id = graphene.Node.to_global_id("ProductMedia", media.pk)
    format = ThumbnailFormatEnum.WEBP.name

    variables = {
        "productId": graphene.Node.to_global_id("Product", product_with_image.pk),
        "mediaId": media_id,
        "channel": channel_USD.slug,
        "format": format,
        "size": 0,
    }

    response = user_api_client.post_graphql(query, variables)

    content = get_graphql_content(response)
    assert content["data"]["product"]["mediaById"]["id"]
    assert (
        content["data"]["product"]["mediaById"]["url"]
        == f"http://{site_settings.site.domain}/media/{media.image.name}"
    )


def test_query_product_media_by_id_original_format(
    user_api_client, product_with_image, channel_USD, site_settings
):
    query = QUERY_PRODUCT_MEDIA_BY_ID
    media = product_with_image.media.first()

    media_id = graphene.Node.to_global_id("ProductMedia", media.pk)
    format = ThumbnailFormatEnum.ORIGINAL.name

    variables = {
        "productId": graphene.Node.to_global_id("Product", product_with_image.pk),
        "mediaId": media_id,
        "channel": channel_USD.slug,
        "format": format,
        "size": 128,
    }

    response = user_api_client.post_graphql(query, variables)

    content = get_graphql_content(response)
    assert content["data"]["product"]["mediaById"]["id"]
    assert (
        content["data"]["product"]["mediaById"]["url"]
        == f"http://{site_settings.site.domain}/thumbnail/{media_id}/128/"
    )


def test_query_product_media_by_id_avif_format(
    user_api_client, product_with_image, channel_USD, site_settings
):
    query = QUERY_PRODUCT_MEDIA_BY_ID
    media = product_with_image.media.first()

    media_id = graphene.Node.to_global_id("ProductMedia", media.pk)
    format = ThumbnailFormatEnum.AVIF.name

    variables = {
        "productId": graphene.Node.to_global_id("Product", product_with_image.pk),
        "mediaId": media_id,
        "channel": channel_USD.slug,
        "format": format,
        "size": 128,
    }

    response = user_api_client.post_graphql(query, variables)

    content = get_graphql_content(response)
    assert content["data"]["product"]["mediaById"]["id"]
    assert (
        content["data"]["product"]["mediaById"]["url"]
        == f"http://{site_settings.site.domain}/thumbnail/{media_id}/128/avif/"
    )


def test_query_product_media_by_id_zero_size_value_original_image_returned(
    user_api_client, product_with_image, channel_USD, site_settings
):
    query = QUERY_PRODUCT_MEDIA_BY_ID
    media = product_with_image.media.first()

    media_id = graphene.Node.to_global_id("ProductMedia", media.pk)

    variables = {
        "productId": graphene.Node.to_global_id("Product", product_with_image.pk),
        "mediaId": media_id,
        "channel": channel_USD.slug,
        "size": 0,
    }

    response = user_api_client.post_graphql(query, variables)

    content = get_graphql_content(response)
    assert content["data"]["product"]["mediaById"]["id"]
    assert (
        content["data"]["product"]["mediaById"]["url"]
        == f"http://{site_settings.site.domain}/media/{media.image.name}"
    )


def test_query_product_for_federation(api_client, product, channel_USD):
    product_id = graphene.Node.to_global_id("Product", product.pk)
    variables = {
        "representations": [
            {
                "__typename": "Product",
                "id": product_id,
                "channel": channel_USD.slug,
            },
        ],
    }
    query = """
      query GetProductInFederation($representations: [_Any]) {
        _entities(representations: $representations) {
          __typename
          ... on Product {
            id
            name
          }
        }
      }
    """

    response = api_client.post_graphql(query, variables)
    content = get_graphql_content(response)
    assert content["data"]["_entities"] == [
        {
            "__typename": "Product",
            "id": product_id,
            "name": product.name,
        }
    ]


def test_query_product_media_for_federation(
    api_client, product_with_image, channel_USD, site_settings
):
    media = product_with_image.media.first()
    media_id = graphene.Node.to_global_id("ProductMedia", media.pk)
    variables = {
        "representations": [
            {
                "__typename": "ProductMedia",
                "id": media_id,
            },
        ],
    }
    query = """
      query GetProductMediaInFederation($representations: [_Any]) {
        _entities(representations: $representations) {
          __typename
          ... on ProductMedia {
            id
            url(size: 0)
          }
        }
      }
    """

    response = api_client.post_graphql(query, variables)
    content = get_graphql_content(response)
    assert content["data"]["_entities"] == [
        {
            "__typename": "ProductMedia",
            "id": media_id,
            "url": f"http://{site_settings.site.domain}/media/products/product.jpg",
        }
    ]


QUERY_PRODUCT_WITH_VARIANT = """
    query Product($id: ID!, $channel: String, $variant_id: ID, $sku: String){
        product(id: $id, channel: $channel){
           variant(id: $variant_id, sku: $sku){
            id
            sku
           }
        }
    }
    """


@pytest.mark.parametrize(
    "variant_id, sku, result",
    ((False, "123", "123"), (True, None, "123")),
)
def test_product_variant_field_filtering(
    staff_api_client,
    product,
    variant_id,
    sku,
    result,
    channel_USD,
):
    # given
    variant = product.variants.first()
    variables = {
        "id": graphene.Node.to_global_id("Product", product.pk),
        "variant_id": (
            graphene.Node.to_global_id("ProductVariant", variant.pk)
            if variant_id
            else None
        ),
        "sku": sku,
        "channel": channel_USD.slug,
    }

    # when
    response = staff_api_client.post_graphql(
        QUERY_PRODUCT_WITH_VARIANT,
        variables,
    )

    # then
    content = get_graphql_content(response)
    assert content["data"]["product"]["variant"]["sku"] == result


def test_product_variant_field_filtering_null_response(
    staff_api_client,
    product,
    channel_USD,
):
    # given
    sku = "not_existing"
    variant_id = None

    variables = {
        "id": graphene.Node.to_global_id("Product", product.pk),
        "variant_id": variant_id,
        "sku": sku,
        "channel": channel_USD.slug,
    }

    # when
    response = staff_api_client.post_graphql(
        QUERY_PRODUCT_WITH_VARIANT,
        variables,
    )

    # then
    content = get_graphql_content(response)
    assert content["data"]["product"]["variant"] is None


def test_product_variant_field_filtering_argument_required_error(
    staff_api_client,
    product,
    channel_USD,
):
    # given
    sku = None
    variant_id = None

    variables = {
        "id": graphene.Node.to_global_id("Product", product.pk),
        "variant_id": variant_id,
        "sku": sku,
        "channel": channel_USD.slug,
    }

    # when
    response = staff_api_client.post_graphql(
        QUERY_PRODUCT_WITH_VARIANT,
        variables,
    )

    # then
    content = get_graphql_content(response, ignore_errors=True)
    error_message = "At least one of arguments is required"
    assert error_message in content["errors"][0]["message"]


def test_product_variant_field_filtering_argument_cannot_be_combined_error(
    staff_api_client,
    product,
    channel_USD,
):
    # given
    sku = "123"
    variant = product.variants.first()
    variant_id = graphene.Node.to_global_id("ProductVariant", variant.pk)

    variables = {
        "id": graphene.Node.to_global_id("Product", product.pk),
        "variant_id": variant_id,
        "sku": sku,
        "channel": channel_USD.slug,
    }

    # when
    response = staff_api_client.post_graphql(
        QUERY_PRODUCT_WITH_VARIANT,
        variables,
    )

    # then
    content = get_graphql_content(response, ignore_errors=True)
    error_message = "Argument 'id' cannot be combined"
    assert error_message in content["errors"][0]["message"]


QUERY_PRODUCT_WITH_SORTED_MEDIA = """
        query Product($id: ID!, $channel: String, $sort_by: MediaSortingInput){
            product(id: $id, channel: $channel){
                media(sortBy: $sort_by){
                    id
                    sortOrder
                }
            }
        }
    """


def test_query_product_media_sorting_asc(
    staff_api_client,
    product_with_image_list,
    channel_USD,
):
    # given
    sort_by = {"field": "ID", "direction": "ASC"}
    variables = {
        "id": graphene.Node.to_global_id("Product", product_with_image_list.pk),
        "channel": channel_USD.slug,
        "sort_by": sort_by,
    }

    # when
    response = staff_api_client.post_graphql(
        QUERY_PRODUCT_WITH_SORTED_MEDIA,
        variables,
    )

    # then
    content = get_graphql_content(response)
    media = content["data"]["product"]["media"]
    _, media1 = graphene.Node.from_global_id(media[0]["id"])
    _, media2 = graphene.Node.from_global_id(media[1]["id"])
    assert int(media1) < int(media2)


def test_query_product_media_sorting_desc(
    staff_api_client, product_with_image_list, channel_USD
):
    # given
    sort_by = {"field": "ID", "direction": "DESC"}
    variables = {
        "id": graphene.Node.to_global_id("Product", product_with_image_list.pk),
        "channel": channel_USD.slug,
        "sort_by": sort_by,
    }

    # when
    response = staff_api_client.post_graphql(
        QUERY_PRODUCT_WITH_SORTED_MEDIA,
        variables,
    )

    # then
    content = get_graphql_content(response)
    media = content["data"]["product"]["media"]
    _, media1 = graphene.Node.from_global_id(media[0]["id"])
    _, media2 = graphene.Node.from_global_id(media[1]["id"])
    assert int(media1) > int(media2)


def test_query_product_media_sorting_default(
    staff_api_client, product_with_image_list, channel_USD
):
    # given
    sort_by = None
    variables = {
        "id": graphene.Node.to_global_id("Product", product_with_image_list.pk),
        "channel": channel_USD.slug,
        "sort_by": sort_by,
    }

    # when
    response = staff_api_client.post_graphql(
        QUERY_PRODUCT_WITH_SORTED_MEDIA,
        variables,
    )

    # then
    content = get_graphql_content(response)
    media = content["data"]["product"]["media"]
    media1 = media[0]["sortOrder"]
    media2 = media[1]["sortOrder"]
    assert media1 <= media2


def test_query_product_media_sorting_default_and_one_sort_order_null(
    staff_api_client, product_with_image_list_and_one_null_sort_order, channel_USD
):
    # given
    sort_by = None
    variables = {
        "id": graphene.Node.to_global_id(
            "Product", product_with_image_list_and_one_null_sort_order.pk
        ),
        "channel": channel_USD.slug,
        "sort_by": sort_by,
    }

    # when
    response = staff_api_client.post_graphql(
        QUERY_PRODUCT_WITH_SORTED_MEDIA,
        variables,
    )

    # then
    content = get_graphql_content(response)
    media = content["data"]["product"]["media"]
    media1 = media[0]["sortOrder"]
    media2 = media[1]["sortOrder"]
    assert media1 is None
    assert media2 is not None


QUERY_PRODUCT_WITH_ATTRIBUTE = """
query Product($id: ID!, $channel: String, $slug: String!){
        product(id: $id, channel: $channel){
           attribute(slug: $slug){
            attribute{
                id
                slug
            }
           }
        }
    }
"""


def test_product_attribute_field_filtering(staff_api_client, product, channel_USD):
    # given
    slug = "color"

    variables = {
        "id": graphene.Node.to_global_id("Product", product.pk),
        "slug": slug,
        "channel": channel_USD.slug,
    }

    # when
    response = staff_api_client.post_graphql(
        QUERY_PRODUCT_WITH_ATTRIBUTE,
        variables,
    )

    # then
    expected_slug = "color"
    content = get_graphql_content(response)
    queried_slug = content["data"]["product"]["attribute"]["attribute"]["slug"]
    assert queried_slug == expected_slug


def test_product_attribute_field_filtering_not_found(
    staff_api_client, product, channel_USD
):
    # given
    slug = ""

    variables = {
        "id": graphene.Node.to_global_id("Product", product.pk),
        "slug": slug,
        "channel": channel_USD.slug,
    }

    # when
    response = staff_api_client.post_graphql(
        QUERY_PRODUCT_WITH_ATTRIBUTE,
        variables,
    )

    # then
    content = get_graphql_content(response)
    assert content["data"]["product"]["attribute"] is None


QUERY_PRODUCTS_AVAILABILITY = """
    query ($channel:String){
        products(first: 10, channel: $channel) {
            totalCount
            edges {
                node {
                    id
                    name
                    isAvailable
                    variants {
                        quantityAvailable
                        stocks {
                            quantity
                        }
                    }
                }
            }
        }
    }
"""


def test_fetch_all_products_with_availability_data(
    staff_api_client, permission_manage_products, product_list, channel_USD, order_line
):
    # given
    product_1, product_2, product_3 = product_list
    allocations = []

    product_1_qty = 0
    product_1_qty_allocated = 1
    product_1_stock = product_1.variants.first().stocks.first()
    product_1_stock.quantity = product_1_qty
    product_1_stock.save(update_fields=["quantity"])
    allocations.append(
        Allocation(
            order_line=order_line,
            stock=product_1_stock,
            quantity_allocated=product_1_qty_allocated,
        )
    )

    product_2_qty = 15
    product_2_qty_allocated = 2
    product_2_stock = product_2.variants.first().stocks.first()
    product_2_stock.quantity = product_2_qty
    product_2_stock.save(update_fields=["quantity"])
    allocations.append(
        Allocation(
            order_line=order_line,
            stock=product_2_stock,
            quantity_allocated=product_2_qty_allocated,
        )
    )

    product_3_qty = 10
    product_3_qty_allocated = 0
    product_3_stock = product_3.variants.first().stocks.first()
    product_3_stock.quantity = product_3_qty
    product_3_stock.save(update_fields=["quantity"])

    Allocation.objects.bulk_create(allocations)

    variables = {"channel": channel_USD.slug}

    # when
    response = staff_api_client.post_graphql(
        QUERY_PRODUCTS_AVAILABILITY,
        variables,
        permissions=(permission_manage_products,),
        check_no_permissions=False,
    )

    # then
    content = get_graphql_content(response)
    num_products = Product.objects.count()
    assert content["data"]["products"]["totalCount"] == num_products
    product_data = content["data"]["products"]["edges"]
    assert len(product_data) == num_products
    for product, quantity, quantity_allocated in zip(
        product_list,
        [product_1_qty, product_2_qty, product_3_qty],
        [product_1_qty_allocated, product_2_qty_allocated, product_3_qty_allocated],
    ):
        data = {
            "node": {
                "id": graphene.Node.to_global_id("Product", product.id),
                "name": product.name,
                "isAvailable": quantity > 0,
                "variants": [
                    {
                        "quantityAvailable": max(quantity - quantity_allocated, 0),
                        "stocks": [{"quantity": quantity}],
                    }
                ],
            }
        }
        assert data in product_data


QUERY_PRODUCT_BY_EXTERNAL_REFERENCE = """
    query ($id: ID, $externalReference: String, $slug: String, $channel:String){
        product(
            id: $id,
            slug: $slug,
            externalReference: $externalReference,
            channel: $channel
        ) {
            id
            name
            externalReference
        }
    }
"""


def test_product_query_by_external_reference(
    staff_api_client, permission_manage_products, product, channel_USD
):
    # given
    product.external_reference = "test-ext-id"
    product.save(update_fields=["external_reference"])
    variables = {
        "externalReference": product.external_reference,
        "channel": channel_USD.slug,
    }

    # when
    response = staff_api_client.post_graphql(
        QUERY_PRODUCT_BY_EXTERNAL_REFERENCE,
        variables=variables,
        permissions=(permission_manage_products,),
        check_no_permissions=False,
    )
    content = get_graphql_content(response)

    # then
    product_data = content["data"]["product"]
    assert product_data is not None
    assert product_data["name"] == product.name
    assert product_data["externalReference"] == product.external_reference


PRODUCT_TAX_CLASS_QUERY = """
<<<<<<< HEAD
    query getProduct($id: ID!) {
        product(id: $id) {
=======
    query getProduct($id: ID!, $channel: String) {
        product(id: $id, channel: $channel) {
>>>>>>> 99e4b88c
            id
            taxClass {
                id
            }
        }
    }
"""


<<<<<<< HEAD
def test_product_tax_class_query_by_app(app_api_client, product):
    # given
    variables = {
        "id": graphene.Node.to_global_id("Product", product.id),
=======
def test_product_tax_class_query_by_app(app_api_client, product, channel_USD):
    # given
    variables = {
        "id": graphene.Node.to_global_id("Product", product.id),
        "channel": channel_USD.slug,
>>>>>>> 99e4b88c
    }

    # when
    response = app_api_client.post_graphql(PRODUCT_TAX_CLASS_QUERY, variables)

    # then
    content = get_graphql_content(response)
    data = content["data"]
    assert data["product"]
    assert data["product"]["id"]
    assert data["product"]["taxClass"]["id"]


<<<<<<< HEAD
def test_product_tax_class_query_by_staff(staff_api_client, product):
    # given
    variables = {
        "id": graphene.Node.to_global_id("Product", product.id),
=======
def test_product_tax_class_query_by_staff(staff_api_client, product, channel_USD):
    # given
    variables = {
        "id": graphene.Node.to_global_id("Product", product.id),
        "channel": channel_USD.slug,
>>>>>>> 99e4b88c
    }

    # when
    response = staff_api_client.post_graphql(PRODUCT_TAX_CLASS_QUERY, variables)

    # then
    content = get_graphql_content(response)
    data = content["data"]
    assert data["product"]
    assert data["product"]["id"]
    assert data["product"]["taxClass"]["id"]<|MERGE_RESOLUTION|>--- conflicted
+++ resolved
@@ -2483,13 +2483,8 @@
 
 
 PRODUCT_TAX_CLASS_QUERY = """
-<<<<<<< HEAD
-    query getProduct($id: ID!) {
-        product(id: $id) {
-=======
     query getProduct($id: ID!, $channel: String) {
         product(id: $id, channel: $channel) {
->>>>>>> 99e4b88c
             id
             taxClass {
                 id
@@ -2499,18 +2494,11 @@
 """
 
 
-<<<<<<< HEAD
-def test_product_tax_class_query_by_app(app_api_client, product):
+def test_product_tax_class_query_by_app(app_api_client, product, channel_USD):
     # given
     variables = {
         "id": graphene.Node.to_global_id("Product", product.id),
-=======
-def test_product_tax_class_query_by_app(app_api_client, product, channel_USD):
-    # given
-    variables = {
-        "id": graphene.Node.to_global_id("Product", product.id),
-        "channel": channel_USD.slug,
->>>>>>> 99e4b88c
+        "channel": channel_USD.slug,
     }
 
     # when
@@ -2524,18 +2512,11 @@
     assert data["product"]["taxClass"]["id"]
 
 
-<<<<<<< HEAD
-def test_product_tax_class_query_by_staff(staff_api_client, product):
+def test_product_tax_class_query_by_staff(staff_api_client, product, channel_USD):
     # given
     variables = {
         "id": graphene.Node.to_global_id("Product", product.id),
-=======
-def test_product_tax_class_query_by_staff(staff_api_client, product, channel_USD):
-    # given
-    variables = {
-        "id": graphene.Node.to_global_id("Product", product.id),
-        "channel": channel_USD.slug,
->>>>>>> 99e4b88c
+        "channel": channel_USD.slug,
     }
 
     # when
