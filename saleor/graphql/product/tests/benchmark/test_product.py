--- conflicted
+++ resolved
@@ -4,12 +4,9 @@
 import pytest
 from graphene import Node
 
-<<<<<<< HEAD
 from .....attribute.utils import associate_attribute_values_to_instance
-=======
 from .....core.taxes import TaxType
 from .....plugins.manager import PluginsManager
->>>>>>> 8d96ae7d
 from ....tests.utils import get_graphql_content
 
 
@@ -362,9 +359,248 @@
     get_graphql_content(api_client.post_graphql(query, variables))
 
 
-@pytest.mark.django_db
-@pytest.mark.count_queries(autouse=False)
-<<<<<<< HEAD
+def test_product_create(
+    settings,
+    staff_api_client,
+    product_type,
+    category,
+    size_attribute,
+    description_json,
+    permission_manage_products,
+    monkeypatch,
+    count_queries,
+):
+    query = """
+        mutation createProduct($input: ProductCreateInput!) {
+            productCreate(input: $input) {
+                product {
+                    id
+                    category {
+                        name
+                    }
+                    description
+                    chargeTaxes
+                    taxType {
+                        taxCode
+                        description
+                    }
+                    name
+                    slug
+                    rating
+                    productType {
+                        name
+                    }
+                    attributes {
+                        attribute {
+                            slug
+                        }
+                    values {
+                        slug
+                        name
+                        reference
+                        file {
+                            url
+                            contentType
+                        }
+                    }
+                }
+            }
+            productErrors {
+                field
+                code
+                message
+                attributes
+            }
+        }
+    }
+"""
+    settings.PLUGINS = ["saleor.plugins.webhook.plugin.WebhookPlugin"]
+    description_json = json.dumps(description_json)
+
+    product_type_id = graphene.Node.to_global_id("ProductType", product_type.pk)
+    category_id = graphene.Node.to_global_id("Category", category.pk)
+    product_name = "test name"
+    product_slug = "product-test-slug"
+    product_charge_taxes = True
+    product_tax_rate = "STANDARD"
+
+    # Mock tax interface with fake response from tax gateway
+    monkeypatch.setattr(
+        PluginsManager,
+        "get_tax_code_from_object_meta",
+        lambda self, x: TaxType(description="", code=product_tax_rate),
+    )
+
+    # Default attribute defined in product_type fixture
+    color_attr = product_type.product_attributes.get(name="Color")
+    color_value_slug = color_attr.values.first().slug
+    color_attr_id = graphene.Node.to_global_id("Attribute", color_attr.id)
+
+    # Add second attribute
+    product_type.product_attributes.add(size_attribute)
+    size_attr_id = graphene.Node.to_global_id("Attribute", size_attribute.id)
+    non_existent_attr_value = "The cake is a lie"
+
+    # test creating root product
+    variables = {
+        "input": {
+            "productType": product_type_id,
+            "category": category_id,
+            "name": product_name,
+            "slug": product_slug,
+            "description": description_json,
+            "chargeTaxes": product_charge_taxes,
+            "taxCode": product_tax_rate,
+            "attributes": [
+                {"id": color_attr_id, "values": [color_value_slug]},
+                {"id": size_attr_id, "values": [non_existent_attr_value]},
+            ],
+        }
+    }
+
+    response = staff_api_client.post_graphql(
+        query, variables, permissions=[permission_manage_products]
+    )
+    content = get_graphql_content(response)
+    assert not content["data"]["productCreate"]["productErrors"]
+
+
+def test_update_product(
+    settings,
+    staff_api_client,
+    category,
+    non_default_category,
+    collection_list,
+    product_with_variant_with_two_attributes,
+    other_description_json,
+    permission_manage_products,
+    monkeypatch,
+    count_queries,
+):
+    query = """
+    mutation updateProduct($productId: ID!, $input: ProductInput!) {
+        productUpdate(id: $productId, input: $input) {
+                product {
+                    category {
+                        name
+                    }
+                    rating
+                    description
+                    chargeTaxes
+                    variants {
+                        name
+                    }
+                    taxType {
+                        taxCode
+                        description
+                    }
+                    name
+                    slug
+                    productType {
+                        name
+                    }
+                    attributes {
+                        attribute {
+                            id
+                            name
+                        }
+                        values {
+                            id
+                            name
+                            slug
+                            reference
+                            file {
+                                url
+                                contentType
+                            }
+                        }
+                    }
+                }
+                productErrors {
+                    message
+                    field
+                    code
+                }
+            }
+        }
+    """
+    product = product_with_variant_with_two_attributes
+    for collection in collection_list:
+        collection.products.add(product)
+    other_description_json = json.dumps(other_description_json)
+    settings.PLUGINS = ["saleor.plugins.webhook.plugin.WebhookPlugin"]
+
+    product_id = graphene.Node.to_global_id("Product", product.pk)
+    category_id = graphene.Node.to_global_id("Category", non_default_category.pk)
+    product_name = "updated name"
+    product_slug = "updated-product"
+    product_charge_taxes = True
+    product_tax_rate = "STANDARD"
+
+    # Mock tax interface with fake response from tax gateway
+    monkeypatch.setattr(
+        PluginsManager,
+        "get_tax_code_from_object_meta",
+        lambda self, x: TaxType(description="", code=product_tax_rate),
+    )
+
+    variables = {
+        "productId": product_id,
+        "input": {
+            "category": category_id,
+            "name": product_name,
+            "slug": product_slug,
+            "description": other_description_json,
+            "chargeTaxes": product_charge_taxes,
+            "taxCode": product_tax_rate,
+        },
+    }
+
+    response = staff_api_client.post_graphql(
+        query, variables, permissions=[permission_manage_products]
+    )
+    content = get_graphql_content(response)
+    data = content["data"]["productUpdate"]
+    assert not data["productErrors"]
+
+
+@pytest.mark.django_db
+@pytest.mark.count_queries(autouse=False)
+def test_filter_products_by_attributes(
+    api_client, product_list, channel_USD, count_queries
+):
+    query = """
+      query ($channel: String, $filter: ProductFilterInput){
+          products(
+              channel: $channel,
+              filter: $filter,
+              first: 20,
+          ) {
+              edges {
+                  node {
+                      name
+                  }
+              }
+          }
+      }
+    """
+
+    product = product_list[0]
+    attr_assignment = product.attributes.first()
+    attr = attr_assignment.attribute
+    variables = {
+        "channel": channel_USD.slug,
+        "filter": {
+            "attributes": [
+                {"slug": attr.slug, "values": [attr_assignment.values.first().slug]}
+            ]
+        },
+    }
+    get_graphql_content(api_client.post_graphql(query, variables))
+
+
+@pytest.mark.django_db
+@pytest.mark.count_queries(autouse=False)
 def test_filter_products_by_numeric_attributes(
     api_client, product_list, numeric_attribute, channel_USD, count_queries
 ):
@@ -403,245 +639,4 @@
             ]
         },
     }
-    get_graphql_content(api_client.post_graphql(query, variables))
-=======
-def test_product_create(
-    settings,
-    staff_api_client,
-    product_type,
-    category,
-    size_attribute,
-    description_json,
-    permission_manage_products,
-    monkeypatch,
-    count_queries,
-):
-    query = """
-        mutation createProduct($input: ProductCreateInput!) {
-            productCreate(input: $input) {
-                product {
-                    id
-                    category {
-                        name
-                    }
-                    description
-                    chargeTaxes
-                    taxType {
-                        taxCode
-                        description
-                    }
-                    name
-                    slug
-                    rating
-                    productType {
-                        name
-                    }
-                    attributes {
-                        attribute {
-                            slug
-                        }
-                    values {
-                        slug
-                        name
-                        reference
-                        file {
-                            url
-                            contentType
-                        }
-                    }
-                }
-            }
-            productErrors {
-                field
-                code
-                message
-                attributes
-            }
-        }
-    }
-"""
-    settings.PLUGINS = ["saleor.plugins.webhook.plugin.WebhookPlugin"]
-    description_json = json.dumps(description_json)
-
-    product_type_id = graphene.Node.to_global_id("ProductType", product_type.pk)
-    category_id = graphene.Node.to_global_id("Category", category.pk)
-    product_name = "test name"
-    product_slug = "product-test-slug"
-    product_charge_taxes = True
-    product_tax_rate = "STANDARD"
-
-    # Mock tax interface with fake response from tax gateway
-    monkeypatch.setattr(
-        PluginsManager,
-        "get_tax_code_from_object_meta",
-        lambda self, x: TaxType(description="", code=product_tax_rate),
-    )
-
-    # Default attribute defined in product_type fixture
-    color_attr = product_type.product_attributes.get(name="Color")
-    color_value_slug = color_attr.values.first().slug
-    color_attr_id = graphene.Node.to_global_id("Attribute", color_attr.id)
-
-    # Add second attribute
-    product_type.product_attributes.add(size_attribute)
-    size_attr_id = graphene.Node.to_global_id("Attribute", size_attribute.id)
-    non_existent_attr_value = "The cake is a lie"
-
-    # test creating root product
-    variables = {
-        "input": {
-            "productType": product_type_id,
-            "category": category_id,
-            "name": product_name,
-            "slug": product_slug,
-            "description": description_json,
-            "chargeTaxes": product_charge_taxes,
-            "taxCode": product_tax_rate,
-            "attributes": [
-                {"id": color_attr_id, "values": [color_value_slug]},
-                {"id": size_attr_id, "values": [non_existent_attr_value]},
-            ],
-        }
-    }
-
-    response = staff_api_client.post_graphql(
-        query, variables, permissions=[permission_manage_products]
-    )
-    content = get_graphql_content(response)
-    assert not content["data"]["productCreate"]["productErrors"]
->>>>>>> 8d96ae7d
-
-
-@pytest.mark.django_db
-@pytest.mark.count_queries(autouse=False)
-<<<<<<< HEAD
-def test_filter_products_by_attributes(
-    api_client, product_list, channel_USD, count_queries
-):
-    query = """
-      query ($channel: String, $filter: ProductFilterInput){
-          products(
-              channel: $channel,
-              filter: $filter,
-              first: 20,
-          ) {
-              edges {
-                  node {
-                      name
-                  }
-              }
-          }
-      }
-    """
-
-    product = product_list[0]
-    attr_assignment = product.attributes.first()
-    attr = attr_assignment.attribute
-    variables = {
-        "channel": channel_USD.slug,
-        "filter": {
-            "attributes": [
-                {"slug": attr.slug, "values": [attr_assignment.values.first().slug]}
-            ]
-        },
-    }
-    get_graphql_content(api_client.post_graphql(query, variables))
-=======
-def test_update_product(
-    settings,
-    staff_api_client,
-    category,
-    non_default_category,
-    collection_list,
-    product_with_variant_with_two_attributes,
-    other_description_json,
-    permission_manage_products,
-    monkeypatch,
-    count_queries,
-):
-    query = """
-    mutation updateProduct($productId: ID!, $input: ProductInput!) {
-        productUpdate(id: $productId, input: $input) {
-                product {
-                    category {
-                        name
-                    }
-                    rating
-                    description
-                    chargeTaxes
-                    variants {
-                        name
-                    }
-                    taxType {
-                        taxCode
-                        description
-                    }
-                    name
-                    slug
-                    productType {
-                        name
-                    }
-                    attributes {
-                        attribute {
-                            id
-                            name
-                        }
-                        values {
-                            id
-                            name
-                            slug
-                            reference
-                            file {
-                                url
-                                contentType
-                            }
-                        }
-                    }
-                }
-                productErrors {
-                    message
-                    field
-                    code
-                }
-            }
-        }
-    """
-    product = product_with_variant_with_two_attributes
-    for collection in collection_list:
-        collection.products.add(product)
-    other_description_json = json.dumps(other_description_json)
-    settings.PLUGINS = ["saleor.plugins.webhook.plugin.WebhookPlugin"]
-
-    product_id = graphene.Node.to_global_id("Product", product.pk)
-    category_id = graphene.Node.to_global_id("Category", non_default_category.pk)
-    product_name = "updated name"
-    product_slug = "updated-product"
-    product_charge_taxes = True
-    product_tax_rate = "STANDARD"
-
-    # Mock tax interface with fake response from tax gateway
-    monkeypatch.setattr(
-        PluginsManager,
-        "get_tax_code_from_object_meta",
-        lambda self, x: TaxType(description="", code=product_tax_rate),
-    )
-
-    variables = {
-        "productId": product_id,
-        "input": {
-            "category": category_id,
-            "name": product_name,
-            "slug": product_slug,
-            "description": other_description_json,
-            "chargeTaxes": product_charge_taxes,
-            "taxCode": product_tax_rate,
-        },
-    }
-
-    response = staff_api_client.post_graphql(
-        query, variables, permissions=[permission_manage_products]
-    )
-    content = get_graphql_content(response)
-    data = content["data"]["productUpdate"]
-    assert not data["productErrors"]
->>>>>>> 8d96ae7d
+    get_graphql_content(api_client.post_graphql(query, variables))