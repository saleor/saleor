--- conflicted
+++ resolved
@@ -140,11 +140,8 @@
     TYPE = ["product_type__name", "name", "slug"]
     PUBLISHED = ["is_published", "name", "slug"]
     PUBLICATION_DATE = ["publication_date", "name", "slug"]
-<<<<<<< HEAD
     COLLECTION_ORDER = ["row_number"]
-=======
     RATING = ["rating", "name", "slug"]
->>>>>>> c32dbbc9
 
     @property
     def description(self):
@@ -160,16 +157,10 @@
             ProductOrderField.MINIMAL_PRICE.name: (
                 "a minimal price of a product's variant."
             ),
-<<<<<<< HEAD
             ProductOrderField.DATE.name: "update date.",
             ProductOrderField.PUBLISHED.name: "publication status.",
             ProductOrderField.PUBLICATION_DATE.name: "publication date.",
-=======
-            ProductOrderField.DATE.name: "update date",
-            ProductOrderField.PUBLISHED.name: "publication status",
-            ProductOrderField.PUBLICATION_DATE.name: "publication date",
-            ProductOrderField.RATING.name: "rating",
->>>>>>> c32dbbc9
+            ProductOrderField.RATING.name: "rating.",
         }
         if self.name in descriptions:
             return f"Sort products by {descriptions[self.name]}"
