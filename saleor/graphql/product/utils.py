from collections import defaultdict
<<<<<<< HEAD
from typing import TYPE_CHECKING, Dict, List, Optional, Tuple, Union
=======
from typing import TYPE_CHECKING, Dict, List
>>>>>>> 068bac7c

import graphene
from django.conf import settings
from django.core.exceptions import ValidationError
from django.db import transaction
from django.db.utils import IntegrityError

from ...warehouse.models import Stock

if TYPE_CHECKING:
    from django.db.models import QuerySet
<<<<<<< HEAD
    from ...account import models as account_models
    from ...attribute.models import Attribute
    from ...product.models import ProductVariant
    from ..account import types as account_types


def validate_attributes_input_for_product_and_page(
    input_data: List[Tuple["Attribute", List[str]]],
    attribute_qs: "QuerySet",
    error_code_enum,
):
    """Validate attribute input.

    - ensure all required attributes are passed
    - ensure the values are correct for a products or a page
    """

    error_no_value_given = ValidationError(
        "Attribute expects a value but none were given",
        code=error_code_enum.REQUIRED.value,
    )
    error_dropdown_get_more_than_one_value = ValidationError(
        "Attribute attribute must take only one value",
        code=error_code_enum.INVALID.value,
    )
    error_blank_value = ValidationError(
        "Attribute values cannot be blank", code=error_code_enum.REQUIRED.value,
    )

    attribute_errors: Dict[ValidationError, List[str]] = defaultdict(list)
    for attribute, values in input_data:
        attribute_id = graphene.Node.to_global_id("Attribute", attribute.pk)
        if not values:
            if attribute.value_required:
                attribute_errors[error_no_value_given].append(attribute_id)
            continue

        if attribute.input_type != AttributeInputType.MULTISELECT and len(values) != 1:
            attribute_errors[error_dropdown_get_more_than_one_value].append(
                attribute_id
            )
            continue

        for value in values:
            if value is None or not value.strip():
                attribute_errors[error_blank_value].append(attribute_id)
                continue

    errors = prepare_error_list_from_error_attribute_mapping(attribute_errors)
    errors = validate_required_attributes(
        input_data, attribute_qs, errors, error_code_enum
    )

    return errors


def validate_required_attributes(
    input_data: List[Tuple["Attribute", List[str]]],
    attribute_qs: "QuerySet",
    errors: List[ValidationError],
    error_code_enum,
):
    """Ensure all required attributes are supplied."""

    supplied_attribute_pk = [attribute.pk for attribute, _ in input_data]
=======
>>>>>>> 068bac7c

    from ...product.models import ProductVariant


def get_used_attribute_values_for_variant(variant):
    """Create a dict of attributes values for variant.

    Sample result is:
    {
        "attribute_1_global_id": ["ValueAttr1_1"],
        "attribute_2_global_id": ["ValueAttr2_1"]
    }
    """
    attribute_values = defaultdict(list)
    for assigned_variant_attribute in variant.attributes.all():
        attribute = assigned_variant_attribute.attribute
        attribute_id = graphene.Node.to_global_id("Attribute", attribute.id)
        for attr_value in assigned_variant_attribute.values.all():
            attribute_values[attribute_id].append(attr_value.slug)
    return attribute_values


def get_used_variants_attribute_values(product):
    """Create list of attributes values for all existing `ProductVariants` for product.

    Sample result is:
    [
        {
            "attribute_1_global_id": ["ValueAttr1_1"],
            "attribute_2_global_id": ["ValueAttr2_1"]
        },
        ...
        {
            "attribute_1_global_id": ["ValueAttr1_2"],
            "attribute_2_global_id": ["ValueAttr2_2"]
        }
    ]
    """
    variants = (
        product.variants.prefetch_related("attributes__values")
        .prefetch_related("attributes__assignment")
        .all()
    )
    used_attribute_values = []
    for variant in variants:
        attribute_values = get_used_attribute_values_for_variant(variant)
        used_attribute_values.append(attribute_values)
    return used_attribute_values


@transaction.atomic
def create_stocks(
    variant: "ProductVariant", stocks_data: List[Dict[str, str]], warehouses: "QuerySet"
):
    try:
        Stock.objects.bulk_create(
            [
                Stock(
                    product_variant=variant,
                    warehouse=warehouse,
                    quantity=stock_data["quantity"],
                )
                for stock_data, warehouse in zip(stocks_data, warehouses)
            ]
        )
    except IntegrityError:
        msg = "Stock for one of warehouses already exists for this product variant."
        raise ValidationError(msg)


def get_country_for_stock_and_tax_calculation(
    destination_address: Optional[
        Union["account_types.AddressInput", "account_models.Address"]
    ] = None,
    company_address: Optional["account_models.Address"] = None,
) -> str:
    """Get country code needed for stock quantity validation and tax calculations.

    Country code for checkout is based on shipping address. If shipping address is not
    provided, try to use the company address configured in the shop settings. If this
    address is not set, fallback to the `DEFAULT_COUNTRY` setting.
    """
    if destination_address and destination_address.country:
        return destination_address.country
    elif company_address and company_address.country:
        return company_address.country.code
    else:
        return settings.DEFAULT_COUNTRY<|MERGE_RESOLUTION|>--- conflicted
+++ resolved
@@ -1,9 +1,5 @@
 from collections import defaultdict
-<<<<<<< HEAD
-from typing import TYPE_CHECKING, Dict, List, Optional, Tuple, Union
-=======
-from typing import TYPE_CHECKING, Dict, List
->>>>>>> 068bac7c
+from typing import TYPE_CHECKING, Dict, List, Optional, Union
 
 import graphene
 from django.conf import settings
@@ -15,76 +11,10 @@
 
 if TYPE_CHECKING:
     from django.db.models import QuerySet
-<<<<<<< HEAD
+
     from ...account import models as account_models
-    from ...attribute.models import Attribute
     from ...product.models import ProductVariant
     from ..account import types as account_types
-
-
-def validate_attributes_input_for_product_and_page(
-    input_data: List[Tuple["Attribute", List[str]]],
-    attribute_qs: "QuerySet",
-    error_code_enum,
-):
-    """Validate attribute input.
-
-    - ensure all required attributes are passed
-    - ensure the values are correct for a products or a page
-    """
-
-    error_no_value_given = ValidationError(
-        "Attribute expects a value but none were given",
-        code=error_code_enum.REQUIRED.value,
-    )
-    error_dropdown_get_more_than_one_value = ValidationError(
-        "Attribute attribute must take only one value",
-        code=error_code_enum.INVALID.value,
-    )
-    error_blank_value = ValidationError(
-        "Attribute values cannot be blank", code=error_code_enum.REQUIRED.value,
-    )
-
-    attribute_errors: Dict[ValidationError, List[str]] = defaultdict(list)
-    for attribute, values in input_data:
-        attribute_id = graphene.Node.to_global_id("Attribute", attribute.pk)
-        if not values:
-            if attribute.value_required:
-                attribute_errors[error_no_value_given].append(attribute_id)
-            continue
-
-        if attribute.input_type != AttributeInputType.MULTISELECT and len(values) != 1:
-            attribute_errors[error_dropdown_get_more_than_one_value].append(
-                attribute_id
-            )
-            continue
-
-        for value in values:
-            if value is None or not value.strip():
-                attribute_errors[error_blank_value].append(attribute_id)
-                continue
-
-    errors = prepare_error_list_from_error_attribute_mapping(attribute_errors)
-    errors = validate_required_attributes(
-        input_data, attribute_qs, errors, error_code_enum
-    )
-
-    return errors
-
-
-def validate_required_attributes(
-    input_data: List[Tuple["Attribute", List[str]]],
-    attribute_qs: "QuerySet",
-    errors: List[ValidationError],
-    error_code_enum,
-):
-    """Ensure all required attributes are supplied."""
-
-    supplied_attribute_pk = [attribute.pk for attribute, _ in input_data]
-=======
->>>>>>> 068bac7c
-
-    from ...product.models import ProductVariant
 
 
 def get_used_attribute_values_for_variant(variant):
