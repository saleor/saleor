--- conflicted
+++ resolved
@@ -5,15 +5,7 @@
     AttributeProduct,
     AttributeVariant,
 )
-<<<<<<< HEAD
-from ...attribute.dataloaders import AttributesByAttributeId
-=======
-from ....permission.enums import ProductPermissions
-from ...attribute.dataloaders.attributes import (
-    AttributesByAttributeId,
-    AttributeValueByIdLoader,
-)
->>>>>>> 82c13731
+from ...attribute.dataloaders.attributes import AttributesByAttributeId
 from ...core.dataloaders import DataLoader
 
 
