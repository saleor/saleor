import graphene
from django.core.exceptions import ValidationError

from .....attribute import models as attribute_models
from .....core.tracing import traced_atomic_transaction
from .....core.utils.editorjs import clean_editor_js
from .....permission.enums import ProductPermissions
from .....product import models
from .....product.error_codes import ProductErrorCode
from ....attribute.types import AttributeValueInput
from ....attribute.utils import AttrValuesInput, ProductAttributeAssignmentMixin
from ....channel import ChannelContext
from ....core import ResolveInfo
from ....core.descriptions import (
    ADDED_IN_38,
    ADDED_IN_310,
    DEPRECATED_IN_3X_INPUT,
    RICH_CONTENT,
)
from ....core.doc_category import DOC_CATEGORY_PRODUCTS
from ....core.fields import JSONString
from ....core.mutations import ModelMutation
from ....core.scalars import WeightScalar
from ....core.types import BaseInputObjectType, NonNullList, ProductError, SeoInput
from ....core.validators import clean_seo_fields, validate_slug_and_generate_if_needed
from ....meta.inputs import MetadataInput
from ....plugins.dataloaders import get_plugin_manager_promise
from ...types import Product
from ..utils import clean_tax_code


class ProductInput(BaseInputObjectType):
    attributes = NonNullList(AttributeValueInput, description="List of attributes.")
    category = graphene.ID(description="ID of the product's category.", name="category")
    charge_taxes = graphene.Boolean(
        description=(
            "Determine if taxes are being charged for the product. "
            f"{DEPRECATED_IN_3X_INPUT} Use `Channel.taxConfiguration` to configure "
            "whether tax collection is enabled."
        )
    )
    collections = NonNullList(
        graphene.ID,
        description="List of IDs of collections that the product belongs to.",
        name="collections",
    )
    description = JSONString(description="Product description." + RICH_CONTENT)
    name = graphene.String(description="Product name.")
    slug = graphene.String(description="Product slug.")
    tax_class = graphene.ID(
        description=(
            "ID of a tax class to assign to this product. If not provided, product "
            "will use the tax class which is assigned to the product type."
        ),
        required=False,
    )
    tax_code = graphene.String(
        description=(
            f"Tax rate for enabled tax gateway. {DEPRECATED_IN_3X_INPUT} "
            "Use tax classes to control the tax calculation for a product. "
            "If taxCode is provided, Saleor will try to find a tax class with given "
            "code (codes are stored in metadata) and assign it. If no tax class is "
            "found, it would be created and assigned."
        )
    )
    seo = SeoInput(description="Search engine optimization fields.")
    weight = WeightScalar(description="Weight of the Product.", required=False)
    rating = graphene.Float(description="Defines the product rating value.")
    metadata = NonNullList(
        MetadataInput,
        description=("Fields required to update the product metadata." + ADDED_IN_38),
        required=False,
    )
    private_metadata = NonNullList(
        MetadataInput,
        description=(
            "Fields required to update the product private metadata." + ADDED_IN_38
        ),
        required=False,
    )
    external_reference = graphene.String(
        description="External ID of this product." + ADDED_IN_310, required=False
    )

    class Meta:
        doc_category = DOC_CATEGORY_PRODUCTS


class StockInput(BaseInputObjectType):
    warehouse = graphene.ID(
        required=True, description="Warehouse in which stock is located."
    )
    quantity = graphene.Int(
        required=True, description="Quantity of items available for sell."
    )

    class Meta:
        doc_category = DOC_CATEGORY_PRODUCTS


class StockUpdateInput(BaseInputObjectType):
    stock = graphene.ID(required=True, description="Stock.")
    quantity = graphene.Int(
        required=True, description="Quantity of items available for sell."
    )

    class Meta:
        doc_category = DOC_CATEGORY_PRODUCTS


class ProductCreateInput(ProductInput):
    product_type = graphene.ID(
        description="ID of the type that product belongs to.",
        name="productType",
        required=True,
    )

    class Meta:
        doc_category = DOC_CATEGORY_PRODUCTS


T_INPUT_MAP = list[tuple[attribute_models.Attribute, AttrValuesInput]]


class ProductCreate(ModelMutation):
    class Arguments:
        input = ProductCreateInput(
            required=True, description="Fields required to create a product."
        )

    class Meta:
        description = "Creates a new product."
        model = models.Product
        object_type = Product
        permissions = (ProductPermissions.MANAGE_PRODUCTS,)
        error_type_class = ProductError
        error_type_field = "product_errors"
        support_meta_field = True
        support_private_meta_field = True

    @classmethod
    def clean_attributes(
        cls, attributes: dict, product_type: models.ProductType
    ) -> T_INPUT_MAP:
        attributes_qs = product_type.product_attributes.all()
        attributes = ProductAttributeAssignmentMixin.clean_input(
            attributes, attributes_qs
        )
        return attributes

    @classmethod
    def clean_input(cls, info: ResolveInfo, instance, data, **kwargs):
        cleaned_input = super().clean_input(info, instance, data, **kwargs)

        if "description" in cleaned_input:
            description = cleaned_input["description"]
            cleaned_input["description_plaintext"] = (
                clean_editor_js(description, to_string=True) if description else ""
            )

        weight = cleaned_input.get("weight")
        if weight and weight.value < 0:
            raise ValidationError(
                {
                    "weight": ValidationError(
                        "Product can't have negative weight.",
                        code=ProductErrorCode.INVALID.value,
                    )
                }
            )

        # Attributes are provided as list of `AttributeValueInput` objects.
        # We need to transform them into the format they're stored in the
        # `Product` model, which is HStore field that maps attribute's PK to
        # the value's PK.

        attributes = cleaned_input.get("attributes")
        product_type = (
            instance.product_type if instance.pk else cleaned_input.get("product_type")
        )  # type: models.ProductType

        try:
            cleaned_input = validate_slug_and_generate_if_needed(
                instance, "name", cleaned_input
            )
        except ValidationError as error:
            error.code = ProductErrorCode.REQUIRED.value
            raise ValidationError({"slug": error})

        if attributes and product_type:
            try:
                cleaned_input["attributes"] = cls.clean_attributes(
                    attributes, product_type
                )
            except ValidationError as exc:
                raise ValidationError({"attributes": exc})

        manager = get_plugin_manager_promise(info.context).get()
        clean_tax_code(cleaned_input, manager)

        clean_seo_fields(cleaned_input)
        return cleaned_input

    @classmethod
    def save(cls, info: ResolveInfo, instance, cleaned_input):
        with traced_atomic_transaction():
            instance.search_index_dirty = True
            instance.save()
            attributes = cleaned_input.get("attributes")
            if attributes:
                ProductAttributeAssignmentMixin.save(instance, attributes)

    @classmethod
    def _save_m2m(cls, _info: ResolveInfo, instance, cleaned_data):
        collections = cleaned_data.get("collections", None)
        if collections is not None:
            instance.collections.set(collections)

    @classmethod
    def post_save_action(cls, info: ResolveInfo, instance, _cleaned_input):
<<<<<<< HEAD
        update_products_discounted_prices_for_promotion_task.delay([instance.id])
=======
        product = models.Product.objects.prefetched_for_webhook().get(pk=instance.pk)
>>>>>>> ce827431
        manager = get_plugin_manager_promise(info.context).get()
        cls.call_event(manager.product_created, instance)

    @classmethod
    def perform_mutation(cls, _root, info: ResolveInfo, /, **data):
        response = super().perform_mutation(_root, info, **data)
        product = getattr(response, cls._meta.return_field_name)

        # Wrap product instance with ChannelContext in response
        setattr(
            response,
            cls._meta.return_field_name,
            ChannelContext(node=product, channel_slug=None),
        )
        return response<|MERGE_RESOLUTION|>--- conflicted
+++ resolved
@@ -218,13 +218,9 @@
 
     @classmethod
     def post_save_action(cls, info: ResolveInfo, instance, _cleaned_input):
-<<<<<<< HEAD
-        update_products_discounted_prices_for_promotion_task.delay([instance.id])
-=======
         product = models.Product.objects.prefetched_for_webhook().get(pk=instance.pk)
->>>>>>> ce827431
         manager = get_plugin_manager_promise(info.context).get()
-        cls.call_event(manager.product_created, instance)
+        cls.call_event(manager.product_created, product)
 
     @classmethod
     def perform_mutation(cls, _root, info: ResolveInfo, /, **data):
