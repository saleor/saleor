from collections import defaultdict
from datetime import datetime
from typing import TYPE_CHECKING, DefaultDict, Dict, List

import graphene
import pytz
from django.core.exceptions import ValidationError
from django.db.utils import IntegrityError

from ....checkout.models import CheckoutLine
from ....core.permissions import ProductPermissions
from ....core.tracing import traced_atomic_transaction
from ....core.utils.date_time import convert_to_utc_date_time
from ....product.error_codes import CollectionErrorCode, ProductErrorCode
from ....product.models import CollectionChannelListing
from ....product.models import Product as ProductModel
from ....product.models import ProductChannelListing
from ....product.models import ProductVariant as ProductVariantModel
from ....product.models import ProductVariantChannelListing
from ....product.tasks import update_product_discounted_price_task
from ...channel import ChannelContext
from ...channel.mutations import BaseChannelListingMutation
from ...channel.types import Channel
from ...core.descriptions import (
    ADDED_IN_31,
    ADDED_IN_33,
    DEPRECATED_IN_3X_INPUT,
    PREVIEW_FEATURE,
)
from ...core.mutations import BaseMutation
from ...core.scalars import PositiveDecimal
from ...core.types import (
    CollectionChannelListingError,
    NonNullList,
    ProductChannelListingError,
)
from ...core.utils import get_duplicated_values
from ...core.validators import validate_price_precision
from ...plugins.dataloaders import load_plugin_manager
from ...utils.validators import check_for_duplicates
from ..types.products import Collection, Product, ProductVariant

if TYPE_CHECKING:
    from ....channel.models import Channel as ChannelModel
    from ....product.models import Collection as CollectionModel

ErrorType = DefaultDict[str, List[ValidationError]]


class PublishableChannelListingInput(graphene.InputObjectType):
    channel_id = graphene.ID(required=True, description="ID of a channel.")
    is_published = graphene.Boolean(
        description="Determines if object is visible to customers."
    )
    publication_date = graphene.types.datetime.Date(
        description=(
            f"Publication date. ISO 8601 standard. {DEPRECATED_IN_3X_INPUT} "
            "Use `publishedAt` field instead."
        )
    )
    published_at = graphene.types.datetime.DateTime(
        description="Publication date time. ISO 8601 standard." + ADDED_IN_33
    )


class ProductChannelListingAddInput(PublishableChannelListingInput):
    visible_in_listings = graphene.Boolean(
        description=(
            "Determines if product is visible in product listings "
            "(doesn't apply to product collections)."
        )
    )
    is_available_for_purchase = graphene.Boolean(
        description="Determine if product should be available for purchase.",
    )
    available_for_purchase_date = graphene.Date(
        description=(
            "A start date from which a product will be available for purchase. "
            "When not set and isAvailable is set to True, "
            f"the current day is assumed. {DEPRECATED_IN_3X_INPUT} "
            "Use `availableForPurchaseAt` field instead."
        )
    )
    available_for_purchase_at = graphene.DateTime(
        description=(
            "A start date time from which a product will be available "
            "for purchase. When not set and `isAvailable` is set to True, "
            "the current day is assumed." + ADDED_IN_33
        )
    )
    add_variants = NonNullList(
        graphene.ID,
        description="List of variants to which the channel should be assigned.",
        required=False,
    )
    remove_variants = NonNullList(
        graphene.ID,
        description="List of variants from which the channel should be unassigned.",
        required=False,
    )


class ProductChannelListingUpdateInput(graphene.InputObjectType):
    update_channels = NonNullList(
        ProductChannelListingAddInput,
        description=(
            "List of channels to which the product should be assigned or updated."
        ),
        required=False,
    )
    remove_channels = NonNullList(
        graphene.ID,
        description="List of channels from which the product should be unassigned.",
        required=False,
    )


class ProductChannelListingUpdate(BaseChannelListingMutation):
    product = graphene.Field(Product, description="An updated product instance.")

    class Arguments:
        id = graphene.ID(required=True, description="ID of a product to update.")
        input = ProductChannelListingUpdateInput(
            required=True,
            description="Fields required to create or update product channel listings.",
        )

    class Meta:
        description = "Manage product's availability in channels."
        permissions = (ProductPermissions.MANAGE_PRODUCTS,)
        error_type_class = ProductChannelListingError
        error_type_field = "product_channel_listing_errors"

    @classmethod
    def clean_available_for_purchase(cls, cleaned_input, errors: ErrorType):
        channels_with_invalid_available_for_purchase: List[str] = []
        channels_with_invalid_date: List[str] = []
        for update_channel in cleaned_input.get("update_channels", []):
            is_available_for_purchase = update_channel.get("is_available_for_purchase")
            available_for_purchase_date = update_channel.get(
                "available_for_purchase_date"
            ) or update_channel.get("available_for_purchase_at")
            if not is_available_for_purchase and available_for_purchase_date:
                channels_with_invalid_available_for_purchase.append(
                    update_channel["channel_id"]
                )
            channels_with_invalid_date = cls.clean_available_fo_purchase_date(
                update_channel, channels_with_invalid_date
            )

        if channels_with_invalid_available_for_purchase:
            error_msg = (
                "Cannot set available for purchase date when"
                " isAvailableForPurchase is false."
            )
            errors["available_for_purchase_date"].append(
                ValidationError(
                    error_msg,
                    code=ProductErrorCode.INVALID.value,
                    params={"channels": channels_with_invalid_available_for_purchase},
                )
            )
        if channels_with_invalid_date:
            error_msg = (
                "Only one of argument: availableForPurchaseDate or "
                "availableForPurchaseAt must be specified."
            )
            errors["available_for_purchase_date"].append(
                ValidationError(
                    error_msg,
                    code=ProductErrorCode.INVALID.value,
                    params={"channels": channels_with_invalid_date},
                )
            )

    @staticmethod
    def clean_available_fo_purchase_date(
        update_channel_input, channels_with_invalid_date
    ):
        # DEPRECATED
        available_for_purchase_date = update_channel_input.get(
            "available_for_purchase_date"
        )
        available_for_purchase_at = update_channel_input.get(
            "available_for_purchase_at"
        )
        if available_for_purchase_date and available_for_purchase_at:
            channels_with_invalid_date.append(update_channel_input["channel_id"])
        return channels_with_invalid_date

    @classmethod
    def validate_product_without_category(cls, cleaned_input, errors: ErrorType):
        channels_with_published_product_without_category = []
        for update_channel in cleaned_input.get("update_channels", []):
            is_published = update_channel.get("is_published") is True
            is_available_for_purchase = (
                update_channel.get("is_available_for_purchase") is True
            )
            if is_published or is_available_for_purchase:
                channels_with_published_product_without_category.append(
                    update_channel["channel_id"]
                )
        if channels_with_published_product_without_category:
            errors["is_published"].append(
                ValidationError(
                    "You must select a category to be able to publish.",
                    code=ProductErrorCode.PRODUCT_WITHOUT_CATEGORY.value,
                    params={
                        "channels": channels_with_published_product_without_category
                    },
                )
            )

    @classmethod
    def update_channels(cls, product: "ProductModel", update_channels: List[Dict]):
        for update_channel in update_channels:
            channel = update_channel["channel"]
            add_variants = update_channel.get("add_variants", None)
            remove_variants = update_channel.get("remove_variants", None)
            defaults = {"currency": channel.currency_code}
            for field in ["is_published", "published_at", "visible_in_listings"]:
                if field in update_channel.keys():
                    defaults[field] = update_channel[field]
            is_available_for_purchase = update_channel.get("is_available_for_purchase")
            if is_available_for_purchase is not None:
                defaults[
                    "available_for_purchase_at"
                ] = cls.get_available_for_purchase_date(
                    is_available_for_purchase, update_channel
                )
            product_channel_listing, _ = ProductChannelListing.objects.update_or_create(
                product=product, channel=channel, defaults=defaults
            )
            cls.add_variants(channel, add_variants)
            cls.remove_variants(
                product_channel_listing, product, channel, remove_variants
            )

    @staticmethod
    def get_available_for_purchase_date(is_available_for_purchase, update_channel):
        available_for_purchase_date = update_channel.get("available_for_purchase_date")
        available_for_purchase_date = (
            convert_to_utc_date_time(available_for_purchase_date)
            if available_for_purchase_date
            else update_channel.get("available_for_purchase_at")
        )
        if is_available_for_purchase is False:
            return None
        elif is_available_for_purchase is True and not available_for_purchase_date:
            return datetime.now(pytz.UTC)
        return available_for_purchase_date

    @classmethod
    def validate_variants(cls, input, errors):
        for update_channel in input.get("update_channels", []):
            error = check_for_duplicates(
                update_channel, "add_variants", "remove_variants", "variants"
            )
            if error:
                error.code = ProductErrorCode.DUPLICATED_INPUT_ITEM.value
                errors["addVariants"].append(error)

    @classmethod
    def add_variants(cls, channel, add_variants: List[Dict]):
        if not add_variants:
            return
        variants = cls.get_nodes_or_error(add_variants, "id", ProductVariant)
        variant_channel_listings = []
        for variant in variants:
            variant_channel_listings.append(
                ProductVariantChannelListing(channel=channel, variant=variant)
            )

        try:
            ProductVariantChannelListing.objects.bulk_create(variant_channel_listings)
        except IntegrityError:
            raise ValidationError(
                {
                    "addVariants": ValidationError(
                        "One of channel listing already "
                        "exists for this product variant.",
                        code=ProductErrorCode.ALREADY_EXISTS.value,
                    )
                }
            )

    @classmethod
    def remove_variants(
        cls,
        product_channel_listing,
        product,
        channel,
        remove_variants: List[Dict],
    ):
        if not remove_variants:
            return
        variants = cls.get_nodes_or_error(remove_variants, "id", ProductVariant)
        ProductVariantChannelListing.objects.filter(
            channel=channel, variant__in=variants
        ).delete()
        if not ProductVariantChannelListing.objects.filter(
            channel=channel, variant__product_id=product
        ).exists():
            product_channel_listing.delete()

        cls.perform_checkout_lines_delete(variants, [channel.id])

    @classmethod
    def perform_checkout_lines_delete(cls, variants, channel_id):
        lines_id_and_checkout_id = list(
            CheckoutLine.objects.filter(
                variant__in=variants, checkout__channel__id__in=channel_id
            ).values("id", "checkout__pk")
        )
        lines_ids = {line["id"] for line in lines_id_and_checkout_id}

        CheckoutLine.objects.filter(id__in=lines_ids).delete()

    @classmethod
    def remove_channels(cls, product: "ProductModel", remove_channels: List[Dict]):
        ProductChannelListing.objects.filter(
            product=product, channel_id__in=remove_channels
        ).delete()
        ProductVariantChannelListing.objects.filter(
            variant__product_id=product.pk, channel_id__in=remove_channels
        ).delete()
        variant_ids = product.variants.all().values_list("id", flat=True)
        cls.perform_checkout_lines_delete(variant_ids, remove_channels)

    @classmethod
    def save(cls, info, product: "ProductModel", cleaned_input: Dict):
<<<<<<< HEAD
        with traced_atomic_transaction():
            cls.update_channels(product, cleaned_input.get("update_channels", []))
            cls.remove_channels(product, cleaned_input.get("remove_channels", []))
            product = ProductModel.objects.prefetched_for_webhook().get(pk=product.pk)
            cls.call_event(lambda p=product: info.context.plugins.product_updated(p))
=======
        cls.update_channels(product, cleaned_input.get("update_channels", []))
        cls.remove_channels(product, cleaned_input.get("remove_channels", []))
        product = ProductModel.objects.prefetched_for_webhook().get(pk=product.pk)
        manager = load_plugin_manager(info.context)
        transaction.on_commit(lambda: manager.product_updated(product))
>>>>>>> 9ccf7f79

    @classmethod
    def perform_mutation(cls, _root, info, id, input):
        product = cls.get_node_or_error(info, id, only_type=Product, field="id")
        errors = defaultdict(list)

        cleaned_input = cls.clean_channels(
            info,
            input,
            errors,
            ProductErrorCode.DUPLICATED_INPUT_ITEM.value,
            input_source="update_channels",
        )
        cls.clean_publication_date(
            errors, ProductErrorCode, cleaned_input, input_source="update_channels"
        )
        cls.clean_available_for_purchase(cleaned_input, errors)
        cls.validate_variants(cleaned_input, errors)
        if not product.category:
            cls.validate_product_without_category(cleaned_input, errors)
        if errors:
            raise ValidationError(errors)

        cls.save(info, product, cleaned_input)
        return ProductChannelListingUpdate(
            product=ChannelContext(node=product, channel_slug=None)
        )


class ProductVariantChannelListingAddInput(graphene.InputObjectType):
    channel_id = graphene.ID(required=True, description="ID of a channel.")
    price = PositiveDecimal(
        required=True, description="Price of the particular variant in channel."
    )
    cost_price = PositiveDecimal(description="Cost price of the variant in channel.")
    preorder_threshold = graphene.Int(
        description=(
            "The threshold for preorder variant in channel."
            + ADDED_IN_31
            + PREVIEW_FEATURE
        )
    )


class ProductVariantChannelListingUpdate(BaseMutation):
    variant = graphene.Field(
        ProductVariant, description="An updated product variant instance."
    )

    class Arguments:
        id = graphene.ID(
            required=True, description="ID of a product variant to update."
        )
        input = NonNullList(
            ProductVariantChannelListingAddInput,
            required=True,
            description=(
                "List of fields required to create or upgrade product variant "
                "channel listings."
            ),
        )

    class Meta:
        description = "Manage product variant prices in channels."
        permissions = (ProductPermissions.MANAGE_PRODUCTS,)
        error_type_class = ProductChannelListingError
        error_type_field = "product_channel_listing_errors"

    @classmethod
    def clean_channels(cls, info, input, errors: ErrorType) -> List:
        add_channels_ids = [
            channel_listing_data["channel_id"] for channel_listing_data in input
        ]
        cleaned_input = []

        duplicates = get_duplicated_values(add_channels_ids)
        if duplicates:
            errors["channelId"].append(
                ValidationError(
                    "Duplicated channel ID.",
                    code=ProductErrorCode.DUPLICATED_INPUT_ITEM.value,
                    params={"channels": duplicates},
                )
            )
        else:
            channels: List["ChannelModel"] = []
            if add_channels_ids:
                channels = cls.get_nodes_or_error(
                    add_channels_ids, "channel_id", Channel
                )
            for channel_listing_data, channel in zip(input, channels):
                channel_listing_data["channel"] = channel
                cleaned_input.append(channel_listing_data)
        return cleaned_input

    @classmethod
    def validate_product_assigned_to_channel(
        cls, variant: "ProductVariantModel", cleaned_input: List, errors: ErrorType
    ):
        channel_pks = [
            channel_listing_data["channel"].pk for channel_listing_data in cleaned_input
        ]
        channels_assigned_to_product = list(
            ProductChannelListing.objects.filter(
                product=variant.product_id
            ).values_list("channel_id", flat=True)
        )
        channels_not_assigned_to_product = set(channel_pks) - set(
            channels_assigned_to_product
        )
        if channels_not_assigned_to_product:
            channel_global_ids = []
            for channel_listing_data in cleaned_input:
                if (
                    channel_listing_data["channel"].pk
                    in channels_not_assigned_to_product
                ):
                    channel_global_ids.append(channel_listing_data["channel_id"])
            errors["input"].append(
                ValidationError(
                    "Product not available in channels.",
                    code=ProductErrorCode.PRODUCT_NOT_ASSIGNED_TO_CHANNEL.value,
                    params={"channels": channel_global_ids},
                )
            )

    @classmethod
    def clean_price(cls, price, field_name, currency, channel_id, errors: ErrorType):
        try:
            validate_price_precision(price, currency)
        except ValidationError as error:
            error.code = ProductErrorCode.INVALID.value
            error.params = {
                "channels": [channel_id],
            }
            errors[field_name].append(error)

    @classmethod
    def clean_prices(cls, info, cleaned_input, errors: ErrorType) -> List:
        for channel_listing_data in cleaned_input:
            price = channel_listing_data.get("price")
            cost_price = channel_listing_data.get("cost_price")
            channel_id = channel_listing_data["channel_id"]
            currency_code = channel_listing_data["channel"].currency_code

            cls.clean_price(price, "price", currency_code, channel_id, errors)
            cls.clean_price(cost_price, "cost_price", currency_code, channel_id, errors)

        return cleaned_input

    @classmethod
    def save(cls, info, variant: "ProductVariantModel", cleaned_input: List):
        with traced_atomic_transaction():
            for channel_listing_data in cleaned_input:
                channel = channel_listing_data["channel"]
                defaults = {"currency": channel.currency_code}
                if "price" in channel_listing_data.keys():
                    defaults["price_amount"] = channel_listing_data.get("price", None)
                if "cost_price" in channel_listing_data.keys():
                    defaults["cost_price_amount"] = channel_listing_data.get(
                        "cost_price", None
                    )
                if "preorder_threshold" in channel_listing_data.keys():
                    defaults["preorder_quantity_threshold"] = channel_listing_data.get(
                        "preorder_threshold", None
                    )
                ProductVariantChannelListing.objects.update_or_create(
                    variant=variant,
                    channel=channel,
                    defaults=defaults,
                )
<<<<<<< HEAD
            update_product_discounted_price_task.delay(variant.product_id)

            cls.call_event(
                lambda: info.context.plugins.product_variant_updated(variant)
            )
=======
            ProductVariantChannelListing.objects.update_or_create(
                variant=variant,
                channel=channel,
                defaults=defaults,
            )
        update_product_discounted_price_task.delay(variant.product_id)
        manager = load_plugin_manager(info.context)
        transaction.on_commit(lambda: manager.product_variant_updated(variant))
>>>>>>> 9ccf7f79

    @classmethod
    def perform_mutation(cls, _root, info, id, input):
        qs = ProductVariantModel.objects.prefetched_for_webhook()
        variant: "ProductVariantModel" = cls.get_node_or_error(  # type: ignore
            info, id, only_type=ProductVariant, field="id", qs=qs
        )
        errors = defaultdict(list)

        cleaned_input = cls.clean_channels(info, input, errors)
        cls.validate_product_assigned_to_channel(variant, cleaned_input, errors)
        cleaned_input = cls.clean_prices(info, cleaned_input, errors)

        if errors:
            raise ValidationError(errors)

        cls.save(info, variant, cleaned_input)

        return ProductVariantChannelListingUpdate(
            variant=ChannelContext(node=variant, channel_slug=None)
        )


class CollectionChannelListingUpdateInput(graphene.InputObjectType):
    add_channels = NonNullList(
        PublishableChannelListingInput,
        description="List of channels to which the collection should be assigned.",
        required=False,
    )
    remove_channels = NonNullList(
        graphene.ID,
        description="List of channels from which the collection should be unassigned.",
        required=False,
    )


class CollectionChannelListingUpdate(BaseChannelListingMutation):
    collection = graphene.Field(
        Collection, description="An updated collection instance."
    )

    class Arguments:
        id = graphene.ID(required=True, description="ID of a collection to update.")
        input = CollectionChannelListingUpdateInput(
            required=True,
            description=(
                "Fields required to create or update collection channel listings."
            ),
        )

    class Meta:
        description = "Manage collection's availability in channels."
        permissions = (ProductPermissions.MANAGE_PRODUCTS,)
        error_type_class = CollectionChannelListingError
        error_type_field = "collection_channel_listing_errors"

    @classmethod
    def add_channels(cls, collection: "CollectionModel", add_channels: List[Dict]):
        for add_channel in add_channels:
            defaults = {}
            for field in ["is_published", "published_at"]:
                if field in add_channel.keys():
                    defaults[field] = add_channel[field]
            CollectionChannelListing.objects.update_or_create(
                collection=collection, channel=add_channel["channel"], defaults=defaults
            )

    @classmethod
    def remove_channels(cls, collection: "CollectionModel", remove_channels: List[int]):
        CollectionChannelListing.objects.filter(
            collection=collection, channel_id__in=remove_channels
        ).delete()

    @classmethod
    def save(cls, info, collection: "CollectionModel", cleaned_input: Dict):
        with traced_atomic_transaction():
            cls.add_channels(collection, cleaned_input.get("add_channels", []))
            cls.remove_channels(collection, cleaned_input.get("remove_channels", []))

    @classmethod
    def perform_mutation(cls, _root, info, id, input):
        collection = cls.get_node_or_error(info, id, only_type=Collection, field="id")
        errors = defaultdict(list)

        cleaned_input = cls.clean_channels(
            info,
            input,
            errors,
            CollectionErrorCode.DUPLICATED_INPUT_ITEM.value,
        )
        cls.clean_publication_date(errors, CollectionErrorCode, cleaned_input)
        if errors:
            raise ValidationError(errors)

        cls.save(info, collection, cleaned_input)
        return CollectionChannelListingUpdate(
            collection=ChannelContext(node=collection, channel_slug=None)
        )<|MERGE_RESOLUTION|>--- conflicted
+++ resolved
@@ -329,19 +329,12 @@
 
     @classmethod
     def save(cls, info, product: "ProductModel", cleaned_input: Dict):
-<<<<<<< HEAD
         with traced_atomic_transaction():
             cls.update_channels(product, cleaned_input.get("update_channels", []))
             cls.remove_channels(product, cleaned_input.get("remove_channels", []))
             product = ProductModel.objects.prefetched_for_webhook().get(pk=product.pk)
-            cls.call_event(lambda p=product: info.context.plugins.product_updated(p))
-=======
-        cls.update_channels(product, cleaned_input.get("update_channels", []))
-        cls.remove_channels(product, cleaned_input.get("remove_channels", []))
-        product = ProductModel.objects.prefetched_for_webhook().get(pk=product.pk)
-        manager = load_plugin_manager(info.context)
-        transaction.on_commit(lambda: manager.product_updated(product))
->>>>>>> 9ccf7f79
+            manager = load_plugin_manager(info.context)
+            cls.call_event(lambda p=product: manager.product_updated(p))
 
     @classmethod
     def perform_mutation(cls, _root, info, id, input):
@@ -513,22 +506,9 @@
                     channel=channel,
                     defaults=defaults,
                 )
-<<<<<<< HEAD
             update_product_discounted_price_task.delay(variant.product_id)
-
-            cls.call_event(
-                lambda: info.context.plugins.product_variant_updated(variant)
-            )
-=======
-            ProductVariantChannelListing.objects.update_or_create(
-                variant=variant,
-                channel=channel,
-                defaults=defaults,
-            )
-        update_product_discounted_price_task.delay(variant.product_id)
-        manager = load_plugin_manager(info.context)
-        transaction.on_commit(lambda: manager.product_variant_updated(variant))
->>>>>>> 9ccf7f79
+            manager = load_plugin_manager(info.context)
+            cls.call_event(lambda: manager.product_variant_updated(variant))
 
     @classmethod
     def perform_mutation(cls, _root, info, id, input):
