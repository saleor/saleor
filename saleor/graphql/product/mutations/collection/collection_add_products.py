--- conflicted
+++ resolved
@@ -53,14 +53,6 @@
         manager = get_plugin_manager_promise(info.context).get()
         with traced_atomic_transaction():
             collection.products.add(*products)
-<<<<<<< HEAD
-=======
-            # Updated the db entries, recalculating discounts of affected products
-            cls.call_event(
-                update_products_discounted_prices_for_promotion_task.delay,
-                [pq.pk for pq in products],
-            )
->>>>>>> 6aa2ddb7
             for product in products:
                 cls.call_event(manager.product_updated, product)
 
@@ -69,7 +61,7 @@
                 product_id__in=[product.id for product in products]
             ).values_list("channel_id", flat=True)
             # This will finally recalculate discounted prices for products.
-            mark_active_promotion_rules_as_dirty(channel_ids)
+            cls.call_event(mark_active_promotion_rules_as_dirty, channel_ids)
 
         return CollectionAddProducts(
             collection=ChannelContext(node=collection, channel_slug=None)
