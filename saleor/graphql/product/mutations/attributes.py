from collections import defaultdict
from typing import TYPE_CHECKING, List

import graphene
from django.core.exceptions import ObjectDoesNotExist, ValidationError
from django.db import transaction
from django.db.models import Q
from django.utils.text import slugify

from ....core.exceptions import PermissionDenied
from ....core.permissions import (
    PageTypePermissions,
    ProductPermissions,
    ProductTypePermissions,
)
<<<<<<< HEAD
from ....product import AttributeInputType, models
from ....product.error_codes import ProductErrorCode
=======
from ....product import AttributeInputType, AttributeType, models
from ....product.error_codes import AttributeErrorCode, ProductErrorCode
>>>>>>> f8844a4f
from ...core.mutations import BaseMutation, ModelDeleteMutation, ModelMutation
from ...core.types.common import AttributeError, ProductError
from ...core.utils import (
    from_global_id_strict_type,
    validate_slug_and_generate_if_needed,
)
from ...core.utils.reordering import perform_reordering
from ...meta.deprecated.mutations import ClearMetaBaseMutation, UpdateMetaBaseMutation
from ...product.types import ProductType
from ...utils import resolve_global_ids_to_primary_keys
from ..descriptions import AttributeDescriptions, AttributeValueDescriptions
from ..enums import AttributeInputTypeEnum, AttributeTypeEnum, ProductAttributeType
from ..types import Attribute, AttributeValue
from .common import ReorderInput

if TYPE_CHECKING:
    from django.db.models import QuerySet


class AttributeValueCreateInput(graphene.InputObjectType):
    name = graphene.String(required=True, description=AttributeValueDescriptions.NAME)


class AttributeCreateInput(graphene.InputObjectType):
    input_type = AttributeInputTypeEnum(description=AttributeDescriptions.INPUT_TYPE)
    name = graphene.String(required=True, description=AttributeDescriptions.NAME)
    slug = graphene.String(required=False, description=AttributeDescriptions.SLUG)
    type = AttributeTypeEnum(description=AttributeDescriptions.TYPE, required=True)
    values = graphene.List(
        AttributeValueCreateInput, description=AttributeDescriptions.VALUES
    )
    value_required = graphene.Boolean(description=AttributeDescriptions.VALUE_REQUIRED)
    is_variant_only = graphene.Boolean(
        required=False, description=AttributeDescriptions.IS_VARIANT_ONLY
    )
    visible_in_storefront = graphene.Boolean(
        description=AttributeDescriptions.VISIBLE_IN_STOREFRONT
    )
    filterable_in_storefront = graphene.Boolean(
        description=AttributeDescriptions.FILTERABLE_IN_STOREFRONT
    )
    filterable_in_dashboard = graphene.Boolean(
        description=AttributeDescriptions.FILTERABLE_IN_DASHBOARD
    )
    storefront_search_position = graphene.Int(
        required=False, description=AttributeDescriptions.STOREFRONT_SEARCH_POSITION
    )
    available_in_grid = graphene.Boolean(
        required=False, description=AttributeDescriptions.AVAILABLE_IN_GRID
    )


class AttributeUpdateInput(graphene.InputObjectType):
    name = graphene.String(description=AttributeDescriptions.NAME)
    slug = graphene.String(description=AttributeDescriptions.SLUG)
    remove_values = graphene.List(
        graphene.ID,
        name="removeValues",
        description="IDs of values to be removed from this attribute.",
    )
    add_values = graphene.List(
        AttributeValueCreateInput,
        name="addValues",
        description="New values to be created for this attribute.",
    )
    value_required = graphene.Boolean(description=AttributeDescriptions.VALUE_REQUIRED)
    is_variant_only = graphene.Boolean(
        required=False, description=AttributeDescriptions.IS_VARIANT_ONLY
    )
    visible_in_storefront = graphene.Boolean(
        description=AttributeDescriptions.VISIBLE_IN_STOREFRONT
    )
    filterable_in_storefront = graphene.Boolean(
        description=AttributeDescriptions.FILTERABLE_IN_STOREFRONT
    )
    filterable_in_dashboard = graphene.Boolean(
        description=AttributeDescriptions.FILTERABLE_IN_DASHBOARD
    )
    storefront_search_position = graphene.Int(
        required=False, description=AttributeDescriptions.STOREFRONT_SEARCH_POSITION
    )
    available_in_grid = graphene.Boolean(
        required=False, description=AttributeDescriptions.AVAILABLE_IN_GRID
    )


class ProductAttributeAssignInput(graphene.InputObjectType):
    id = graphene.ID(required=True, description="The ID of the attribute to assign.")
    type = ProductAttributeType(
        required=True, description="The attribute type to be assigned as."
    )


class AttributeMixin:
    @classmethod
    def check_values_are_unique(cls, values_input, attribute):
        # Check values uniqueness in case of creating new attribute.
        existing_values = attribute.values.values_list("slug", flat=True)
        for value_data in values_input:
            slug = slugify(value_data["name"], allow_unicode=True)
            if slug in existing_values:
                msg = (
                    "Value %s already exists within this attribute."
                    % value_data["name"]
                )
                raise ValidationError(
                    {
                        cls.ATTRIBUTE_VALUES_FIELD: ValidationError(
                            msg, code=AttributeErrorCode.ALREADY_EXISTS
                        )
                    }
                )

        new_slugs = [
            slugify(value_data["name"], allow_unicode=True)
            for value_data in values_input
        ]
        if len(set(new_slugs)) != len(new_slugs):
            raise ValidationError(
                {
                    cls.ATTRIBUTE_VALUES_FIELD: ValidationError(
                        "Provided values are not unique.",
                        code=AttributeErrorCode.UNIQUE,
                    )
                }
            )

    @classmethod
    def clean_values(cls, cleaned_input, attribute):
        """Clean attribute values.

        Transforms AttributeValueCreateInput into AttributeValue instances.
        Slugs are created from given names and checked for uniqueness within
        an attribute.
        """
        values_input = cleaned_input.get(cls.ATTRIBUTE_VALUES_FIELD)

        if values_input is None:
            return

        for value_data in values_input:
            value_data["slug"] = slugify(value_data["name"], allow_unicode=True)
            attribute_value = models.AttributeValue(**value_data, attribute=attribute)
            try:
                attribute_value.full_clean()
            except ValidationError as validation_errors:
                for field, err in validation_errors.error_dict.items():
                    if field == "attribute":
                        continue
                    raise ValidationError({cls.ATTRIBUTE_VALUES_FIELD: err})
        cls.check_values_are_unique(values_input, attribute)

    @classmethod
    def clean_attribute(cls, instance, cleaned_input):
        try:
            cleaned_input = validate_slug_and_generate_if_needed(
                instance, "name", cleaned_input
            )
        except ValidationError as error:
            error.code = AttributeErrorCode.REQUIRED.value
            raise ValidationError({"slug": error})

        return cleaned_input

    @classmethod
    def _save_m2m(cls, info, attribute, cleaned_data):
        super()._save_m2m(info, attribute, cleaned_data)
        values = cleaned_data.get(cls.ATTRIBUTE_VALUES_FIELD) or []
        for value in values:
            attribute.values.create(**value)


class AttributeCreate(AttributeMixin, ModelMutation):
    # Needed by AttributeMixin,
    # represents the input name for the passed list of values
    ATTRIBUTE_VALUES_FIELD = "values"

    attribute = graphene.Field(Attribute, description="The created attribute.")

    class Arguments:
        input = AttributeCreateInput(
            required=True, description="Fields required to create an attribute."
        )

    class Meta:
        model = models.Attribute
        description = "Creates an attribute."
<<<<<<< HEAD
        error_type_class = ProductError
        error_type_field = "product_errors"
=======
        error_type_class = AttributeError
        error_type_field = "attribute_errors"
>>>>>>> f8844a4f

    @classmethod
    def perform_mutation(cls, _root, info, **data):
        input = data.get("input")
        # check permissions based on attribute type
        if input["type"] == AttributeTypeEnum.PRODUCT_TYPE.value:
            permissions = (ProductTypePermissions.MANAGE_PRODUCT_TYPES_AND_ATTRIBUTES,)
        else:
            permissions = (PageTypePermissions.MANAGE_PAGE_TYPES_AND_ATTRIBUTES,)
        if not cls.check_permissions(info.context, permissions):
            raise PermissionDenied()

        instance = models.Attribute()

        # Do cleaning and uniqueness checks
        cleaned_input = cls.clean_input(info, instance, input)
        cls.clean_attribute(instance, cleaned_input)
        cls.clean_values(cleaned_input, instance)

        # Construct the attribute
        instance = cls.construct_instance(instance, cleaned_input)
        cls.clean_instance(info, instance)

        # Commit it
        instance.save()
        cls._save_m2m(info, instance, cleaned_input)

        # Return the attribute that was created
        return AttributeCreate(attribute=instance)


class AttributeUpdate(AttributeMixin, ModelMutation):
    # Needed by AttributeMixin,
    # represents the input name for the passed list of values
    ATTRIBUTE_VALUES_FIELD = "add_values"

    attribute = graphene.Field(Attribute, description="The updated attribute.")

    class Arguments:
        id = graphene.ID(required=True, description="ID of an attribute to update.")
        input = AttributeUpdateInput(
            required=True, description="Fields required to update an attribute."
        )

    class Meta:
        model = models.Attribute
        description = "Updates attribute."
        permissions = (ProductTypePermissions.MANAGE_PRODUCT_TYPES_AND_ATTRIBUTES,)
        error_type_class = AttributeError
        error_type_field = "attribute_errors"

    @classmethod
    def clean_remove_values(cls, cleaned_input, instance):
        """Check if the values to be removed are assigned to the given attribute."""
        remove_values = cleaned_input.get("remove_values", [])
        for value in remove_values:
            if value.attribute != instance:
                msg = "Value %s does not belong to this attribute." % value
                raise ValidationError(
                    {
                        "remove_values": ValidationError(
                            msg, code=AttributeErrorCode.INVALID
                        )
                    }
                )
        return remove_values

    @classmethod
    def _save_m2m(cls, info, instance, cleaned_data):
        super()._save_m2m(info, instance, cleaned_data)
        for attribute_value in cleaned_data.get("remove_values", []):
            attribute_value.delete()

    @classmethod
    def perform_mutation(cls, _root, info, id, input):
        instance = cls.get_node_or_error(info, id, only_type=Attribute)

        # Do cleaning and uniqueness checks
        cleaned_input = cls.clean_input(info, instance, input)
        cls.clean_attribute(instance, cleaned_input)
        cls.clean_values(cleaned_input, instance)
        cls.clean_remove_values(cleaned_input, instance)

        # Construct the attribute
        instance = cls.construct_instance(instance, cleaned_input)
        cls.clean_instance(info, instance)

        # Commit it
        instance.save()
        cls._save_m2m(info, instance, cleaned_input)

        # Return the attribute that was created
        return AttributeUpdate(attribute=instance)


class ProductAttributeAssign(BaseMutation):
    product_type = graphene.Field(ProductType, description="The updated product type.")

    class Arguments:
        product_type_id = graphene.ID(
            required=True,
            description="ID of the product type to assign the attributes into.",
        )
        operations = graphene.List(
            ProductAttributeAssignInput,
            required=True,
            description="The operations to perform.",
        )

    class Meta:
        description = "Assign attributes to a given product type."
        error_type_class = ProductError
        error_type_field = "product_errors"

    @classmethod
    def check_permissions(cls, context):
        return context.user.has_perm(
            ProductTypePermissions.MANAGE_PRODUCT_TYPES_AND_ATTRIBUTES
        )

    @classmethod
    def get_operations(cls, info, operations: List[ProductAttributeAssignInput]):
        """Resolve all passed global ids into integer PKs of the Attribute type."""
        product_attrs_pks = []
        variant_attrs_pks = []

        for operation in operations:
            pk = from_global_id_strict_type(
                operation.id, only_type=Attribute, field="operations"
            )
            if operation.type == ProductAttributeType.PRODUCT:
                product_attrs_pks.append(pk)
            else:
                variant_attrs_pks.append(pk)

        return product_attrs_pks, variant_attrs_pks

    @classmethod
    def check_attributes_types(cls, errors, product_attrs_pks, variant_attrs_pks):
        """Ensure the attributes are product attributes."""

        not_valid_attributes = models.Attribute.objects.filter(
            Q(pk__in=product_attrs_pks) | Q(pk__in=variant_attrs_pks)
        ).exclude(type=AttributeType.PRODUCT_TYPE)

        if not_valid_attributes:
            not_valid_attr_ids = [
                graphene.Node.to_global_id("Attribute", attr.pk)
                for attr in not_valid_attributes
            ]
            error = ValidationError(
                "Only product attributes can be assigned.",
                code=ProductErrorCode.INVALID.value,
                params={"attributes": not_valid_attr_ids},
            )
            errors["operations"].append(error)

    @classmethod
    def check_operations_not_assigned_already(
        cls, errors, product_type, product_attrs_pks, variant_attrs_pks
    ):
        qs = (
            models.Attribute.objects.get_assigned_product_type_attributes(
                product_type.pk
            )
<<<<<<< HEAD
            .values_list("name", "slug")
=======
            .values_list("pk", "name", "slug")
>>>>>>> f8844a4f
            .filter(Q(pk__in=product_attrs_pks) | Q(pk__in=variant_attrs_pks))
        )

        invalid_attributes = list(qs)
        if invalid_attributes:
            msg = ", ".join(
                [f"{name} ({slug})" for _, name, slug in invalid_attributes]
            )
            invalid_attr_ids = [
                graphene.Node.to_global_id("Attribute", attr[0])
                for attr in invalid_attributes
            ]
            error = ValidationError(
                (f"{msg} have already been assigned to this product type."),
                code=ProductErrorCode.ATTRIBUTE_ALREADY_ASSIGNED,
                params={"attributes": invalid_attr_ids},
            )
            errors["operations"].append(error)

        # check if attributes' input type is assignable to variants
        not_assignable_to_variant = models.Attribute.objects.filter(
            Q(pk__in=variant_attrs_pks)
            & Q(input_type__in=AttributeInputType.NON_ASSIGNABLE_TO_VARIANTS)
        )

        if not_assignable_to_variant:
            not_assignable_attr_ids = [
                graphene.Node.to_global_id("Attribute", attr.pk)
                for attr in not_assignable_to_variant
            ]
            error = ValidationError(
                (
                    f"Attributes having for input types "
                    f"{AttributeInputType.NON_ASSIGNABLE_TO_VARIANTS} "
                    f"cannot be assigned as variant attributes"
                ),
                code=ProductErrorCode.ATTRIBUTE_CANNOT_BE_ASSIGNED,
                params={"attributes": not_assignable_attr_ids},
            )
            errors["operations"].append(error)

    @classmethod
    def check_product_operations_are_assignable(cls, errors, product_attrs_pks):
        restricted_attributes = models.Attribute.objects.filter(
            pk__in=product_attrs_pks, is_variant_only=True
        )

        if restricted_attributes:
            restricted_attr_ids = [
                graphene.Node.to_global_id("Attribute", attr.pk)
                for attr in restricted_attributes
            ]
            error = ValidationError(
                "Cannot assign variant only attributes.",
                code=ProductErrorCode.ATTRIBUTE_CANNOT_BE_ASSIGNED,
                params={"attributes": restricted_attr_ids},
            )
            errors["operations"].append(error)

    @classmethod
    def clean_operations(cls, product_type, product_attrs_pks, variant_attrs_pks):
        """Ensure the attributes are not already assigned to the product type."""
        errors = defaultdict(list)

        attrs_pk = product_attrs_pks + variant_attrs_pks
        attributes = models.Attribute.objects.filter(id__in=attrs_pk).values_list(
            "pk", flat=True
        )
        if len(attrs_pk) != len(attributes):
            invalid_attrs = set(attrs_pk) - set(attributes)
            invalid_attrs = [
                graphene.Node.to_global_id("Attribute", pk) for pk in invalid_attrs
            ]
            error = ValidationError(
                "Attribute doesn't exist.",
                code=ProductErrorCode.NOT_FOUND,
                params={"attributes": list(invalid_attrs)},
            )
            errors["operations"].append(error)

        cls.check_attributes_types(errors, product_attrs_pks, variant_attrs_pks)
        cls.check_product_operations_are_assignable(errors, product_attrs_pks)
        cls.check_operations_not_assigned_already(
            errors, product_type, product_attrs_pks, variant_attrs_pks
        )

        if errors:
            raise ValidationError(errors)

    @classmethod
    def save_field_values(cls, product_type, model_name, pks):
        """Add in bulk the PKs to assign to a given product type."""
        model = getattr(models, model_name)
        for pk in pks:
            model.objects.create(product_type=product_type, attribute_id=pk)

    @classmethod
    @transaction.atomic()
    def perform_mutation(cls, _root, info, **data):
        product_type_id: str = data["product_type_id"]
        operations: List[ProductAttributeAssignInput] = data["operations"]
        # Retrieve the requested product type
        product_type: models.ProductType = graphene.Node.get_node_from_global_id(
            info, product_type_id, only_type=ProductType
        )

        # Resolve all the passed IDs to ints
        product_attrs_pks, variant_attrs_pks = cls.get_operations(info, operations)

        if variant_attrs_pks and not product_type.has_variants:
            raise ValidationError(
                {
                    "operations": ValidationError(
                        "Variants are disabled in this product type.",
                        code=ProductErrorCode.ATTRIBUTE_VARIANTS_DISABLED.value,
                    )
                }
            )

        # Ensure the attribute are assignable
        cls.clean_operations(product_type, product_attrs_pks, variant_attrs_pks)

        # Commit
        cls.save_field_values(product_type, "AttributeProduct", product_attrs_pks)
        cls.save_field_values(product_type, "AttributeVariant", variant_attrs_pks)

        return cls(product_type=product_type)


class ProductAttributeUnassign(BaseMutation):
    product_type = graphene.Field(ProductType, description="The updated product type.")

    class Arguments:
        product_type_id = graphene.ID(
            required=True,
            description=(
                "ID of the product type from which the attributes should be unassigned."
            ),
        )
        attribute_ids = graphene.List(
            graphene.ID,
            required=True,
            description="The IDs of the attributes to unassign.",
        )

    class Meta:
        description = "Un-assign attributes from a given product type."
        error_type_class = ProductError
        error_type_field = "product_errors"

    @classmethod
    def check_permissions(cls, context):
        return context.user.has_perm(
            ProductTypePermissions.MANAGE_PRODUCT_TYPES_AND_ATTRIBUTES
        )

    @classmethod
    def save_field_values(cls, product_type, field, pks):
        """Add in bulk the PKs to assign to a given product type."""
        getattr(product_type, field).remove(*pks)

    @classmethod
    def perform_mutation(cls, _root, info, **data):
        product_type_id: str = data["product_type_id"]
        attribute_ids: List[str] = data["attribute_ids"]
        # Retrieve the requested product type
        product_type = graphene.Node.get_node_from_global_id(
            info, product_type_id, only_type=ProductType
        )  # type: models.ProductType

        # Resolve all the passed IDs to ints
        attribute_pks = [
            from_global_id_strict_type(
                attribute_id, only_type=Attribute, field="attribute_id"
            )
            for attribute_id in attribute_ids
        ]

        # Commit
        cls.save_field_values(product_type, "product_attributes", attribute_pks)
        cls.save_field_values(product_type, "variant_attributes", attribute_pks)

        return cls(product_type=product_type)


class AttributeDelete(ModelDeleteMutation):
    class Arguments:
        id = graphene.ID(required=True, description="ID of an attribute to delete.")

    class Meta:
        model = models.Attribute
        description = "Deletes an attribute."
        permissions = (ProductTypePermissions.MANAGE_PRODUCT_TYPES_AND_ATTRIBUTES,)
        error_type_class = AttributeError
        error_type_field = "attribute_errors"


class AttributeUpdateMeta(UpdateMetaBaseMutation):
    class Meta:
        model = models.Attribute
        description = "Update public metadata for attribute."
        permissions = (ProductTypePermissions.MANAGE_PRODUCT_TYPES_AND_ATTRIBUTES,)
        public = True
        error_type_class = AttributeError
        error_type_field = "attribute_errors"


class AttributeClearMeta(ClearMetaBaseMutation):
    class Meta:
        description = "Clears public metadata item for attribute."
        model = models.Attribute
        permissions = (ProductTypePermissions.MANAGE_PRODUCT_TYPES_AND_ATTRIBUTES,)
        public = True
        error_type_class = AttributeError
        error_type_field = "attribute_errors"


class AttributeUpdatePrivateMeta(UpdateMetaBaseMutation):
    class Meta:
        description = "Update public metadata for attribute."
        model = models.Attribute
        permissions = (ProductTypePermissions.MANAGE_PRODUCT_TYPES_AND_ATTRIBUTES,)
        public = False
        error_type_class = AttributeError
        error_type_field = "attribute_errors"


class AttributeClearPrivateMeta(ClearMetaBaseMutation):
    class Meta:
        description = "Clears public metadata item for attribute."
        model = models.Attribute
        permissions = (ProductTypePermissions.MANAGE_PRODUCT_TYPES_AND_ATTRIBUTES,)
        public = False
        error_type_class = AttributeError
        error_type_field = "attribute_errors"


def validate_value_is_unique(attribute: models.Attribute, value: models.AttributeValue):
    """Check if the attribute value is unique within the attribute it belongs to."""
    duplicated_values = attribute.values.exclude(pk=value.pk).filter(slug=value.slug)
    if duplicated_values.exists():
        raise ValidationError(
            {
                "name": ValidationError(
                    f"Value with slug {value.slug} already exists.",
                    code=AttributeErrorCode.ALREADY_EXISTS.value,
                )
            }
        )


class AttributeValueCreate(ModelMutation):
    attribute = graphene.Field(Attribute, description="The updated attribute.")

    class Arguments:
        attribute_id = graphene.ID(
            required=True,
            name="attribute",
            description="Attribute to which value will be assigned.",
        )
        input = AttributeValueCreateInput(
            required=True, description="Fields required to create an AttributeValue."
        )

    class Meta:
        model = models.AttributeValue
        description = "Creates a value for an attribute."
        permissions = (ProductPermissions.MANAGE_PRODUCTS,)
        error_type_class = AttributeError
        error_type_field = "attribute_errors"

    @classmethod
    def clean_input(cls, info, instance, data):
        cleaned_input = super().clean_input(info, instance, data)
        cleaned_input["slug"] = slugify(cleaned_input["name"], allow_unicode=True)
        return cleaned_input

    @classmethod
    def clean_instance(cls, info, instance):
        validate_value_is_unique(instance.attribute, instance)
        super().clean_instance(info, instance)

    @classmethod
    def perform_mutation(cls, _root, info, attribute_id, input):
        attribute = cls.get_node_or_error(info, attribute_id, only_type=Attribute)
        instance = models.AttributeValue(attribute=attribute)
        cleaned_input = cls.clean_input(info, instance, input)
        instance = cls.construct_instance(instance, cleaned_input)
        cls.clean_instance(info, instance)

        instance.save()
        cls._save_m2m(info, instance, cleaned_input)
        return AttributeValueCreate(attribute=attribute, attributeValue=instance)


class AttributeValueUpdate(ModelMutation):
    attribute = graphene.Field(Attribute, description="The updated attribute.")

    class Arguments:
        id = graphene.ID(
            required=True, description="ID of an AttributeValue to update."
        )
        input = AttributeValueCreateInput(
            required=True, description="Fields required to update an AttributeValue."
        )

    class Meta:
        model = models.AttributeValue
        description = "Updates value of an attribute."
        permissions = (ProductTypePermissions.MANAGE_PRODUCT_TYPES_AND_ATTRIBUTES,)
        error_type_class = AttributeError
        error_type_field = "attribute_errors"

    @classmethod
    def clean_input(cls, info, instance, data):
        cleaned_input = super().clean_input(info, instance, data)
        if "name" in cleaned_input:
            cleaned_input["slug"] = slugify(cleaned_input["name"], allow_unicode=True)
        return cleaned_input

    @classmethod
    def clean_instance(cls, info, instance):
        validate_value_is_unique(instance.attribute, instance)
        super().clean_instance(info, instance)

    @classmethod
    def success_response(cls, instance):
        response = super().success_response(instance)
        response.attribute = instance.attribute
        return response


class AttributeValueDelete(ModelDeleteMutation):
    attribute = graphene.Field(Attribute, description="The updated attribute.")

    class Arguments:
        id = graphene.ID(required=True, description="ID of a value to delete.")

    class Meta:
        model = models.AttributeValue
        description = "Deletes a value of an attribute."
        permissions = (ProductTypePermissions.MANAGE_PRODUCT_TYPES_AND_ATTRIBUTES,)
        error_type_class = AttributeError
        error_type_field = "attribute_errors"

    @classmethod
    def success_response(cls, instance):
        response = super().success_response(instance)
        response.attribute = instance.attribute
        return response


class BaseReorderAttributesMutation(BaseMutation):
    class Meta:
        abstract = True

    @classmethod
    def prepare_operations(cls, moves: ReorderInput, attributes: "QuerySet"):
        """Prepare operations dict for reordering attributes.

        Operation dict format:
            key: attribute pk,
            value: sort_order value - relative sorting position of the attribute
        """
        attribute_ids = []
        sort_orders = []

        # resolve attribute moves
        for move_info in moves:
            attribute_ids.append(move_info.id)
            sort_orders.append(move_info.sort_order)

        _, attr_pks = resolve_global_ids_to_primary_keys(attribute_ids, Attribute)
        attr_pks = [int(pk) for pk in attr_pks]

        attributes_m2m = attributes.filter(attribute_id__in=attr_pks)

        if attributes_m2m.count() != len(attr_pks):
            attribute_pks = attributes_m2m.values_list("attribute_id", flat=True)
            invalid_attrs = set(attr_pks) - set(attribute_pks)
            invalid_attr_ids = [
                graphene.Node.to_global_id("Attribute", attr_pk)
                for attr_pk in invalid_attrs
            ]
            raise ValidationError(
                "Couldn't resolve to an attribute.",
                params={"attributes": invalid_attr_ids},
            )

        attributes_m2m = list(attributes_m2m)
        attributes_m2m.sort(
            key=lambda e: attr_pks.index(e.attribute.pk)
        )  # preserve order in pks

        operations = {
            attribute.pk: sort_order
            for attribute, sort_order in zip(attributes_m2m, sort_orders)
        }

        return operations


class ProductTypeReorderAttributes(BaseReorderAttributesMutation):
    product_type = graphene.Field(
        ProductType, description="Product type from which attributes are reordered."
    )

    class Meta:
        description = "Reorder the attributes of a product type."
        permissions = (ProductTypePermissions.MANAGE_PRODUCT_TYPES_AND_ATTRIBUTES,)
        error_type_class = ProductError
        error_type_field = "product_errors"

    class Arguments:
        product_type_id = graphene.Argument(
            graphene.ID, required=True, description="ID of a product type."
        )
        type = ProductAttributeType(
            required=True, description="The attribute type to reorder."
        )
        moves = graphene.List(
            ReorderInput,
            required=True,
            description="The list of attribute reordering operations.",
        )

    @classmethod
    def perform_mutation(cls, _root, info, product_type_id, type, moves):
        pk = from_global_id_strict_type(
            product_type_id, only_type=ProductType, field="product_type_id"
        )

        if type == ProductAttributeType.PRODUCT:
            m2m_field = "attributeproduct"
        else:
            m2m_field = "attributevariant"

        try:
            product_type = models.ProductType.objects.prefetch_related(m2m_field).get(
                pk=pk
            )
        except ObjectDoesNotExist:
            raise ValidationError(
                {
                    "product_type_id": ValidationError(
                        (f"Couldn't resolve to a product type: {product_type_id}"),
                        code=ProductErrorCode.NOT_FOUND,
                    )
                }
            )

        attributes_m2m = getattr(product_type, m2m_field)

        try:
            operations = cls.prepare_operations(moves, attributes_m2m)
        except ValidationError as error:
            error.code = ProductErrorCode.NOT_FOUND.value
            raise ValidationError({"moves": error})

        with transaction.atomic():
            perform_reordering(attributes_m2m, operations)

        return ProductTypeReorderAttributes(product_type=product_type)


class AttributeReorderValues(BaseMutation):
    attribute = graphene.Field(
        Attribute, description="Attribute from which values are reordered."
    )

    class Meta:
        description = "Reorder the values of an attribute."
        permissions = (ProductTypePermissions.MANAGE_PRODUCT_TYPES_AND_ATTRIBUTES,)
        error_type_class = AttributeError
        error_type_field = "attribute_errors"

    class Arguments:
        attribute_id = graphene.Argument(
            graphene.ID, required=True, description="ID of an attribute."
        )
        moves = graphene.List(
            ReorderInput,
            required=True,
            description="The list of reordering operations for given attribute values.",
        )

    @classmethod
    def perform_mutation(cls, _root, info, attribute_id, moves):
        pk = from_global_id_strict_type(
            attribute_id, only_type=Attribute, field="attribute_id"
        )

        try:
            attribute = models.Attribute.objects.prefetch_related("values").get(pk=pk)
        except ObjectDoesNotExist:
            raise ValidationError(
                {
                    "attribute_id": ValidationError(
                        f"Couldn't resolve to an attribute: {attribute_id}",
                        code=AttributeErrorCode.NOT_FOUND,
                    )
                }
            )

        values_m2m = attribute.values
        operations = {}

        # Resolve the values
        for move_info in moves:
            value_pk = from_global_id_strict_type(
                move_info.id, only_type=AttributeValue, field="moves"
            )

            try:
                m2m_info = values_m2m.get(pk=int(value_pk))
            except ObjectDoesNotExist:
                raise ValidationError(
                    {
                        "moves": ValidationError(
                            f"Couldn't resolve to an attribute value: {move_info.id}",
                            code=AttributeErrorCode.NOT_FOUND,
                        )
                    }
                )
            operations[m2m_info.pk] = move_info.sort_order

        with transaction.atomic():
            perform_reordering(values_m2m, operations)
        attribute.refresh_from_db(fields=["values"])
        return AttributeReorderValues(attribute=attribute)<|MERGE_RESOLUTION|>--- conflicted
+++ resolved
@@ -13,13 +13,8 @@
     ProductPermissions,
     ProductTypePermissions,
 )
-<<<<<<< HEAD
-from ....product import AttributeInputType, models
-from ....product.error_codes import ProductErrorCode
-=======
 from ....product import AttributeInputType, AttributeType, models
 from ....product.error_codes import AttributeErrorCode, ProductErrorCode
->>>>>>> f8844a4f
 from ...core.mutations import BaseMutation, ModelDeleteMutation, ModelMutation
 from ...core.types.common import AttributeError, ProductError
 from ...core.utils import (
@@ -207,13 +202,8 @@
     class Meta:
         model = models.Attribute
         description = "Creates an attribute."
-<<<<<<< HEAD
-        error_type_class = ProductError
-        error_type_field = "product_errors"
-=======
-        error_type_class = AttributeError
-        error_type_field = "attribute_errors"
->>>>>>> f8844a4f
+        error_type_class = AttributeError
+        error_type_field = "attribute_errors"
 
     @classmethod
     def perform_mutation(cls, _root, info, **data):
@@ -379,11 +369,7 @@
             models.Attribute.objects.get_assigned_product_type_attributes(
                 product_type.pk
             )
-<<<<<<< HEAD
-            .values_list("name", "slug")
-=======
             .values_list("pk", "name", "slug")
->>>>>>> f8844a4f
             .filter(Q(pk__in=product_attrs_pks) | Q(pk__in=variant_attrs_pks))
         )
 
