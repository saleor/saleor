--- conflicted
+++ resolved
@@ -1747,9 +1747,6 @@
             product.available_for_purchase = start_date
 
         product.save(update_fields=["available_for_purchase", "updated_at"])
-<<<<<<< HEAD
         product = ChannelContext(node=product, channel_slug=None)
-=======
         info.context.plugins.product_updated(product)
->>>>>>> b5d7ab51
         return ProductSetAvailabilityForPurchase(product=product)