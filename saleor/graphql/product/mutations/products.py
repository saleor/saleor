from collections import defaultdict
from typing import Iterable, List, Tuple, Union

import graphene
from django.core.exceptions import ObjectDoesNotExist, ValidationError
from django.db import transaction
from django.db.models import Q, QuerySet
from django.template.defaultfilters import slugify
from graphene.types import InputObjectType
from graphql_relay import from_global_id

from ....core.exceptions import PermissionDenied
from ....core.permissions import ProductPermissions
from ....product import models
from ....product.error_codes import ProductErrorCode
from ....product.tasks import (
    update_product_minimal_variant_price_task,
    update_products_minimal_variant_prices_of_catalogues_task,
    update_variants_names,
)
from ....product.thumbnails import (
    create_category_background_image_thumbnails,
    create_collection_background_image_thumbnails,
    create_product_thumbnails,
)
from ....product.utils import delete_categories
from ....product.utils.attributes import (
    associate_attribute_values_to_instance,
    generate_name_for_variant,
)
from ...core.mutations import BaseMutation, ModelDeleteMutation, ModelMutation
from ...core.scalars import Decimal, WeightScalar
from ...core.types import SeoInput, Upload
from ...core.types.common import ProductError
from ...core.utils import (
    clean_seo_fields,
    from_global_id_strict_type,
    get_duplicated_values,
    validate_image_file,
    validate_slug_and_generate_if_needed,
)
from ...core.utils.reordering import perform_reordering
from ...meta.deprecated.mutations import ClearMetaBaseMutation, UpdateMetaBaseMutation
from ...warehouse.types import Warehouse
from ..types import Category, Collection, Product, ProductImage, ProductVariant
from ..utils import (
    create_stocks,
    get_used_attribute_values_for_variant,
    get_used_variants_attribute_values,
    validate_attribute_input_for_product,
    validate_attribute_input_for_variant,
)


class CategoryInput(graphene.InputObjectType):
    description = graphene.String(description="Category description (HTML/text).")
    description_json = graphene.JSONString(description="Category description (JSON).")
    name = graphene.String(description="Category name.")
    slug = graphene.String(description="Category slug.")
    seo = SeoInput(description="Search engine optimization fields.")
    background_image = Upload(description="Background image file.")
    background_image_alt = graphene.String(description="Alt text for an image.")


class CategoryCreate(ModelMutation):
    class Arguments:
        input = CategoryInput(
            required=True, description="Fields required to create a category."
        )
        parent_id = graphene.ID(
            description=(
                "ID of the parent category. If empty, category will be top level "
                "category."
            ),
            name="parent",
        )

    class Meta:
        description = "Creates a new category."
        model = models.Category
        permissions = (ProductPermissions.MANAGE_PRODUCTS,)
        error_type_class = ProductError
        error_type_field = "product_errors"

    @classmethod
    def clean_input(cls, info, instance, data):
        cleaned_input = super().clean_input(info, instance, data)
        try:
            cleaned_input = validate_slug_and_generate_if_needed(
                instance, "name", cleaned_input
            )
        except ValidationError as error:
            error.code = ProductErrorCode.REQUIRED.value
            raise ValidationError({"slug": error})
        parent_id = data["parent_id"]
        if parent_id:
            parent = cls.get_node_or_error(
                info, parent_id, field="parent", only_type=Category
            )
            cleaned_input["parent"] = parent
        if data.get("background_image"):
            image_data = info.context.FILES.get(data["background_image"])
            validate_image_file(image_data, "background_image")
        clean_seo_fields(cleaned_input)
        return cleaned_input

    @classmethod
    def perform_mutation(cls, root, info, **data):
        parent_id = data.pop("parent_id", None)
        data["input"]["parent_id"] = parent_id
        return super().perform_mutation(root, info, **data)

    @classmethod
    def save(cls, info, instance, cleaned_input):
        instance.save()
        if cleaned_input.get("background_image"):
            create_category_background_image_thumbnails.delay(instance.pk)


class CategoryUpdate(CategoryCreate):
    class Arguments:
        id = graphene.ID(required=True, description="ID of a category to update.")
        input = CategoryInput(
            required=True, description="Fields required to update a category."
        )

    class Meta:
        description = "Updates a category."
        model = models.Category
        permissions = (ProductPermissions.MANAGE_PRODUCTS,)
        error_type_class = ProductError
        error_type_field = "product_errors"


class CategoryDelete(ModelDeleteMutation):
    class Arguments:
        id = graphene.ID(required=True, description="ID of a category to delete.")

    class Meta:
        description = "Deletes a category."
        model = models.Category
        permissions = (ProductPermissions.MANAGE_PRODUCTS,)
        error_type_class = ProductError
        error_type_field = "product_errors"

    @classmethod
    def perform_mutation(cls, _root, info, **data):
        if not cls.check_permissions(info.context):
            raise PermissionDenied()
        node_id = data.get("id")
        instance = cls.get_node_or_error(info, node_id, only_type=Category)

        db_id = instance.id

        delete_categories([db_id])

        instance.id = db_id
        return cls.success_response(instance)


class CollectionInput(graphene.InputObjectType):
    is_published = graphene.Boolean(
        description="Informs whether a collection is published."
    )
    name = graphene.String(description="Name of the collection.")
    slug = graphene.String(description="Slug of the collection.")
    description = graphene.String(
        description="Description of the collection (HTML/text)."
    )
    description_json = graphene.JSONString(
        description="Description of the collection (JSON)."
    )
    background_image = Upload(description="Background image file.")
    background_image_alt = graphene.String(description="Alt text for an image.")
    seo = SeoInput(description="Search engine optimization fields.")
    publication_date = graphene.Date(description="Publication date. ISO 8601 standard.")


class CollectionCreateInput(CollectionInput):
    products = graphene.List(
        graphene.ID,
        description="List of products to be added to the collection.",
        name="products",
    )


class CollectionCreate(ModelMutation):
    class Arguments:
        input = CollectionCreateInput(
            required=True, description="Fields required to create a collection."
        )

    class Meta:
        description = "Creates a new collection."
        model = models.Collection
        permissions = (ProductPermissions.MANAGE_PRODUCTS,)
        error_type_class = ProductError
        error_type_field = "product_errors"

    @classmethod
    def clean_input(cls, info, instance, data):
        cleaned_input = super().clean_input(info, instance, data)
        try:
            cleaned_input = validate_slug_and_generate_if_needed(
                instance, "name", cleaned_input
            )
        except ValidationError as error:
            error.code = ProductErrorCode.REQUIRED.value
            raise ValidationError({"slug": error})
        if data.get("background_image"):
            image_data = info.context.FILES.get(data["background_image"])
            validate_image_file(image_data, "background_image")
        clean_seo_fields(cleaned_input)
        return cleaned_input

    @classmethod
    def save(cls, info, instance, cleaned_input):
        instance.save()
        if cleaned_input.get("background_image"):
            create_collection_background_image_thumbnails.delay(instance.pk)


class CollectionUpdate(CollectionCreate):
    class Arguments:
        id = graphene.ID(required=True, description="ID of a collection to update.")
        input = CollectionInput(
            required=True, description="Fields required to update a collection."
        )

    class Meta:
        description = "Updates a collection."
        model = models.Collection
        permissions = (ProductPermissions.MANAGE_PRODUCTS,)
        error_type_class = ProductError
        error_type_field = "product_errors"

    @classmethod
    def save(cls, info, instance, cleaned_input):
        if cleaned_input.get("background_image"):
            create_collection_background_image_thumbnails.delay(instance.pk)
        instance.save()


class CollectionDelete(ModelDeleteMutation):
    class Arguments:
        id = graphene.ID(required=True, description="ID of a collection to delete.")

    class Meta:
        description = "Deletes a collection."
        model = models.Collection
        permissions = (ProductPermissions.MANAGE_PRODUCTS,)
        error_type_class = ProductError
        error_type_field = "product_errors"


class MoveProductInput(graphene.InputObjectType):
    product_id = graphene.ID(
        description="The ID of the product to move.", required=True
    )
    sort_order = graphene.Int(
        description=(
            "The relative sorting position of the product (from -inf to +inf) "
            "starting from the first given product's actual position."
        )
    )


class CollectionReorderProducts(BaseMutation):
    collection = graphene.Field(
        Collection, description="Collection from which products are reordered."
    )

    class Meta:
        description = "Reorder the products of a collection."
        permissions = (ProductPermissions.MANAGE_PRODUCTS,)
        error_type_class = ProductError
        error_type_field = "product_errors"

    class Arguments:
        collection_id = graphene.Argument(
            graphene.ID, required=True, description="ID of a collection."
        )
        moves = graphene.List(
            MoveProductInput,
            required=True,
            description="The collection products position operations.",
        )

    @classmethod
    def perform_mutation(cls, _root, info, collection_id, moves):
        pk = from_global_id_strict_type(
            collection_id, only_type=Collection, field="collection_id"
        )

        try:
            collection = models.Collection.objects.prefetch_related(
                "collectionproduct"
            ).get(pk=pk)
        except ObjectDoesNotExist:
            raise ValidationError(
                {
                    "collection_id": ValidationError(
                        f"Couldn't resolve to a collection: {collection_id}",
                        code=ProductErrorCode.NOT_FOUND,
                    )
                }
            )

        m2m_related_field = collection.collectionproduct

        operations = {}

        # Resolve the products
        for move_info in moves:
            product_pk = from_global_id_strict_type(
                move_info.product_id, only_type=Product, field="moves"
            )

            try:
                m2m_info = m2m_related_field.get(product_id=int(product_pk))
            except ObjectDoesNotExist:
                raise ValidationError(
                    {
                        "moves": ValidationError(
                            f"Couldn't resolve to a product: {move_info.product_id}",
                            code=ProductErrorCode.NOT_FOUND,
                        )
                    }
                )
            operations[m2m_info.pk] = move_info.sort_order

        with transaction.atomic():
            perform_reordering(m2m_related_field, operations)
        return CollectionReorderProducts(collection=collection)


class CollectionAddProducts(BaseMutation):
    collection = graphene.Field(
        Collection, description="Collection to which products will be added."
    )

    class Arguments:
        collection_id = graphene.Argument(
            graphene.ID, required=True, description="ID of a collection."
        )
        products = graphene.List(
            graphene.ID, required=True, description="List of product IDs."
        )

    class Meta:
        description = "Adds products to a collection."
        permissions = (ProductPermissions.MANAGE_PRODUCTS,)
        error_type_class = ProductError
        error_type_field = "product_errors"

    @classmethod
    @transaction.atomic()
    def perform_mutation(cls, _root, info, collection_id, products):
        collection = cls.get_node_or_error(
            info, collection_id, field="collection_id", only_type=Collection
        )
        products = cls.get_nodes_or_error(products, "products", Product)
        collection.products.add(*products)
        if collection.sale_set.exists():
            # Updated the db entries, recalculating discounts of affected products
            update_products_minimal_variant_prices_of_catalogues_task.delay(
                product_ids=[p.pk for p in products]
            )
        return CollectionAddProducts(collection=collection)


class CollectionRemoveProducts(BaseMutation):
    collection = graphene.Field(
        Collection, description="Collection from which products will be removed."
    )

    class Arguments:
        collection_id = graphene.Argument(
            graphene.ID, required=True, description="ID of a collection."
        )
        products = graphene.List(
            graphene.ID, required=True, description="List of product IDs."
        )

    class Meta:
        description = "Remove products from a collection."
        permissions = (ProductPermissions.MANAGE_PRODUCTS,)
        error_type_class = ProductError
        error_type_field = "product_errors"

    @classmethod
    def perform_mutation(cls, _root, info, collection_id, products):
        collection = cls.get_node_or_error(
            info, collection_id, field="collection_id", only_type=Collection
        )
        products = cls.get_nodes_or_error(products, "products", only_type=Product)
        collection.products.remove(*products)
        if collection.sale_set.exists():
            # Updated the db entries, recalculating discounts of affected products
            update_products_minimal_variant_prices_of_catalogues_task.delay(
                product_ids=[p.pk for p in products]
            )
        return CollectionRemoveProducts(collection=collection)


class CollectionUpdateMeta(UpdateMetaBaseMutation):
    class Meta:
        model = models.Collection
        description = "Update public metadata for collection."
        permissions = (ProductPermissions.MANAGE_PRODUCTS,)
        public = True
        error_type_class = ProductError
        error_type_field = "product_errors"


class CollectionClearMeta(ClearMetaBaseMutation):
    class Meta:
        model = models.Collection
        description = "Clears public metadata for collection."
        permissions = (ProductPermissions.MANAGE_PRODUCTS,)
        public = True
        error_type_class = ProductError
        error_type_field = "product_errors"


class CollectionUpdatePrivateMeta(UpdateMetaBaseMutation):
    class Meta:
        model = models.Collection
        description = "Update private metadata for collection."
        permissions = (ProductPermissions.MANAGE_PRODUCTS,)
        public = False
        error_type_class = ProductError
        error_type_field = "product_errors"


class CollectionClearPrivateMeta(ClearMetaBaseMutation):
    class Meta:
        model = models.Collection
        description = "Clears private metadata item for collection."
        permissions = (ProductPermissions.MANAGE_PRODUCTS,)
        public = False
        error_type_class = ProductError
        error_type_field = "product_errors"


class CategoryUpdateMeta(UpdateMetaBaseMutation):
    class Meta:
        model = models.Category
        description = "Update public metadata for category."
        permissions = (ProductPermissions.MANAGE_PRODUCTS,)
        public = True
        error_type_class = ProductError
        error_type_field = "product_errors"


class CategoryClearMeta(ClearMetaBaseMutation):
    class Meta:
        model = models.Category
        description = "Clears public metadata for category."
        permissions = (ProductPermissions.MANAGE_PRODUCTS,)
        public = True
        error_type_class = ProductError
        error_type_field = "product_errors"


class CategoryUpdatePrivateMeta(UpdateMetaBaseMutation):
    class Meta:
        model = models.Category
        description = "Update private metadata for category."
        permissions = (ProductPermissions.MANAGE_PRODUCTS,)
        public = False
        error_type_class = ProductError
        error_type_field = "product_errors"


class CategoryClearPrivateMeta(ClearMetaBaseMutation):
    class Meta:
        model = models.Category
        description = "Clears private metadata for category."
        permissions = (ProductPermissions.MANAGE_PRODUCTS,)
        public = False
        error_type_class = ProductError
        error_type_field = "product_errors"


class AttributeValueInput(InputObjectType):
    id = graphene.ID(description="ID of the selected attribute.")
    values = graphene.List(
        graphene.String,
        required=True,
        description=(
            "The value or slug of an attribute to resolve. "
            "If the passed value is non-existent, it will be created."
        ),
    )


class ProductInput(graphene.InputObjectType):
    attributes = graphene.List(AttributeValueInput, description="List of attributes.")
    publication_date = graphene.types.datetime.Date(
        description="Publication date. ISO 8601 standard."
    )
    category = graphene.ID(description="ID of the product's category.", name="category")
    charge_taxes = graphene.Boolean(
        description="Determine if taxes are being charged for the product."
    )
    collections = graphene.List(
        graphene.ID,
        description="List of IDs of collections that the product belongs to.",
        name="collections",
    )
    description = graphene.String(description="Product description (HTML/text).")
    description_json = graphene.JSONString(description="Product description (JSON).")
    is_published = graphene.Boolean(
        description="Determines if product is visible to customers."
    )
    name = graphene.String(description="Product name.")
    slug = graphene.String(description="Product slug.")
    tax_code = graphene.String(description="Tax rate for enabled tax gateway.")
    seo = SeoInput(description="Search engine optimization fields.")
    weight = WeightScalar(description="Weight of the Product.", required=False)


class StockInput(graphene.InputObjectType):
    warehouse = graphene.ID(
        required=True, description="Warehouse in which stock is located."
    )
    quantity = graphene.Int(description="Quantity of items available for sell.")


class ProductCreateInput(ProductInput):
    product_type = graphene.ID(
        description="ID of the type that product belongs to.",
        name="productType",
        required=True,
    )


T_INPUT_MAP = List[Tuple[models.Attribute, List[str]]]
T_INSTANCE = Union[models.Product, models.ProductVariant]


class AttributeAssignmentMixin:
    """Handles cleaning of the attribute input and creating the proper relations.

    1. You should first call ``clean_input``, to transform and attempt to resolve
       the provided input into actual objects. It will then perform a few
       checks to validate the operations supplied by the user are possible and allowed.
    2. Once everything is ready and all your data is saved inside a transaction,
       you shall call ``save`` with the cleaned input to build all the required
       relations. Once the ``save`` call is done, you are safe from continuing working
       or to commit the transaction.

    Note: you shall never call ``save`` outside of a transaction and never before
    the targeted instance owns a primary key. Failing to do so, the relations will
    be unable to build or might only be partially built.
    """

    @classmethod
    def _resolve_attribute_nodes(
        cls,
        qs: QuerySet,
        *,
        global_ids: List[str],
        pks: Iterable[int],
        slugs: Iterable[str],
    ):
        """Retrieve attributes nodes from given global IDs and/or slugs."""
        qs = qs.filter(Q(pk__in=pks) | Q(slug__in=slugs))
        nodes = list(qs)  # type: List[models.Attribute]

        if not nodes:
            raise ValidationError(
                (
                    f"Could not resolve to a node: ids={global_ids}"
                    f" and slugs={list(slugs)}"
                ),
                code=ProductErrorCode.NOT_FOUND.value,
            )

        nodes_pk_list = set()
        nodes_slug_list = set()
        for node in nodes:
            nodes_pk_list.add(node.pk)
            nodes_slug_list.add(node.slug)

        for pk, global_id in zip(pks, global_ids):
            if pk not in nodes_pk_list:
                raise ValidationError(
                    f"Could not resolve {global_id!r} to Attribute",
                    code=ProductErrorCode.NOT_FOUND.value,
                )

        for slug in slugs:
            if slug not in nodes_slug_list:
                raise ValidationError(
                    f"Could not resolve slug {slug!r} to Attribute",
                    code=ProductErrorCode.NOT_FOUND.value,
                )

        return nodes

    @classmethod
    def _resolve_attribute_global_id(cls, global_id: str) -> int:
        """Resolve an Attribute global ID into an internal ID (int)."""
        graphene_type, internal_id = from_global_id(global_id)  # type: str, str
        if graphene_type != "Attribute":
            raise ValidationError(
                f"Must receive an Attribute id, got {graphene_type}.",
                code=ProductErrorCode.INVALID.value,
            )
        if not internal_id.isnumeric():
            raise ValidationError(
                f"An invalid ID value was passed: {global_id}",
                code=ProductErrorCode.INVALID.value,
            )
        return int(internal_id)

    @classmethod
    def _pre_save_values(cls, attribute: models.Attribute, values: List[str]):
        """Lazy-retrieve or create the database objects from the supplied raw values."""
        get_or_create = attribute.values.get_or_create
        return tuple(
            get_or_create(
                attribute=attribute, slug=slugify(value), defaults={"name": value}
            )[0]
            for value in values
        )

    @classmethod
    def _check_input_for_product(cls, cleaned_input: T_INPUT_MAP, qs: QuerySet):
        """Check the cleaned attribute input for a product.

        An Attribute queryset is supplied.

        - ensure all required attributes are passed
        - ensure the values are correct for a product
        """
        supplied_attribute_pk = []
        for attribute, values in cleaned_input:
            validate_attribute_input_for_product(attribute, values)
            supplied_attribute_pk.append(attribute.pk)

        # Asserts all required attributes are supplied
        missing_required_filter = Q(value_required=True) & ~Q(
            pk__in=supplied_attribute_pk
        )

        if qs.filter(missing_required_filter).exists():
            raise ValidationError(
                "All attributes flagged as having a value required must be supplied.",
                code=ProductErrorCode.REQUIRED.value,
            )

    @classmethod
    def _check_input_for_variant(cls, cleaned_input: T_INPUT_MAP, qs: QuerySet):
        """Check the cleaned attribute input for a variant.

        An Attribute queryset is supplied.

        - ensure all attributes are passed
        - ensure the values are correct for a variant
        """
        if len(cleaned_input) != qs.count():
            raise ValidationError(
                "All attributes must take a value", code=ProductErrorCode.REQUIRED.value
            )

        for attribute, values in cleaned_input:
            validate_attribute_input_for_variant(attribute, values)

    @classmethod
    def _validate_input(
        cls, cleaned_input: T_INPUT_MAP, attribute_qs, is_variant: bool
    ):
        """Check if no invalid operations were supplied.

        :raises ValidationError: when an invalid operation was found.
        """
        if is_variant:
            return cls._check_input_for_variant(cleaned_input, attribute_qs)
        else:
            return cls._check_input_for_product(cleaned_input, attribute_qs)

    @classmethod
    def clean_input(
        cls, raw_input: dict, attributes_qs: QuerySet, is_variant: bool
    ) -> T_INPUT_MAP:
        """Resolve and prepare the input for further checks.

        :param raw_input: The user's attributes input.
        :param attributes_qs:
            A queryset of attributes, the attribute values must be prefetched.
            Prefetch is needed by ``_pre_save_values`` during save.
        :param is_variant: Whether the input is for a variant or a product.

        :raises ValidationError: contain the message.
        :return: The resolved data
        """

        # Mapping to associate the input values back to the resolved attribute nodes
        pks = {}
        slugs = {}

        # Temporary storage of the passed ID for error reporting
        global_ids = []

        for attribute_input in raw_input:
            global_id = attribute_input.get("id")
            slug = attribute_input.get("slug")
            values = attribute_input["values"]

            if global_id:
                internal_id = cls._resolve_attribute_global_id(global_id)
                global_ids.append(global_id)
                pks[internal_id] = values
            elif slug:
                slugs[slug] = values
            else:
                raise ValidationError(
                    "You must whether supply an ID or a slug",
                    code=ProductErrorCode.REQUIRED.value,
                )

        attributes = cls._resolve_attribute_nodes(
            attributes_qs, global_ids=global_ids, pks=pks.keys(), slugs=slugs.keys()
        )
        cleaned_input = []
        for attribute in attributes:
            key = pks.get(attribute.pk, None)

            # Retrieve the primary key by slug if it
            # was not resolved through a global ID but a slug
            if key is None:
                key = slugs[attribute.slug]

            cleaned_input.append((attribute, key))
        cls._validate_input(cleaned_input, attributes_qs, is_variant)
        return cleaned_input

    @classmethod
    def save(cls, instance: T_INSTANCE, cleaned_input: T_INPUT_MAP):
        """Save the cleaned input into the database against the given instance.

        Note: this should always be ran inside a transaction.

        :param instance: the product or variant to associate the attribute against.
        :param cleaned_input: the cleaned user input (refer to clean_attributes)
        """
        for attribute, values in cleaned_input:
            attribute_values = cls._pre_save_values(attribute, values)
            associate_attribute_values_to_instance(
                instance, attribute, *attribute_values
            )


class ProductCreate(ModelMutation):
    class Arguments:
        input = ProductCreateInput(
            required=True, description="Fields required to create a product."
        )

    class Meta:
        description = "Creates a new product."
        model = models.Product
        permissions = (ProductPermissions.MANAGE_PRODUCTS,)
        error_type_class = ProductError
        error_type_field = "product_errors"

    @classmethod
    def clean_attributes(
        cls, attributes: dict, product_type: models.ProductType
    ) -> T_INPUT_MAP:
        attributes_qs = product_type.product_attributes
        attributes = AttributeAssignmentMixin.clean_input(
            attributes, attributes_qs, is_variant=False
        )
        return attributes

    @classmethod
    def clean_input(cls, info, instance, data):
        cleaned_input = super().clean_input(info, instance, data)

        weight = cleaned_input.get("weight")
        if weight and weight.value < 0:
            raise ValidationError(
                {
                    "weight": ValidationError(
                        "Product can't have negative weight.",
                        code=ProductErrorCode.INVALID,
                    )
                }
            )

        # Attributes are provided as list of `AttributeValueInput` objects.
        # We need to transform them into the format they're stored in the
        # `Product` model, which is HStore field that maps attribute's PK to
        # the value's PK.

        attributes = cleaned_input.get("attributes")
        product_type = (
            instance.product_type if instance.pk else cleaned_input.get("product_type")
        )  # type: models.ProductType

        try:
            cleaned_input = validate_slug_and_generate_if_needed(
                instance, "name", cleaned_input
            )
        except ValidationError as error:
            error.code = ProductErrorCode.REQUIRED.value
            raise ValidationError({"slug": error})

        # FIXME  tax_rate logic should be dropped after we remove tax_rate from input
        tax_rate = cleaned_input.pop("tax_rate", "")
        if tax_rate:
            info.context.plugins.assign_tax_code_to_object_meta(instance, tax_rate)

        tax_code = cleaned_input.pop("tax_code", "")
        if tax_code:
            info.context.plugins.assign_tax_code_to_object_meta(instance, tax_code)

        if attributes and product_type:
            try:
                cleaned_input["attributes"] = cls.clean_attributes(
                    attributes, product_type
                )
            except ValidationError as exc:
                raise ValidationError({"attributes": exc})

        is_published = cleaned_input.get("is_published")
        category = cleaned_input.get("category")
        if not category and is_published:
            raise ValidationError(
                {
                    "isPublished": ValidationError(
                        "You must select a category to be able to publish"
                    )
                }
            )

        clean_seo_fields(cleaned_input)
        return cleaned_input

    @classmethod
    def clean_sku(cls, product_type, cleaned_input):
        """Validate SKU input field.

        When creating products that don't use variants, SKU is required in
        the input in order to create the default variant underneath.
        See the documentation for `has_variants` field for details:
        http://docs.getsaleor.com/en/latest/architecture/products.html#product-types
        """
        if product_type and not product_type.has_variants:
            input_sku = cleaned_input.get("sku")
            if not input_sku:
                raise ValidationError(
                    {
                        "sku": ValidationError(
                            "This field cannot be blank.",
                            code=ProductErrorCode.REQUIRED,
                        )
                    }
                )
            elif models.ProductVariant.objects.filter(sku=input_sku).exists():
                raise ValidationError(
                    {
                        "sku": ValidationError(
                            "Product with this SKU already exists.",
                            code=ProductErrorCode.ALREADY_EXISTS,
                        )
                    }
                )

    @classmethod
    def check_for_duplicates_in_stocks(cls, stocks_data):
        warehouse_ids = [stock["warehouse"] for stock in stocks_data]
        duplicates = get_duplicated_values(warehouse_ids)
        if duplicates:
            error_msg = "Duplicated warehouse ID: {}".format(duplicates.join(", "))
            raise ValidationError(
                {"stocks": ValidationError(error_msg, code=ProductErrorCode.UNIQUE)}
            )

    @classmethod
    def get_instance(cls, info, **data):
        """Prefetch related fields that are needed to process the mutation."""
        # If we are updating an instance and want to update its attributes,
        # prefetch them.

        object_id = data.get("id")
        if object_id and data.get("attributes"):
            # Prefetches needed by AttributeAssignmentMixin and
            # associate_attribute_values_to_instance
            qs = cls.Meta.model.objects.prefetch_related(
                "product_type__product_attributes__values",
                "product_type__attributeproduct",
            )
            return cls.get_node_or_error(info, object_id, only_type="Product", qs=qs)

        return super().get_instance(info, **data)

    @classmethod
    @transaction.atomic
    def save(cls, info, instance, cleaned_input):
        instance.save()

        attributes = cleaned_input.get("attributes")
        if attributes:
            AttributeAssignmentMixin.save(instance, attributes)

    @classmethod
    def create_variant_stocks(cls, variant, stocks):
        warehouse_ids = [stock["warehouse"] for stock in stocks]
        warehouses = cls.get_nodes_or_error(
            warehouse_ids, "warehouse", only_type=Warehouse
        )
        create_stocks(variant, stocks, warehouses)

    @classmethod
    def _save_m2m(cls, info, instance, cleaned_data):
        collections = cleaned_data.get("collections", None)
        if collections is not None:
            instance.collections.set(collections)

    @classmethod
    def perform_mutation(cls, _root, info, **data):
        response = super().perform_mutation(_root, info, **data)
        info.context.plugins.product_created(response.product)
        return response


class ProductUpdate(ProductCreate):
    class Arguments:
        id = graphene.ID(required=True, description="ID of a product to update.")
        input = ProductInput(
            required=True, description="Fields required to update a product."
        )

    class Meta:
        description = "Updates an existing product."
        model = models.Product
        permissions = (ProductPermissions.MANAGE_PRODUCTS,)
        error_type_class = ProductError
        error_type_field = "product_errors"

    @classmethod
    def clean_sku(cls, product_type, cleaned_input):
        input_sku = cleaned_input.get("sku")
        if (
            not product_type.has_variants
            and input_sku
            and models.ProductVariant.objects.filter(sku=input_sku).exists()
        ):
            raise ValidationError(
                {
                    "sku": ValidationError(
                        "Product with this SKU already exists.",
                        code=ProductErrorCode.ALREADY_EXISTS,
                    )
                }
            )

    @classmethod
    @transaction.atomic
    def save(cls, info, instance, cleaned_input):
        instance.save()
<<<<<<< HEAD
=======
        if not instance.product_type.has_variants:
            variant = instance.variants.first()
            update_fields = []
            if "track_inventory" in cleaned_input:
                variant.track_inventory = cleaned_input["track_inventory"]
                update_fields.append("track_inventory")
            if "sku" in cleaned_input:
                variant.sku = cleaned_input["sku"]
                update_fields.append("sku")
            if "base_price" in cleaned_input:
                variant.price_amount = cleaned_input["base_price"]
                update_fields.append("price_amount")
            if update_fields:
                variant.save(update_fields=update_fields)
        # Recalculate the "minimal variant price"
        update_product_minimal_variant_price_task.delay(instance.pk)

>>>>>>> 88ce7c6b
        attributes = cleaned_input.get("attributes")
        if attributes:
            AttributeAssignmentMixin.save(instance, attributes)


class ProductDelete(ModelDeleteMutation):
    class Arguments:
        id = graphene.ID(required=True, description="ID of a product to delete.")

    class Meta:
        description = "Deletes a product."
        model = models.Product
        permissions = (ProductPermissions.MANAGE_PRODUCTS,)
        error_type_class = ProductError
        error_type_field = "product_errors"


class ProductUpdateMeta(UpdateMetaBaseMutation):
    class Meta:
        model = models.Product
        description = "Update public metadata for product."
        permissions = (ProductPermissions.MANAGE_PRODUCTS,)
        public = True
        error_type_class = ProductError
        error_type_field = "product_errors"


class ProductClearMeta(ClearMetaBaseMutation):
    class Meta:
        description = "Clears public metadata item for product."
        model = models.Product
        permissions = (ProductPermissions.MANAGE_PRODUCTS,)
        public = True
        error_type_class = ProductError
        error_type_field = "product_errors"


class ProductUpdatePrivateMeta(UpdateMetaBaseMutation):
    class Meta:
        description = "Update private metadata for product."
        model = models.Product
        permissions = (ProductPermissions.MANAGE_PRODUCTS,)
        public = False
        error_type_class = ProductError
        error_type_field = "product_errors"


class ProductClearPrivateMeta(ClearMetaBaseMutation):
    class Meta:
        description = "Clears private metadata item for product."
        model = models.Product
        permissions = (ProductPermissions.MANAGE_PRODUCTS,)
        public = False
        error_type_class = ProductError
        error_type_field = "product_errors"


class ProductVariantInput(graphene.InputObjectType):
    attributes = graphene.List(
        AttributeValueInput,
        required=False,
        description="List of attributes specific to this variant.",
    )
    cost_price = Decimal(description="Cost price of the variant.")
    price = Decimal(description="Price of the particular variant.")
    sku = graphene.String(description="Stock keeping unit.")
    track_inventory = graphene.Boolean(
        description=(
            "Determines if the inventory of this variant should be tracked. If false, "
            "the quantity won't change when customers buy this item."
        )
    )
    weight = WeightScalar(description="Weight of the Product Variant.", required=False)


class ProductVariantCreateInput(ProductVariantInput):
    attributes = graphene.List(
        AttributeValueInput,
        required=True,
        description="List of attributes specific to this variant.",
    )
    product = graphene.ID(
        description="Product ID of which type is the variant.",
        name="product",
        required=True,
    )
    stocks = graphene.List(
        graphene.NonNull(StockInput),
        description=("Stocks of a product available for sale."),
        required=False,
    )


class ProductVariantCreate(ModelMutation):
    class Arguments:
        input = ProductVariantCreateInput(
            required=True, description="Fields required to create a product variant."
        )

    class Meta:
        description = "Creates a new variant for a product."
        model = models.ProductVariant
        permissions = (ProductPermissions.MANAGE_PRODUCTS,)
        error_type_class = ProductError
        error_type_field = "product_errors"

    @classmethod
    def clean_attributes(
        cls, attributes: dict, product_type: models.ProductType
    ) -> T_INPUT_MAP:
        attributes_qs = product_type.variant_attributes
        attributes = AttributeAssignmentMixin.clean_input(
            attributes, attributes_qs, is_variant=True
        )
        return attributes

    @classmethod
    def validate_duplicated_attribute_values(
        cls, attributes, used_attribute_values, instance=None
    ):
        attribute_values = defaultdict(list)
        for attribute in attributes:
            attribute_values[attribute.id].extend(attribute.values)
        if attribute_values in used_attribute_values:
            raise ValidationError(
                "Duplicated attribute values for product variant.",
                ProductErrorCode.DUPLICATED_INPUT_ITEM,
            )
        else:
            used_attribute_values.append(attribute_values)

    @classmethod
    def clean_input(
        cls, info, instance: models.ProductVariant, data: dict, input_cls=None
    ):
        cleaned_input = super().clean_input(info, instance, data)

        weight = cleaned_input.get("weight")
        if weight and weight.value < 0:
            raise ValidationError(
                {
                    "weight": ValidationError(
                        "Product variant can't have negative weight.",
                        code=ProductErrorCode.INVALID.value,
                    )
                }
            )

        if "cost_price" in cleaned_input:
            cost_price = cleaned_input.pop("cost_price")
            if cost_price and cost_price < 0:
                raise ValidationError(
                    {
                        "costPrice": ValidationError(
                            "Product price cannot be lower than 0.",
                            code=ProductErrorCode.INVALID.value,
                        )
                    }
                )
            cleaned_input["cost_price_amount"] = cost_price
        if "price" in cleaned_input:
            price = cleaned_input.pop("price")
            if price is not None and price < 0:
                raise ValidationError(
                    {
                        "price": ValidationError(
                            "Product price cannot be lower than 0.",
                            code=ProductErrorCode.INVALID.value,
                        )
                    }
                )
            cleaned_input["price_amount"] = price

        stocks = cleaned_input.get("stocks")
        if stocks:
            cls.check_for_duplicates_in_stocks(stocks)

        # Attributes are provided as list of `AttributeValueInput` objects.
        # We need to transform them into the format they're stored in the
        # `Product` model, which is HStore field that maps attribute's PK to
        # the value's PK.
        attributes = cleaned_input.get("attributes")
        if attributes:
            if instance.product_id is not None:
                # If the variant is getting updated,
                # simply retrieve the associated product type
                product_type = instance.product.product_type
                used_attribute_values = get_used_variants_attribute_values(
                    instance.product
                )
            else:
                # If the variant is getting created, no product type is associated yet,
                # retrieve it from the required "product" input field
                product_type = cleaned_input["product"].product_type
                used_attribute_values = get_used_variants_attribute_values(
                    cleaned_input["product"]
                )

            try:
                cls.validate_duplicated_attribute_values(
                    attributes, used_attribute_values, instance
                )
                cleaned_input["attributes"] = cls.clean_attributes(
                    attributes, product_type
                )
            except ValidationError as exc:
                raise ValidationError({"attributes": exc})
        return cleaned_input

    @classmethod
    def check_for_duplicates_in_stocks(cls, stocks_data):
        warehouse_ids = [stock["warehouse"] for stock in stocks_data]
        duplicates = get_duplicated_values(warehouse_ids)
        if duplicates:
            error_msg = "Duplicated warehouse ID: {}".format(", ".join(duplicates))
            raise ValidationError(
                {"stocks": ValidationError(error_msg, code=ProductErrorCode.UNIQUE)}
            )

    @classmethod
    def get_instance(cls, info, **data):
        """Prefetch related fields that are needed to process the mutation.

        If we are updating an instance and want to update its attributes,
        # prefetch them.
        """

        object_id = data.get("id")
        if object_id and data.get("attributes"):
            # Prefetches needed by AttributeAssignmentMixin and
            # associate_attribute_values_to_instance
            qs = cls.Meta.model.objects.prefetch_related(
                "product__product_type__variant_attributes__values",
                "product__product_type__attributevariant",
            )
            return cls.get_node_or_error(
                info, object_id, only_type="ProductVariant", qs=qs
            )

        return super().get_instance(info, **data)

    @classmethod
    @transaction.atomic()
    def save(cls, info, instance, cleaned_input):
        instance.save()
        # Recalculate the "minimal variant price" for the parent product
        update_product_minimal_variant_price_task.delay(instance.product_id)
        stocks = cleaned_input.get("stocks")
        if stocks:
            cls.create_variant_stocks(instance, stocks)

        attributes = cleaned_input.get("attributes")
        if attributes:
            AttributeAssignmentMixin.save(instance, attributes)
            instance.name = generate_name_for_variant(instance)
            instance.save(update_fields=["name"])

    @classmethod
    def create_variant_stocks(cls, variant, stocks):
        warehouse_ids = [stock["warehouse"] for stock in stocks]
        warehouses = cls.get_nodes_or_error(
            warehouse_ids, "warehouse", only_type=Warehouse
        )
        create_stocks(variant, stocks, warehouses)


class ProductVariantUpdate(ProductVariantCreate):
    class Arguments:
        id = graphene.ID(
            required=True, description="ID of a product variant to update."
        )
        input = ProductVariantInput(
            required=True, description="Fields required to update a product variant."
        )

    class Meta:
        description = "Updates an existing variant for product."
        model = models.ProductVariant
        permissions = (ProductPermissions.MANAGE_PRODUCTS,)
        error_type_class = ProductError
        error_type_field = "product_errors"

    @classmethod
    def validate_duplicated_attribute_values(
        cls, attributes, used_attribute_values, instance=None
    ):
        # Check if the variant is getting updated,
        # and the assigned attributes do not change
        if instance.product_id is not None:
            assigned_attributes = get_used_attribute_values_for_variant(instance)
            input_attribute_values = defaultdict(list)
            for attribute in attributes:
                input_attribute_values[attribute.id].extend(attribute.values)
            if input_attribute_values == assigned_attributes:
                return
        # if assigned attributes is getting updated run duplicated attribute validation
        super().validate_duplicated_attribute_values(attributes, used_attribute_values)


class ProductVariantDelete(ModelDeleteMutation):
    class Arguments:
        id = graphene.ID(
            required=True, description="ID of a product variant to delete."
        )

    class Meta:
        description = "Deletes a product variant."
        model = models.ProductVariant
        permissions = (ProductPermissions.MANAGE_PRODUCTS,)
        error_type_class = ProductError
        error_type_field = "product_errors"

    @classmethod
    def success_response(cls, instance):
        # Update the "minimal_variant_prices" of the parent product
        update_product_minimal_variant_price_task.delay(instance.product_id)
        return super().success_response(instance)


class ProductVariantUpdateMeta(UpdateMetaBaseMutation):
    class Meta:
        model = models.ProductVariant
        description = "Update public metadata for product variant."
        permissions = (ProductPermissions.MANAGE_PRODUCTS,)
        public = True
        error_type_class = ProductError
        error_type_field = "product_errors"


class ProductVariantClearMeta(ClearMetaBaseMutation):
    class Meta:
        model = models.ProductVariant
        description = "Clears public metadata for product variant."
        permissions = (ProductPermissions.MANAGE_PRODUCTS,)
        public = True
        error_type_class = ProductError
        error_type_field = "product_errors"


class ProductVariantUpdatePrivateMeta(UpdateMetaBaseMutation):
    class Meta:
        model = models.ProductVariant
        description = "Update private metadata for product variant."
        permissions = (ProductPermissions.MANAGE_PRODUCTS,)
        public = False
        error_type_class = ProductError
        error_type_field = "product_errors"


class ProductVariantClearPrivateMeta(ClearMetaBaseMutation):
    class Meta:
        model = models.ProductVariant
        description = "Clears private metadata for product variant."
        permissions = (ProductPermissions.MANAGE_PRODUCTS,)
        public = False
        error_type_class = ProductError
        error_type_field = "product_errors"


class ProductTypeInput(graphene.InputObjectType):
    name = graphene.String(description="Name of the product type.")
    slug = graphene.String(description="Product type slug.")
    has_variants = graphene.Boolean(
        description=(
            "Determines if product of this type has multiple variants. This option "
            "mainly simplifies product management in the dashboard. There is always at "
            "least one variant created under the hood."
        )
    )
    product_attributes = graphene.List(
        graphene.ID,
        description="List of attributes shared among all product variants.",
        name="productAttributes",
    )
    variant_attributes = graphene.List(
        graphene.ID,
        description=(
            "List of attributes used to distinguish between different variants of "
            "a product."
        ),
        name="variantAttributes",
    )
    is_shipping_required = graphene.Boolean(
        description="Determines if shipping is required for products of this variant."
    )
    is_digital = graphene.Boolean(
        description="Determines if products are digital.", required=False
    )
    weight = WeightScalar(description="Weight of the ProductType items.")
    tax_code = graphene.String(description="Tax rate for enabled tax gateway.")


class ProductTypeCreate(ModelMutation):
    class Arguments:
        input = ProductTypeInput(
            required=True, description="Fields required to create a product type."
        )

    class Meta:
        description = "Creates a new product type."
        model = models.ProductType
        permissions = (ProductPermissions.MANAGE_PRODUCTS,)
        error_type_class = ProductError
        error_type_field = "product_errors"

    @classmethod
    def clean_input(cls, info, instance, data):
        cleaned_input = super().clean_input(info, instance, data)

        weight = cleaned_input.get("weight")
        if weight and weight.value < 0:
            raise ValidationError(
                {
                    "weight": ValidationError(
                        "Product type can't have negative weight.",
                        code=ProductErrorCode.INVALID,
                    )
                }
            )

        try:
            cleaned_input = validate_slug_and_generate_if_needed(
                instance, "name", cleaned_input
            )
        except ValidationError as error:
            error.code = ProductErrorCode.REQUIRED.value
            raise ValidationError({"slug": error})

        # FIXME  tax_rate logic should be dropped after we remove tax_rate from input
        tax_rate = cleaned_input.pop("tax_rate", "")
        if tax_rate:
            instance.store_value_in_metadata(
                {"vatlayer.code": tax_rate, "description": tax_rate}
            )
            info.context.plugins.assign_tax_code_to_object_meta(instance, tax_rate)

        tax_code = cleaned_input.pop("tax_code", "")
        if tax_code:
            info.context.plugins.assign_tax_code_to_object_meta(instance, tax_code)

        return cleaned_input

    @classmethod
    def _save_m2m(cls, info, instance, cleaned_data):
        super()._save_m2m(info, instance, cleaned_data)
        if "product_attributes" in cleaned_data:
            instance.product_attributes.set(cleaned_data["product_attributes"])
        if "variant_attributes" in cleaned_data:
            instance.variant_attributes.set(cleaned_data["variant_attributes"])


class ProductTypeUpdate(ProductTypeCreate):
    class Arguments:
        id = graphene.ID(required=True, description="ID of a product type to update.")
        input = ProductTypeInput(
            required=True, description="Fields required to update a product type."
        )

    class Meta:
        description = "Updates an existing product type."
        model = models.ProductType
        permissions = (ProductPermissions.MANAGE_PRODUCTS,)
        error_type_class = ProductError
        error_type_field = "product_errors"

    @classmethod
    def save(cls, info, instance, cleaned_input):
        variant_attr = cleaned_input.get("variant_attributes")
        if variant_attr:
            variant_attr = set(variant_attr)
            variant_attr_ids = [attr.pk for attr in variant_attr]
            update_variants_names.delay(instance.pk, variant_attr_ids)
        super().save(info, instance, cleaned_input)


class ProductTypeDelete(ModelDeleteMutation):
    class Arguments:
        id = graphene.ID(required=True, description="ID of a product type to delete.")

    class Meta:
        description = "Deletes a product type."
        model = models.ProductType
        permissions = (ProductPermissions.MANAGE_PRODUCTS,)
        error_type_class = ProductError
        error_type_field = "product_errors"


class ProductTypeUpdateMeta(UpdateMetaBaseMutation):
    class Meta:
        model = models.ProductType
        description = "Update public metadata for product type."
        permissions = (ProductPermissions.MANAGE_PRODUCTS,)
        public = True
        error_type_class = ProductError
        error_type_field = "product_errors"


class ProductTypeClearMeta(ClearMetaBaseMutation):
    class Meta:
        description = "Clears public metadata for product type."
        model = models.ProductType
        permissions = (ProductPermissions.MANAGE_PRODUCTS,)
        public = True
        error_type_class = ProductError
        error_type_field = "product_errors"


class ProductTypeUpdatePrivateMeta(UpdateMetaBaseMutation):
    class Meta:
        description = "Update private metadata for product type."
        model = models.ProductType
        permissions = (ProductPermissions.MANAGE_PRODUCTS,)
        public = False
        error_type_class = ProductError
        error_type_field = "product_errors"


class ProductTypeClearPrivateMeta(ClearMetaBaseMutation):
    class Meta:
        description = "Clears private metadata for product type."
        model = models.ProductType
        permissions = (ProductPermissions.MANAGE_PRODUCTS,)
        public = False
        error_type_class = ProductError
        error_type_field = "product_errors"


class ProductImageCreateInput(graphene.InputObjectType):
    alt = graphene.String(description="Alt text for an image.")
    image = Upload(
        required=True, description="Represents an image file in a multipart request."
    )
    product = graphene.ID(
        required=True, description="ID of an product.", name="product"
    )


class ProductImageCreate(BaseMutation):
    product = graphene.Field(Product)
    image = graphene.Field(ProductImage)

    class Arguments:
        input = ProductImageCreateInput(
            required=True, description="Fields required to create a product image."
        )

    class Meta:
        description = (
            "Create a product image. This mutation must be sent as a `multipart` "
            "request. More detailed specs of the upload format can be found here: "
            "https://github.com/jaydenseric/graphql-multipart-request-spec"
        )
        permissions = (ProductPermissions.MANAGE_PRODUCTS,)
        error_type_class = ProductError
        error_type_field = "product_errors"

    @classmethod
    def perform_mutation(cls, _root, info, **data):
        data = data.get("input")
        product = cls.get_node_or_error(
            info, data["product"], field="product", only_type=Product
        )
        image_data = info.context.FILES.get(data["image"])
        validate_image_file(image_data, "image")

        image = product.images.create(image=image_data, alt=data.get("alt", ""))
        create_product_thumbnails.delay(image.pk)
        return ProductImageCreate(product=product, image=image)


class ProductImageUpdateInput(graphene.InputObjectType):
    alt = graphene.String(description="Alt text for an image.")


class ProductImageUpdate(BaseMutation):
    product = graphene.Field(Product)
    image = graphene.Field(ProductImage)

    class Arguments:
        id = graphene.ID(required=True, description="ID of a product image to update.")
        input = ProductImageUpdateInput(
            required=True, description="Fields required to update a product image."
        )

    class Meta:
        description = "Updates a product image."
        permissions = (ProductPermissions.MANAGE_PRODUCTS,)
        error_type_class = ProductError
        error_type_field = "product_errors"

    @classmethod
    def perform_mutation(cls, _root, info, **data):
        image = cls.get_node_or_error(info, data.get("id"), only_type=ProductImage)
        product = image.product
        alt = data.get("input").get("alt")
        if alt is not None:
            image.alt = alt
            image.save(update_fields=["alt"])
        return ProductImageUpdate(product=product, image=image)


class ProductImageReorder(BaseMutation):
    product = graphene.Field(Product)
    images = graphene.List(ProductImage)

    class Arguments:
        product_id = graphene.ID(
            required=True,
            description="Id of product that images order will be altered.",
        )
        images_ids = graphene.List(
            graphene.ID,
            required=True,
            description="IDs of a product images in the desired order.",
        )

    class Meta:
        description = "Changes ordering of the product image."
        permissions = (ProductPermissions.MANAGE_PRODUCTS,)
        error_type_class = ProductError
        error_type_field = "product_errors"

    @classmethod
    def perform_mutation(cls, _root, info, product_id, images_ids):
        product = cls.get_node_or_error(
            info, product_id, field="product_id", only_type=Product
        )
        if len(images_ids) != product.images.count():
            raise ValidationError(
                {
                    "order": ValidationError(
                        "Incorrect number of image IDs provided.",
                        code=ProductErrorCode.INVALID,
                    )
                }
            )

        images = []
        for image_id in images_ids:
            image = cls.get_node_or_error(
                info, image_id, field="order", only_type=ProductImage
            )
            if image and image.product != product:
                raise ValidationError(
                    {
                        "order": ValidationError(
                            "Image %(image_id)s does not belong to this product.",
                            code=ProductErrorCode.NOT_PRODUCTS_IMAGE,
                            params={"image_id": image_id},
                        )
                    }
                )
            images.append(image)

        for order, image in enumerate(images):
            image.sort_order = order
            image.save(update_fields=["sort_order"])

        return ProductImageReorder(product=product, images=images)


class ProductImageDelete(BaseMutation):
    product = graphene.Field(Product)
    image = graphene.Field(ProductImage)

    class Arguments:
        id = graphene.ID(required=True, description="ID of a product image to delete.")

    class Meta:
        description = "Deletes a product image."
        permissions = (ProductPermissions.MANAGE_PRODUCTS,)
        error_type_class = ProductError
        error_type_field = "product_errors"

    @classmethod
    def perform_mutation(cls, _root, info, **data):
        image = cls.get_node_or_error(info, data.get("id"), only_type=ProductImage)
        image_id = image.id
        image.delete()
        image.id = image_id
        return ProductImageDelete(product=image.product, image=image)


class VariantImageAssign(BaseMutation):
    product_variant = graphene.Field(ProductVariant)
    image = graphene.Field(ProductImage)

    class Arguments:
        image_id = graphene.ID(
            required=True, description="ID of a product image to assign to a variant."
        )
        variant_id = graphene.ID(required=True, description="ID of a product variant.")

    class Meta:
        description = "Assign an image to a product variant."
        permissions = (ProductPermissions.MANAGE_PRODUCTS,)
        error_type_class = ProductError
        error_type_field = "product_errors"

    @classmethod
    def perform_mutation(cls, _root, info, image_id, variant_id):
        image = cls.get_node_or_error(
            info, image_id, field="image_id", only_type=ProductImage
        )
        variant = cls.get_node_or_error(
            info, variant_id, field="variant_id", only_type=ProductVariant
        )
        if image and variant:
            # check if the given image and variant can be matched together
            image_belongs_to_product = variant.product.images.filter(
                pk=image.pk
            ).first()
            if image_belongs_to_product:
                image.variant_images.create(variant=variant)
            else:
                raise ValidationError(
                    {
                        "image_id": ValidationError(
                            "This image doesn't belong to that product.",
                            code=ProductErrorCode.NOT_PRODUCTS_IMAGE,
                        )
                    }
                )
        return VariantImageAssign(product_variant=variant, image=image)


class VariantImageUnassign(BaseMutation):
    product_variant = graphene.Field(ProductVariant)
    image = graphene.Field(ProductImage)

    class Arguments:
        image_id = graphene.ID(
            required=True,
            description="ID of a product image to unassign from a variant.",
        )
        variant_id = graphene.ID(required=True, description="ID of a product variant.")

    class Meta:
        description = "Unassign an image from a product variant."
        permissions = (ProductPermissions.MANAGE_PRODUCTS,)
        error_type_class = ProductError
        error_type_field = "product_errors"

    @classmethod
    def perform_mutation(cls, _root, info, image_id, variant_id):
        image = cls.get_node_or_error(
            info, image_id, field="image_id", only_type=ProductImage
        )
        variant = cls.get_node_or_error(
            info, variant_id, field="variant_id", only_type=ProductVariant
        )

        try:
            variant_image = models.VariantImage.objects.get(
                image=image, variant=variant
            )
        except models.VariantImage.DoesNotExist:
            raise ValidationError(
                {
                    "image_id": ValidationError(
                        "Image is not assigned to this variant.",
                        code=ProductErrorCode.NOT_PRODUCTS_IMAGE,
                    )
                }
            )
        else:
            variant_image.delete()

        return VariantImageUnassign(product_variant=variant, image=image)<|MERGE_RESOLUTION|>--- conflicted
+++ resolved
@@ -964,26 +964,6 @@
     @transaction.atomic
     def save(cls, info, instance, cleaned_input):
         instance.save()
-<<<<<<< HEAD
-=======
-        if not instance.product_type.has_variants:
-            variant = instance.variants.first()
-            update_fields = []
-            if "track_inventory" in cleaned_input:
-                variant.track_inventory = cleaned_input["track_inventory"]
-                update_fields.append("track_inventory")
-            if "sku" in cleaned_input:
-                variant.sku = cleaned_input["sku"]
-                update_fields.append("sku")
-            if "base_price" in cleaned_input:
-                variant.price_amount = cleaned_input["base_price"]
-                update_fields.append("price_amount")
-            if update_fields:
-                variant.save(update_fields=update_fields)
-        # Recalculate the "minimal variant price"
-        update_product_minimal_variant_price_task.delay(instance.pk)
-
->>>>>>> 88ce7c6b
         attributes = cleaned_input.get("attributes")
         if attributes:
             AttributeAssignmentMixin.save(instance, attributes)
