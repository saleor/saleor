--- conflicted
+++ resolved
@@ -484,25 +484,6 @@
                     continue
             elif media_url:
                 if is_image_url(media_url):
-<<<<<<< HEAD
-                    try:
-                        validate_image_url(
-                            media_url,
-                            "media_url",
-                            ProductBulkCreateErrorCode.INVALID.value,
-                        )
-                    except ValidationError as exc:
-                        cls.add_indexes_to_errors(
-                            product_index, exc, index_error_map, f"media.{index}"
-                        )
-                        continue
-                    filename = get_filename_from_url(media_url)
-                    image_data = HTTPClient.send_request(
-                        "GET", media_url, stream=True, timeout=30, allow_redirects=False
-                    )
-                    image_data = File(image_data.raw, filename)
-                    media_input["image"] = image_data
-=======
                     with HTTPClient.send_request(
                         "GET", media_url, stream=True, timeout=30, allow_redirects=False
                     ) as image_data:
@@ -526,7 +507,6 @@
                                 index_error_map,
                                 f"media.{index}",
                             )
->>>>>>> 533a1a82
                 else:
                     try:
                         oembed_data, supported_media_type = get_oembed_data(media_url)
