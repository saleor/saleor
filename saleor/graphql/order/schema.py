--- conflicted
+++ resolved
@@ -160,11 +160,8 @@
     order_add_note = OrderAddNote.Field()
     order_cancel = OrderCancel.Field()
     order_capture = OrderCapture.Field()
-<<<<<<< HEAD
+    order_confirm = OrderConfirm.Field()
 
-=======
-    order_confirm = OrderConfirm.Field()
->>>>>>> b51ac230
     order_fulfill = OrderFulfill.Field()
     order_fulfillment_cancel = FulfillmentCancel.Field()
     order_fulfillment_update_tracking = FulfillmentUpdateTracking.Field()
