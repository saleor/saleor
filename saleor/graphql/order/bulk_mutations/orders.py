--- conflicted
+++ resolved
@@ -3,6 +3,7 @@
 from ....core.permissions import OrderPermissions
 from ....order import models
 from ....order.actions import cancel_order
+from ...app.dataloaders import load_app
 from ...core.mutations import BaseBulkMutation
 from ...core.types import NonNullList, OrderError
 from ...plugins.dataloaders import load_plugin_manager
@@ -35,11 +36,6 @@
             cancel_order(
                 order=order,
                 user=info.context.user,
-<<<<<<< HEAD
-                app=info.context.app,
-                manager=info.context.plugins,
-=======
                 app=load_app(info.context),
                 manager=manager,
->>>>>>> f5b8251d
             )