from decimal import Decimal
from operator import attrgetter
from typing import Optional

import graphene
import prices
from django.core.exceptions import ValidationError
from graphene import relay
from promise import Promise

from ...account.models import Address
from ...account.utils import requestor_is_staff_member_or_app
from ...core.anonymize import obfuscate_address, obfuscate_email
from ...core.exceptions import PermissionDenied
from ...core.permissions import AccountPermissions, OrderPermissions, ProductPermissions
from ...core.taxes import display_gross_prices
from ...core.tracing import traced_resolver
from ...discount import OrderDiscountType
from ...graphql.utils import get_user_or_app_from_context
from ...graphql.warehouse.dataloaders import WarehouseByIdLoader
from ...order import OrderStatus, models
from ...order.models import FulfillmentStatus
from ...order.utils import get_order_country, get_valid_shipping_methods_for_order
from ...payment import ChargeStatus
from ...payment.dataloaders import PaymentsByOrderIdLoader
<<<<<<< HEAD
from ...payment.model_helpers import get_subtotal, get_total_captured
=======
from ...payment.model_helpers import (
    get_last_payment,
    get_total_authorized,
    get_total_captured,
)
>>>>>>> 83d7fa85
from ...product.product_images import get_product_image_thumbnail
from ..account.dataloaders import AddressByIdLoader, UserByUserIdLoader
from ..account.types import User
from ..account.utils import requestor_has_access
from ..channel import ChannelContext
from ..channel.dataloaders import ChannelByIdLoader, ChannelByOrderLineIdLoader
from ..core.connection import CountableDjangoObjectType
from ..core.enums import LanguageCodeEnum
from ..core.scalars import PositiveDecimal
from ..core.types.common import Image
from ..core.types.money import Money, TaxedMoney
from ..core.utils import str_to_enum
from ..decorators import one_of_permissions_required, permission_required
from ..discount.dataloaders import OrderDiscountsByOrderIDLoader, VoucherByIdLoader
from ..discount.enums import DiscountValueTypeEnum
from ..giftcard.types import GiftCard
from ..invoice.types import Invoice
from ..meta.types import ObjectWithMetadata
from ..payment.types import OrderAction, Payment, PaymentChargeStatusEnum
from ..product.dataloaders import (
    ProductChannelListingByProductIdAndChannelSlugLoader,
    ProductVariantByIdLoader,
)
from ..product.types import ProductVariant
from ..shipping.dataloaders import ShippingMethodByIdLoader
from ..shipping.types import ShippingMethod
from ..warehouse.types import Allocation, Warehouse
from .dataloaders import (
    AllocationsByOrderLineIdLoader,
    FulfillmentsByOrderIdLoader,
    OrderByIdLoader,
    OrderEventsByOrderIdLoader,
    OrderLineByIdLoader,
    OrderLinesByOrderIdLoader,
)
from .enums import OrderEventsEmailsEnum, OrderEventsEnum
from .utils import validate_draft_order


def get_order_discount_event(discount_obj: dict):
    currency = discount_obj["currency"]

    amount = prices.Money(Decimal(discount_obj["amount_value"]), currency)

    old_amount = None
    old_amount_value = discount_obj.get("old_amount_value")
    if old_amount_value:
        old_amount = prices.Money(Decimal(old_amount_value), currency)

    return OrderEventDiscountObject(
        value=discount_obj.get("value"),
        amount=amount,
        value_type=discount_obj.get("value_type"),
        reason=discount_obj.get("reason"),
        old_value_type=discount_obj.get("old_value_type"),
        old_value=discount_obj.get("old_value"),
        old_amount=old_amount,
    )


class OrderDiscount(graphene.ObjectType):
    value_type = graphene.Field(
        DiscountValueTypeEnum,
        required=True,
        description="Type of the discount: fixed or percent.",
    )
    value = PositiveDecimal(
        required=True,
        description="Value of the discount. Can store fixed value or percent value.",
    )
    reason = graphene.String(
        required=False, description="Explanation for the applied discount."
    )
    amount = graphene.Field(Money, description="Returns amount of discount.")


class OrderEventDiscountObject(OrderDiscount):
    old_value_type = graphene.Field(
        DiscountValueTypeEnum,
        required=False,
        description="Type of the discount: fixed or percent.",
    )
    old_value = PositiveDecimal(
        required=False,
        description="Value of the discount. Can store fixed value or percent value.",
    )
    old_amount = graphene.Field(
        Money, required=False, description="Returns amount of discount."
    )


class OrderEventOrderLineObject(graphene.ObjectType):
    quantity = graphene.Int(description="The variant quantity.")
    order_line = graphene.Field(lambda: OrderLine, description="The order line.")
    item_name = graphene.String(description="The variant name.")
    discount = graphene.Field(
        OrderEventDiscountObject, description="The discount applied to the order line."
    )


class OrderEvent(CountableDjangoObjectType):
    date = graphene.types.datetime.DateTime(
        description="Date when event happened at in ISO 8601 format."
    )
    type = OrderEventsEnum(description="Order event type.")
    user = graphene.Field(User, description="User who performed the action.")
    message = graphene.String(description="Content of the event.")
    email = graphene.String(description="Email of the customer.")
    email_type = OrderEventsEmailsEnum(
        description="Type of an email sent to the customer."
    )
    amount = graphene.Float(description="Amount of money.")
    payment_id = graphene.String(description="The payment ID from the payment gateway.")
    payment_gateway = graphene.String(description="The payment gateway of the payment.")
    quantity = graphene.Int(description="Number of items.")
    composed_id = graphene.String(description="Composed ID of the Fulfillment.")
    order_number = graphene.String(description="User-friendly number of an order.")
    invoice_number = graphene.String(
        description="Number of an invoice related to the order."
    )
    oversold_items = graphene.List(
        graphene.String, description="List of oversold lines names."
    )
    lines = graphene.List(OrderEventOrderLineObject, description="The concerned lines.")
    fulfilled_items = graphene.List(
        lambda: FulfillmentLine, description="The lines fulfilled."
    )
    warehouse = graphene.Field(
        Warehouse, description="The warehouse were items were restocked."
    )
    transaction_reference = graphene.String(
        description="The transaction reference of captured payment."
    )
    shipping_costs_included = graphene.Boolean(
        description="Define if shipping costs were included to the refund."
    )
    related_order = graphene.Field(
        lambda: Order, description="The order which is related to this order."
    )
    discount = graphene.Field(
        OrderEventDiscountObject, description="The discount applied to the order."
    )

    class Meta:
        description = "History log of the order."
        model = models.OrderEvent
        interfaces = [relay.Node]
        only_fields = ["id"]

    @staticmethod
    @traced_resolver
    def resolve_user(root: models.OrderEvent, info):
        user = info.context.user
        if (
            user == root.user
            or user.has_perm(AccountPermissions.MANAGE_USERS)
            or user.has_perm(AccountPermissions.MANAGE_STAFF)
        ):
            return root.user
        raise PermissionDenied()

    @staticmethod
    def resolve_email(root: models.OrderEvent, _info):
        return root.parameters.get("email", None)

    @staticmethod
    def resolve_email_type(root: models.OrderEvent, _info):
        return root.parameters.get("email_type", None)

    @staticmethod
    def resolve_amount(root: models.OrderEvent, _info):
        amount = root.parameters.get("amount", None)
        return float(amount) if amount else None

    @staticmethod
    def resolve_payment_id(root: models.OrderEvent, _info):
        return root.parameters.get("payment_id", None)

    @staticmethod
    def resolve_payment_gateway(root: models.OrderEvent, _info):
        return root.parameters.get("payment_gateway", None)

    @staticmethod
    def resolve_quantity(root: models.OrderEvent, _info):
        quantity = root.parameters.get("quantity", None)
        return int(quantity) if quantity else None

    @staticmethod
    def resolve_message(root: models.OrderEvent, _info):
        return root.parameters.get("message", None)

    @staticmethod
    def resolve_composed_id(root: models.OrderEvent, _info):
        return root.parameters.get("composed_id", None)

    @staticmethod
    def resolve_oversold_items(root: models.OrderEvent, _info):
        return root.parameters.get("oversold_items", None)

    @staticmethod
    def resolve_order_number(root: models.OrderEvent, _info):
        return root.order_id

    @staticmethod
    def resolve_invoice_number(root: models.OrderEvent, _info):
        return root.parameters.get("invoice_number")

    @staticmethod
    @traced_resolver
    def resolve_lines(root: models.OrderEvent, info):
        raw_lines = root.parameters.get("lines", None)

        if not raw_lines:
            return None

        line_pks = []
        for entry in raw_lines:
            line_pk = entry.get("line_pk", None)
            if line_pk:
                line_pks.append(line_pk)

        def _resolve_lines(lines):
            results = []
            lines_dict = {line.pk: line for line in lines if line}
            for raw_line in raw_lines:
                line_pk = raw_line.get("line_pk")
                line_object = lines_dict.get(line_pk)
                discount = raw_line.get("discount")
                if discount:
                    discount = get_order_discount_event(discount)
                results.append(
                    OrderEventOrderLineObject(
                        quantity=raw_line["quantity"],
                        order_line=line_object,
                        item_name=raw_line["item"],
                        discount=discount,
                    )
                )

            return results

        return (
            OrderLineByIdLoader(info.context).load_many(line_pks).then(_resolve_lines)
        )

    @staticmethod
    @traced_resolver
    def resolve_fulfilled_items(root: models.OrderEvent, _info):
        lines = root.parameters.get("fulfilled_items", [])
        return models.FulfillmentLine.objects.filter(pk__in=lines)

    @staticmethod
    @traced_resolver
    def resolve_warehouse(root: models.OrderEvent, info):
        if warehouse_pk := root.parameters.get("warehouse"):
            return WarehouseByIdLoader(info.context).load(warehouse_pk)
        return None

    @staticmethod
    def resolve_transaction_reference(root: models.OrderEvent, _info):
        return root.parameters.get("transaction_reference")

    @staticmethod
    def resolve_shipping_costs_included(root: models.OrderEvent, _info):
        return root.parameters.get("shipping_costs_included")

    @staticmethod
    def resolve_related_order(root: models.OrderEvent, info):
        order_pk = root.parameters.get("related_order_pk")
        if not order_pk:
            return None
        return OrderByIdLoader(info.context).load(order_pk)

    @staticmethod
    @traced_resolver
    def resolve_discount(root: models.OrderEvent, info):
        discount_obj = root.parameters.get("discount")
        if not discount_obj:
            return None
        return get_order_discount_event(discount_obj)


class FulfillmentLine(CountableDjangoObjectType):
    order_line = graphene.Field(lambda: OrderLine)

    class Meta:
        description = "Represents line of the fulfillment."
        interfaces = [relay.Node]
        model = models.FulfillmentLine
        only_fields = ["id", "quantity"]

    @staticmethod
    @traced_resolver
    def resolve_order_line(root: models.FulfillmentLine, _info):
        return root.order_line


class Fulfillment(CountableDjangoObjectType):
    lines = graphene.List(
        FulfillmentLine, description="List of lines for the fulfillment."
    )
    status_display = graphene.String(description="User-friendly fulfillment status.")
    warehouse = graphene.Field(
        Warehouse,
        required=False,
        description=("Warehouse from fulfillment was fulfilled."),
    )

    class Meta:
        description = "Represents order fulfillment."
        interfaces = [relay.Node, ObjectWithMetadata]
        model = models.Fulfillment
        only_fields = [
            "fulfillment_order",
            "id",
            "created",
            "status",
            "tracking_number",
        ]

    @staticmethod
    @traced_resolver
    def resolve_lines(root: models.Fulfillment, _info):
        return root.lines.all()

    @staticmethod
    @traced_resolver
    def resolve_status_display(root: models.Fulfillment, _info):
        return root.get_status_display()

    @staticmethod
    @traced_resolver
    def resolve_warehouse(root: models.Fulfillment, _info):
        line = root.lines.first()
        return line.stock.warehouse if line and line.stock else None


class OrderLine(CountableDjangoObjectType):
    thumbnail = graphene.Field(
        Image,
        description="The main thumbnail for the ordered product.",
        size=graphene.Argument(graphene.Int, description="Size of thumbnail."),
    )
    unit_price = graphene.Field(
        TaxedMoney,
        description="Price of the single item in the order line.",
        required=True,
    )
    undiscounted_unit_price = graphene.Field(
        TaxedMoney,
        description=(
            "Price of the single item in the order line without applied an order line "
            "discount."
        ),
        required=True,
    )
    unit_discount = graphene.Field(
        Money,
        description="The discount applied to the single order line.",
        required=True,
    )
    unit_discount_value = graphene.Field(
        PositiveDecimal,
        description="Value of the discount. Can store fixed value or percent value",
        required=True,
    )
    total_price = graphene.Field(
        TaxedMoney, description="Price of the order line.", required=True
    )
    variant = graphene.Field(
        ProductVariant,
        required=False,
        description=(
            "A purchased product variant. Note: this field may be null if the variant "
            "has been removed from stock at all."
        ),
    )
    translated_product_name = graphene.String(
        required=True, description="Product name in the customer's language"
    )
    translated_variant_name = graphene.String(
        required=True, description="Variant name in the customer's language"
    )
    allocations = graphene.List(
        graphene.NonNull(Allocation),
        description="List of allocations across warehouses.",
    )
    unit_discount_type = graphene.Field(
        DiscountValueTypeEnum,
        description="Type of the discount: fixed or percent",
    )

    class Meta:
        description = "Represents order line of particular order."
        model = models.OrderLine
        interfaces = [relay.Node]
        only_fields = [
            "digital_content_url",
            "id",
            "is_shipping_required",
            "product_name",
            "variant_name",
            "product_sku",
            "quantity",
            "quantity_fulfilled",
            "tax_rate",
            "unit_discount_reason",
        ]

    @staticmethod
    @traced_resolver
    def resolve_thumbnail(root: models.OrderLine, info, *, size=255):
        if not root.variant:
            return None
        image = root.variant.get_first_image()
        if image:
            url = get_product_image_thumbnail(image, size, method="thumbnail")
            alt = image.alt
            return Image(alt=alt, url=info.context.build_absolute_uri(url))
        return None

    @staticmethod
    def resolve_unit_price(root: models.OrderLine, _info):
        return root.unit_price

    @staticmethod
    def resolve_undiscounted_unit_price(root: models.OrderLine, _info):
        return root.undiscounted_unit_price

    @staticmethod
    def resolve_unit_discount_type(root: models.OrderLine, _info):
        return root.unit_discount_type

    @staticmethod
    def resolve_unit_discount_value(root: models.OrderLine, _info):
        return root.unit_discount_value

    @staticmethod
    def resolve_unit_discount(root: models.OrderLine, _info):
        return root.unit_discount

    @staticmethod
    def resolve_total_price(root: models.OrderLine, _info):
        return root.total_price

    @staticmethod
    def resolve_translated_product_name(root: models.OrderLine, _info):
        return root.translated_product_name

    @staticmethod
    def resolve_translated_variant_name(root: models.OrderLine, _info):
        return root.translated_variant_name

    @staticmethod
    @traced_resolver
    def resolve_variant(root: models.OrderLine, info):
        context = info.context
        if not root.variant_id:
            return None

        def requestor_has_access_to_variant(data):
            variant, channel = data

            requester = get_user_or_app_from_context(context)
            is_staff = requestor_is_staff_member_or_app(requester)
            if is_staff:
                return ChannelContext(node=variant, channel_slug=channel.slug)

            def product_is_available(product_channel_listing):
                if product_channel_listing and product_channel_listing.is_visible:
                    return ChannelContext(node=variant, channel_slug=channel.slug)
                return None

            return (
                ProductChannelListingByProductIdAndChannelSlugLoader(context)
                .load((variant.product_id, channel.slug))
                .then(product_is_available)
            )

        variant = ProductVariantByIdLoader(context).load(root.variant_id)
        channel = ChannelByOrderLineIdLoader(context).load(root.id)

        return Promise.all([variant, channel]).then(requestor_has_access_to_variant)

    @staticmethod
    @one_of_permissions_required(
        [ProductPermissions.MANAGE_PRODUCTS, OrderPermissions.MANAGE_ORDERS]
    )
    def resolve_allocations(root: models.OrderLine, info):
        return AllocationsByOrderLineIdLoader(info.context).load(root.id)


class Order(CountableDjangoObjectType):
    fulfillments = graphene.List(
        Fulfillment, required=True, description="List of shipments for the order."
    )
    lines = graphene.List(
        lambda: OrderLine, required=True, description="List of order lines."
    )
    actions = graphene.List(
        OrderAction,
        description=(
            "List of actions that can be performed in the current state of an order."
        ),
        required=True,
    )
    available_shipping_methods = graphene.List(
        ShippingMethod,
        required=False,
        description="Shipping methods that can be used with this order.",
    )
    invoices = graphene.List(
        Invoice, required=False, description="List of order invoices."
    )
    number = graphene.String(description="User-friendly number of an order.")
    is_paid = graphene.Boolean(
        description="Informs if an order is fully paid.", required=True
    )
    payment_status = PaymentChargeStatusEnum(
        description="Internal payment status.", required=True
    )
    payment_status_display = graphene.String(
        description="User-friendly payment status.", required=True
    )
    payments = graphene.List(Payment, description="List of payments for the order.")
    total = graphene.Field(
        TaxedMoney, description="Total amount of the order.", required=True
    )
    undiscounted_total = graphene.Field(
        TaxedMoney, description="Undiscounted total amount of the order.", required=True
    )
    shipping_price = graphene.Field(
        TaxedMoney, description="Total price of shipping.", required=True
    )
    subtotal = graphene.Field(
        TaxedMoney,
        description="The sum of line prices not including shipping.",
        required=True,
    )
    gift_cards = graphene.List(GiftCard, description="List of user gift cards.")
    status_display = graphene.String(description="User-friendly order status.")
    can_finalize = graphene.Boolean(
        description=(
            "Informs whether a draft order can be finalized"
            "(turned into a regular order)."
        ),
        required=True,
    )
    total_authorized = graphene.Field(
        Money, description="Amount authorized for the order.", required=True
    )
    total_captured = graphene.Field(
        Money, description="Amount captured by payment.", required=True
    )
    events = graphene.List(
        OrderEvent, description="List of events associated with the order."
    )
    total_balance = graphene.Field(
        Money,
        description="The difference between the paid and the order total amount.",
        required=True,
    )
    user_email = graphene.String(
        required=False, description="Email address of the customer."
    )
    is_shipping_required = graphene.Boolean(
        description="Returns True, if order requires shipping.", required=True
    )
    language_code = graphene.String(
        deprecation_reason=(
            "Use the `languageCodeEnum` field to fetch the language code. "
            "This field will be removed in Saleor 4.0."
        ),
        required=True,
    )
    language_code_enum = graphene.Field(
        LanguageCodeEnum, description="Order language code.", required=True
    )
    discount = graphene.Field(
        Money,
        description="Returns applied discount.",
        deprecation_reason=(
            "Use discounts field. This field will be removed in Saleor 4.0."
        ),
    )
    discount_name = graphene.String(
        description="Discount name.",
        deprecation_reason=(
            "Use discounts field. This field will be removed in Saleor 4.0."
        ),
    )

    translated_discount_name = graphene.String(
        description="Translated discount name.",
        deprecation_reason=(
            "Use discounts field. This field will be removed in Saleor 4.0."
        ),
    )

    discounts = graphene.List(
        graphene.NonNull("saleor.graphql.discount.types.OrderDiscount"),
        description="List of all discounts assigned to the order.",
        required=False,
    )

    class Meta:
        description = "Represents an order in the shop."
        interfaces = [relay.Node, ObjectWithMetadata]
        model = models.Order
        only_fields = [
            "billing_address",
            "created",
            "customer_note",
            "channel",
            "discount",
            "discount_name",
            "display_gross_prices",
            "gift_cards",
            "id",
            "shipping_address",
            "shipping_method",
            "shipping_method_name",
            "shipping_price",
            "shipping_tax_rate",
            "status",
            "token",
            "tracking_client_id",
            "translated_discount_name",
            "user",
            "voucher",
            "weight",
            "redirect_url",
        ]

    @staticmethod
    @traced_resolver
    def resolve_discounts(root: models.Order, info):
        return OrderDiscountsByOrderIDLoader(info.context).load(root.id)

    @staticmethod
    @traced_resolver
    def resolve_discount(root: models.Order, info):
        def return_voucher_discount(discounts) -> Optional[Money]:
            if not discounts:
                return None
            for discount in discounts:
                if discount.type == OrderDiscountType.VOUCHER:
                    return Money(amount=discount.value, currency=discount.currency)
            return None

        return (
            OrderDiscountsByOrderIDLoader(info.context)
            .load(root.id)
            .then(return_voucher_discount)
        )

    @staticmethod
    @traced_resolver
    def resolve_discount_name(root: models.Order, info):
        def return_voucher_name(discounts) -> Optional[Money]:
            if not discounts:
                return None
            for discount in discounts:
                if discount.type == OrderDiscountType.VOUCHER:
                    return discount.name
            return None

        return (
            OrderDiscountsByOrderIDLoader(info.context)
            .load(root.id)
            .then(return_voucher_name)
        )

    @staticmethod
    @traced_resolver
    def resolve_translated_discount_name(root: models.Order, info):
        def return_voucher_translated_name(discounts) -> Optional[Money]:
            if not discounts:
                return None
            for discount in discounts:
                if discount.type == OrderDiscountType.VOUCHER:
                    return discount.translated_name
            return None

        return (
            OrderDiscountsByOrderIDLoader(info.context)
            .load(root.id)
            .then(return_voucher_translated_name)
        )

    @staticmethod
    @traced_resolver
    def resolve_billing_address(root: models.Order, info):
        def _resolve_billing_address(data):
            if isinstance(data, Address):
                user = None
                address = data
            else:
                user, address = data

            requester = get_user_or_app_from_context(info.context)
            if requestor_has_access(requester, user, OrderPermissions.MANAGE_ORDERS):
                return address
            return obfuscate_address(address)

        if not root.billing_address_id:
            return

        if root.user_id:
            user = UserByUserIdLoader(info.context).load(root.user_id)
            address = AddressByIdLoader(info.context).load(root.billing_address_id)
            return Promise.all([user, address]).then(_resolve_billing_address)
        return (
            AddressByIdLoader(info.context)
            .load(root.billing_address_id)
            .then(_resolve_billing_address)
        )

    @staticmethod
    @traced_resolver
    def resolve_shipping_address(root: models.Order, info):
        def _resolve_shipping_address(data):
            if isinstance(data, Address):
                user = None
                address = data
            else:
                user, address = data
            requester = get_user_or_app_from_context(info.context)
            if requestor_has_access(requester, user, OrderPermissions.MANAGE_ORDERS):
                return address
            return obfuscate_address(address)

        if not root.shipping_address_id:
            return

        if root.user_id:
            user = UserByUserIdLoader(info.context).load(root.user_id)
            address = AddressByIdLoader(info.context).load(root.shipping_address_id)
            return Promise.all([user, address]).then(_resolve_shipping_address)
        return (
            AddressByIdLoader(info.context)
            .load(root.shipping_address_id)
            .then(_resolve_shipping_address)
        )

    @staticmethod
    def resolve_shipping_price(root: models.Order, _info):
        return root.shipping_price

    @staticmethod
    @traced_resolver
    def resolve_actions(root: models.Order, info):
        def _resolve_actions(payments):
            actions = []
            payment = get_last_payment(payments)
            if root.can_capture(payment):
                actions.append(OrderAction.CAPTURE)
            if root.can_mark_as_paid(payments):
                actions.append(OrderAction.MARK_AS_PAID)
            if root.can_refund(payment):
                actions.append(OrderAction.REFUND)
            if root.can_void(payment):
                actions.append(OrderAction.VOID)
            return actions

        return (
            PaymentsByOrderIdLoader(info.context).load(root.id).then(_resolve_actions)
        )

    @staticmethod
    @traced_resolver
    def resolve_subtotal(root: models.Order, info):
        def _resolve_subtotal(order_lines):
            return get_subtotal(order_lines, root.currency)

        return (
            OrderLinesByOrderIdLoader(info.context)
            .load(root.id)
            .then(_resolve_subtotal)
        )

    @staticmethod
    def resolve_total(root: models.Order, _info):
        return root.total

    @staticmethod
    def resolve_undiscounted_total(root: models.Order, _info):
        return root.undiscounted_total

    @staticmethod
    def resolve_total_authorized(root: models.Order, info):
        def _resolve_total_get_total_authorized(payments):
            return get_total_authorized(payments, root.currency)

        return (
            PaymentsByOrderIdLoader(info.context)
            .load(root.id)
            .then(_resolve_total_get_total_authorized)
        )

    @staticmethod
    def resolve_total_captured(root: models.Order, info):
        def _resolve_total_captured(payments):
            return get_total_captured(payments, root.currency)

        return (
            PaymentsByOrderIdLoader(info.context)
            .load(root.id)
            .then(_resolve_total_captured)
        )

    @staticmethod
    def resolve_total_balance(root: models.Order, _info):
        return root.total_balance

    @staticmethod
    @traced_resolver
    def resolve_fulfillments(root: models.Order, info):
        def _resolve_fulfillments(fulfillments):
            user = info.context.user
            if user.is_staff:
                return fulfillments
            return filter(
                lambda fulfillment: fulfillment.status != FulfillmentStatus.CANCELED,
                fulfillments,
            )

        return (
            FulfillmentsByOrderIdLoader(info.context)
            .load(root.id)
            .then(_resolve_fulfillments)
        )

    @staticmethod
    @traced_resolver
    def resolve_lines(root: models.Order, info):
        return OrderLinesByOrderIdLoader(info.context).load(root.id)

    @staticmethod
    @permission_required(OrderPermissions.MANAGE_ORDERS)
    @traced_resolver
    def resolve_events(root: models.Order, _info):
        return OrderEventsByOrderIdLoader(_info.context).load(root.id)

    @staticmethod
    @traced_resolver
    def resolve_is_paid(root: models.Order, _info):
        return root.is_fully_paid()

    @staticmethod
    def resolve_number(root: models.Order, _info):
        return str(root.pk)

    @staticmethod
    @traced_resolver
    def resolve_payment_status(root: models.Order, info):
        def _resolve_payment_status(payments):
            if last_payment := max(payments, default=None, key=attrgetter("pk")):
                return last_payment.charge_status
            return ChargeStatus.NOT_CHARGED

        return (
            PaymentsByOrderIdLoader(info.context)
            .load(root.id)
            .then(_resolve_payment_status)
        )

    @staticmethod
    @traced_resolver
    def resolve_payment_status_display(root: models.Order, info):
        def _resolve_payment_status(payments):
            if last_payment := max(payments, default=None, key=attrgetter("pk")):
                return last_payment.get_charge_status_display()
            return dict(ChargeStatus.CHOICES).get(ChargeStatus.NOT_CHARGED)

        return (
            PaymentsByOrderIdLoader(info.context)
            .load(root.id)
            .then(_resolve_payment_status)
        )

    @staticmethod
    @traced_resolver
    def resolve_payments(root: models.Order, _info):
        return root.payments.all()

    @staticmethod
    @traced_resolver
    def resolve_status_display(root: models.Order, _info):
        return root.get_status_display()

    @staticmethod
    @traced_resolver
    def resolve_can_finalize(root: models.Order, _info):
        if root.status == OrderStatus.DRAFT:
            country = get_order_country(root)
            try:
                validate_draft_order(root, country)
            except ValidationError:
                return False
        return True

    @staticmethod
    @traced_resolver
    def resolve_user_email(root: models.Order, info):
        def _resolve_user_email(user):
            requester = get_user_or_app_from_context(info.context)
            if requestor_has_access(requester, user, OrderPermissions.MANAGE_ORDERS):
                return user.email if user else root.user_email
            return obfuscate_email(user.email if user else root.user_email)

        if not root.user_id:
            return _resolve_user_email(None)

        return (
            UserByUserIdLoader(info.context)
            .load(root.user_id)
            .then(_resolve_user_email)
        )

    @staticmethod
    @traced_resolver
    def resolve_user(root: models.Order, info):
        def _resolve_user(user):
            requester = get_user_or_app_from_context(info.context)
            if requestor_has_access(requester, user, AccountPermissions.MANAGE_USERS):
                return user
            raise PermissionDenied()

        if not root.user_id:
            return None

        return UserByUserIdLoader(info.context).load(root.user_id).then(_resolve_user)

    @staticmethod
    @traced_resolver
    def resolve_shipping_method(root: models.Order, info):
        if not root.shipping_method_id:
            return None

        def wrap_shipping_method_with_channel_context(data):
            shipping_method, channel = data
            return ChannelContext(node=shipping_method, channel_slug=channel.slug)

        shipping_method = ShippingMethodByIdLoader(info.context).load(
            root.shipping_method_id
        )
        channel = ChannelByIdLoader(info.context).load(root.channel_id)

        return Promise.all([shipping_method, channel]).then(
            wrap_shipping_method_with_channel_context
        )

    @staticmethod
    @traced_resolver
    # TODO: We should optimize it in/after PR#5819
    def resolve_available_shipping_methods(root: models.Order, info):
        available = get_valid_shipping_methods_for_order(root)
        if available is None:
            return []
        available_shipping_methods = []
        manager = info.context.plugins
        display_gross = display_gross_prices()
        for shipping_method in available:
            # Ignore typing check because it is checked in
            # get_valid_shipping_methods_for_order
            shipping_channel_listing = shipping_method.channel_listings.filter(
                channel=root.channel
            ).first()
            if shipping_channel_listing:
                taxed_price = manager.apply_taxes_to_shipping(
                    shipping_channel_listing.price,
                    root.shipping_address,  # type: ignore
                )
                if display_gross:
                    shipping_method.price = taxed_price.gross
                else:
                    shipping_method.price = taxed_price.net
                available_shipping_methods.append(shipping_method)
        channel_slug = root.channel.slug
        instances = [
            ChannelContext(node=shipping, channel_slug=channel_slug)
            for shipping in available_shipping_methods
        ]

        return instances

    @staticmethod
    @traced_resolver
    def resolve_invoices(root: models.Order, info):
        requester = get_user_or_app_from_context(info.context)
        if requestor_has_access(requester, root.user, OrderPermissions.MANAGE_ORDERS):
            return root.invoices.all()
        raise PermissionDenied()

    @staticmethod
    @traced_resolver
    def resolve_is_shipping_required(root: models.Order, _info):
        return root.is_shipping_required()

    @staticmethod
    @traced_resolver
    def resolve_gift_cards(root: models.Order, _info):
        return root.gift_cards.all()

    @staticmethod
    @traced_resolver
    def resolve_voucher(root: models.Order, info):
        if not root.voucher_id:
            return None

        def wrap_voucher_with_channel_context(data):
            voucher, channel = data
            return ChannelContext(node=voucher, channel_slug=channel.slug)

        voucher = VoucherByIdLoader(info.context).load(root.voucher_id)
        channel = ChannelByIdLoader(info.context).load(root.channel_id)

        return Promise.all([voucher, channel]).then(wrap_voucher_with_channel_context)

    @staticmethod
    @traced_resolver
    def resolve_language_code_enum(root, _info, **_kwargs):
        return LanguageCodeEnum[str_to_enum(root.language_code)]<|MERGE_RESOLUTION|>--- conflicted
+++ resolved
@@ -23,15 +23,12 @@
 from ...order.utils import get_order_country, get_valid_shipping_methods_for_order
 from ...payment import ChargeStatus
 from ...payment.dataloaders import PaymentsByOrderIdLoader
-<<<<<<< HEAD
-from ...payment.model_helpers import get_subtotal, get_total_captured
-=======
 from ...payment.model_helpers import (
     get_last_payment,
+    get_subtotal,
     get_total_authorized,
     get_total_captured,
 )
->>>>>>> 83d7fa85
 from ...product.product_images import get_product_image_thumbnail
 from ..account.dataloaders import AddressByIdLoader, UserByUserIdLoader
 from ..account.types import User
