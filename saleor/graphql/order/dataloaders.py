from collections import defaultdict

from django.db.models import F

<<<<<<< HEAD
from ...order.models import Order, OrderEvent, OrderLine
=======
from ...order.models import Fulfillment, Order, OrderEvent, OrderLine
from ...payment.models import Payment
>>>>>>> 58fa66d1
from ...warehouse.models import Allocation
from ..core.dataloaders import DataLoader


class OrderLinesByVariantIdAndChannelIdLoader(DataLoader):
    context_key = "orderline_by_variant_and_channel"

    def batch_load(self, keys):
        channel_ids = [key[1] for key in keys]
        variant_ids = [key[0] for key in keys]
        order_lines = OrderLine.objects.filter(
            order__channel_id__in=channel_ids, variant_id__in=variant_ids
        ).annotate(channel_id=F("order__channel_id"))

        order_line_by_variant_and_channel_map = defaultdict(list)
        for order_line in order_lines:
            key = (order_line.variant_id, order_line.channel_id)
            order_line_by_variant_and_channel_map[key].append(order_line)
        return [order_line_by_variant_and_channel_map[key] for key in keys]


class OrderByIdLoader(DataLoader):
    context_key = "order_by_id"

    def batch_load(self, keys):
        orders = Order.objects.in_bulk(keys)
        return [orders.get(order_id) for order_id in keys]


class OrderLineByIdLoader(DataLoader):
    context_key = "orderline_by_id"

    def batch_load(self, keys):
        order_lines = OrderLine.objects.in_bulk(keys)
        return [order_lines.get(line_id) for line_id in keys]


class OrderLinesByOrderIdLoader(DataLoader):
    context_key = "orderlines_by_order"

    def batch_load(self, keys):
        lines = OrderLine.objects.filter(order_id__in=keys).order_by("pk")
        line_map = defaultdict(list)
        for line in lines.iterator():
            line_map[line.order_id].append(line)
        return [line_map.get(order_id, []) for order_id in keys]


class OrderEventsByOrderIdLoader(DataLoader):
    context_key = "orderevents_by_order"

    def batch_load(self, keys):
        events = OrderEvent.objects.filter(order_id__in=keys).order_by("pk")
        events_map = defaultdict(list)
        for event in events.iterator():
            events_map[event.order_id].append(event)
        return [events_map.get(order_id, []) for order_id in keys]


class AllocationsByOrderLineIdLoader(DataLoader):
    context_key = "allocations_by_orderline_id"

    def batch_load(self, keys):
        allocations = Allocation.objects.filter(order_line__pk__in=keys)
        order_lines_to_allocations = defaultdict(list)

        for allocation in allocations:
            order_lines_to_allocations[allocation.order_line_id].append(allocation)

        return [order_lines_to_allocations[order_line_id] for order_line_id in keys]


class FulfillmentsByOrderIdLoader(DataLoader):
    context_key = "fulfillments_by_order"

    def batch_load(self, keys):
        fulfillments = Fulfillment.objects.filter(order_id__in=keys).order_by("pk")
        fulfillments_map = defaultdict(list)
        for fulfillment in fulfillments.iterator():
            fulfillments_map[fulfillment.order_id].append(fulfillment)
        return [fulfillments_map.get(order_id, []) for order_id in keys]<|MERGE_RESOLUTION|>--- conflicted
+++ resolved
@@ -2,12 +2,7 @@
 
 from django.db.models import F
 
-<<<<<<< HEAD
-from ...order.models import Order, OrderEvent, OrderLine
-=======
 from ...order.models import Fulfillment, Order, OrderEvent, OrderLine
-from ...payment.models import Payment
->>>>>>> 58fa66d1
 from ...warehouse.models import Allocation
 from ..core.dataloaders import DataLoader
 
