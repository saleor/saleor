import graphene
from django.core.exceptions import ValidationError
from django.db import transaction

from ....account.models import User
from ....core.exceptions import InsufficientStock
from ....core.permissions import OrderPermissions
from ....core.postgres import FlatConcatSearchVector
from ....core.taxes import zero_taxed_money
from ....core.tracing import traced_atomic_transaction
from ....order import OrderStatus, models
from ....order.actions import order_created
from ....order.calculations import fetch_order_prices_if_expired
from ....order.error_codes import OrderErrorCode
from ....order.fetch import OrderInfo, OrderLineInfo
from ....order.search import prepare_order_search_vector_value
from ....order.utils import get_order_country
from ....warehouse.management import allocate_preorders, allocate_stocks
from ....warehouse.reservations import is_reservation_enabled
from ...app.dataloaders import get_app
from ...core.mutations import BaseMutation
from ...core.types import OrderError
from ..types import Order
from ..utils import (
    prepare_insufficient_stock_order_validation_errors,
    validate_draft_order,
)


class DraftOrderComplete(BaseMutation):
    order = graphene.Field(Order, description="Completed order.")

    class Arguments:
        id = graphene.ID(
            required=True, description="ID of the order that will be completed."
        )

    class Meta:
        description = "Completes creating an order."
        permissions = (OrderPermissions.MANAGE_ORDERS,)
        error_type_class = OrderError
        error_type_field = "order_errors"

    @classmethod
    def update_user_fields(cls, order):
        if order.user:
            order.user_email = order.user.email
        elif order.user_email:
            try:
                order.user = User.objects.get(email=order.user_email)
            except User.DoesNotExist:
                order.user = None

    @classmethod
    def validate_order(cls, order):
        if not order.is_draft():
            raise ValidationError(
                {
                    "id": ValidationError(
                        "The order is not draft.", code=OrderErrorCode.INVALID.value
                    )
                }
            )

    @classmethod
    @traced_atomic_transaction()
    def perform_mutation(cls, _root, info, id):
        manager = info.context.plugins
        order = cls.get_node_or_error(
            info,
            id,
            only_type=Order,
            qs=models.Order.objects.prefetch_related("lines__variant"),
        )
        order, _ = fetch_order_prices_if_expired(order, manager)
        cls.validate_order(order)

        country = get_order_country(order)
        validate_draft_order(order, country, info.context.plugins)
        cls.update_user_fields(order)
        order.status = OrderStatus.UNFULFILLED

        if not order.is_shipping_required():
            order.shipping_method_name = None
            order.shipping_price = zero_taxed_money(order.currency)
            if order.shipping_address:
                order.shipping_address.delete()
                order.shipping_address = None

        order.search_vector = FlatConcatSearchVector(
            *prepare_order_search_vector_value(order)
        )
        order.save()

        channel = order.channel
        channel_slug = channel.slug
        order_lines_info = []
        for line in order.lines.all():
            if line.variant.track_inventory or line.variant.is_preorder_active():
                line_data = OrderLineInfo(
                    line=line, quantity=line.quantity, variant=line.variant
                )
                order_lines_info.append(line_data)
                try:
                    with traced_atomic_transaction():
                        allocate_stocks(
                            [line_data],
                            country,
                            channel_slug,
                            manager,
                            check_reservations=is_reservation_enabled(
                                info.context.site.settings
                            ),
                        )
                        allocate_preorders(
                            [line_data],
                            channel_slug,
                            check_reservations=is_reservation_enabled(
                                info.context.site.settings
                            ),
                        )
                except InsufficientStock as exc:
                    errors = prepare_insufficient_stock_order_validation_errors(exc)
                    raise ValidationError({"lines": errors})

        order_info = OrderInfo(
            order=order,
            customer_email=order.get_customer_email(),
            channel=channel,
            payment=order.get_last_payment(),
            lines_data=order_lines_info,
        )
<<<<<<< HEAD
        app = get_app(info.context.auth_token)
        order_created(
            order_info=order_info,
            user=info.context.user,
            app=app,
            manager=info.context.plugins,
            from_draft=True,
=======
        transaction.on_commit(
            lambda: order_created(
                order_info=order_info,
                user=info.context.user,
                app=info.context.app,
                manager=info.context.plugins,
                from_draft=True,
            )
>>>>>>> 6b677173
        )

        return DraftOrderComplete(order=order)<|MERGE_RESOLUTION|>--- conflicted
+++ resolved
@@ -130,24 +130,14 @@
             payment=order.get_last_payment(),
             lines_data=order_lines_info,
         )
-<<<<<<< HEAD
         app = get_app(info.context.auth_token)
-        order_created(
-            order_info=order_info,
-            user=info.context.user,
-            app=app,
-            manager=info.context.plugins,
-            from_draft=True,
-=======
         transaction.on_commit(
             lambda: order_created(
                 order_info=order_info,
                 user=info.context.user,
-                app=info.context.app,
+                app=app,
                 manager=info.context.plugins,
                 from_draft=True,
             )
->>>>>>> 6b677173
         )
-
         return DraftOrderComplete(order=order)