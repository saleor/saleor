--- conflicted
+++ resolved
@@ -77,16 +77,10 @@
         cls.validate_order(order)
 
         country = get_order_country(order)
-<<<<<<< HEAD
-        validate_draft_order(order, country, info.context.plugins)
+        validate_draft_order(order, country, manager)
         with traced_atomic_transaction():
             cls.update_user_fields(order)
             order.status = OrderStatus.UNFULFILLED
-=======
-        validate_draft_order(order, country, manager)
-        cls.update_user_fields(order)
-        order.status = OrderStatus.UNFULFILLED
->>>>>>> 9ccf7f79
 
             if not order.is_shipping_required():
                 order.shipping_method_name = None
@@ -131,7 +125,6 @@
                         errors = prepare_insufficient_stock_order_validation_errors(exc)
                         raise ValidationError({"lines": errors})
 
-<<<<<<< HEAD
             order_info = OrderInfo(
                 order=order,
                 customer_email=order.get_customer_email(),
@@ -145,25 +138,8 @@
                     order_info=order_info,
                     user=info.context.user,
                     app=app,
-                    manager=info.context.plugins,
+                    manager=manager,
                     from_draft=True,
                 )
-=======
-        order_info = OrderInfo(
-            order=order,
-            customer_email=order.get_customer_email(),
-            channel=channel,
-            payment=order.get_last_payment(),
-            lines_data=order_lines_info,
-        )
-        app = load_app(info.context)
-        transaction.on_commit(
-            lambda: order_created(
-                order_info=order_info,
-                user=info.context.user,
-                app=app,
-                manager=manager,
-                from_draft=True,
->>>>>>> 9ccf7f79
             )
         return DraftOrderComplete(order=order)