import graphene
from django.core.exceptions import ValidationError
from django.db import transaction

from ....account.models import User
from ....core.exceptions import InsufficientStock
from ....core.permissions import OrderPermissions
from ....core.postgres import FlatConcatSearchVector
from ....core.taxes import zero_taxed_money
from ....core.tracing import traced_atomic_transaction
from ....order import OrderStatus, models
from ....order.actions import order_created
from ....order.calculations import fetch_order_prices_if_expired
from ....order.error_codes import OrderErrorCode
from ....order.fetch import OrderInfo, OrderLineInfo
from ....order.search import prepare_order_search_vector_value
from ....order.utils import get_order_country
from ....site.models import load_site
from ....warehouse.management import allocate_preorders, allocate_stocks
from ....warehouse.reservations import is_reservation_enabled
from ...app.dataloaders import load_app
from ...core.mutations import BaseMutation
from ...core.types import OrderError
from ..types import Order
from ..utils import (
    prepare_insufficient_stock_order_validation_errors,
    validate_draft_order,
)


class DraftOrderComplete(BaseMutation):
    order = graphene.Field(Order, description="Completed order.")

    class Arguments:
        id = graphene.ID(
            required=True, description="ID of the order that will be completed."
        )

    class Meta:
        description = "Completes creating an order."
        permissions = (OrderPermissions.MANAGE_ORDERS,)
        error_type_class = OrderError
        error_type_field = "order_errors"

    @classmethod
    def update_user_fields(cls, order):
        if order.user:
            order.user_email = order.user.email
        elif order.user_email:
            try:
                order.user = User.objects.get(email=order.user_email)
            except User.DoesNotExist:
                order.user = None

    @classmethod
    def validate_order(cls, order):
        if not order.is_draft():
            raise ValidationError(
                {
                    "id": ValidationError(
                        "The order is not draft.", code=OrderErrorCode.INVALID.value
                    )
                }
            )

    @classmethod
    @traced_atomic_transaction()
    def perform_mutation(cls, _root, info, id):
        manager = info.context.plugins
        order = cls.get_node_or_error(
            info,
            id,
            only_type=Order,
            qs=models.Order.objects.prefetch_related("lines__variant"),
        )
        order, _ = fetch_order_prices_if_expired(order, manager)
        cls.validate_order(order)

        country = get_order_country(order)
        validate_draft_order(order, country, info.context.plugins)
        cls.update_user_fields(order)
        order.status = OrderStatus.UNFULFILLED

        if not order.is_shipping_required():
            order.shipping_method_name = None
            order.shipping_price = zero_taxed_money(order.currency)
            if order.shipping_address:
                order.shipping_address.delete()
                order.shipping_address = None

        order.search_vector = FlatConcatSearchVector(
            *prepare_order_search_vector_value(order)
        )
        order.save()

        channel = order.channel
        order_lines_info = []
        for line in order.lines.all():
            if line.variant.track_inventory or line.variant.is_preorder_active():
                line_data = OrderLineInfo(
                    line=line, quantity=line.quantity, variant=line.variant
                )
                order_lines_info.append(line_data)
                site = load_site(info.context)
                try:
                    with traced_atomic_transaction():
                        allocate_stocks(
                            [line_data],
                            country,
                            channel,
                            manager,
                            check_reservations=is_reservation_enabled(site.settings),
                        )
                        allocate_preorders(
                            [line_data],
<<<<<<< HEAD
                            channel_slug,
                            check_reservations=is_reservation_enabled(site.settings),
=======
                            channel.slug,
                            check_reservations=is_reservation_enabled(
                                info.context.site.settings
                            ),
>>>>>>> c464bf73
                        )
                except InsufficientStock as exc:
                    errors = prepare_insufficient_stock_order_validation_errors(exc)
                    raise ValidationError({"lines": errors})

        order_info = OrderInfo(
            order=order,
            customer_email=order.get_customer_email(),
            channel=channel,
            payment=order.get_last_payment(),
            lines_data=order_lines_info,
        )
        app = load_app(info.context)
        transaction.on_commit(
            lambda: order_created(
                order_info=order_info,
                user=info.context.user,
                app=app,
                manager=info.context.plugins,
                from_draft=True,
            )
        )
        return DraftOrderComplete(order=order)<|MERGE_RESOLUTION|>--- conflicted
+++ resolved
@@ -113,15 +113,8 @@
                         )
                         allocate_preorders(
                             [line_data],
-<<<<<<< HEAD
-                            channel_slug,
+                            channel.slug,
                             check_reservations=is_reservation_enabled(site.settings),
-=======
-                            channel.slug,
-                            check_reservations=is_reservation_enabled(
-                                info.context.site.settings
-                            ),
->>>>>>> c464bf73
                         )
                 except InsufficientStock as exc:
                     errors = prepare_insufficient_stock_order_validation_errors(exc)
