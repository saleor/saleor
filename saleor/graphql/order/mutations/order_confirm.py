--- conflicted
+++ resolved
@@ -10,6 +10,7 @@
 from ....order.fetch import fetch_order_info
 from ....payment import PaymentError, gateway
 from ....payment.gateway import request_charge_action
+from ...app.dataloaders import load_app
 from ...core.mutations import ModelMutation
 from ...core.types import OrderError
 from ...plugins.dataloaders import load_plugin_manager
@@ -62,26 +63,6 @@
         order.save(update_fields=["status", "updated_at"])
         order_info = fetch_order_info(order)
         payment = order_info.payment
-<<<<<<< HEAD
-        manager = info.context.plugins
-        if payment_transactions := list(order.payment_transactions.all()):
-            try:
-                # We use the last transaction as we don't have a possibility to
-                # provide way of handling multiple transaction here
-                payment_transaction = payment_transactions[-1]
-                request_charge_action(
-                    transaction=payment_transaction,
-                    manager=info.context.plugins,
-                    charge_value=payment_transaction.authorized_value,
-                    channel_slug=order.channel.slug,
-                    user=info.context.user,
-                    app=info.context.app,
-                )
-            except PaymentError as e:
-                raise ValidationError(
-                    str(e),
-                    code=OrderErrorCode.MISSING_TRANSACTION_ACTION_REQUEST_WEBHOOK,
-=======
         manager = load_plugin_manager(info.context)
         app = load_app(info.context)
         with traced_atomic_transaction():
@@ -116,33 +97,14 @@
                         manager,
                         site.settings,
                     )
->>>>>>> f5b8251d
                 )
             transaction.on_commit(
                 lambda: order_confirmed(
                     order,
                     info.context.user,
-<<<<<<< HEAD
-                    info.context.app,
-                    payment.total,
-                    payment,
-=======
                     app,
->>>>>>> f5b8251d
                     manager,
                     send_confirmation_email=True,
                 )
             )
-<<<<<<< HEAD
-        transaction.on_commit(
-            lambda: order_confirmed(
-                order,
-                info.context.user,
-                info.context.app,
-                manager,
-                send_confirmation_email=True,
-            )
-        )
-=======
->>>>>>> f5b8251d
         return OrderConfirm(order=order)