import graphene
from django.core.exceptions import ValidationError

from ....core.permissions import OrderPermissions
from ....giftcard.utils import order_has_gift_card_lines
from ....order import FulfillmentStatus
from ....order.actions import cancel_fulfillment, cancel_waiting_fulfillment
from ....order.error_codes import OrderErrorCode
from ...core.mutations import BaseMutation
from ...core.types import OrderError
from ...plugins.dataloaders import load_plugin_manager
from ..types import Fulfillment, Order


class FulfillmentCancelInput(graphene.InputObjectType):
    warehouse_id = graphene.ID(
        description="ID of a warehouse where items will be restocked. Optional "
        "when fulfillment is in WAITING_FOR_APPROVAL state.",
        required=False,
    )


class FulfillmentCancel(BaseMutation):
    fulfillment = graphene.Field(Fulfillment, description="A canceled fulfillment.")
    order = graphene.Field(Order, description="Order which fulfillment was cancelled.")

    class Arguments:
        id = graphene.ID(required=True, description="ID of a fulfillment to cancel.")
        input = FulfillmentCancelInput(
            required=False, description="Fields required to cancel a fulfillment."
        )

    class Meta:
        description = "Cancels existing fulfillment and optionally restocks items."
        permissions = (OrderPermissions.MANAGE_ORDERS,)
        error_type_class = OrderError
        error_type_field = "order_errors"

    @classmethod
    def validate_fulfillment(cls, fulfillment, warehouse):
        if not fulfillment.can_edit():
            raise ValidationError(
                {
                    "fulfillment": ValidationError(
                        "This fulfillment can't be canceled",
                        code=OrderErrorCode.CANNOT_CANCEL_FULFILLMENT,
                    )
                }
            )
        if (
            fulfillment.status != FulfillmentStatus.WAITING_FOR_APPROVAL
            and not warehouse
        ):
            raise ValidationError(
                {
                    "warehouseId": ValidationError(
                        "This parameter is required for fulfillments which are not in "
                        "WAITING_FOR_APPROVAL state.",
                        code=OrderErrorCode.REQUIRED,
                    )
                }
            )

    @classmethod
    def validate_order(cls, order):
        if order_has_gift_card_lines(order):
            raise ValidationError(
                {
                    "fulfillment": ValidationError(
                        "Cannot cancel fulfillment with gift card lines.",
                        code=OrderErrorCode.CANNOT_CANCEL_FULFILLMENT.value,
                    )
                }
            )

    @classmethod
    def perform_mutation(cls, _root, info, **data):
        fulfillment = cls.get_node_or_error(info, data.get("id"), only_type=Fulfillment)
        order = fulfillment.order

        cls.validate_order(order)

        warehouse = None
        if fulfillment.status == FulfillmentStatus.WAITING_FOR_APPROVAL:
            warehouse = None
        elif warehouse_id := data.get("input", {}).get("warehouse_id"):
            warehouse = cls.get_node_or_error(
                info, warehouse_id, only_type="Warehouse", field="warehouse_id"
            )

        cls.validate_fulfillment(fulfillment, warehouse)

<<<<<<< HEAD
=======
        app = load_app(info.context)
        manager = load_plugin_manager(info.context)
>>>>>>> f5b8251d
        if fulfillment.status == FulfillmentStatus.WAITING_FOR_APPROVAL:
            fulfillment = cancel_waiting_fulfillment(
                fulfillment,
                info.context.user,
<<<<<<< HEAD
                info.context.app,
                info.context.plugins,
=======
                app,
                manager,
>>>>>>> f5b8251d
            )
        else:
            fulfillment = cancel_fulfillment(
                fulfillment,
                info.context.user,
                info.context.app,
                warehouse,
                manager,
            )
        order.refresh_from_db(fields=["status"])
        return FulfillmentCancel(fulfillment=fulfillment, order=order)<|MERGE_RESOLUTION|>--- conflicted
+++ resolved
@@ -6,6 +6,7 @@
 from ....order import FulfillmentStatus
 from ....order.actions import cancel_fulfillment, cancel_waiting_fulfillment
 from ....order.error_codes import OrderErrorCode
+from ...app.dataloaders import load_app
 from ...core.mutations import BaseMutation
 from ...core.types import OrderError
 from ...plugins.dataloaders import load_plugin_manager
@@ -90,28 +91,20 @@
 
         cls.validate_fulfillment(fulfillment, warehouse)
 
-<<<<<<< HEAD
-=======
         app = load_app(info.context)
         manager = load_plugin_manager(info.context)
->>>>>>> f5b8251d
         if fulfillment.status == FulfillmentStatus.WAITING_FOR_APPROVAL:
             fulfillment = cancel_waiting_fulfillment(
                 fulfillment,
                 info.context.user,
-<<<<<<< HEAD
-                info.context.app,
-                info.context.plugins,
-=======
                 app,
                 manager,
->>>>>>> f5b8251d
             )
         else:
             fulfillment = cancel_fulfillment(
                 fulfillment,
                 info.context.user,
-                info.context.app,
+                app,
                 warehouse,
                 manager,
             )
