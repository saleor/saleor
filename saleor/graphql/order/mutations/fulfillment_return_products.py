from typing import Any, Dict

import graphene

from ....core.permissions import OrderPermissions
from ....order import FulfillmentStatus
from ....order import models as order_models
from ....order.actions import create_fulfillments_for_returned_products
from ....payment import PaymentError
<<<<<<< HEAD
=======
from ...app.dataloaders import get_app_promise
from ...core import ResolveInfo
>>>>>>> 792acfb0
from ...core.scalars import PositiveDecimal
from ...core.types import NonNullList, OrderError
from ...plugins.dataloaders import get_plugin_manager_promise
from ..types import Fulfillment, Order
from .fulfillment_refund_and_return_product_base import (
    FulfillmentRefundAndReturnProductBase,
)


class OrderReturnLineInput(graphene.InputObjectType):
    order_line_id = graphene.ID(
        description="The ID of the order line to return.",
        name="orderLineId",
        required=True,
    )
    quantity = graphene.Int(
        description="The number of items to be returned.",
        required=True,
    )
    replace = graphene.Boolean(
        description="Determines, if the line should be added to replace order.",
        default_value=False,
    )


class OrderReturnFulfillmentLineInput(graphene.InputObjectType):
    fulfillment_line_id = graphene.ID(
        description="The ID of the fulfillment line to return.",
        name="fulfillmentLineId",
        required=True,
    )
    quantity = graphene.Int(
        description="The number of items to be returned.",
        required=True,
    )
    replace = graphene.Boolean(
        description="Determines, if the line should be added to replace order.",
        default_value=False,
    )


class OrderReturnProductsInput(graphene.InputObjectType):
    order_lines = NonNullList(
        OrderReturnLineInput,
        description="List of unfulfilled lines to return.",
    )
    fulfillment_lines = NonNullList(
        OrderReturnFulfillmentLineInput,
        description="List of fulfilled lines to return.",
    )
    amount_to_refund = PositiveDecimal(
        required=False,
        description="The total amount of refund when the value is provided manually.",
    )
    include_shipping_costs = graphene.Boolean(
        description=(
            "If true, Saleor will refund shipping costs. If amountToRefund is provided"
            "includeShippingCosts will be ignored."
        ),
        default_value=False,
    )
    refund = graphene.Boolean(
        description="If true, Saleor will call refund action for all lines.",
        default_value=False,
    )


class FulfillmentReturnProducts(FulfillmentRefundAndReturnProductBase):
    return_fulfillment = graphene.Field(
        Fulfillment, description="A return fulfillment."
    )
    replace_fulfillment = graphene.Field(
        Fulfillment, description="A replace fulfillment."
    )
    order = graphene.Field(Order, description="Order which fulfillment was returned.")
    replace_order = graphene.Field(
        Order,
        description="A draft order which was created for products with replace flag.",
    )

    class Meta:
        description = "Return products."
        permissions = (OrderPermissions.MANAGE_ORDERS,)
        error_type_class = OrderError
        error_type_field = "order_errors"

    class Arguments:
        order = graphene.ID(
            description="ID of the order to be returned.", required=True
        )
        input = OrderReturnProductsInput(
            required=True,
            description="Fields required to return products.",
        )

    @classmethod
    def clean_input(cls, info: ResolveInfo, order_id, input):
        cleaned_input: Dict[str, Any] = {}
        amount_to_refund = input.get("amount_to_refund")
        include_shipping_costs = input["include_shipping_costs"]
        refund = input["refund"]

        qs = order_models.Order.objects.prefetch_related("payments")
        order = cls.get_node_or_error(
            info, order_id, field="order", only_type=Order, qs=qs
        )
        if refund:
            payment = order.get_last_payment()
            transactions = list(order.payment_transactions.all())
            if transactions:
                # For know we handle refunds only for last transaction. We need to add
                # an interface to process a refund requests on multiple transactions
                charged_value = transactions[-1].charged_value
            else:
                cls.clean_order_payment(payment, cleaned_input)
                charged_value = payment.captured_amount
            cls.clean_amount_to_refund(
                order, amount_to_refund, charged_value, cleaned_input
            )
            cleaned_input["transactions"] = transactions

        cleaned_input.update(
            {
                "include_shipping_costs": include_shipping_costs,
                "order": order,
                "refund": refund,
            }
        )

        order_lines_data = input.get("order_lines")
        fulfillment_lines_data = input.get("fulfillment_lines")

        if order_lines_data:
            cls.clean_lines(order_lines_data, cleaned_input)
        if fulfillment_lines_data:
            cls.clean_fulfillment_lines(
                fulfillment_lines_data,
                cleaned_input,
                whitelisted_statuses=[
                    FulfillmentStatus.FULFILLED,
                    FulfillmentStatus.REFUNDED,
                    FulfillmentStatus.WAITING_FOR_APPROVAL,
                ],
            )
        return cleaned_input

    @classmethod
    def perform_mutation(cls, _root, info: ResolveInfo, /, **data):
        cleaned_input = cls.clean_input(info, data.get("order"), data.get("input"))
        order = cleaned_input["order"]
        manager = get_plugin_manager_promise(info.context).get()
        try:
<<<<<<< HEAD
=======
            app = get_app_promise(info.context).get()
>>>>>>> 792acfb0
            response = create_fulfillments_for_returned_products(
                info.context.user,
                info.context.app,
                order,
                cleaned_input.get("payment"),
                cleaned_input.get("transactions"),
                cleaned_input.get("order_lines", []),
                cleaned_input.get("fulfillment_lines", []),
                manager,
                cleaned_input["refund"],
                cleaned_input.get("amount_to_refund"),
                cleaned_input["include_shipping_costs"],
            )
        except PaymentError:
            cls.raise_error_for_payment_error(cleaned_input.get("transactions"))

        return_fulfillment, replace_fulfillment, replace_order = response
        return cls(
            order=order,
            return_fulfillment=return_fulfillment,
            replace_fulfillment=replace_fulfillment,
            replace_order=replace_order,
        )<|MERGE_RESOLUTION|>--- conflicted
+++ resolved
@@ -7,11 +7,8 @@
 from ....order import models as order_models
 from ....order.actions import create_fulfillments_for_returned_products
 from ....payment import PaymentError
-<<<<<<< HEAD
-=======
 from ...app.dataloaders import get_app_promise
 from ...core import ResolveInfo
->>>>>>> 792acfb0
 from ...core.scalars import PositiveDecimal
 from ...core.types import NonNullList, OrderError
 from ...plugins.dataloaders import get_plugin_manager_promise
@@ -164,13 +161,10 @@
         order = cleaned_input["order"]
         manager = get_plugin_manager_promise(info.context).get()
         try:
-<<<<<<< HEAD
-=======
             app = get_app_promise(info.context).get()
->>>>>>> 792acfb0
             response = create_fulfillments_for_returned_products(
                 info.context.user,
-                info.context.app,
+                app,
                 order,
                 cleaned_input.get("payment"),
                 cleaned_input.get("transactions"),
