from uuid import UUID

import graphene
from django.core.exceptions import ValidationError

from ....account.models import User
from ....checkout import AddressType
from ....core.postgres import FlatConcatSearchVector
from ....core.tracing import traced_atomic_transaction
from ....order import OrderStatus, models
from ....order.actions import call_order_event
from ....order.error_codes import OrderErrorCode
from ....order.search import prepare_order_search_vector_value
from ....order.utils import invalidate_order_prices
from ....permission.enums import OrderPermissions
from ....webhook.event_types import WebhookEventAsyncType
from ...account.i18n import I18nMixin
from ...account.mixins import AddressMetadataMixin
from ...account.types import AddressInput
from ...core import ResolveInfo
<<<<<<< HEAD
from ...core.context import SyncWebhookControlContext
=======
from ...core.descriptions import ADDED_IN_321
>>>>>>> 10379afd
from ...core.doc_category import DOC_CATEGORY_ORDERS
from ...core.mutations import ModelWithExtRefMutation
from ...core.types import BaseInputObjectType, NonNullList, OrderError
from ...meta.inputs import MetadataInput, MetadataInputDescription
from ...plugins.dataloaders import get_plugin_manager_promise
from ..types import Order
from .utils import save_addresses


class OrderUpdateInput(BaseInputObjectType):
    billing_address = AddressInput(description="Billing address of the customer.")
    user_email = graphene.String(description="Email address of the customer.")
    shipping_address = AddressInput(description="Shipping address of the customer.")
    external_reference = graphene.String(
        description="External ID of this order.", required=False
    )
    metadata = NonNullList(
        MetadataInput,
        description=(
            f"Order public metadata. {ADDED_IN_321}"
            f"{MetadataInputDescription.PUBLIC_METADATA_INPUT}"
        ),
        required=False,
    )

    private_metadata = NonNullList(
        MetadataInput,
        description=(
            f"Order private metadata. {ADDED_IN_321}"
            f"{MetadataInputDescription.PRIVATE_METADATA_INPUT}"
        ),
        required=False,
    )

    class Meta:
        doc_category = DOC_CATEGORY_ORDERS


class OrderUpdate(AddressMetadataMixin, ModelWithExtRefMutation, I18nMixin):
    class Arguments:
        id = graphene.ID(required=False, description="ID of an order to update.")
        external_reference = graphene.String(
            required=False,
            description="External ID of an order to update.",
        )
        input = OrderUpdateInput(
            required=True, description="Fields required to update an order."
        )

    class Meta:
        description = "Updates an order."
        model = models.Order
        object_type = Order
        permissions = (OrderPermissions.MANAGE_ORDERS,)
        error_type_class = OrderError
        error_type_field = "order_errors"
        support_meta_field = True
        support_private_meta_field = True

    @classmethod
<<<<<<< HEAD
=======
    def clean_input(cls, info: ResolveInfo, instance, data, **kwargs):
        draft_order_cleaned_input = super().clean_input(info, instance, data, **kwargs)

        # We must to filter out field added by DraftOrderUpdate
        editable_fields = [
            "billing_address",
            "shipping_address",
            "user_email",
            "external_reference",
            "metadata",
            "private_metadata",
        ]
        cleaned_input = {}
        for key in draft_order_cleaned_input:
            if key in editable_fields:
                cleaned_input[key] = draft_order_cleaned_input[key]
        return cleaned_input

    @classmethod
>>>>>>> 10379afd
    def get_instance(cls, info: ResolveInfo, **data):
        instance = super().get_instance(info, **data)
        if instance.status == OrderStatus.DRAFT:
            raise ValidationError(
                {
                    "id": ValidationError(
                        "Provided order id belongs to draft order. "
                        "Use `draftOrderUpdate` mutation instead.",
                        code=OrderErrorCode.INVALID.value,
                    )
                }
            )
        return instance

    @classmethod
    def should_invalidate_prices(cls, cleaned_input, *args) -> bool:
        return any(
            cleaned_input.get(field) is not None
            for field in ["shipping_address", "billing_address"]
        )

    @classmethod
    def _save(cls, info: ResolveInfo, instance, cleaned_input, changed_fields):
        update_fields = changed_fields
        with traced_atomic_transaction():
            address_fields = save_addresses(instance, cleaned_input)
            update_fields.extend(address_fields)

            manager = get_plugin_manager_promise(info.context).get()
            if cls.should_invalidate_prices(cleaned_input):
                invalidate_order_prices(instance)
                update_fields.append("should_refresh_prices")

            if update_fields:
                instance.search_vector = FlatConcatSearchVector(
                    *prepare_order_search_vector_value(instance)
                )
                update_fields.extend(["updated_at", "search_vector"])

                instance.save(update_fields=update_fields)
                call_order_event(
                    manager,
                    WebhookEventAsyncType.ORDER_UPDATED,
                    instance,
                )

    @classmethod
    def clean_input(cls, info: ResolveInfo, instance, data, **kwargs):
        shipping_address_data = data.pop("shipping_address", None)
        billing_address_data = data.pop("billing_address", None)
        cleaned_input = super().clean_input(info, instance, data, **kwargs)

        if email := cleaned_input.get("user_email", None):
            if email == instance.user_email:
                cleaned_input.pop("user_email")
            try:
                user = User.objects.get(email=email, is_active=True)
                if user.id != instance.user_id:
                    cleaned_input["user"] = user
            except User.DoesNotExist:
                if instance.user_id:
                    cleaned_input["user"] = None

        if shipping_address_data:
            cleaned_input["shipping_address"] = cls.validate_address(
                shipping_address_data,
                address_type=AddressType.SHIPPING,
                info=info,
            )

        if billing_address_data:
            cleaned_input["billing_address"] = cls.validate_address(
                billing_address_data,
                address_type=AddressType.BILLING,
                info=info,
            )

        return cleaned_input

    @classmethod
    def get_instance_channel_id(cls, instance, **data) -> UUID | int:
        return instance.channel_id

    @classmethod
    def perform_mutation(cls, _root, info: ResolveInfo, /, **data):
        instance = cls.get_instance(info, **data)
        channel_id = cls.get_instance_channel_id(instance, **data)
        cls.check_channel_permissions(info, [channel_id])
        old_instance_data = instance.serialize_for_comparison()
        data = data.get("input")
        cleaned_input = cls.clean_input(info, instance, data)
        instance = cls.construct_instance(instance, cleaned_input)

        cls.clean_instance(info, instance)
        new_instance_data = instance.serialize_for_comparison()
        changed_fields = cls.diff_instance_data_fields(
            instance.comparison_fields,
            old_instance_data,
            new_instance_data,
        )
        cls._save(info, instance, cleaned_input, changed_fields)
        return cls.success_response(instance)

    @classmethod
    def success_response(cls, order):
        """Return a success response."""
        return OrderUpdate(order=SyncWebhookControlContext(order))<|MERGE_RESOLUTION|>--- conflicted
+++ resolved
@@ -18,11 +18,8 @@
 from ...account.mixins import AddressMetadataMixin
 from ...account.types import AddressInput
 from ...core import ResolveInfo
-<<<<<<< HEAD
 from ...core.context import SyncWebhookControlContext
-=======
 from ...core.descriptions import ADDED_IN_321
->>>>>>> 10379afd
 from ...core.doc_category import DOC_CATEGORY_ORDERS
 from ...core.mutations import ModelWithExtRefMutation
 from ...core.types import BaseInputObjectType, NonNullList, OrderError
@@ -83,28 +80,6 @@
         support_private_meta_field = True
 
     @classmethod
-<<<<<<< HEAD
-=======
-    def clean_input(cls, info: ResolveInfo, instance, data, **kwargs):
-        draft_order_cleaned_input = super().clean_input(info, instance, data, **kwargs)
-
-        # We must to filter out field added by DraftOrderUpdate
-        editable_fields = [
-            "billing_address",
-            "shipping_address",
-            "user_email",
-            "external_reference",
-            "metadata",
-            "private_metadata",
-        ]
-        cleaned_input = {}
-        for key in draft_order_cleaned_input:
-            if key in editable_fields:
-                cleaned_input[key] = draft_order_cleaned_input[key]
-        return cleaned_input
-
-    @classmethod
->>>>>>> 10379afd
     def get_instance(cls, info: ResolveInfo, **data):
         instance = super().get_instance(info, **data)
         if instance.status == OrderStatus.DRAFT:
@@ -196,7 +171,23 @@
         old_instance_data = instance.serialize_for_comparison()
         data = data.get("input")
         cleaned_input = cls.clean_input(info, instance, data)
+
+        metadata_list: list[MetadataInput] = cleaned_input.pop("metadata", None)
+        private_metadata_list: list[MetadataInput] = cleaned_input.pop(
+            "private_metadata", None
+        )
+
+        metadata_collection = cls.create_metadata_from_graphql_input(
+            metadata_list, error_field_name="metadata"
+        )
+        private_metadata_collection = cls.create_metadata_from_graphql_input(
+            private_metadata_list, error_field_name="private_metadata"
+        )
+
         instance = cls.construct_instance(instance, cleaned_input)
+        cls.validate_and_update_metadata(
+            instance, metadata_collection, private_metadata_collection
+        )
 
         cls.clean_instance(info, instance)
         new_instance_data = instance.serialize_for_comparison()
@@ -206,9 +197,4 @@
             new_instance_data,
         )
         cls._save(info, instance, cleaned_input, changed_fields)
-        return cls.success_response(instance)
-
-    @classmethod
-    def success_response(cls, order):
-        """Return a success response."""
-        return OrderUpdate(order=SyncWebhookControlContext(order))+        return OrderUpdate(order=SyncWebhookControlContext(instance))