--- conflicted
+++ resolved
@@ -520,9 +520,6 @@
         order.status = OrderStatus.UNFULFILLED
         order.save(update_fields=["status"])
         events.order_confirmed_event(order=order, user=info.context.user)
-<<<<<<< HEAD
         info.context.plugins.order_confirmed(order)
-=======
         send_order_confirmed.delay(order.pk, info.context.user.pk)
->>>>>>> 4e876ab7
         return OrderConfirm(order=order)