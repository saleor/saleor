--- conflicted
+++ resolved
@@ -5,12 +5,8 @@
 from ....core.exceptions import InsufficientStock
 from ....core.permissions import OrderPermissions
 from ....core.taxes import TaxError, zero_taxed_money
-<<<<<<< HEAD
+from ....core.tracing import traced_atomic_transaction
 from ....order import FulfillmentStatus, OrderLineData, OrderStatus, events, models
-=======
-from ....core.tracing import traced_atomic_transaction
-from ....order import OrderLineData, OrderStatus, events, models
->>>>>>> 60882d67
 from ....order.actions import (
     cancel_order,
     clean_mark_order_as_paid,
