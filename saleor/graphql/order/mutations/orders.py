import graphene
from django.core.exceptions import ValidationError
from django.db import transaction

from ....account.models import User
from ....core.exceptions import InsufficientStock
from ....core.permissions import OrderPermissions
from ....core.taxes import TaxError, zero_taxed_money
from ....core.tracing import traced_atomic_transaction
from ....giftcard.utils import deactivate_order_gift_cards, order_has_gift_card_lines
from ....order import (
    ORDER_EDITABLE_STATUS,
    FulfillmentStatus,
    OrderStatus,
    events,
    models,
)
from ....order.actions import (
    cancel_order,
    clean_mark_order_as_paid,
    mark_order_as_paid,
    order_captured,
    order_confirmed,
    order_refunded,
    order_shipping_updated,
    order_voided,
)
from ....order.error_codes import OrderErrorCode
from ....order.fetch import OrderLineInfo, fetch_order_info
from ....order.search import (
    prepare_order_search_document_value,
    update_order_search_document,
)
from ....order.utils import (
    add_variant_to_order,
    change_order_line_quantity,
    delete_order_line,
    invalidate_order_prices,
    recalculate_order_weight,
)
from ....payment import PaymentError, TransactionKind, gateway
from ....plugins.manager import PluginsManager
from ....shipping import models as shipping_models
from ....shipping.interface import ShippingMethodData
from ....shipping.utils import convert_to_shipping_method_data
from ...account.types import AddressInput
from ...core.mutations import BaseMutation, ModelMutation
from ...core.scalars import PositiveDecimal
from ...core.types.common import OrderError
from ...core.utils import validate_required_string_field
from ...order.mutations.draft_orders import (
    DraftOrderCreate,
    OrderLineCreateInput,
    OrderLineInput,
)
from ...product.types import ProductVariant
from ...shipping.types import ShippingMethod
from ..types import Order, OrderEvent, OrderLine
from ..utils import (
    get_shipping_method_availability_error,
    validate_product_is_published_in_channel,
    validate_variant_channel_listings,
)


def clean_order_update_shipping(
    order, method: ShippingMethodData, manager: "PluginsManager"
):
    if not order.shipping_address:
        raise ValidationError(
            {
                "order": ValidationError(
                    "Cannot choose a shipping method for an order without "
                    "the shipping address.",
                    code=OrderErrorCode.ORDER_NO_SHIPPING_ADDRESS.value,
                )
            }
        )

    error = get_shipping_method_availability_error(order, method, manager)
    if error:
        raise ValidationError({"shipping_method": error})


def clean_order_cancel(order):
    if order and not order.can_cancel():
        raise ValidationError(
            {
                "order": ValidationError(
                    "This order can't be canceled.",
                    code=OrderErrorCode.CANNOT_CANCEL_ORDER,
                )
            }
        )


def clean_payment(payment):
    if not payment:
        raise ValidationError(
            {
                "payment": ValidationError(
                    "There's no payment associated with the order.",
                    code=OrderErrorCode.PAYMENT_MISSING,
                )
            }
        )


def clean_order_capture(payment):
    clean_payment(payment)
    if not payment.is_active:
        raise ValidationError(
            {
                "payment": ValidationError(
                    "Only pre-authorized payments can be captured",
                    code=OrderErrorCode.CAPTURE_INACTIVE_PAYMENT,
                )
            }
        )


def clean_void_payment(payment):
    """Check for payment errors."""
    clean_payment(payment)
    if not payment.is_active:
        raise ValidationError(
            {
                "payment": ValidationError(
                    "Only pre-authorized payments can be voided",
                    code=OrderErrorCode.VOID_INACTIVE_PAYMENT,
                )
            }
        )


def clean_refund_payment(payment):
    clean_payment(payment)
    if not payment.can_refund():
        raise ValidationError(
            {
                "payment": ValidationError(
                    "Payment cannot be refunded.",
                    code=OrderErrorCode.CANNOT_REFUND,
                )
            }
        )


def try_payment_action(order, user, app, payment, func, *args, **kwargs):
    try:
        result = func(*args, **kwargs)
        # provided order might alter it's total_paid.
        order.refresh_from_db()
        return result
    except (PaymentError, ValueError) as e:
        message = str(e)
        events.payment_failed_event(
            order=order, user=user, app=app, message=message, payment=payment
        )
        raise ValidationError(
            {"payment": ValidationError(message, code=OrderErrorCode.PAYMENT_ERROR)}
        )


def clean_order_refund(order):
    if order_has_gift_card_lines(order):
        raise ValidationError(
            {
                "id": ValidationError(
                    "Cannot refund order with gift card lines.",
                    code=OrderErrorCode.CANNOT_REFUND.value,
                )
            }
        )


def get_webhook_handler_by_order_status(status, info):
    if status == OrderStatus.DRAFT:
        return info.context.plugins.draft_order_updated
    else:
        return info.context.plugins.order_updated


class OrderUpdateInput(graphene.InputObjectType):
    billing_address = AddressInput(description="Billing address of the customer.")
    user_email = graphene.String(description="Email address of the customer.")
    shipping_address = AddressInput(description="Shipping address of the customer.")


class OrderUpdate(DraftOrderCreate):
    class Arguments:
        id = graphene.ID(required=True, description="ID of an order to update.")
        input = OrderUpdateInput(
            required=True, description="Fields required to update an order."
        )

    class Meta:
        description = "Updates an order."
        model = models.Order
        object_type = Order
        permissions = (OrderPermissions.MANAGE_ORDERS,)
        error_type_class = OrderError
        error_type_field = "order_errors"

    @classmethod
    def clean_input(cls, info, instance, data):
        draft_order_cleaned_input = super().clean_input(info, instance, data)

        # We must to filter out field added by DraftOrderUpdate
        editable_fields = ["billing_address", "shipping_address", "user_email"]
        cleaned_input = {}
        for key in draft_order_cleaned_input:
            if key in editable_fields:
                cleaned_input[key] = draft_order_cleaned_input[key]
        return cleaned_input

    @classmethod
    def get_instance(cls, info, **data):
        instance = super().get_instance(info, **data)
        if instance.status == OrderStatus.DRAFT:
            raise ValidationError(
                {
                    "id": ValidationError(
                        "Provided order id belongs to draft order. "
                        "Use `draftOrderUpdate` mutation instead.",
                        code=OrderErrorCode.INVALID,
                    )
                }
            )
        return instance

    @classmethod
    def should_invalidate_prices(cls, instance, cleaned_input, new_instance) -> bool:
        return any(
            cleaned_input.get(field) is not None
            for field in [
                "shipping_address",
                "billing_address",
                "shipping_method",
            ]
        )

    @classmethod
    @traced_atomic_transaction()
    def save(cls, info, instance, cleaned_input):
        cls._save_addresses(info, instance, cleaned_input)
        if instance.user_email:
            user = User.objects.filter(email=instance.user_email).first()
            instance.user = user
        instance.search_document = prepare_order_search_document_value(instance)

        if cls.should_invalidate_prices(instance, cleaned_input, False):
<<<<<<< HEAD
            invalidate_order_prices(instance, save=True)
=======
            invalidate_order_prices(instance)
>>>>>>> 484a0353

        instance.save()

        transaction.on_commit(lambda: info.context.plugins.order_updated(instance))


class OrderUpdateShippingInput(graphene.InputObjectType):
    shipping_method = graphene.ID(
        description="ID of the selected shipping method,"
        " pass null to remove currently assigned shipping method.",
        name="shippingMethod",
    )


class EditableOrderValidationMixin:
    class Meta:
        abstract = True

    @classmethod
    def validate_order(cls, order):
        if order.status not in ORDER_EDITABLE_STATUS:
            raise ValidationError(
                {
                    "id": ValidationError(
                        "Only draft and unconfirmed orders can be edited.",
                        code=OrderErrorCode.NOT_EDITABLE,
                    )
                }
            )


class OrderUpdateShipping(EditableOrderValidationMixin, BaseMutation):
    order = graphene.Field(Order, description="Order with updated shipping method.")

    class Arguments:
        id = graphene.ID(
            required=True,
            name="order",
            description="ID of the order to update a shipping method.",
        )
        input = OrderUpdateShippingInput(
            description="Fields required to change shipping method of the order.",
            required=True,
        )

    class Meta:
        description = (
            "Updates a shipping method of the order."
            " Requires shipping method ID to update, when null is passed "
            "then currently assigned shipping method is removed."
        )
        permissions = (OrderPermissions.MANAGE_ORDERS,)
        error_type_class = OrderError
        error_type_field = "order_errors"

    @classmethod
    def perform_mutation(cls, _root, info, **data):
        order = cls.get_node_or_error(
            info,
            data.get("id"),
            only_type=Order,
            qs=models.Order.objects.prefetch_related(
                "lines", "channel__shipping_method_listings"
            ),
        )
        cls.validate_order(order)

        data = data.get("input")

        if "shipping_method" not in data:
            raise ValidationError(
                {
                    "shipping_method": ValidationError(
                        "Shipping method must be provided to perform mutation.",
                        code=OrderErrorCode.SHIPPING_METHOD_REQUIRED,
                    )
                }
            )

        if not data.get("shipping_method"):
            if not order.is_draft() and order.is_shipping_required():
                raise ValidationError(
                    {
                        "shipping_method": ValidationError(
                            "Shipping method is required for this order.",
                            code=OrderErrorCode.SHIPPING_METHOD_REQUIRED,
                        )
                    }
                )

            # Shipping method is detached only when null is passed in input.
            if data["shipping_method"] == "":
                raise ValidationError(
                    {
                        "shipping_method": ValidationError(
                            "Shipping method cannot be empty.",
                            code=OrderErrorCode.SHIPPING_METHOD_REQUIRED,
                        )
                    }
                )

            order.shipping_method = None
            order.shipping_price = zero_taxed_money(order.currency)
            order.shipping_method_name = None
<<<<<<< HEAD
            invalidate_order_prices(order, save=False)
=======
            invalidate_order_prices(order)
>>>>>>> 484a0353
            order.save(
                update_fields=[
                    "currency",
                    "shipping_method",
                    "shipping_price_net_amount",
                    "shipping_price_gross_amount",
                    "shipping_method_name",
                    "price_expiration_for_unconfirmed",
                ]
            )
            return OrderUpdateShipping(order=order)

        method = cls.get_node_or_error(
            info,
            data["shipping_method"],
            field="shipping_method",
            only_type=ShippingMethod,
            qs=shipping_models.ShippingMethod.objects.prefetch_related(
                "postal_code_rules"
            ),
        )
        shipping_channel_listing = (
            shipping_models.ShippingMethodChannelListing.objects.filter(
                shipping_method=method, channel=order.channel
            ).first()
        )
        if not shipping_channel_listing:
            raise ValidationError(
                {
                    "shipping_method": ValidationError(
                        "Shipping method not available in the given channel.",
                        code=OrderErrorCode.SHIPPING_METHOD_NOT_APPLICABLE.value,
                    )
                }
            )

        shipping_method_data = convert_to_shipping_method_data(
            method,
            shipping_channel_listing,
        )
        clean_order_update_shipping(order, shipping_method_data, info.context.plugins)

        order.shipping_method = method
        order.shipping_method_name = method.name
<<<<<<< HEAD
        invalidate_order_prices(order, save=False)
=======
        invalidate_order_prices(order)
>>>>>>> 484a0353
        order.save(
            update_fields=[
                "currency",
                "shipping_method",
                "shipping_method_name",
                "price_expiration_for_unconfirmed",
            ]
        )
        # Post-process the results
        order_shipping_updated(order, info.context.plugins)
        return OrderUpdateShipping(order=order)


class OrderAddNoteInput(graphene.InputObjectType):
    message = graphene.String(
        description="Note message.", name="message", required=True
    )


class OrderAddNote(BaseMutation):
    order = graphene.Field(Order, description="Order with the note added.")
    event = graphene.Field(OrderEvent, description="Order note created.")

    class Arguments:
        id = graphene.ID(
            required=True,
            description="ID of the order to add a note for.",
            name="order",
        )
        input = OrderAddNoteInput(
            required=True, description="Fields required to create a note for the order."
        )

    class Meta:
        description = "Adds note to the order."
        permissions = (OrderPermissions.MANAGE_ORDERS,)
        error_type_class = OrderError
        error_type_field = "order_errors"

    @classmethod
    def clean_input(cls, _info, _instance, data):
        try:
            cleaned_input = validate_required_string_field(data["input"], "message")
        except ValidationError:
            raise ValidationError(
                {
                    "message": ValidationError(
                        "Message can't be empty.",
                        code=OrderErrorCode.REQUIRED,
                    )
                }
            )
        return cleaned_input

    @classmethod
    @traced_atomic_transaction()
    def perform_mutation(cls, _root, info, **data):
        order = cls.get_node_or_error(info, data.get("id"), only_type=Order)
        cleaned_input = cls.clean_input(info, order, data)
        event = events.order_note_added_event(
            order=order,
            user=info.context.user,
            app=info.context.app,
            message=cleaned_input["message"],
        )
        func = get_webhook_handler_by_order_status(order.status, info)
        transaction.on_commit(lambda: func(order))
        return OrderAddNote(order=order, event=event)


class OrderCancel(BaseMutation):
    order = graphene.Field(Order, description="Canceled order.")

    class Arguments:
        id = graphene.ID(required=True, description="ID of the order to cancel.")

    class Meta:
        description = "Cancel an order."
        permissions = (OrderPermissions.MANAGE_ORDERS,)
        error_type_class = OrderError
        error_type_field = "order_errors"

    @classmethod
    @traced_atomic_transaction()
    def perform_mutation(cls, _root, info, **data):
        order = cls.get_node_or_error(info, data.get("id"), only_type=Order)
        clean_order_cancel(order)
        user = info.context.user
        app = info.context.app
        cancel_order(
            order=order,
            user=user,
            app=app,
            manager=info.context.plugins,
        )
        deactivate_order_gift_cards(order.id, user, app)
        return OrderCancel(order=order)


class OrderMarkAsPaid(BaseMutation):
    order = graphene.Field(Order, description="Order marked as paid.")

    class Arguments:
        id = graphene.ID(required=True, description="ID of the order to mark paid.")
        transaction_reference = graphene.String(
            required=False, description="The external transaction reference."
        )

    class Meta:
        description = "Mark order as manually paid."
        permissions = (OrderPermissions.MANAGE_ORDERS,)
        error_type_class = OrderError
        error_type_field = "order_errors"

    @classmethod
    def clean_billing_address(cls, instance):
        if not instance.billing_address:
            raise ValidationError(
                "Order billing address is required to mark order as paid.",
                code=OrderErrorCode.BILLING_ADDRESS_NOT_SET,
            )

    @classmethod
    def perform_mutation(cls, _root, info, **data):
        order = cls.get_node_or_error(info, data.get("id"), only_type=Order)
        transaction_reference = data.get("transaction_reference")
        cls.clean_billing_address(order)
        user = info.context.user
        app = info.context.app
        try_payment_action(order, user, app, None, clean_mark_order_as_paid, order)

        mark_order_as_paid(
            order, user, app, info.context.plugins, transaction_reference
        )

        update_order_search_document(order, save=True)

        return OrderMarkAsPaid(order=order)


class OrderCapture(BaseMutation):
    order = graphene.Field(Order, description="Captured order.")

    class Arguments:
        id = graphene.ID(required=True, description="ID of the order to capture.")
        amount = PositiveDecimal(
            required=True, description="Amount of money to capture."
        )

    class Meta:
        description = "Capture an order."
        permissions = (OrderPermissions.MANAGE_ORDERS,)
        error_type_class = OrderError
        error_type_field = "order_errors"

    @classmethod
    def perform_mutation(cls, _root, info, amount, **data):
        if amount <= 0:
            raise ValidationError(
                {
                    "amount": ValidationError(
                        "Amount should be a positive number.",
                        code=OrderErrorCode.ZERO_QUANTITY,
                    )
                }
            )

        order = cls.get_node_or_error(info, data.get("id"), only_type=Order)
        order_info = fetch_order_info(order)
        payment = order_info.payment
        clean_order_capture(payment)

        transaction = try_payment_action(
            order,
            info.context.user,
            info.context.app,
            payment,
            gateway.capture,
            payment,
            info.context.plugins,
            amount=amount,
            channel_slug=order.channel.slug,
        )
        order_info.payment.refresh_from_db()
        # Confirm that we changed the status to capture. Some payment can receive
        # asynchronous webhook with update status
        if transaction.kind == TransactionKind.CAPTURE:
            order_captured(
                order_info,
                info.context.user,
                info.context.app,
                amount,
                payment,
                info.context.plugins,
            )
        return OrderCapture(order=order)


class OrderVoid(BaseMutation):
    order = graphene.Field(Order, description="A voided order.")

    class Arguments:
        id = graphene.ID(required=True, description="ID of the order to void.")

    class Meta:
        description = "Void an order."
        permissions = (OrderPermissions.MANAGE_ORDERS,)
        error_type_class = OrderError
        error_type_field = "order_errors"

    @classmethod
    def perform_mutation(cls, _root, info, **data):
        order = cls.get_node_or_error(info, data.get("id"), only_type=Order)
        payment = order.get_last_payment()
        clean_void_payment(payment)

        transaction = try_payment_action(
            order,
            info.context.user,
            info.context.app,
            payment,
            gateway.void,
            payment,
            info.context.plugins,
            channel_slug=order.channel.slug,
        )
        # Confirm that we changed the status to void. Some payment can receive
        # asynchronous webhook with update status
        if transaction.kind == TransactionKind.VOID:
            order_voided(
                order,
                info.context.user,
                info.context.app,
                payment,
                info.context.plugins,
            )
        return OrderVoid(order=order)


class OrderRefund(BaseMutation):
    order = graphene.Field(Order, description="A refunded order.")

    class Arguments:
        id = graphene.ID(required=True, description="ID of the order to refund.")
        amount = PositiveDecimal(
            required=True, description="Amount of money to refund."
        )

    class Meta:
        description = "Refund an order."
        permissions = (OrderPermissions.MANAGE_ORDERS,)
        error_type_class = OrderError
        error_type_field = "order_errors"

    @classmethod
    def perform_mutation(cls, _root, info, amount, **data):
        if amount <= 0:
            raise ValidationError(
                {
                    "amount": ValidationError(
                        "Amount should be a positive number.",
                        code=OrderErrorCode.ZERO_QUANTITY,
                    )
                }
            )

        order = cls.get_node_or_error(info, data.get("id"), only_type=Order)
        clean_order_refund(order)

        payment = order.get_last_payment()
        clean_refund_payment(payment)

        transaction = try_payment_action(
            order,
            info.context.user,
            info.context.app,
            payment,
            gateway.refund,
            payment,
            info.context.plugins,
            amount=amount,
            channel_slug=order.channel.slug,
        )
        order.fulfillments.create(
            status=FulfillmentStatus.REFUNDED, total_refund_amount=amount
        )

        # Confirm that we changed the status to refund. Some payment can receive
        # asynchronous webhook with update status
        if transaction.kind == TransactionKind.REFUND:
            order_refunded(
                order,
                info.context.user,
                info.context.app,
                amount,
                payment,
                info.context.plugins,
            )
        return OrderRefund(order=order)


class OrderConfirm(ModelMutation):
    order = graphene.Field(Order, description="Order which has been confirmed.")

    class Arguments:
        id = graphene.ID(description="ID of an order to confirm.", required=True)

    class Meta:
        description = "Confirms an unconfirmed order by changing status to unfulfilled."
        model = models.Order
        object_type = Order
        permissions = (OrderPermissions.MANAGE_ORDERS,)
        error_type_class = OrderError
        error_type_field = "order_errors"

    @classmethod
    def get_instance(cls, info, **data):
        instance = super().get_instance(info, **data)
        if not instance.is_unconfirmed():
            raise ValidationError(
                {
                    "id": ValidationError(
                        "Provided order id belongs to an order with status "
                        "different than unconfirmed.",
                        code=OrderErrorCode.INVALID,
                    )
                }
            )
        if not instance.lines.exists():
            raise ValidationError(
                {
                    "id": ValidationError(
                        "Provided order id belongs to an order without products.",
                        code=OrderErrorCode.INVALID,
                    )
                }
            )
        return instance

    @classmethod
    @traced_atomic_transaction()
    def perform_mutation(cls, root, info, **data):
        order = cls.get_instance(info, **data)
        order.status = OrderStatus.UNFULFILLED
        order.save(update_fields=["status"])
        order_info = fetch_order_info(order)
        payment = order_info.payment
        manager = info.context.plugins
        if payment and payment.is_authorized and payment.can_capture():
            gateway.capture(
                payment, info.context.plugins, channel_slug=order.channel.slug
            )
            order_captured(
                order_info,
                info.context.user,
                info.context.app,
                payment.total,
                payment,
                manager,
            )
        order_confirmed(
            order,
            info.context.user,
            info.context.app,
            manager,
            send_confirmation_email=True,
        )
        return OrderConfirm(order=order)


class OrderLinesCreate(EditableOrderValidationMixin, BaseMutation):
    order = graphene.Field(Order, description="Related order.")
    order_lines = graphene.List(
        graphene.NonNull(OrderLine), description="List of added order lines."
    )

    class Arguments:
        id = graphene.ID(
            required=True, description="ID of the order to add the lines to."
        )
        input = graphene.List(
            OrderLineCreateInput,
            required=True,
            description="Fields required to add order lines.",
        )

    class Meta:
        description = "Create order lines for an order."
        permissions = (OrderPermissions.MANAGE_ORDERS,)
        error_type_class = OrderError
        error_type_field = "order_errors"
        errors_mapping = {"lines": "input", "channel": "input"}

    @classmethod
    def validate_lines(cls, info, data):
        lines_to_add = []
        invalid_ids = []
        for input_line in data.get("input"):
            variant_id = input_line["variant_id"]
            variant = cls.get_node_or_error(
                info, variant_id, "variant_id", only_type=ProductVariant
            )
            quantity = input_line["quantity"]
            if quantity > 0:
                lines_to_add.append((quantity, variant))
            else:
                invalid_ids.append(variant_id)
        if invalid_ids:
            raise ValidationError(
                {
                    "quantity": ValidationError(
                        "Variants quantity must be greater than 0.",
                        code=OrderErrorCode.ZERO_QUANTITY,
                        params={"variants": invalid_ids},
                    ),
                }
            )
        return lines_to_add

    @classmethod
    def validate_variants(cls, order, variants):
        try:
            channel = order.channel
            validate_product_is_published_in_channel(variants, channel)
            validate_variant_channel_listings(variants, channel)
        except ValidationError as error:
            cls.remap_error_fields(error, cls._meta.errors_mapping)
            raise ValidationError(error)

    @staticmethod
    def add_lines_to_order(
        order, lines_to_add, user, app, manager, settings, discounts
    ):
        try:
            return [
                add_variant_to_order(
                    order,
                    variant,
                    quantity,
                    user,
                    app,
                    manager,
                    settings,
                    discounts=discounts,
                    allocate_stock=order.is_unconfirmed(),
                )
                for quantity, variant in lines_to_add
            ]
        except TaxError as tax_error:
            raise ValidationError(
                "Unable to calculate taxes - %s" % str(tax_error),
                code=OrderErrorCode.TAX_ERROR.value,
            )

    @classmethod
    @traced_atomic_transaction()
    def perform_mutation(cls, _root, info, **data):
        order = cls.get_node_or_error(info, data.get("id"), only_type=Order)
        cls.validate_order(order)
        lines_to_add = cls.validate_lines(info, data)
        variants = [line[1] for line in lines_to_add]
        cls.validate_variants(order, variants)

        lines = cls.add_lines_to_order(
            order,
            lines_to_add,
            info.context.user,
            info.context.app,
            info.context.plugins,
            info.context.site.settings,
            info.context.discounts,
        )

        # Create the products added event
        events.order_added_products_event(
            order=order,
            user=info.context.user,
            app=info.context.app,
            order_lines=lines_to_add,
        )

<<<<<<< HEAD
        invalidate_order_prices(order, save=True)
=======
        invalidate_order_prices(order)
>>>>>>> 484a0353
        recalculate_order_weight(order)
        update_order_search_document(order)
        order.save(
            update_fields=[
                "price_expiration_for_unconfirmed",
                "weight",
                "search_document",
            ]
        )

        func = get_webhook_handler_by_order_status(order.status, info)
        transaction.on_commit(lambda: func(order))

        return OrderLinesCreate(order=order, order_lines=lines)


class OrderLineDelete(EditableOrderValidationMixin, BaseMutation):
    order = graphene.Field(Order, description="A related order.")
    order_line = graphene.Field(
        OrderLine, description="An order line that was deleted."
    )

    class Arguments:
        id = graphene.ID(description="ID of the order line to delete.", required=True)

    class Meta:
        description = "Deletes an order line from an order."
        permissions = (OrderPermissions.MANAGE_ORDERS,)
        error_type_class = OrderError
        error_type_field = "order_errors"

    @classmethod
    @traced_atomic_transaction()
    def perform_mutation(cls, _root, info, id):
        manager = info.context.plugins
        line = cls.get_node_or_error(
            info,
            id,
            only_type=OrderLine,
        )
        order = line.order
        cls.validate_order(line.order)

        db_id = line.id
        warehouse_pk = (
            line.allocations.first().stock.warehouse.pk
            if order.is_unconfirmed()
            else None
        )
        line_info = OrderLineInfo(
            line=line,
            quantity=line.quantity,
            variant=line.variant,
            warehouse_pk=warehouse_pk,
        )
        delete_order_line(line_info, manager)
        line.id = db_id

        if not order.is_shipping_required():
            order.shipping_method = None
            order.shipping_price = zero_taxed_money(order.currency)
            order.shipping_method_name = None
            order.save(
                update_fields=[
                    "currency",
                    "shipping_method",
                    "shipping_price_net_amount",
                    "shipping_price_gross_amount",
                    "shipping_method_name",
                ]
            )
        # Create the removal event
        events.order_removed_products_event(
            order=order,
            user=info.context.user,
            app=info.context.app,
            order_lines=[(line.quantity, line)],
        )

<<<<<<< HEAD
        invalidate_order_prices(order, save=True)
=======
        invalidate_order_prices(order)
>>>>>>> 484a0353
        recalculate_order_weight(order)
        update_order_search_document(order)
        order.save(
            update_fields=[
                "price_expiration_for_unconfirmed",
                "weight",
                "search_document",
            ]
        )

        func = get_webhook_handler_by_order_status(order.status, info)
        transaction.on_commit(lambda: func(order))
        return OrderLineDelete(order=order, order_line=line)


class OrderLineUpdate(EditableOrderValidationMixin, ModelMutation):
    order = graphene.Field(Order, description="Related order.")

    class Arguments:
        id = graphene.ID(description="ID of the order line to update.", required=True)
        input = OrderLineInput(
            required=True, description="Fields required to update an order line."
        )

    class Meta:
        description = "Updates an order line of an order."
        model = models.OrderLine
        object_type = OrderLine
        permissions = (OrderPermissions.MANAGE_ORDERS,)
        error_type_class = OrderError
        error_type_field = "order_errors"

    @classmethod
    def clean_input(cls, info, instance, data):
        instance.old_quantity = instance.quantity
        cleaned_input = super().clean_input(info, instance, data)
        cls.validate_order(instance.order)

        quantity = data["quantity"]
        if quantity <= 0:
            raise ValidationError(
                {
                    "quantity": ValidationError(
                        "Ensure this value is greater than 0.",
                        code=OrderErrorCode.ZERO_QUANTITY,
                    )
                }
            )
        return cleaned_input

    @classmethod
    @traced_atomic_transaction()
    def save(cls, info, instance, cleaned_input):
        manager = info.context.plugins
        warehouse_pk = (
            instance.allocations.first().stock.warehouse.pk
            if instance.order.is_unconfirmed()
            else None
        )
        line_info = OrderLineInfo(
            line=instance,
            quantity=instance.quantity,
            variant=instance.variant,
            warehouse_pk=warehouse_pk,
        )
        try:
            change_order_line_quantity(
                info.context.user,
                info.context.app,
                line_info,
                instance.old_quantity,
                instance.quantity,
                instance.order.channel.slug,
                manager,
            )
        except InsufficientStock:
            raise ValidationError(
                "Cannot set new quantity because of insufficient stock.",
                code=OrderErrorCode.INSUFFICIENT_STOCK,
            )
<<<<<<< HEAD
        invalidate_order_prices(instance.order, save=True)
        recalculate_order_weight(instance.order)
=======
        invalidate_order_prices(instance.order)
        recalculate_order_weight(instance.order)
        instance.order.save(
            update_fields=["price_expiration_for_unconfirmed", "weight"]
        )
>>>>>>> 484a0353

        func = get_webhook_handler_by_order_status(instance.order.status, info)
        transaction.on_commit(lambda: func(instance.order))

    @classmethod
    def success_response(cls, instance):
        response = super().success_response(instance)
        response.order = instance.order
        return response<|MERGE_RESOLUTION|>--- conflicted
+++ resolved
@@ -250,11 +250,7 @@
         instance.search_document = prepare_order_search_document_value(instance)
 
         if cls.should_invalidate_prices(instance, cleaned_input, False):
-<<<<<<< HEAD
-            invalidate_order_prices(instance, save=True)
-=======
             invalidate_order_prices(instance)
->>>>>>> 484a0353
 
         instance.save()
 
@@ -359,11 +355,7 @@
             order.shipping_method = None
             order.shipping_price = zero_taxed_money(order.currency)
             order.shipping_method_name = None
-<<<<<<< HEAD
-            invalidate_order_prices(order, save=False)
-=======
             invalidate_order_prices(order)
->>>>>>> 484a0353
             order.save(
                 update_fields=[
                     "currency",
@@ -408,11 +400,7 @@
 
         order.shipping_method = method
         order.shipping_method_name = method.name
-<<<<<<< HEAD
-        invalidate_order_prices(order, save=False)
-=======
         invalidate_order_prices(order)
->>>>>>> 484a0353
         order.save(
             update_fields=[
                 "currency",
@@ -894,11 +882,7 @@
             order_lines=lines_to_add,
         )
 
-<<<<<<< HEAD
-        invalidate_order_prices(order, save=True)
-=======
         invalidate_order_prices(order)
->>>>>>> 484a0353
         recalculate_order_weight(order)
         update_order_search_document(order)
         order.save(
@@ -978,11 +962,7 @@
             order_lines=[(line.quantity, line)],
         )
 
-<<<<<<< HEAD
-        invalidate_order_prices(order, save=True)
-=======
         invalidate_order_prices(order)
->>>>>>> 484a0353
         recalculate_order_weight(order)
         update_order_search_document(order)
         order.save(
@@ -1063,16 +1043,11 @@
                 "Cannot set new quantity because of insufficient stock.",
                 code=OrderErrorCode.INSUFFICIENT_STOCK,
             )
-<<<<<<< HEAD
-        invalidate_order_prices(instance.order, save=True)
-        recalculate_order_weight(instance.order)
-=======
         invalidate_order_prices(instance.order)
         recalculate_order_weight(instance.order)
         instance.order.save(
             update_fields=["price_expiration_for_unconfirmed", "weight"]
         )
->>>>>>> 484a0353
 
         func = get_webhook_handler_by_order_status(instance.order.status, info)
         transaction.on_commit(lambda: func(instance.order))
