--- conflicted
+++ resolved
@@ -340,12 +340,8 @@
             )
 
         # Post-process the results
-<<<<<<< HEAD
         recalculate_order(instance, cls.invalidate_prices(instance, cleaned_input))
-=======
-        recalculate_order(instance)
         update_order_search_document(instance)
->>>>>>> 3f1afcfb
 
 
 class DraftOrderUpdate(DraftOrderCreate):
