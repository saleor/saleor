--- conflicted
+++ resolved
@@ -9,6 +9,7 @@
 from ....order import models as order_models
 from ....order.actions import create_fulfillments
 from ....order.error_codes import OrderErrorCode
+from ...app.dataloaders import load_app
 from ...core.descriptions import ADDED_IN_36
 from ...core.mutations import BaseMutation
 from ...core.types import NonNullList, OrderError
@@ -243,15 +244,9 @@
         cleaned_input = cls.clean_input(info, order, data, site=site)
 
         context = info.context
-<<<<<<< HEAD
-        user = context.user if not context.user.is_anonymous else None
-        app = context.app
-        manager = context.plugins
-=======
         user = context.user
         app = load_app(info.context)
         manager = load_plugin_manager(info.context)
->>>>>>> f5b8251d
         lines_for_warehouses = cleaned_input["lines_for_warehouses"]
         notify_customer = cleaned_input.get("notify_customer", True)
         allow_stock_to_be_exceeded = cleaned_input.get(
