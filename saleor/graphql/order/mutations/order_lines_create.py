from collections import defaultdict
from typing import Dict, List

import graphene
from django.core.exceptions import ValidationError
from django.db import transaction

from ....core.permissions import OrderPermissions
from ....core.taxes import TaxError
from ....core.tracing import traced_atomic_transaction
from ....order import events
from ....order.error_codes import OrderErrorCode
from ....order.fetch import fetch_order_lines
from ....order.search import update_order_search_vector
from ....order.utils import (
    add_variant_to_order,
    invalidate_order_prices,
    recalculate_order_weight,
)
from ...app.dataloaders import load_app
from ...core.mutations import BaseMutation
from ...core.types import NonNullList, OrderError
from ...discount.dataloaders import load_discounts
from ...product.types import ProductVariant
from ...site.dataloaders import load_site
from ..types import Order, OrderLine
from ..utils import (
    OrderLineData,
    validate_product_is_published_in_channel,
    validate_variant_channel_listings,
)
from .draft_order_create import OrderLineCreateInput
from .utils import EditableOrderValidationMixin, get_webhook_handler_by_order_status


class OrderLinesCreate(EditableOrderValidationMixin, BaseMutation):
    order = graphene.Field(Order, description="Related order.")
    order_lines = NonNullList(OrderLine, description="List of added order lines.")

    class Arguments:
        id = graphene.ID(
            required=True, description="ID of the order to add the lines to."
        )
        input = NonNullList(
            OrderLineCreateInput,
            required=True,
            description="Fields required to add order lines.",
        )

    class Meta:
        description = "Create order lines for an order."
        permissions = (OrderPermissions.MANAGE_ORDERS,)
        error_type_class = OrderError
        error_type_field = "order_errors"
        errors_mapping = {"lines": "input", "channel": "input"}

    @classmethod
    def validate_lines(cls, info, data, existing_lines_info):
        grouped_lines_data: List[OrderLineData] = []
        lines_data_map: Dict[str, OrderLineData] = defaultdict(OrderLineData)

        variants_from_existing_lines = [
            line_info.line.variant_id for line_info in existing_lines_info
        ]

        invalid_ids = []
        for input_line in data.get("input"):
            variant_id = input_line["variant_id"]
            force_new_line = input_line["force_new_line"]
            variant = cls.get_node_or_error(
                info, variant_id, "variant_id", only_type=ProductVariant
            )
            quantity = input_line["quantity"]

            if quantity > 0:
                if force_new_line or variants_from_existing_lines.count(variant.pk) > 1:
                    grouped_lines_data.append(
                        OrderLineData(
                            variant_id=str(variant.id),
                            variant=variant,
                            quantity=quantity,
                        )
                    )
                else:
                    line_id = cls._find_line_id_for_variant_if_exist(
                        variant.pk, existing_lines_info
                    )

                    if line_id:
                        line_data = lines_data_map[line_id]
                        line_data.line_id = line_id
                    else:
                        line_data = lines_data_map[str(variant.id)]
                        line_data.variant_id = str(variant.id)

                    line_data.variant = variant
                    line_data.quantity += quantity
            else:
                invalid_ids.append(variant_id)
        if invalid_ids:
            raise ValidationError(
                {
                    "quantity": ValidationError(
                        "Variants quantity must be greater than 0.",
                        code=OrderErrorCode.ZERO_QUANTITY,
                        params={"variants": invalid_ids},
                    ),
                }
            )

        grouped_lines_data += list(lines_data_map.values())
        return grouped_lines_data

    @classmethod
    def validate_variants(cls, order, variants):
        try:
            channel = order.channel
            validate_product_is_published_in_channel(variants, channel)
            validate_variant_channel_listings(variants, channel)
        except ValidationError as error:
            cls.remap_error_fields(error, cls._meta.errors_mapping)
            raise ValidationError(error)

    @staticmethod
    def add_lines_to_order(order, lines_data, user, app, manager, settings, discounts):
        added_lines: List[OrderLine] = []
        try:
            for line_data in lines_data:
                line = add_variant_to_order(
                    order,
                    line_data,
                    user,
                    app,
                    manager,
                    settings,
                    discounts=discounts,
                    allocate_stock=order.is_unconfirmed(),
                )
                added_lines.append(line)
        except TaxError as tax_error:
            raise ValidationError(
                "Unable to calculate taxes - %s" % str(tax_error),
                code=OrderErrorCode.TAX_ERROR.value,
            )
        return added_lines

    @classmethod
    @traced_atomic_transaction()
    def perform_mutation(cls, _root, info, **data):
        order = cls.get_node_or_error(info, data.get("id"), only_type=Order)
        cls.validate_order(order)
        existing_lines_info = fetch_order_lines(order)

        lines_to_add = cls.validate_lines(info, data, existing_lines_info)
        variants = [line.variant for line in lines_to_add]
        cls.validate_variants(order, variants)
        app = load_app(info.context)
<<<<<<< HEAD
        site = load_site(info.context)

=======
        discounts = load_discounts(info.context)
>>>>>>> 917cb9b7
        added_lines = cls.add_lines_to_order(
            order,
            lines_to_add,
            info.context.user,
            app,
            info.context.plugins,
<<<<<<< HEAD
            site.settings,
            info.context.discounts,
=======
            info.context.site.settings,
            discounts,
>>>>>>> 917cb9b7
        )

        # Create the products added event
        events.order_added_products_event(
            order=order,
            user=info.context.user,
            app=app,
            order_lines=added_lines,
        )

        invalidate_order_prices(order)
        recalculate_order_weight(order)
        update_order_search_vector(order, save=False)
        order.save(
            update_fields=[
                "should_refresh_prices",
                "weight",
                "search_vector",
                "updated_at",
            ]
        )
        func = get_webhook_handler_by_order_status(order.status, info)
        transaction.on_commit(lambda: func(order))

        return OrderLinesCreate(order=order, order_lines=added_lines)

    @classmethod
    def _find_line_id_for_variant_if_exist(cls, variant_id, lines_info):
        """Return line id by using provided variantId parameter."""
        if not lines_info:
            return

        line_info = list(
            filter(lambda x: (x.variant.pk == int(variant_id)), lines_info)
        )

        if not line_info or len(line_info) > 1:
            return

        return str(line_info[0].line.id)<|MERGE_RESOLUTION|>--- conflicted
+++ resolved
@@ -155,25 +155,16 @@
         variants = [line.variant for line in lines_to_add]
         cls.validate_variants(order, variants)
         app = load_app(info.context)
-<<<<<<< HEAD
         site = load_site(info.context)
-
-=======
         discounts = load_discounts(info.context)
->>>>>>> 917cb9b7
         added_lines = cls.add_lines_to_order(
             order,
             lines_to_add,
             info.context.user,
             app,
             info.context.plugins,
-<<<<<<< HEAD
             site.settings,
-            info.context.discounts,
-=======
-            info.context.site.settings,
             discounts,
->>>>>>> 917cb9b7
         )
 
         # Create the products added event
