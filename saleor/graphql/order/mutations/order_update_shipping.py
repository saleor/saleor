import graphene
from django.core.exceptions import ValidationError

from ....core.permissions import OrderPermissions
from ....core.taxes import zero_taxed_money
from ....order import models
from ....order.error_codes import OrderErrorCode
from ....order.utils import invalidate_order_prices
from ....shipping import models as shipping_models
from ....shipping.utils import convert_to_shipping_method_data
from ...core.mutations import BaseMutation
from ...core.types import OrderError
from ...plugins.dataloaders import load_plugin_manager
from ...shipping.types import ShippingMethod
from ..types import Order
from .utils import EditableOrderValidationMixin, clean_order_update_shipping


class OrderUpdateShippingInput(graphene.InputObjectType):
    shipping_method = graphene.ID(
        description="ID of the selected shipping method,"
        " pass null to remove currently assigned shipping method.",
        name="shippingMethod",
    )


class OrderUpdateShipping(EditableOrderValidationMixin, BaseMutation):
    order = graphene.Field(Order, description="Order with updated shipping method.")

    class Arguments:
        id = graphene.ID(
            required=True,
            name="order",
            description="ID of the order to update a shipping method.",
        )
        input = OrderUpdateShippingInput(
            description="Fields required to change shipping method of the order.",
            required=True,
        )

    class Meta:
        description = (
            "Updates a shipping method of the order."
            " Requires shipping method ID to update, when null is passed "
            "then currently assigned shipping method is removed."
        )
        permissions = (OrderPermissions.MANAGE_ORDERS,)
        error_type_class = OrderError
        error_type_field = "order_errors"

    @classmethod
    def perform_mutation(cls, _root, info, **data):
        order = cls.get_node_or_error(
            info,
            data.get("id"),
            only_type=Order,
            qs=models.Order.objects.prefetch_related(
                "lines", "channel__shipping_method_listings"
            ),
        )
        cls.validate_order(order)

        data = data.get("input")

        if "shipping_method" not in data:
            raise ValidationError(
                {
                    "shipping_method": ValidationError(
                        "Shipping method must be provided to perform mutation.",
                        code=OrderErrorCode.SHIPPING_METHOD_REQUIRED,
                    )
                }
            )

        if not data.get("shipping_method"):
            if not order.is_draft() and order.is_shipping_required():
                raise ValidationError(
                    {
                        "shipping_method": ValidationError(
                            "Shipping method is required for this order.",
                            code=OrderErrorCode.SHIPPING_METHOD_REQUIRED,
                        )
                    }
                )

            # Shipping method is detached only when null is passed in input.
            if data["shipping_method"] == "":
                raise ValidationError(
                    {
                        "shipping_method": ValidationError(
                            "Shipping method cannot be empty.",
                            code=OrderErrorCode.SHIPPING_METHOD_REQUIRED,
                        )
                    }
                )

            order.shipping_method = None
            order.shipping_price = zero_taxed_money(order.currency)
            order.shipping_method_name = None
            invalidate_order_prices(order)
            order.save(
                update_fields=[
                    "currency",
                    "shipping_method",
                    "shipping_price_net_amount",
                    "shipping_price_gross_amount",
                    "shipping_method_name",
                    "should_refresh_prices",
                    "updated_at",
                ]
            )
            return OrderUpdateShipping(order=order)

        method = cls.get_node_or_error(
            info,
            data["shipping_method"],
            field="shipping_method",
            only_type=ShippingMethod,
            qs=shipping_models.ShippingMethod.objects.prefetch_related(
                "postal_code_rules"
            ),
        )
        shipping_channel_listing = (
            shipping_models.ShippingMethodChannelListing.objects.filter(
                shipping_method=method, channel=order.channel
            ).first()
        )
        if not shipping_channel_listing:
            raise ValidationError(
                {
                    "shipping_method": ValidationError(
                        "Shipping method not available in the given channel.",
                        code=OrderErrorCode.SHIPPING_METHOD_NOT_APPLICABLE.value,
                    )
                }
            )

        shipping_method_data = convert_to_shipping_method_data(
            method,
            shipping_channel_listing,
        )
        manager = load_plugin_manager(info.context)
        clean_order_update_shipping(order, shipping_method_data, manager)

        order.shipping_method = method

        order.shipping_method_name = method.name
        invalidate_order_prices(order)
        order.save(
            update_fields=[
                "currency",
                "shipping_method",
                "shipping_method_name",
                "should_refresh_prices",
                "updated_at",
            ]
        )
        # Post-process the results
<<<<<<< HEAD
        cls.call_event(lambda o=order: info.context.plugins.order_updated(o))
=======
        order_shipping_updated(order, manager)
>>>>>>> 9ccf7f79
        return OrderUpdateShipping(order=order)<|MERGE_RESOLUTION|>--- conflicted
+++ resolved
@@ -156,9 +156,5 @@
             ]
         )
         # Post-process the results
-<<<<<<< HEAD
-        cls.call_event(lambda o=order: info.context.plugins.order_updated(o))
-=======
-        order_shipping_updated(order, manager)
->>>>>>> 9ccf7f79
+        cls.call_event(lambda o=order: manager.order_updated(o))
         return OrderUpdateShipping(order=order)