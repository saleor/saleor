from decimal import Decimal
from unittest.mock import ANY, patch

import graphene
import pytest
from prices import Money, TaxedMoney

from ....core.prices import quantize_price
from ....order import OrderEvents, OrderOrigin, OrderStatus
from ....order.error_codes import OrderErrorCode
from ....order.interface import OrderPaymentAction
from ....order.models import FulfillmentStatus, Order, OrderEvent
from ....payment import ChargeStatus, PaymentError, TransactionKind
from ....warehouse.models import Stock
from ...tests.utils import get_graphql_content

ORDER_FULFILL_RETURN_MUTATION = """
mutation OrderFulfillmentReturnProducts(
    $order: ID!, $input: OrderReturnProductsInput!
) {
    orderFulfillmentReturnProducts(
        order: $order,
        input: $input
    ) {
        returnFulfillment{
            id
            status
            lines{
                id
                quantity
                orderLine{
                    id
                }
            }
        }
        replaceFulfillment{
            id
            status
            lines{
                id
                quantity
                orderLine{
                    id
                }
            }
        }
        order{
            id
            status
        }
        replaceOrder{
            id
            status
            original
            origin
        }
        errors {
            field
            code
            message
            warehouse
            orderLines
        }
    }
}
"""


def test_fulfillment_return_products_order_without_payment(
    staff_api_client, permission_manage_orders, fulfilled_order
):
    order_id = graphene.Node.to_global_id("Order", fulfilled_order.pk)
    variables = {
        "order": order_id,
        "input": {"refund": True, "amountToRefund": "11.00"},
    }
    staff_api_client.user.user_permissions.add(permission_manage_orders)
    response = staff_api_client.post_graphql(ORDER_FULFILL_RETURN_MUTATION, variables)
    content = get_graphql_content(response)
    data = content["data"]["orderFulfillmentReturnProducts"]
    fulfillment = data["returnFulfillment"]
    errors = data["errors"]
    assert len(errors) == 1
    assert errors[0]["field"] == "order"
    assert errors[0]["code"] == OrderErrorCode.CANNOT_REFUND.name
    assert fulfillment is None


@patch("saleor.order.actions.gateway.refund")
def test_fulfillment_return_products_amount_and_shipping_costs(
    mocked_refund,
    staff_api_client,
    permission_manage_orders,
    fulfilled_order,
    payment_dummy,
):
    payment_dummy.captured_amount = payment_dummy.total
    payment_dummy.charge_status = ChargeStatus.FULLY_CHARGED
    payment_dummy.save()
    fulfilled_order.payments.add(payment_dummy)
    order_id = graphene.Node.to_global_id("Order", fulfilled_order.pk)
    amount_to_refund = Decimal("11.00")
    variables = {
        "order": order_id,
        "input": {
            "refund": True,
            "amountToRefund": amount_to_refund,
            "includeShippingCosts": True,
        },
    }
    staff_api_client.user.user_permissions.add(permission_manage_orders)
    staff_api_client.post_graphql(ORDER_FULFILL_RETURN_MUTATION, variables)

    mocked_refund.assert_called_with(
        payment_dummy,
        ANY,
        channel_slug=fulfilled_order.channel.slug,
<<<<<<< HEAD
        amount=quantize_price(amount_to_refund, fulfilled_order.currency),
=======
        refund_data=ANY,
>>>>>>> 616aee0f
    )


@patch("saleor.order.actions.gateway.refund")
def test_fulfillment_return_products_refund_raising_payment_error(
    mocked_refund,
    staff_api_client,
    permission_manage_orders,
    fulfilled_order,
    payment_dummy,
):
    mocked_refund.side_effect = PaymentError("Error")

    payment_dummy.captured_amount = payment_dummy.total
    payment_dummy.charge_status = ChargeStatus.FULLY_CHARGED
    payment_dummy.save()
    fulfilled_order.payments.add(payment_dummy)
    order_id = graphene.Node.to_global_id("Order", fulfilled_order.pk)
    amount_to_refund = Decimal("11.00")
    variables = {
        "order": order_id,
        "input": {
            "refund": True,
            "amountToRefund": amount_to_refund,
            "includeShippingCosts": True,
        },
    }
    staff_api_client.user.user_permissions.add(permission_manage_orders)
    response = staff_api_client.post_graphql(ORDER_FULFILL_RETURN_MUTATION, variables)

    content = get_graphql_content(response)
    data = content["data"]["orderFulfillmentReturnProducts"]
    assert data["returnFulfillment"] is None
    assert len(data["errors"]) == 1
    assert data["errors"][0]["field"] == "payments"
    assert data["errors"][0]["code"] == OrderErrorCode.CANNOT_REFUND.name

    event = OrderEvent.objects.filter(type=OrderEvents.PAYMENT_REFUND_FAILED).get()
    assert event.parameters["payment_id"] == payment_dummy.token


@patch("saleor.order.actions.gateway.refund")
def test_fulfillment_return_products_order_lines(
    mocked_refund,
    staff_api_client,
    permission_manage_orders,
    order_with_lines,
    payment_dummy,
    mock_refund_response,
):
    mock_refund_response(mocked_refund)
    payment_dummy.total = order_with_lines.total_gross_amount
    payment_dummy.captured_amount = payment_dummy.total
    payment_dummy.charge_status = ChargeStatus.FULLY_CHARGED
    payment_dummy.save()
    order_with_lines.payments.add(payment_dummy)
    line_to_return = order_with_lines.lines.first()
    line_unfulfilled_quantity = line_to_return.quantity_unfulfilled
    line_quantity_to_return = 2

    line_to_replace = order_with_lines.lines.last()
    line_quantity_to_replace = 1

    order_id = graphene.Node.to_global_id("Order", order_with_lines.pk)
    line_id = graphene.Node.to_global_id("OrderLine", line_to_return.pk)
    replace_line_id = graphene.Node.to_global_id("OrderLine", line_to_replace.pk)

    variables = {
        "order": order_id,
        "input": {
            "refund": True,
            "includeShippingCosts": True,
            "orderLines": [
                {
                    "orderLineId": line_id,
                    "quantity": line_quantity_to_return,
                    "replace": False,
                },
                {
                    "orderLineId": replace_line_id,
                    "quantity": line_quantity_to_replace,
                    "replace": True,
                },
            ],
        },
    }
    staff_api_client.user.user_permissions.add(permission_manage_orders)
    response = staff_api_client.post_graphql(ORDER_FULFILL_RETURN_MUTATION, variables)

    order_with_lines.refresh_from_db()
    order_return_fulfillment = order_with_lines.fulfillments.get(
        status=FulfillmentStatus.REFUNDED_AND_RETURNED
    )
    return_fulfillment_line = order_return_fulfillment.lines.filter(
        order_line_id=line_to_return.pk
    ).first()
    assert return_fulfillment_line
    assert return_fulfillment_line.quantity == line_quantity_to_return

    order_replace_fulfillment = order_with_lines.fulfillments.get(
        status=FulfillmentStatus.REPLACED
    )
    replace_fulfillment_line = order_replace_fulfillment.lines.filter(
        order_line_id=line_to_replace.pk
    ).first()
    assert replace_fulfillment_line
    assert replace_fulfillment_line.quantity == line_quantity_to_replace

    line_to_return.refresh_from_db()
    assert (
        line_to_return.quantity_unfulfilled
        == line_unfulfilled_quantity - line_quantity_to_return
    )

    content = get_graphql_content(response)
    data = content["data"]["orderFulfillmentReturnProducts"]
    return_fulfillment = data["returnFulfillment"]
    replace_fulfillment = data["replaceFulfillment"]
    replace_order = data["replaceOrder"]
    errors = data["errors"]

    assert not errors
    assert (
        return_fulfillment["status"] == FulfillmentStatus.REFUNDED_AND_RETURNED.upper()
    )
    assert len(return_fulfillment["lines"]) == 1
    assert return_fulfillment["lines"][0]["orderLine"]["id"] == line_id
    assert return_fulfillment["lines"][0]["quantity"] == line_quantity_to_return

    assert replace_fulfillment["status"] == FulfillmentStatus.REPLACED.upper()
    assert len(replace_fulfillment["lines"]) == 1
    assert replace_fulfillment["lines"][0]["orderLine"]["id"] == replace_line_id
    assert replace_fulfillment["lines"][0]["quantity"] == line_quantity_to_replace

    assert replace_order["status"] == OrderStatus.DRAFT.upper()
    assert replace_order["origin"] == OrderOrigin.REISSUE.upper()
    assert replace_order["original"] == order_id
    replace_order = Order.objects.get(status=OrderStatus.DRAFT)
    assert replace_order.lines.count() == 1
    replaced_line = replace_order.lines.get()
    assert replaced_line.variant_id == line_to_replace.variant_id
    assert (
        replaced_line.unit_price_gross_amount == line_to_replace.unit_price_gross_amount
    )
    assert replaced_line.quantity == line_quantity_to_replace

    amount = line_to_return.unit_price_gross_amount * line_quantity_to_return
    amount += order_with_lines.shipping_price_gross_amount

    mocked_refund.assert_called_with(
        payment_dummy,
        ANY,
<<<<<<< HEAD
        channel_slug=order_with_lines.channel.slug,
        amount=amount,
=======
        amount=amount,
        channel_slug=order_with_lines.channel.slug,
        refund_data=ANY,
>>>>>>> 616aee0f
    )


def test_fulfillment_return_products_order_lines_quantity_bigger_than_total(
    staff_api_client, permission_manage_orders, order_with_lines, payment_dummy
):
    payment_dummy.total = order_with_lines.total_gross_amount
    payment_dummy.captured_amount = payment_dummy.total
    payment_dummy.charge_status = ChargeStatus.FULLY_CHARGED
    payment_dummy.save()
    order_with_lines.payments.add(payment_dummy)
    line_to_refund = order_with_lines.lines.first()
    order_id = graphene.Node.to_global_id("Order", order_with_lines.pk)
    line_id = graphene.Node.to_global_id("OrderLine", line_to_refund.pk)
    variables = {
        "order": order_id,
        "input": {
            "orderLines": [{"orderLineId": line_id, "quantity": 200, "replace": False}]
        },
    }
    staff_api_client.user.user_permissions.add(permission_manage_orders)
    response = staff_api_client.post_graphql(ORDER_FULFILL_RETURN_MUTATION, variables)
    content = get_graphql_content(response)
    data = content["data"]["orderFulfillmentReturnProducts"]
    return_fulfillment = data["returnFulfillment"]
    errors = data["errors"]

    assert len(errors) == 1
    assert errors[0]["field"] == "orderLineId"
    assert errors[0]["code"] == OrderErrorCode.INVALID_QUANTITY.name
    assert return_fulfillment is None


def test_fulfillment_return_products_order_lines_quantity_bigger_than_unfulfilled(
    staff_api_client, permission_manage_orders, order_with_lines, payment_dummy
):
    payment_dummy.total = order_with_lines.total_gross_amount
    payment_dummy.captured_amount = payment_dummy.total
    payment_dummy.charge_status = ChargeStatus.FULLY_CHARGED
    payment_dummy.save()
    order_with_lines.payments.add(payment_dummy)
    line_to_return = order_with_lines.lines.first()
    line_to_return.quantity = 3
    line_to_return.quantity_fulfilled = 3
    line_to_return.save()
    order_id = graphene.Node.to_global_id("Order", order_with_lines.pk)
    line_id = graphene.Node.to_global_id("OrderLine", line_to_return.pk)
    variables = {
        "order": order_id,
        "input": {"orderLines": [{"orderLineId": line_id, "quantity": 1}]},
    }
    staff_api_client.user.user_permissions.add(permission_manage_orders)
    response = staff_api_client.post_graphql(ORDER_FULFILL_RETURN_MUTATION, variables)
    content = get_graphql_content(response)
    data = content["data"]["orderFulfillmentReturnProducts"]
    return_fulfillment = data["returnFulfillment"]
    errors = data["errors"]

    assert len(errors) == 1
    assert errors[0]["field"] == "orderLineId"
    assert errors[0]["code"] == OrderErrorCode.INVALID_QUANTITY.name
    assert return_fulfillment is None


@patch("saleor.order.actions.gateway.refund")
def test_fulfillment_return_products_order_lines_custom_amount(
    mocked_refund,
    staff_api_client,
    permission_manage_orders,
    order_with_lines,
    payment_dummy,
    mock_refund_response,
):
    mock_refund_response(mocked_refund)
    payment_dummy.total = order_with_lines.total_gross_amount
    payment_dummy.captured_amount = payment_dummy.total
    payment_dummy.charge_status = ChargeStatus.FULLY_CHARGED
    payment_dummy.save()
    order_with_lines.payments.add(payment_dummy)
    amount_to_refund = Decimal("10.99")
    line_to_return = order_with_lines.lines.first()
    order_id = graphene.Node.to_global_id("Order", order_with_lines.pk)
    line_id = graphene.Node.to_global_id("OrderLine", line_to_return.pk)
    variables = {
        "order": order_id,
        "input": {
            "refund": True,
            "amountToRefund": amount_to_refund,
            "orderLines": [{"orderLineId": line_id, "quantity": 2, "replace": False}],
        },
    }
    staff_api_client.user.user_permissions.add(permission_manage_orders)
    response = staff_api_client.post_graphql(ORDER_FULFILL_RETURN_MUTATION, variables)
    content = get_graphql_content(response)
    data = content["data"]["orderFulfillmentReturnProducts"]
    return_fulfillment = data["returnFulfillment"]
    errors = data["errors"]
    assert not errors
    assert (
        return_fulfillment["status"] == FulfillmentStatus.REFUNDED_AND_RETURNED.upper()
    )
    assert len(return_fulfillment["lines"]) == 1
    assert return_fulfillment["lines"][0]["orderLine"]["id"] == line_id
    assert return_fulfillment["lines"][0]["quantity"] == 2

    mocked_refund.assert_called_with(
        payment_dummy,
        ANY,
        channel_slug=order_with_lines.channel.slug,
<<<<<<< HEAD
        amount=amount_to_refund,
=======
        refund_data=ANY,
>>>>>>> 616aee0f
    )


@patch("saleor.order.actions.gateway.refund")
def test_fulfillment_return_products_fulfillment_lines(
    mocked_refund,
    staff_api_client,
    permission_manage_orders,
    fulfilled_order,
    payment_dummy,
    mock_refund_response,
):
    mock_refund_response(mocked_refund)
    payment_dummy.total = fulfilled_order.total_gross_amount
    payment_dummy.captured_amount = payment_dummy.total
    payment_dummy.charge_status = ChargeStatus.FULLY_CHARGED
    payment_dummy.save()
    fulfilled_order.payments.add(payment_dummy)
    order_fulfillment = fulfilled_order.fulfillments.first()
    fulfillment_line_to_return = order_fulfillment.lines.first()
    original_fulfillment_line_quantity = fulfillment_line_to_return.quantity
    quantity_to_return = 2

    fulfillment_line_to_replace = order_fulfillment.lines.last()
    quantity_to_replace = 1

    order_id = graphene.Node.to_global_id("Order", fulfilled_order.pk)
    fulfillment_line_id = graphene.Node.to_global_id(
        "FulfillmentLine", fulfillment_line_to_return.pk
    )
    fulfillment_line_to_replace_id = graphene.Node.to_global_id(
        "FulfillmentLine", fulfillment_line_to_replace.pk
    )
    order_line_id = graphene.Node.to_global_id(
        "OrderLine", fulfillment_line_to_return.order_line.pk
    )

    variables = {
        "order": order_id,
        "input": {
            "refund": True,
            "includeShippingCosts": True,
            "fulfillmentLines": [
                {
                    "fulfillmentLineId": fulfillment_line_id,
                    "quantity": quantity_to_return,
                    "replace": False,
                },
                {
                    "fulfillmentLineId": fulfillment_line_to_replace_id,
                    "quantity": quantity_to_replace,
                    "replace": True,
                },
            ],
        },
    }
    staff_api_client.user.user_permissions.add(permission_manage_orders)
    response = staff_api_client.post_graphql(ORDER_FULFILL_RETURN_MUTATION, variables)

    fulfilled_order.refresh_from_db()
    order_return_fulfillment = fulfilled_order.fulfillments.get(
        status=FulfillmentStatus.REFUNDED_AND_RETURNED
    )
    return_fulfillment_line = order_return_fulfillment.lines.filter(
        order_line_id=fulfillment_line_to_return.order_line_id
    ).first()
    assert return_fulfillment_line
    assert return_fulfillment_line.quantity == quantity_to_return

    order_replace_fulfillment = fulfilled_order.fulfillments.get(
        status=FulfillmentStatus.REPLACED
    )
    replace_fulfillment_line = order_replace_fulfillment.lines.filter(
        order_line_id=fulfillment_line_to_replace.order_line_id
    ).first()
    assert replace_fulfillment_line
    assert replace_fulfillment_line.quantity == quantity_to_replace

    fulfillment_line_to_return.refresh_from_db()
    assert (
        fulfillment_line_to_return.quantity
        == original_fulfillment_line_quantity - quantity_to_return
    )

    content = get_graphql_content(response)
    data = content["data"]["orderFulfillmentReturnProducts"]
    errors = data["errors"]
    return_fulfillment = data["returnFulfillment"]
    replace_fulfillment = data["replaceFulfillment"]
    replace_order = data["replaceOrder"]

    assert not errors
    assert (
        return_fulfillment["status"] == FulfillmentStatus.REFUNDED_AND_RETURNED.upper()
    )
    assert len(return_fulfillment["lines"]) == 1
    assert return_fulfillment["lines"][0]["orderLine"]["id"] == order_line_id
    assert return_fulfillment["lines"][0]["quantity"] == 2

    assert replace_fulfillment["status"] == FulfillmentStatus.REPLACED.upper()
    assert len(replace_fulfillment["lines"]) == 1
    assert replace_fulfillment["lines"][0]["quantity"] == quantity_to_replace

    assert replace_order["status"] == OrderStatus.DRAFT.upper()
    assert replace_order["origin"] == OrderOrigin.REISSUE.upper()
    assert replace_order["original"] == order_id

    replace_order = Order.objects.get(status=OrderStatus.DRAFT)
    assert replace_order.lines.count() == 1
    replaced_line = replace_order.lines.get()
    assert replaced_line.variant_id == fulfillment_line_to_replace.order_line.variant_id
    assert (
        replaced_line.unit_price_gross_amount
        == fulfillment_line_to_replace.order_line.unit_price_gross_amount
    )
    assert replaced_line.quantity == quantity_to_replace

    amount = (
        fulfillment_line_to_return.order_line.unit_price_gross_amount
        * quantity_to_return
    )
    amount += fulfilled_order.shipping_price_gross_amount

    mocked_refund.assert_called_with(
        payment_dummy,
        ANY,
<<<<<<< HEAD
        channel_slug=fulfilled_order.channel.slug,
        amount=amount,
=======
        amount=amount,
        channel_slug=fulfilled_order.channel.slug,
        refund_data=ANY,
>>>>>>> 616aee0f
    )


def test_fulfillment_return_products_fulfillment_lines_quantity_bigger_than_total(
    staff_api_client, permission_manage_orders, fulfilled_order, payment_dummy
):
    payment_dummy.total = fulfilled_order.total_gross_amount
    payment_dummy.captured_amount = payment_dummy.total
    payment_dummy.charge_status = ChargeStatus.FULLY_CHARGED
    payment_dummy.save()
    fulfilled_order.payments.add(payment_dummy)
    fulfillment_line_to_return = fulfilled_order.fulfillments.first().lines.first()
    order_id = graphene.Node.to_global_id("Order", fulfilled_order.pk)
    fulfillment_line_id = graphene.Node.to_global_id(
        "FulfillmentLine", fulfillment_line_to_return.pk
    )
    variables = {
        "order": order_id,
        "input": {
            "refund": True,
            "fulfillmentLines": [
                {"fulfillmentLineId": fulfillment_line_id, "quantity": 200}
            ],
        },
    }
    staff_api_client.user.user_permissions.add(permission_manage_orders)
    response = staff_api_client.post_graphql(ORDER_FULFILL_RETURN_MUTATION, variables)
    content = get_graphql_content(response)
    data = content["data"]["orderFulfillmentReturnProducts"]
    return_fulfillment = data["returnFulfillment"]

    errors = data["errors"]
    assert len(errors) == 1
    assert errors[0]["field"] == "fulfillmentLineId"
    assert errors[0]["code"] == OrderErrorCode.INVALID_QUANTITY.name
    assert return_fulfillment is None


def test_fulfillment_return_products_amount_bigger_than_captured_amount(
    staff_api_client, permission_manage_orders, fulfilled_order, payment_dummy
):
    payment_dummy.total = fulfilled_order.total_gross_amount
    payment_dummy.captured_amount = payment_dummy.total
    payment_dummy.charge_status = ChargeStatus.FULLY_CHARGED
    payment_dummy.save()
    fulfilled_order.payments.add(payment_dummy)
    fulfillment_line_to_return = fulfilled_order.fulfillments.first().lines.first()
    order_id = graphene.Node.to_global_id("Order", fulfilled_order.pk)
    fulfillment_line_id = graphene.Node.to_global_id(
        "FulfillmentLine", fulfillment_line_to_return.pk
    )
    variables = {
        "order": order_id,
        "input": {
            "refund": True,
            "amountToRefund": "1000.00",
            "fulfillmentLines": [
                {"fulfillmentLineId": fulfillment_line_id, "quantity": 2}
            ],
        },
    }
    staff_api_client.user.user_permissions.add(permission_manage_orders)
    response = staff_api_client.post_graphql(ORDER_FULFILL_RETURN_MUTATION, variables)
    content = get_graphql_content(response)
    data = content["data"]["orderFulfillmentReturnProducts"]
    return_fulfillment = data["returnFulfillment"]

    errors = data["errors"]
    assert len(errors) == 1
    assert errors[0]["field"] == "amountToRefund"
    assert errors[0]["code"] == OrderErrorCode.CANNOT_REFUND.name
    assert return_fulfillment is None


def test_fulfillment_return_products_lines_with_incorrect_status(
    staff_api_client, permission_manage_orders, fulfilled_order, payment_dummy
):
    payment_dummy.total = fulfilled_order.total_gross_amount
    payment_dummy.captured_amount = payment_dummy.total
    payment_dummy.charge_status = ChargeStatus.FULLY_CHARGED
    payment_dummy.save()
    fulfilled_order.payments.add(payment_dummy)
    fulfillment = fulfilled_order.fulfillments.first()
    fulfillment.status = FulfillmentStatus.RETURNED
    fulfillment.save()
    fulfillment_line_to_return = fulfilled_order.fulfillments.first().lines.first()
    order_id = graphene.Node.to_global_id("Order", fulfilled_order.pk)
    fulfillment_line_id = graphene.Node.to_global_id(
        "FulfillmentLine", fulfillment_line_to_return.pk
    )
    variables = {
        "order": order_id,
        "input": {
            "refund": True,
            "amountToRefund": "1000.00",
            "fulfillmentLines": [
                {"fulfillmentLineId": fulfillment_line_id, "quantity": 2}
            ],
        },
    }
    staff_api_client.user.user_permissions.add(permission_manage_orders)
    response = staff_api_client.post_graphql(ORDER_FULFILL_RETURN_MUTATION, variables)
    content = get_graphql_content(response)
    data = content["data"]["orderFulfillmentReturnProducts"]
    return_fulfillment = data["returnFulfillment"]

    errors = data["errors"]
    assert len(errors) == 1
    assert errors[0]["field"] == "amountToRefund"
    assert errors[0]["code"] == OrderErrorCode.CANNOT_REFUND.name
    assert return_fulfillment is None


@patch("saleor.order.actions.gateway.refund")
def test_fulfillment_return_products_fulfillment_lines_include_shipping_costs(
    mocked_refund,
    staff_api_client,
    permission_manage_orders,
    fulfilled_order,
    payment_dummy,
    mock_refund_response,
):
    mock_refund_response(mocked_refund)
    payment_dummy.total = fulfilled_order.total_gross_amount
    payment_dummy.captured_amount = payment_dummy.total
    payment_dummy.charge_status = ChargeStatus.FULLY_CHARGED
    payment_dummy.save()
    fulfilled_order.payments.add(payment_dummy)
    fulfillment_line_to_return = fulfilled_order.fulfillments.first().lines.first()
    order_id = graphene.Node.to_global_id("Order", fulfilled_order.pk)
    fulfillment_line_id = graphene.Node.to_global_id(
        "FulfillmentLine", fulfillment_line_to_return.pk
    )
    order_line_id = graphene.Node.to_global_id(
        "OrderLine", fulfillment_line_to_return.order_line.pk
    )
    variables = {
        "order": order_id,
        "input": {
            "refund": True,
            "includeShippingCosts": True,
            "fulfillmentLines": [
                {"fulfillmentLineId": fulfillment_line_id, "quantity": 2}
            ],
        },
    }
    staff_api_client.user.user_permissions.add(permission_manage_orders)
    response = staff_api_client.post_graphql(ORDER_FULFILL_RETURN_MUTATION, variables)
    content = get_graphql_content(response)
    data = content["data"]["orderFulfillmentReturnProducts"]
    return_fulfillment = data["returnFulfillment"]
    errors = data["errors"]

    assert not errors
    assert (
        return_fulfillment["status"] == FulfillmentStatus.REFUNDED_AND_RETURNED.upper()
    )
    assert len(return_fulfillment["lines"]) == 1
    assert return_fulfillment["lines"][0]["orderLine"]["id"] == order_line_id
    assert return_fulfillment["lines"][0]["quantity"] == 2
    amount = fulfillment_line_to_return.order_line.unit_price_gross_amount * 2
    amount += fulfilled_order.shipping_price_gross_amount

    mocked_refund.assert_called_with(
        payment_dummy,
        ANY,
<<<<<<< HEAD
        channel_slug=fulfilled_order.channel.slug,
        amount=amount,
=======
        amount=amount,
        channel_slug=fulfilled_order.channel.slug,
        refund_data=ANY,
>>>>>>> 616aee0f
    )


@patch("saleor.order.actions.gateway.refund")
def test_fulfillment_return_products_fulfillment_lines_and_order_lines(
    mocked_refund,
    warehouse,
    variant,
    channel_USD,
    staff_api_client,
    permission_manage_orders,
    fulfilled_order,
    payment_dummy,
    mock_refund_response,
):
    mock_refund_response(mocked_refund)
    payment_dummy.total = fulfilled_order.total_gross_amount
    payment_dummy.captured_amount = payment_dummy.total
    payment_dummy.charge_status = ChargeStatus.FULLY_CHARGED
    payment_dummy.save()
    fulfilled_order.payments.add(payment_dummy)
    stock = Stock.objects.create(
        warehouse=warehouse, product_variant=variant, quantity=5
    )
    channel_listing = variant.channel_listings.get()
    net = variant.get_price(variant.product, [], channel_USD, channel_listing)
    gross = Money(amount=net.amount * Decimal(1.23), currency=net.currency)
    variant.track_inventory = False
    variant.save()
    unit_price = TaxedMoney(net=net, gross=gross)
    quantity = 5
    order_line = fulfilled_order.lines.create(
        product_name=str(variant.product),
        variant_name=str(variant),
        product_sku=variant.sku,
        is_shipping_required=variant.is_shipping_required(),
        quantity=quantity,
        quantity_fulfilled=2,
        variant=variant,
        unit_price=unit_price,
        total_price=unit_price * quantity,
        tax_rate=Decimal("0.23"),
    )
    fulfillment = fulfilled_order.fulfillments.get()
    fulfillment.lines.create(order_line=order_line, quantity=2, stock=stock)
    fulfillment_line_to_replace = fulfilled_order.fulfillments.first().lines.first()
    order_id = graphene.Node.to_global_id("Order", fulfilled_order.pk)
    fulfillment_line_id = graphene.Node.to_global_id(
        "FulfillmentLine", fulfillment_line_to_replace.pk
    )
    order_line_id = graphene.Node.to_global_id("OrderLine", order_line.pk)
    variables = {
        "order": order_id,
        "input": {
            "refund": True,
            "orderLines": [
                {"orderLineId": order_line_id, "quantity": 2, "replace": False}
            ],
            "fulfillmentLines": [
                {
                    "fulfillmentLineId": fulfillment_line_id,
                    "quantity": 1,
                    "replace": True,
                }
            ],
        },
    }
    staff_api_client.user.user_permissions.add(permission_manage_orders)

    response = staff_api_client.post_graphql(ORDER_FULFILL_RETURN_MUTATION, variables)

    content = get_graphql_content(response)
    data = content["data"]["orderFulfillmentReturnProducts"]
    errors = data["errors"]
    return_fulfillment = data["returnFulfillment"]
    replace_fulfillment = data["replaceFulfillment"]
    replace_order = data["replaceOrder"]

    assert not errors
    assert (
        return_fulfillment["status"] == FulfillmentStatus.REFUNDED_AND_RETURNED.upper()
    )
    assert len(return_fulfillment["lines"]) == 1
    assert return_fulfillment["lines"][0]["orderLine"]["id"] == order_line_id
    assert return_fulfillment["lines"][0]["quantity"] == 2

    assert replace_fulfillment["status"] == FulfillmentStatus.REPLACED.upper()
    assert len(replace_fulfillment["lines"]) == 1
    assert replace_fulfillment["lines"][0]["quantity"] == 1

    assert replace_order["status"] == OrderStatus.DRAFT.upper()
    assert replace_order["origin"] == OrderOrigin.REISSUE.upper()
    assert replace_order["original"] == order_id

    replace_order = Order.objects.get(status=OrderStatus.DRAFT)
    assert replace_order.lines.count() == 1
    replaced_line = replace_order.lines.get()
    assert replaced_line.variant_id == fulfillment_line_to_replace.order_line.variant_id
    assert (
        replaced_line.unit_price_gross_amount
        == fulfillment_line_to_replace.order_line.unit_price_gross_amount
    )
    assert replaced_line.quantity == 1

    amount = order_line.unit_price_gross_amount * 2
    amount = quantize_price(amount, fulfilled_order.currency)

    mocked_refund.assert_called_with(
        payment_dummy,
        ANY,
<<<<<<< HEAD
        channel_slug=fulfilled_order.channel.slug,
        amount=amount,
    )


def test_fulfillment_refund_products_with_amount_to_refund_with_payments(
    staff_api_client,
    fulfilled_order,
    payment_dummy_factory,
    permission_manage_orders,
):
    # given
    payment_1 = payment_dummy_factory()
    payment_1.captured_amount = payment_1.total
    payment_1.charge_status = ChargeStatus.FULLY_CHARGED
    payment_1.save()
    payment_2 = payment_dummy_factory()
    payment_2.captured_amount = payment_2.total
    payment_2.charge_status = ChargeStatus.FULLY_CHARGED
    payment_2.save()
    payment_1.transactions.create(
        amount=payment_1.captured_amount,
        currency=payment_1.currency,
        kind=TransactionKind.CAPTURE,
        gateway_response={},
        is_success=True,
    )
    payment_2.transactions.create(
        amount=payment_2.captured_amount,
        currency=payment_2.currency,
        kind=TransactionKind.CAPTURE,
        gateway_response={},
        is_success=True,
    )

    payments = [payment_1, payment_2]

    fulfilled_order.payments.set(payments)

    order_id = graphene.Node.to_global_id("Order", fulfilled_order.pk)
    variables = {"order": order_id, "input": {"amountToRefund": "11.00"}}

    staff_api_client.user.user_permissions.add(permission_manage_orders)

    # when
    response = staff_api_client.post_graphql(ORDER_FULFILL_RETURN_MUTATION, variables)
    content = get_graphql_content(response)
    data = content["data"]["orderFulfillmentReturnProducts"]

    # then
    assert data["returnFulfillment"] is None
    assert data["errors"][0]["field"] == "amountToRefund"
    assert data["errors"][0]["code"] == OrderErrorCode.ORDER_HAS_MULTIPLE_PAYMENTS.name
    message = (
        "It is not possible to use the amount field "
        "for orders with multiple payments."
    )
    assert data["errors"][0]["message"] == message


def test_fulfillment_refund_products_with_amount_to_refund_with_one_payment(
    staff_api_client,
    fulfilled_order,
    payment_dummy_factory,
    permission_manage_orders,
):
    # given
    payment_1 = payment_dummy_factory()
    payment_1.captured_amount = payment_1.total
    payment_1.charge_status = ChargeStatus.FULLY_CHARGED
    payment_1.save()

    payment_1.transactions.create(
        amount=payment_1.captured_amount,
        currency=payment_1.currency,
        kind=TransactionKind.CAPTURE,
        gateway_response={},
        is_success=True,
    )

    payments = [payment_1]

    fulfilled_order.payments.set(payments)

    order_id = graphene.Node.to_global_id("Order", fulfilled_order.pk)
    variables = {"order": order_id, "input": {"amountToRefund": "11.00"}}

    staff_api_client.user.user_permissions.add(permission_manage_orders)

    # when
    response = staff_api_client.post_graphql(ORDER_FULFILL_RETURN_MUTATION, variables)
    content = get_graphql_content(response)
    data = content["data"]["orderFulfillmentReturnProducts"]

    # then
    assert data["errors"] == []
    assert data["returnFulfillment"] is not None


def test_fulfillment_refund_products_counts_only_active_payments(
    staff_api_client,
    fulfilled_order,
    payment_dummy_factory,
    permission_manage_orders,
):
    # given
    payment_1 = payment_dummy_factory()
    payment_1.captured_amount = payment_1.total
    payment_1.charge_status = ChargeStatus.FULLY_CHARGED
    payment_1.save()
    payment_2 = payment_dummy_factory()
    payment_2.captured_amount = payment_2.total
    payment_2.charge_status = ChargeStatus.FULLY_CHARGED
    payment_2.is_active = False
    payment_2.save()
    payment_1.transactions.create(
        amount=payment_1.captured_amount,
        currency=payment_1.currency,
        kind=TransactionKind.CAPTURE,
        gateway_response={},
        is_success=True,
    )
    payment_2.transactions.create(
        amount=payment_2.captured_amount,
        currency=payment_2.currency,
        kind=TransactionKind.CAPTURE,
        gateway_response={},
        is_success=True,
    )

    payments = [payment_1, payment_2]

    fulfilled_order.payments.set(payments)

    order_id = graphene.Node.to_global_id("Order", fulfilled_order.pk)
    variables = {"order": order_id, "input": {"amountToRefund": "11.00"}}

    staff_api_client.user.user_permissions.add(permission_manage_orders)

    # when
    response = staff_api_client.post_graphql(ORDER_FULFILL_RETURN_MUTATION, variables)
    content = get_graphql_content(response)
    data = content["data"]["orderFulfillmentReturnProducts"]

    # then
    assert data["errors"] == []
    assert data["returnFulfillment"] is not None


@pytest.mark.parametrize(
    "ordering", [(1, 2, 3), (1, 3, 2), (3, 2, 1), (3, 1, 2), (2, 1, 3), (2, 3, 1)]
)
@patch(
    "saleor.graphql.order.mutations.fulfillments."
    "create_fulfillments_for_returned_products"
)
def test_fulfillment_return_products_preserves_payments_order(
    mock_create_fulfillments_for_returned_products,
    ordering,
    staff_api_client,
    fulfilled_order,
    payment_dummy_factory,
    permission_manage_orders,
):
    # given
    payment_1 = payment_dummy_factory()
    payment_1.captured_amount = payment_1.total
    payment_1.charge_status = ChargeStatus.FULLY_CHARGED
    payment_1.save()
    payment_2 = payment_dummy_factory()
    payment_2.captured_amount = payment_2.total
    payment_2.charge_status = ChargeStatus.FULLY_CHARGED
    payment_2.save()
    payment_3 = payment_dummy_factory()
    payment_3.captured_amount = payment_2.total
    payment_3.charge_status = ChargeStatus.FULLY_CHARGED
    payment_3.save()

    mapped_payments = {
        "payment_1": payment_1,
        "payment_2": payment_2,
        "payment_3": payment_3,
    }

    order_id = graphene.Node.to_global_id("Order", fulfilled_order.pk)
    variables = {
        "order": order_id,
        "input": {
            "refund": True,
            "includeShippingCosts": False,
            "paymentsToRefund": [
                {
                    "paymentId": graphene.Node.to_global_id(
                        "Payment", mapped_payments[f"payment_{ordering[0]}"].id
                    ),
                },
                {
                    "paymentId": graphene.Node.to_global_id(
                        "Payment", mapped_payments[f"payment_{ordering[1]}"].id
                    ),
                },
                {
                    "paymentId": graphene.Node.to_global_id(
                        "Payment", mapped_payments[f"payment_{ordering[2]}"].id
                    ),
                },
            ],
        },
    }
    staff_api_client.user.user_permissions.add(permission_manage_orders)

    # when
    staff_api_client.post_graphql(ORDER_FULFILL_RETURN_MUTATION, variables)
    payments_to_refund = [
        OrderPaymentAction(mapped_payments[f"payment_{ordering[0]}"], Decimal("0")),
        OrderPaymentAction(mapped_payments[f"payment_{ordering[1]}"], Decimal("0")),
        OrderPaymentAction(mapped_payments[f"payment_{ordering[2]}"], Decimal("0")),
    ]

    # then
    mock_create_fulfillments_for_returned_products.assert_called_once_with(
        staff_api_client.user,
        None,
        fulfilled_order,
        payments_to_refund,
        [],
        [],
        ANY,
        False,
        True,
    )


def test_fulfillment_refund_products_exclude_payments_with_zero_amount(
    staff_api_client,
    fulfilled_order,
    payment_dummy_factory,
    permission_manage_orders,
):
    # given
    payment_1 = payment_dummy_factory()
    payment_1.captured_amount = payment_1.total
    payment_1.charge_status = ChargeStatus.FULLY_CHARGED
    payment_1.save()

    payment_2 = payment_dummy_factory()
    payment_2.captured_amount = payment_2.total
    payment_2.charge_status = ChargeStatus.FULLY_CHARGED
    payment_2.save()

    payment_1.transactions.create(
        amount=payment_1.captured_amount,
        currency=payment_1.currency,
        kind=TransactionKind.CAPTURE,
        gateway_response={},
        is_success=True,
    )

    payment_2.transactions.create(
        amount=payment_2.captured_amount,
        currency=payment_2.currency,
        kind=TransactionKind.CAPTURE,
        gateway_response={},
        is_success=True,
    )

    order_id = graphene.Node.to_global_id("Order", fulfilled_order.pk)

    amount_to_refund = payment_1.captured_amount // 2
    variables = {
        "order": order_id,
        "input": {
            "refund": True,
            "includeShippingCosts": False,
            "paymentsToRefund": [
                {
                    "paymentId": graphene.Node.to_global_id("Payment", payment_1.id),
                    "amount": amount_to_refund,
                },
                {
                    "paymentId": graphene.Node.to_global_id("Payment", payment_2.id),
                    "amount": 0,
                },
            ],
        },
    }

    staff_api_client.user.user_permissions.add(permission_manage_orders)

    # when
    response = staff_api_client.post_graphql(ORDER_FULFILL_RETURN_MUTATION, variables)
    content = get_graphql_content(response)
    data = content["data"]["orderFulfillmentReturnProducts"]

    fulfillment = fulfilled_order.fulfillments.filter(
        status=FulfillmentStatus.REFUNDED_AND_RETURNED
    ).get()

    # then
    assert data["errors"] == []
    assert data["returnFulfillment"]["id"] == graphene.Node.to_global_id(
        "Fulfillment", fulfillment.id
    )
    assert fulfillment.shipping_refund_amount is None
    assert fulfillment.total_refund_amount == amount_to_refund
=======
        amount=amount,
        channel_slug=fulfilled_order.channel.slug,
        refund_data=ANY,
    )
>>>>>>> 616aee0f
<|MERGE_RESOLUTION|>--- conflicted
+++ resolved
@@ -115,11 +115,8 @@
         payment_dummy,
         ANY,
         channel_slug=fulfilled_order.channel.slug,
-<<<<<<< HEAD
         amount=quantize_price(amount_to_refund, fulfilled_order.currency),
-=======
         refund_data=ANY,
->>>>>>> 616aee0f
     )
 
 
@@ -272,14 +269,9 @@
     mocked_refund.assert_called_with(
         payment_dummy,
         ANY,
-<<<<<<< HEAD
         channel_slug=order_with_lines.channel.slug,
         amount=amount,
-=======
-        amount=amount,
-        channel_slug=order_with_lines.channel.slug,
         refund_data=ANY,
->>>>>>> 616aee0f
     )
 
 
@@ -389,11 +381,8 @@
         payment_dummy,
         ANY,
         channel_slug=order_with_lines.channel.slug,
-<<<<<<< HEAD
         amount=amount_to_refund,
-=======
         refund_data=ANY,
->>>>>>> 616aee0f
     )
 
 
@@ -520,14 +509,9 @@
     mocked_refund.assert_called_with(
         payment_dummy,
         ANY,
-<<<<<<< HEAD
         channel_slug=fulfilled_order.channel.slug,
         amount=amount,
-=======
-        amount=amount,
-        channel_slug=fulfilled_order.channel.slug,
         refund_data=ANY,
->>>>>>> 616aee0f
     )
 
 
@@ -694,14 +678,9 @@
     mocked_refund.assert_called_with(
         payment_dummy,
         ANY,
-<<<<<<< HEAD
-        channel_slug=fulfilled_order.channel.slug,
-        amount=amount,
-=======
         amount=amount,
         channel_slug=fulfilled_order.channel.slug,
         refund_data=ANY,
->>>>>>> 616aee0f
     )
 
 
@@ -812,9 +791,9 @@
     mocked_refund.assert_called_with(
         payment_dummy,
         ANY,
-<<<<<<< HEAD
         channel_slug=fulfilled_order.channel.slug,
         amount=amount,
+        refund_data=ANY,
     )
 
 
@@ -1117,10 +1096,4 @@
         "Fulfillment", fulfillment.id
     )
     assert fulfillment.shipping_refund_amount is None
-    assert fulfillment.total_refund_amount == amount_to_refund
-=======
-        amount=amount,
-        channel_slug=fulfilled_order.channel.slug,
-        refund_data=ANY,
-    )
->>>>>>> 616aee0f
+    assert fulfillment.total_refund_amount == amount_to_refund