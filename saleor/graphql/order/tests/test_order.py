--- conflicted
+++ resolved
@@ -20,11 +20,7 @@
 from ....core.anonymize import obfuscate_email
 from ....core.notify_events import NotifyEventType
 from ....core.prices import quantize_price
-<<<<<<< HEAD
-from ....core.taxes import TaxError, convert_to_taxed_money, zero_taxed_money
-=======
 from ....core.taxes import TaxError, zero_taxed_money
->>>>>>> 06ec231c
 from ....discount.models import OrderDiscount
 from ....giftcard import GiftCardEvents
 from ....giftcard.events import gift_cards_bought_event
@@ -780,10 +776,6 @@
     shipping_price = shipping_method.channel_listings.get(
         channel_id=fulfilled_order.channel_id
     ).price
-<<<<<<< HEAD
-    taxed_price = convert_to_taxed_money(shipping_price)
-=======
->>>>>>> 06ec231c
 
     staff_api_client.user.user_permissions.add(permission_manage_orders)
     response = staff_api_client.post_graphql(query)
