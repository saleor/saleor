from decimal import Decimal
from unittest.mock import patch

import graphene
import pytest
from django.test import override_settings
from prices import TaxedMoney

from .....core.models import EventDelivery
from .....core.prices import quantize_price
from .....core.taxes import zero_money
from .....discount import DiscountType, DiscountValueType, RewardValueType, VoucherType
from .....discount.models import OrderDiscount, Voucher
from .....discount.utils.voucher import (
    create_or_update_voucher_discount_objects_for_order,
)
from .....order import OrderStatus
from .....order.actions import call_order_event
from .....order.calculations import fetch_order_prices_if_expired
from .....order.error_codes import OrderErrorCode
from .....order.models import OrderEvent
from .....order.utils import update_discount_for_order_line
from .....payment.model_helpers import get_subtotal
from .....webhook.event_types import WebhookEventAsyncType, WebhookEventSyncType
from ....tests.utils import assert_no_permission, get_graphql_content

DRAFT_ORDER_UPDATE_MUTATION = """
        mutation draftUpdate(
        $id: ID!,
        $input: DraftOrderInput!,
        ) {
            draftOrderUpdate(
                id: $id,
                input: $input
            ) {
                errors {
                    field
                    code
                    message
                }
                order {
                    metadata {
                      key
                      value
                    }
                    privateMetadata {
                      key
                      value
                    }
                    userEmail
                    externalReference
                    channel {
                        id
                    }
                    total {
                        net {
                            amount
                        }
                    }
                    undiscountedTotal {
                        net {
                            amount
                        }
                    }
                    billingAddress{
                        city
                        streetAddress1
                        postalCode
                        metadata {
                            key
                            value
                        }
                    }
                    voucher {
                        code
                    }
                    voucherCode
                    shippingAddress{
                        city
                        streetAddress1
                        postalCode
                        metadata {
                            key
                            value
                        }
                    }
                    total {
                        gross {
                            amount
                        }
                        net {
                            amount
                        }
                    }
                    subtotal {
                        gross {
                            amount
                        }
                        net {
                            amount
                        }
                    }
                    undiscountedTotal {
                        gross {
                            amount
                        }
                        net {
                            amount
                        }
                    }
                    discounts {
                        amount {
                            amount
                            currency
                        }
                        valueType
                        type
                        reason
                    }
                    lines {
                        quantity
                        unitDiscount {
                          amount
                        }
                        undiscountedUnitPrice {
                            net {
                                amount
                            }
                        }
                        unitPrice {
                            net {
                                amount
                            }
                        }
                        totalPrice {
                            net {
                                amount
                            }
                        }
                        unitDiscountReason
                        unitDiscountType
                        unitDiscountValue
                        isGift
                    }
                    shippingPrice {
                        gross {
                            amount
                        }
                        net {
                            amount
                        }
                    }
                }
            }
        }
        """


def test_draft_order_update_existing_channel_id(
    staff_api_client, permission_group_manage_orders, order_with_lines, channel_PLN
):
    order = order_with_lines
    order.status = OrderStatus.DRAFT
    order.save()
    permission_group_manage_orders.user_set.add(staff_api_client.user)
    query = DRAFT_ORDER_UPDATE_MUTATION
    order_id = graphene.Node.to_global_id("Order", order.id)
    channel_id = graphene.Node.to_global_id("Channel", channel_PLN.id)
    variables = {
        "id": order_id,
        "input": {
            "channelId": channel_id,
        },
    }

    response = staff_api_client.post_graphql(query, variables)
    content = get_graphql_content(response)
    error = content["data"]["draftOrderUpdate"]["errors"][0]

    assert error["code"] == OrderErrorCode.NOT_EDITABLE.name
    assert error["field"] == "channelId"


def test_draft_order_update_voucher_not_available(
    staff_api_client, permission_group_manage_orders, order_with_lines, voucher
):
    order = order_with_lines
    order.status = OrderStatus.DRAFT
    order.save()
    assert order.voucher is None
    permission_group_manage_orders.user_set.add(staff_api_client.user)
    query = DRAFT_ORDER_UPDATE_MUTATION
    order_id = graphene.Node.to_global_id("Order", order.id)
    voucher_id = graphene.Node.to_global_id("Voucher", voucher.id)
    voucher.channel_listings.all().delete()
    variables = {
        "id": order_id,
        "input": {
            "voucher": voucher_id,
        },
    }

    response = staff_api_client.post_graphql(query, variables)
    content = get_graphql_content(response)
    error = content["data"]["draftOrderUpdate"]["errors"][0]

    assert error["code"] == OrderErrorCode.NOT_AVAILABLE_IN_CHANNEL.name
    assert error["field"] == "voucher"


def test_draft_order_update_with_voucher_entire_order(
    staff_api_client,
    permission_group_manage_orders,
    draft_order,
    voucher,
    graphql_address_data,
):
    # given
    order = draft_order
    currency = order.currency
    assert not order.voucher
    assert not order.voucher_code
    assert not order.customer_note
    permission_group_manage_orders.user_set.add(staff_api_client.user)
    query = DRAFT_ORDER_UPDATE_MUTATION
    order_id = graphene.Node.to_global_id("Order", order.id)
    voucher_id = graphene.Node.to_global_id("Voucher", voucher.id)
    voucher_listing = voucher.channel_listings.get(channel=order.channel)
    customer_note = "Test customer note"
    external_reference = "test-ext-ref"
    order_total = order.total_net_amount

    variables = {
        "id": order_id,
        "input": {
            "voucher": voucher_id,
            "customerNote": customer_note,
            "externalReference": external_reference,
            "shippingAddress": graphql_address_data,
            "billingAddress": graphql_address_data,
        },
    }

    # when
    response = staff_api_client.post_graphql(query, variables)

    # then
    content = get_graphql_content(response)
    data = content["data"]["draftOrderUpdate"]
    assert data["order"]["voucher"]["code"] == voucher.code
    assert data["order"]["voucherCode"] == voucher.code
    stored_metadata = {"public": "public_value"}

    assert (
        data["order"]["billingAddress"]["metadata"] == graphql_address_data["metadata"]
    )
    assert (
        data["order"]["shippingAddress"]["metadata"] == graphql_address_data["metadata"]
    )
    assert data["order"]["undiscountedTotal"]["net"]["amount"] == order_total
    assert (
        data["order"]["total"]["net"]["amount"]
        == order_total - voucher_listing.discount_value
    )

    assert len(data["order"]["discounts"]) == 1
    assert (
        data["order"]["discounts"][0]["amount"]["amount"]
        == voucher_listing.discount_value
    )
    assert data["order"]["discounts"][0]["amount"]["currency"] == currency

    assert not data["errors"]
    order.refresh_from_db()
    assert order.billing_address.metadata == stored_metadata
    assert order.shipping_address.metadata == stored_metadata
    assert order.billing_address.validation_skipped is False
    assert order.shipping_address.validation_skipped is False
    assert order.voucher_code == voucher.code
    assert order.customer_note == customer_note
    assert order.search_vector
    assert (
        data["order"]["externalReference"]
        == external_reference
        == order.external_reference
    )
    subtotal = get_subtotal(order.lines.all(), order.currency)
    assert data["order"]["subtotal"]["gross"]["amount"] == subtotal.gross.amount

    # Ensure order discount object was properly created
    assert order.discounts.count() == 1
    order_discount = order.discounts.first()
    assert order_discount.voucher == voucher
    assert order_discount.type == DiscountType.VOUCHER
    assert order_discount.value_type == DiscountValueType.FIXED
    assert order_discount.value == voucher_listing.discount_value
    assert order_discount.amount_value == voucher_listing.discount_value


def test_draft_order_update_with_voucher_specific_product(
    staff_api_client,
    permission_group_manage_orders,
    draft_order,
    voucher_specific_product_type,
    graphql_address_data,
):
    # given
    voucher = voucher_specific_product_type
    code = voucher.codes.first().code

    order = draft_order
    assert not order.voucher
    assert not order.voucher_code
    assert not order.customer_note
    permission_group_manage_orders.user_set.add(staff_api_client.user)
    query = DRAFT_ORDER_UPDATE_MUTATION
    order_id = graphene.Node.to_global_id("Order", order.id)
    voucher_listing = voucher.channel_listings.get(channel=order.channel)
    order_total = order.total_net_amount

    discounted_line, line_1 = order.lines.all()
    voucher.variants.add(discounted_line.variant)
    discount_amount = (
        discounted_line.undiscounted_base_unit_price_amount
        * discounted_line.quantity
        * voucher_listing.discount_value
        / 100
    )

    variables = {
        "id": order_id,
        "input": {
            "voucherCode": code,
            "shippingAddress": graphql_address_data,
            "billingAddress": graphql_address_data,
        },
    }

    # when
    response = staff_api_client.post_graphql(query, variables)

    # then
    content = get_graphql_content(response)
    data = content["data"]["draftOrderUpdate"]
    assert not data["errors"]
    assert data["order"]["voucher"]["code"] == voucher.code
    assert data["order"]["voucherCode"] == voucher.code

    assert data["order"]["undiscountedTotal"]["net"]["amount"] == order_total
    assert data["order"]["total"]["net"]["amount"] == order_total - discount_amount

    discounted_variant_total = (
        discounted_line.undiscounted_base_unit_price_amount * discounted_line.quantity
        - discount_amount
    )
    lines_data = data["order"]["lines"]
    discounted_line_data, line_1_data = lines_data
    assert (
        discounted_line_data["unitPrice"]["net"]["amount"]
        == discounted_variant_total / discounted_line.quantity
    )
    assert (
        discounted_line_data["totalPrice"]["net"]["amount"] == discounted_variant_total
    )
    assert (
        discounted_line_data["unitDiscount"]["amount"]
        == discount_amount / discounted_line.quantity
    )
    assert (
        discounted_line_data["unitDiscountType"] == voucher.discount_value_type.upper()
    )
    assert discounted_line_data["unitDiscountReason"] == f"Voucher code: {code}"

    line_1_total = line_1.undiscounted_base_unit_price_amount * line_1.quantity
    assert line_1_data["unitPrice"]["net"]["amount"] == line_1_total / line_1.quantity
    assert line_1_data["totalPrice"]["net"]["amount"] == line_1_total
    assert line_1_data["unitDiscount"]["amount"] == 0
    assert line_1_data["unitDiscountType"] is None
    assert line_1_data["unitDiscountReason"] is None

    order.refresh_from_db()
    assert order.voucher_code == voucher.code
    assert order.search_vector

    assert order.discounts.count() == 0
    assert discounted_line.discounts.count() == 1
    order_line_discount = discounted_line.discounts.first()
    assert order_line_discount.voucher == voucher
    assert order_line_discount.type == DiscountType.VOUCHER
    assert order_line_discount.value_type == voucher.discount_value_type
    assert order_line_discount.value == voucher_listing.discount_value
    assert order_line_discount.amount_value == discount_amount


def test_draft_order_update_with_voucher_apply_once_per_order(
    staff_api_client,
    permission_group_manage_orders,
    draft_order,
    voucher_percentage,
    graphql_address_data,
):
    # given
    order = draft_order
    assert not order.voucher
    assert not order.voucher_code

    voucher = voucher_percentage
    voucher.apply_once_per_order = True
    voucher.save(update_fields=["apply_once_per_order"])
    code = voucher.codes.first().code

    permission_group_manage_orders.user_set.add(staff_api_client.user)
    query = DRAFT_ORDER_UPDATE_MUTATION
    order_id = graphene.Node.to_global_id("Order", order.id)
    voucher_id = graphene.Node.to_global_id("Voucher", voucher.id)
    voucher_listing = voucher.channel_listings.get(channel=order.channel)
    order_total = order.total_net_amount

    discounted_line, line_1 = order.lines.all()
    voucher.variants.add(discounted_line.variant)
    discount_amount = (
        discounted_line.undiscounted_base_unit_price_amount
        * voucher_listing.discount_value
        / 100
    )

    variables = {
        "id": order_id,
        "input": {
            "voucher": voucher_id,
            "shippingAddress": graphql_address_data,
            "billingAddress": graphql_address_data,
        },
    }

    # when
    response = staff_api_client.post_graphql(query, variables)

    # then
    content = get_graphql_content(response)
    data = content["data"]["draftOrderUpdate"]
    assert not data["errors"]
    assert data["order"]["voucher"]["code"] == voucher.code
    assert data["order"]["voucherCode"] == voucher.code
    assert data["order"]["undiscountedTotal"]["net"]["amount"] == order_total
    assert data["order"]["total"]["net"]["amount"] == order_total - discount_amount

    discounted_variant_total = (
        discounted_line.undiscounted_base_unit_price_amount * discounted_line.quantity
        - discount_amount
    )
    lines_data = data["order"]["lines"]
    discounted_line_data, line_1_data = lines_data
    assert discounted_line_data["unitPrice"]["net"]["amount"] == float(
        round(discounted_variant_total / discounted_line.quantity, 2)
    )
    assert (
        discounted_line_data["totalPrice"]["net"]["amount"] == discounted_variant_total
    )
    assert discounted_line_data["unitDiscount"]["amount"] == float(
        round(discount_amount / discounted_line.quantity, 2)
    )
    assert (
        discounted_line_data["unitDiscountType"] == voucher.discount_value_type.upper()
    )
    assert discounted_line_data["unitDiscountReason"] == f"Voucher code: {code}"

    line_1_total = line_1.undiscounted_base_unit_price_amount * line_1.quantity
    assert line_1_data["unitPrice"]["net"]["amount"] == line_1_total / line_1.quantity
    assert line_1_data["totalPrice"]["net"]["amount"] == line_1_total
    assert line_1_data["unitDiscount"]["amount"] == 0
    assert line_1_data["unitDiscountType"] is None
    assert line_1_data["unitDiscountReason"] is None

    order.refresh_from_db()
    assert order.voucher_code == voucher.code
    assert order.search_vector

    assert order.discounts.count() == 0
    assert discounted_line.discounts.count() == 1
    order_line_discount = discounted_line.discounts.first()
    assert order_line_discount.voucher == voucher
    assert order_line_discount.type == DiscountType.VOUCHER
    assert order_line_discount.value_type == voucher.discount_value_type
    assert order_line_discount.value == voucher_listing.discount_value
    assert order_line_discount.amount_value == discount_amount


def test_draft_order_update_clear_voucher(
    staff_api_client,
    permission_group_manage_orders,
    draft_order,
    voucher,
):
    # given
    order = draft_order
    order.voucher = voucher
    code_instance = voucher.codes.first()
    order.voucher_code = code_instance.code
    order.save(update_fields=["voucher", "voucher_code"])

    code_instance.used += 1
    code_instance.save(update_fields=["used"])
    code_used = code_instance.used

    voucher.usage_limit = 5
    voucher.save(update_fields=["usage_limit"])

    voucher_listing = voucher.channel_listings.get(channel=order.channel)
    discount_amount = voucher_listing.discount_value
    order.discounts.create(
        voucher=voucher,
        value=discount_amount,
        type=DiscountType.VOUCHER,
    )

    order.total_gross_amount -= discount_amount
    order.total_net_amount -= discount_amount
    order.save(update_fields=["total_net_amount", "total_gross_amount"])

    permission_group_manage_orders.user_set.add(staff_api_client.user)
    query = DRAFT_ORDER_UPDATE_MUTATION
    order_id = graphene.Node.to_global_id("Order", order.id)
    order_total = order.undiscounted_total_net_amount

    variables = {
        "id": order_id,
        "input": {
            "voucher": None,
        },
    }

    # when
    response = staff_api_client.post_graphql(query, variables)

    # then
    content = get_graphql_content(response)
    data = content["data"]["draftOrderUpdate"]

    assert data["order"]["undiscountedTotal"]["net"]["amount"] == order_total
    assert data["order"]["total"]["net"]["amount"] == order_total
    assert not data["order"]["voucher"]
    assert not data["order"]["voucherCode"]

    assert not data["errors"]
    order.refresh_from_db()
    assert not order.voucher
    assert order.search_vector

    assert not order.discounts.count()
    code_instance.refresh_from_db()
    assert code_instance.used == code_used


def test_draft_order_update_clear_voucher_code(
    staff_api_client,
    permission_group_manage_orders,
    draft_order,
    voucher,
):
    # given
    order = draft_order
    code_instance = voucher.codes.first()
    order.voucher = voucher
    order.voucher_code = code_instance.code
    order.save(update_fields=["voucher", "voucher_code"])

    code_instance.used += 1
    code_instance.save(update_fields=["used"])
    code_used = code_instance.used

    voucher.usage_limit = 5
    voucher.save(update_fields=["usage_limit"])

    voucher_listing = voucher.channel_listings.get(channel=order.channel)
    discount_amount = voucher_listing.discount_value
    order.discounts.create(
        voucher=voucher,
        value=discount_amount,
        type=DiscountType.VOUCHER,
    )

    order.total_gross_amount -= discount_amount
    order.total_net_amount -= discount_amount
    order.save(update_fields=["total_net_amount", "total_gross_amount"])

    permission_group_manage_orders.user_set.add(staff_api_client.user)
    query = DRAFT_ORDER_UPDATE_MUTATION
    order_id = graphene.Node.to_global_id("Order", order.id)
    order_total = order.undiscounted_total_net_amount

    variables = {
        "id": order_id,
        "input": {
            "voucherCode": None,
        },
    }

    # when
    response = staff_api_client.post_graphql(query, variables)

    # then
    content = get_graphql_content(response)
    data = content["data"]["draftOrderUpdate"]

    assert data["order"]["undiscountedTotal"]["net"]["amount"] == order_total
    assert data["order"]["total"]["net"]["amount"] == order_total
    assert not data["order"]["voucher"]
    assert not data["order"]["voucherCode"]

    assert not data["errors"]
    order.refresh_from_db()
    assert not order.voucher
    assert order.search_vector

    assert not order.discounts.count()
    code_instance.refresh_from_db()
    assert code_instance.used == code_used


def test_draft_order_update_clear_voucher_and_reduce_voucher_usage(
    staff_api_client,
    permission_group_manage_orders,
    draft_order,
    voucher,
):
    # given
    order = draft_order
    order.voucher = voucher
    code_instance = voucher.codes.first()
    order.voucher_code = code_instance.code
    order.save(update_fields=["voucher", "voucher_code"])

    code_instance.used += 1
    code_instance.save(update_fields=["used"])
    code_used = code_instance.used

    voucher.usage_limit = 5
    voucher.save(update_fields=["usage_limit"])

    channel = order.channel
    channel.include_draft_order_in_voucher_usage = True
    channel.save(update_fields=["include_draft_order_in_voucher_usage"])

    voucher_listing = voucher.channel_listings.get(channel=channel)
    discount_amount = voucher_listing.discount_value
    order.discounts.create(
        voucher=voucher,
        value=discount_amount,
        type=DiscountType.VOUCHER,
    )

    order.total_gross_amount -= discount_amount
    order.total_net_amount -= discount_amount
    order.save(update_fields=["total_net_amount", "total_gross_amount"])

    permission_group_manage_orders.user_set.add(staff_api_client.user)
    query = DRAFT_ORDER_UPDATE_MUTATION
    order_id = graphene.Node.to_global_id("Order", order.id)
    order_total = order.undiscounted_total_net_amount

    variables = {
        "id": order_id,
        "input": {
            "voucher": None,
        },
    }

    # when
    response = staff_api_client.post_graphql(query, variables)

    # then
    content = get_graphql_content(response)
    data = content["data"]["draftOrderUpdate"]

    assert data["order"]["undiscountedTotal"]["net"]["amount"] == order_total
    assert data["order"]["total"]["net"]["amount"] == order_total
    assert not data["order"]["voucher"]
    assert not data["order"]["voucherCode"]

    assert not data["errors"]
    order.refresh_from_db()
    assert not order.voucher
    assert order.search_vector

    assert not order.discounts.count()
    code_instance.refresh_from_db()
    assert code_instance.used == code_used - 1


def test_draft_order_update_clear_voucher_code_and_reduce_voucher_usage(
    staff_api_client,
    permission_group_manage_orders,
    draft_order,
    voucher,
):
    # given
    order = draft_order
    code_instance = voucher.codes.first()
    order.voucher = voucher
    order.voucher_code = code_instance.code
    order.save(update_fields=["voucher", "voucher_code"])

    code_instance.used += 1
    code_instance.save(update_fields=["used"])
    code_used = code_instance.used

    voucher.usage_limit = 5
    voucher.save(update_fields=["usage_limit"])

    channel = order.channel
    channel.include_draft_order_in_voucher_usage = True
    channel.save(update_fields=["include_draft_order_in_voucher_usage"])

    voucher_listing = voucher.channel_listings.get(channel=channel)
    discount_amount = voucher_listing.discount_value
    order.discounts.create(
        voucher=voucher,
        value=discount_amount,
        type=DiscountType.VOUCHER,
    )

    order.total_gross_amount -= discount_amount
    order.total_net_amount -= discount_amount
    order.save(update_fields=["total_net_amount", "total_gross_amount"])

    permission_group_manage_orders.user_set.add(staff_api_client.user)
    query = DRAFT_ORDER_UPDATE_MUTATION
    order_id = graphene.Node.to_global_id("Order", order.id)
    order_total = order.undiscounted_total_net_amount

    variables = {
        "id": order_id,
        "input": {
            "voucherCode": None,
        },
    }

    # when
    response = staff_api_client.post_graphql(query, variables)

    # then
    content = get_graphql_content(response)
    data = content["data"]["draftOrderUpdate"]

    assert data["order"]["undiscountedTotal"]["net"]["amount"] == order_total
    assert data["order"]["total"]["net"]["amount"] == order_total
    assert not data["order"]["voucher"]
    assert not data["order"]["voucherCode"]

    assert not data["errors"]
    order.refresh_from_db()
    assert not order.voucher
    assert order.search_vector

    assert not order.discounts.count()
    code_instance.refresh_from_db()
    assert code_instance.used == code_used - 1


def test_draft_order_update_with_voucher_and_voucher_code(
    staff_api_client,
    permission_group_manage_orders,
    draft_order,
    voucher,
    graphql_address_data,
):
    order = draft_order
    assert not order.voucher
    assert not order.voucher_code
    assert not order.customer_note
    permission_group_manage_orders.user_set.add(staff_api_client.user)
    query = DRAFT_ORDER_UPDATE_MUTATION
    order_id = graphene.Node.to_global_id("Order", order.id)
    voucher_id = graphene.Node.to_global_id("Voucher", voucher.id)
    customer_note = "Test customer note"
    external_reference = "test-ext-ref"
    variables = {
        "id": order_id,
        "input": {
            "voucher": voucher_id,
            "voucherCode": voucher.codes.first().code,
            "customerNote": customer_note,
            "externalReference": external_reference,
            "shippingAddress": graphql_address_data,
            "billingAddress": graphql_address_data,
        },
    }

    response = staff_api_client.post_graphql(query, variables)
    content = get_graphql_content(response)
    error = content["data"]["draftOrderUpdate"]["errors"][0]
    assert error["field"] == "voucher"
    assert error["code"] == OrderErrorCode.INVALID.name
    assert (
        error["message"]
        == "You cannot use both a voucher and a voucher code for the same order. "
        "Please choose one."
    )


def test_draft_order_update_with_voucher_including_drafts_in_voucher_usage(
    staff_api_client,
    permission_group_manage_orders,
    draft_order,
    voucher,
):
    # given
    order = draft_order
    assert not order.voucher
    assert not order.voucher_code
    permission_group_manage_orders.user_set.add(staff_api_client.user)
    query = DRAFT_ORDER_UPDATE_MUTATION
    order_id = graphene.Node.to_global_id("Order", order.id)
    voucher_id = graphene.Node.to_global_id("Voucher", voucher.id)
    voucher_listing = voucher.channel_listings.get(channel=order.channel)
    order_total = order.total_net_amount

    channel = order.channel
    channel.include_draft_order_in_voucher_usage = True
    channel.save(update_fields=["include_draft_order_in_voucher_usage"])

    voucher.single_use = True
    voucher.save(update_fields=["single_use"])

    variables = {
        "id": order_id,
        "input": {
            "voucher": voucher_id,
        },
    }

    # when
    response = staff_api_client.post_graphql(query, variables)

    # then
    content = get_graphql_content(response)
    data = content["data"]["draftOrderUpdate"]
    assert data["order"]["voucher"]["code"] == voucher.code
    assert data["order"]["voucherCode"] == voucher.code
    assert data["order"]["undiscountedTotal"]["net"]["amount"] == order_total
    assert (
        data["order"]["total"]["net"]["amount"]
        == order_total - voucher_listing.discount_value
    )

    assert not data["errors"]
    order.refresh_from_db()
    subtotal = get_subtotal(order.lines.all(), order.currency)
    assert data["order"]["subtotal"]["gross"]["amount"] == subtotal.gross.amount
    assert order.voucher_code == voucher.code
    assert order.search_vector

    # Ensure order discount object was properly created
    assert order.discounts.count() == 1
    order_discount = order.discounts.first()
    assert order_discount.voucher == voucher
    assert order_discount.type == DiscountType.VOUCHER
    assert order_discount.value_type == DiscountValueType.FIXED
    assert order_discount.value == voucher_listing.discount_value
    assert order_discount.amount_value == voucher_listing.discount_value

    code_instance = voucher.codes.first()
    assert code_instance.is_active is False


def test_draft_order_update_with_voucher_code_including_drafts_in_voucher_usage(
    staff_api_client,
    permission_group_manage_orders,
    draft_order,
    voucher,
):
    # given
    order = draft_order
    assert not order.voucher
    assert not order.voucher_code
    assert not order.customer_note
    permission_group_manage_orders.user_set.add(staff_api_client.user)
    query = DRAFT_ORDER_UPDATE_MUTATION
    order_id = graphene.Node.to_global_id("Order", order.id)
    voucher_listing = voucher.channel_listings.get(channel=order.channel)
    order_total = order.total_net_amount

    channel = order.channel
    channel.include_draft_order_in_voucher_usage = True
    channel.save(update_fields=["include_draft_order_in_voucher_usage"])

    voucher.single_use = True
    voucher.save(update_fields=["single_use"])

    code_instance = voucher.codes.first()

    variables = {
        "id": order_id,
        "input": {
            "voucherCode": code_instance.code,
        },
    }

    # when
    response = staff_api_client.post_graphql(query, variables)

    # then
    content = get_graphql_content(response)
    data = content["data"]["draftOrderUpdate"]
    assert data["order"]["voucher"]["code"] == voucher.code
    assert data["order"]["voucherCode"] == voucher.code
    assert data["order"]["undiscountedTotal"]["net"]["amount"] == order_total
    assert (
        data["order"]["total"]["net"]["amount"]
        == order_total - voucher_listing.discount_value
    )

    assert not data["errors"]
    order.refresh_from_db()
    subtotal = get_subtotal(order.lines.all(), order.currency)
    assert data["order"]["subtotal"]["gross"]["amount"] == subtotal.gross.amount
    assert order.voucher_code == voucher.code
    assert order.search_vector

    # Ensure order discount object was properly created
    assert order.discounts.count() == 1
    order_discount = order.discounts.first()
    assert order_discount.voucher == voucher
    assert order_discount.type == DiscountType.VOUCHER
    assert order_discount.value_type == DiscountValueType.FIXED
    assert order_discount.value == voucher_listing.discount_value
    assert order_discount.amount_value == voucher_listing.discount_value

    code_instance.refresh_from_db()
    assert code_instance.is_active is False


def test_draft_order_update_voucher_including_drafts_in_voucher_usage_invalid_code(
    staff_api_client, permission_group_manage_orders, order_with_lines, voucher
):
    # given
    order = order_with_lines
    order.status = OrderStatus.DRAFT
    order.save()
    assert order.voucher is None
    permission_group_manage_orders.user_set.add(staff_api_client.user)

    channel = order.channel
    channel.include_draft_order_in_voucher_usage = True
    channel.save(update_fields=["include_draft_order_in_voucher_usage"])

    voucher.single_use = True
    voucher.save(update_fields=["single_use"])

    code = voucher.codes.first()
    code.is_active = False
    code.save(update_fields=["is_active"])

    query = DRAFT_ORDER_UPDATE_MUTATION

    order_id = graphene.Node.to_global_id("Order", order.id)
    voucher_id = graphene.Node.to_global_id("Voucher", voucher.id)

    variables = {
        "id": order_id,
        "input": {
            "voucher": voucher_id,
        },
    }

    # when
    response = staff_api_client.post_graphql(query, variables)

    # then
    content = get_graphql_content(response)
    error = content["data"]["draftOrderUpdate"]["errors"][0]

    assert error["code"] == OrderErrorCode.INVALID_VOUCHER.name
    assert error["field"] == "voucher"


def test_draft_order_update_add_voucher_code_remove_order_promotion(
    staff_api_client,
    permission_group_manage_orders,
    order_with_lines_and_order_promotion,
    voucher,
):
    # given
    order = order_with_lines_and_order_promotion
    order.status = OrderStatus.DRAFT
    order.save(update_fields=["status"])
    order_discount = order.discounts.get()
    assert order_discount.type == DiscountType.ORDER_PROMOTION

    discount_amount = voucher.channel_listings.get(channel=order.channel).discount_value

    permission_group_manage_orders.user_set.add(staff_api_client.user)
    query = DRAFT_ORDER_UPDATE_MUTATION
    order_id = graphene.Node.to_global_id("Order", order.id)

    variables = {
        "id": order_id,
        "input": {
            "voucherCode": voucher.codes.first().code,
        },
    }

    # when
    response = staff_api_client.post_graphql(query, variables)

    # then
    content = get_graphql_content(response)
    data = content["data"]["draftOrderUpdate"]
    assert not data["errors"]

    with pytest.raises(order_discount._meta.model.DoesNotExist):
        order_discount.refresh_from_db()

    order.refresh_from_db()
    voucher_discount = order.discounts.get()
    assert voucher_discount.amount_value == discount_amount
    assert voucher_discount.value == discount_amount
    assert voucher_discount.type == DiscountType.VOUCHER

    assert (
        order.total_net_amount == order.undiscounted_total_net_amount - discount_amount
    )


def test_draft_order_update_add_voucher_code_remove_gift_promotion(
    staff_api_client,
    permission_group_manage_orders,
    order_with_lines_and_gift_promotion,
    voucher,
):
    # given
    order = order_with_lines_and_gift_promotion
    order.status = OrderStatus.DRAFT
    order.save(update_fields=["status"])

    assert order.lines.count() == 3
    gift_line = order.lines.get(is_gift=True)
    gift_discount = gift_line.discounts.get()

    discount_amount = voucher.channel_listings.get(channel=order.channel).discount_value

    permission_group_manage_orders.user_set.add(staff_api_client.user)
    query = DRAFT_ORDER_UPDATE_MUTATION
    order_id = graphene.Node.to_global_id("Order", order.id)

    variables = {
        "id": order_id,
        "input": {
            "voucherCode": voucher.codes.first().code,
        },
    }

    # when
    response = staff_api_client.post_graphql(query, variables)

    # then
    content = get_graphql_content(response)
    data = content["data"]["draftOrderUpdate"]
    assert not data["errors"]

    with pytest.raises(gift_line._meta.model.DoesNotExist):
        gift_line.refresh_from_db()

    with pytest.raises(gift_discount._meta.model.DoesNotExist):
        gift_discount.refresh_from_db()

    order.refresh_from_db()
    assert order.lines.count() == 2
    voucher_discount = order.discounts.get()
    assert voucher_discount.amount_value == discount_amount
    assert voucher_discount.value == discount_amount
    assert voucher_discount.type == DiscountType.VOUCHER

    assert (
        order.total_net_amount == order.undiscounted_total_net_amount - discount_amount
    )


def test_draft_order_update_remove_voucher_code_add_order_promotion(
    staff_api_client,
    permission_group_manage_orders,
    draft_order,
    voucher,
    order_promotion_rule,
):
    # given
    order = draft_order
    order.voucher = voucher
    order.save(update_fields=["voucher"])

    voucher_listing = voucher.channel_listings.get(channel=order.channel)
    discount_amount = voucher_listing.discount_value
    voucher_discount = order.discounts.create(
        voucher=voucher,
        value=discount_amount,
        type=DiscountType.VOUCHER,
    )

    order.total_gross_amount -= discount_amount
    order.total_net_amount -= discount_amount
    order.save(update_fields=["total_net_amount", "total_gross_amount"])

    permission_group_manage_orders.user_set.add(staff_api_client.user)
    query = DRAFT_ORDER_UPDATE_MUTATION
    order_id = graphene.Node.to_global_id("Order", order.id)

    variables = {
        "id": order_id,
        "input": {
            "voucherCode": None,
        },
    }

    # when
    response = staff_api_client.post_graphql(query, variables)

    # then
    content = get_graphql_content(response)
    data = content["data"]["draftOrderUpdate"]
    assert not data["errors"]

    with pytest.raises(voucher_discount._meta.model.DoesNotExist):
        voucher_discount.refresh_from_db()

    order.refresh_from_db()
    order_discount = order.discounts.get()
    reward_value = order_promotion_rule.reward_value
    assert order_discount.value == reward_value
    assert order_discount.value_type == order_promotion_rule.reward_value_type

    undiscounted_subtotal = (
        order.undiscounted_total_net_amount - order.base_shipping_price_amount
    )
    assert order_discount.amount.amount == reward_value / 100 * undiscounted_subtotal
    assert (
        order.total_net_amount
        == order.undiscounted_total_net_amount - order_discount.amount.amount
    )


def test_draft_order_update_remove_voucher_code_add_gift_promotion(
    staff_api_client,
    permission_group_manage_orders,
    draft_order,
    voucher,
    gift_promotion_rule,
):
    # given
    order = draft_order
    order.voucher = voucher
    order.save(update_fields=["voucher"])
    assert order.lines.count() == 2

    voucher_listing = voucher.channel_listings.get(channel=order.channel)
    discount_amount = voucher_listing.discount_value
    voucher_discount = order.discounts.create(
        voucher=voucher,
        value=discount_amount,
        type=DiscountType.VOUCHER,
    )

    order.total_gross_amount -= discount_amount
    order.total_net_amount -= discount_amount
    order.save(update_fields=["total_net_amount", "total_gross_amount"])

    permission_group_manage_orders.user_set.add(staff_api_client.user)
    query = DRAFT_ORDER_UPDATE_MUTATION
    order_id = graphene.Node.to_global_id("Order", order.id)

    variables = {
        "id": order_id,
        "input": {
            "voucherCode": None,
        },
    }

    # when
    response = staff_api_client.post_graphql(query, variables)

    # then
    content = get_graphql_content(response)
    data = content["data"]["draftOrderUpdate"]
    assert not data["errors"]

    with pytest.raises(voucher_discount._meta.model.DoesNotExist):
        voucher_discount.refresh_from_db()

    order.refresh_from_db()
    assert order.lines.count() == 3
    assert not order.discounts.exists()

    gift_line = order.lines.filter(is_gift=True).first()
    gift_discount = gift_line.discounts.get()
    gift_price = gift_line.variant.channel_listings.get(
        channel=order.channel
    ).price_amount

    assert gift_discount.value == gift_price
    assert gift_discount.amount.amount == gift_price
    assert gift_discount.value_type == DiscountValueType.FIXED

    assert order.total_net_amount == order.undiscounted_total_net_amount


def test_draft_order_update_with_non_draft_order(
    staff_api_client, permission_group_manage_orders, order_with_lines, voucher
):
    order = order_with_lines
    permission_group_manage_orders.user_set.add(staff_api_client.user)
    query = DRAFT_ORDER_UPDATE_MUTATION
    order_id = graphene.Node.to_global_id("Order", order.id)
    voucher_id = graphene.Node.to_global_id("Voucher", voucher.id)
    customer_note = "Test customer note"
    variables = {
        "id": order_id,
        "input": {"voucher": voucher_id, "customerNote": customer_note},
    }
    response = staff_api_client.post_graphql(query, variables)
    content = get_graphql_content(response)
    error = content["data"]["draftOrderUpdate"]["errors"][0]
    assert error["field"] == "id"
    assert error["code"] == OrderErrorCode.INVALID.name


def test_draft_order_update_invalid_address(
    staff_api_client,
    permission_group_manage_orders,
    draft_order,
    voucher,
    graphql_address_data,
):
    order = draft_order
    assert not order.voucher
    assert not order.customer_note
    graphql_address_data["postalCode"] = "TEST TEST invalid postal code 12345"
    permission_group_manage_orders.user_set.add(staff_api_client.user)
    query = DRAFT_ORDER_UPDATE_MUTATION
    order_id = graphene.Node.to_global_id("Order", order.id)
    voucher_id = graphene.Node.to_global_id("Voucher", voucher.id)

    variables = {
        "id": order_id,
        "input": {
            "voucher": voucher_id,
            "shippingAddress": graphql_address_data,
        },
    }

    response = staff_api_client.post_graphql(query, variables)
    content = get_graphql_content(response)
    data = content["data"]["draftOrderUpdate"]
    assert len(data["errors"]) == 2
    assert not data["order"]
    assert {error["code"] for error in data["errors"]} == {
        OrderErrorCode.INVALID.name,
        OrderErrorCode.REQUIRED.name,
    }
    assert {error["field"] for error in data["errors"]} == {"postalCode"}


def test_draft_order_update_invalid_address_skip_validation(
    staff_api_client,
    permission_group_manage_orders,
    draft_order,
    graphql_address_data_skipped_validation,
):
    # given
    order = draft_order
    address_data = graphql_address_data_skipped_validation
    invalid_postal_code = "invalid_postal_code"
    address_data["postalCode"] = invalid_postal_code
    permission_group_manage_orders.user_set.add(staff_api_client.user)
    query = DRAFT_ORDER_UPDATE_MUTATION
    order_id = graphene.Node.to_global_id("Order", order.id)

    variables = {
        "id": order_id,
        "input": {
            "shippingAddress": address_data,
            "billingAddress": address_data,
        },
    }

    # when
    response = staff_api_client.post_graphql(query, variables)
    content = get_graphql_content(response)

    # then
    data = content["data"]["draftOrderUpdate"]
    assert not data["errors"]
    assert data["order"]["shippingAddress"]["postalCode"] == invalid_postal_code
    assert data["order"]["billingAddress"]["postalCode"] == invalid_postal_code
    order.refresh_from_db()
    assert order.shipping_address.postal_code == invalid_postal_code
    assert order.shipping_address.validation_skipped is True
    assert order.billing_address.postal_code == invalid_postal_code
    assert order.billing_address.validation_skipped is True


def test_draft_order_update_by_user_no_channel_access(
    staff_api_client,
    permission_group_all_perms_channel_USD_only,
    draft_order,
    channel_PLN,
):
    # given
    permission_group_all_perms_channel_USD_only.user_set.add(staff_api_client.user)
    order = draft_order
    order.channel = channel_PLN
    order.save(update_fields=["channel"])

    assert not order.customer_note

    query = DRAFT_ORDER_UPDATE_MUTATION
    order_id = graphene.Node.to_global_id("Order", order.id)
    customer_note = "Test customer note"
    variables = {
        "id": order_id,
        "input": {
            "customerNote": customer_note,
        },
    }

    # when
    response = staff_api_client.post_graphql(query, variables)

    # then
    assert_no_permission(response)


def test_draft_order_update_by_app(
    app_api_client, permission_manage_orders, draft_order, channel_PLN
):
    # given
    order = draft_order
    order.channel = channel_PLN
    order.save(update_fields=["channel"])

    assert not order.customer_note

    query = DRAFT_ORDER_UPDATE_MUTATION
    order_id = graphene.Node.to_global_id("Order", order.id)
    customer_note = "Test customer note"
    variables = {
        "id": order_id,
        "input": {
            "customerNote": customer_note,
        },
    }

    # when
    response = app_api_client.post_graphql(
        query, variables, permissions=(permission_manage_orders,)
    )

    # then
    content = get_graphql_content(response)
    data = content["data"]["draftOrderUpdate"]
    assert not data["errors"]
    order.refresh_from_db()
    assert order.customer_note == customer_note
    assert order.search_vector


def test_draft_order_update_doing_nothing_generates_no_events(
    staff_api_client, permission_group_manage_orders, order_with_lines
):
    permission_group_manage_orders.user_set.add(staff_api_client.user)
    assert not OrderEvent.objects.exists()

    query = """
        mutation draftUpdate($id: ID!) {
            draftOrderUpdate(id: $id, input: {}) {
                errors {
                    field
                    message
                }
            }
        }
        """
    order_id = graphene.Node.to_global_id("Order", order_with_lines.id)
    response = staff_api_client.post_graphql(query, {"id": order_id})
    get_graphql_content(response)

    # Ensure not event was created
    assert not OrderEvent.objects.exists()


def test_draft_order_update_free_shipping_voucher(
    staff_api_client, permission_group_manage_orders, draft_order, voucher_free_shipping
):
    permission_group_manage_orders.user_set.add(staff_api_client.user)
    order = draft_order
    assert not order.voucher
    query = """
        mutation draftUpdate(
            $id: ID!
            $voucher: ID!
        ) {
            draftOrderUpdate(
                id: $id
                input: {
                    voucher: $voucher
                }
            ) {
                errors {
                    field
                    message
                    code
                }
                order {
                    id
                }
            }
        }
        """
    voucher = voucher_free_shipping
    order_id = graphene.Node.to_global_id("Order", order.id)
    voucher_id = graphene.Node.to_global_id("Voucher", voucher.id)
    variables = {
        "id": order_id,
        "voucher": voucher_id,
    }
    response = staff_api_client.post_graphql(query, variables)
    content = get_graphql_content(response)
    data = content["data"]["draftOrderUpdate"]
    assert not data["errors"]
    assert data["order"]["id"] == variables["id"]
    order.refresh_from_db()
    assert order.voucher


DRAFT_ORDER_UPDATE_USER_EMAIL_MUTATION = """
    mutation draftUpdate(
        $id: ID!
        $userEmail: String!
    ) {
        draftOrderUpdate(
            id: $id
            input: {
                userEmail: $userEmail
            }
        ) {
            errors {
                field
                message
                code
            }
            order {
                id
            }
        }
    }
    """


def test_draft_order_update_when_not_existing_customer_email_provided(
    staff_api_client, permission_group_manage_orders, draft_order
):
    # given
    permission_group_manage_orders.user_set.add(staff_api_client.user)
    order = draft_order
    assert order.user

    query = DRAFT_ORDER_UPDATE_USER_EMAIL_MUTATION
    order_id = graphene.Node.to_global_id("Order", order.id)
    email = "notexisting@example.com"
    variables = {"id": order_id, "userEmail": email}

    # when
    response = staff_api_client.post_graphql(query, variables)
    content = get_graphql_content(response)
    data = content["data"]["draftOrderUpdate"]
    order.refresh_from_db()

    # then
    assert not data["errors"]
    assert not order.user
    assert order.user_email == email


def test_draft_order_update_assign_user_when_existing_customer_email_provided(
    staff_api_client, permission_group_manage_orders, draft_order
):
    # given
    permission_group_manage_orders.user_set.add(staff_api_client.user)
    order = draft_order
    user = order.user
    user_email = user.email
    order.user = None
    order.save(update_fields=["user"])
    assert not order.user

    query = DRAFT_ORDER_UPDATE_USER_EMAIL_MUTATION
    order_id = graphene.Node.to_global_id("Order", order.id)
    variables = {"id": order_id, "userEmail": user_email}

    # when
    response = staff_api_client.post_graphql(query, variables)
    content = get_graphql_content(response)
    data = content["data"]["draftOrderUpdate"]
    order.refresh_from_db()

    # then
    assert not data["errors"]
    assert order.user == user
    assert order.user_email == user_email


DRAFT_ORDER_UPDATE_BY_EXTERNAL_REFERENCE = """
    mutation draftUpdate(
        $id: ID
        $externalReference: String
        $input: DraftOrderInput!
    ) {
        draftOrderUpdate(
            id: $id
            externalReference: $externalReference
            input: $input
        ) {
            errors {
                field
                message
                code
            }
            order {
                id
                externalReference
                voucher {
                    id
                }
            }
        }
    }
    """


def test_draft_order_update_by_external_reference(
    staff_api_client, permission_group_manage_orders, draft_order, voucher_free_shipping
):
    # given
    permission_group_manage_orders.user_set.add(staff_api_client.user)
    query = DRAFT_ORDER_UPDATE_BY_EXTERNAL_REFERENCE

    order = draft_order
    assert not order.voucher
    voucher = voucher_free_shipping
    voucher_id = graphene.Node.to_global_id("Voucher", voucher.id)
    ext_ref = "test-ext-ref"
    order.external_reference = ext_ref
    order.save(update_fields=["external_reference"])

    variables = {
        "externalReference": ext_ref,
        "input": {"voucher": voucher_id},
    }

    # when
    response = staff_api_client.post_graphql(query, variables)
    content = get_graphql_content(response)

    # then
    data = content["data"]["draftOrderUpdate"]
    assert not data["errors"]
    assert data["order"]["externalReference"] == ext_ref
    assert data["order"]["id"] == graphene.Node.to_global_id("Order", order.id)
    assert data["order"]["voucher"]["id"] == voucher_id
    order.refresh_from_db()
    assert order.voucher


def test_draft_order_update_by_both_id_and_external_reference(
    staff_api_client, permission_group_manage_orders, voucher_free_shipping
):
    # given
    permission_group_manage_orders.user_set.add(staff_api_client.user)
    query = DRAFT_ORDER_UPDATE_BY_EXTERNAL_REFERENCE

    variables = {
        "id": "test-id",
        "externalReference": "test-ext-ref",
        "input": {},
    }

    # when
    response = staff_api_client.post_graphql(query, variables)
    content = get_graphql_content(response)

    # then
    data = content["data"]["draftOrderUpdate"]
    assert not data["order"]
    assert (
        data["errors"][0]["message"]
        == "Argument 'id' cannot be combined with 'external_reference'"
    )


def test_draft_order_update_by_external_reference_not_existing(
    staff_api_client, permission_group_manage_orders, voucher_free_shipping
):
    # given
    permission_group_manage_orders.user_set.add(staff_api_client.user)
    query = DRAFT_ORDER_UPDATE_BY_EXTERNAL_REFERENCE
    ext_ref = "non-existing-ext-ref"
    variables = {
        "externalReference": ext_ref,
        "input": {},
    }

    # when
    response = staff_api_client.post_graphql(query, variables)
    content = get_graphql_content(response)

    # then
    data = content["data"]["draftOrderUpdate"]
    assert not data["order"]
    assert data["errors"][0]["message"] == f"Couldn't resolve to a node: {ext_ref}"


def test_draft_order_update_with_non_unique_external_reference(
    staff_api_client,
    permission_group_manage_orders,
    draft_order,
    order_list,
):
    # given
    permission_group_manage_orders.user_set.add(staff_api_client.user)
    query = DRAFT_ORDER_UPDATE_BY_EXTERNAL_REFERENCE

    draft_order_id = graphene.Node.to_global_id("Order", draft_order.pk)
    ext_ref = "test-ext-ref"
    order = order_list[1]
    order.external_reference = ext_ref
    order.save(update_fields=["external_reference"])

    variables = {"id": draft_order_id, "input": {"externalReference": ext_ref}}

    # when
    response = staff_api_client.post_graphql(query, variables)
    content = get_graphql_content(response)

    # then
    error = content["data"]["draftOrderUpdate"]["errors"][0]
    assert error["field"] == "externalReference"
    assert error["code"] == OrderErrorCode.UNIQUE.name
    assert error["message"] == "Order with this External reference already exists."


DRAFT_ORDER_UPDATE_SHIPPING_METHOD_MUTATION = """
    mutation draftUpdate($id: ID!, $shippingMethod: ID){
        draftOrderUpdate(
            id: $id,
            input: {
                shippingMethod: $shippingMethod
            }) {
            errors {
                field
                message
                code
            }
            order {
                shippingMethodName
                shippingPrice {
                net {
                        amount
                    }
                    gross {
                        amount
                    }
                tax {
                    amount
                    }
                    net {
                        amount
                    }
                    gross {
                        amount
                    }
                }
            shippingTaxRate
            userEmail
            }
        }
    }
"""


def test_draft_order_update_shipping_method_from_different_channel(
    staff_api_client,
    permission_group_manage_orders,
    draft_order,
    address_usa,
    shipping_method_channel_PLN,
):
    # given
    permission_group_manage_orders.user_set.add(staff_api_client.user)
    order = draft_order
    base_shipping_price = order.base_shipping_price
    order.shipping_address = address_usa
    order.save(update_fields=["shipping_address"])
    query = DRAFT_ORDER_UPDATE_SHIPPING_METHOD_MUTATION
    order_id = graphene.Node.to_global_id("Order", order.id)
    shipping_method_id = graphene.Node.to_global_id(
        "ShippingMethod", shipping_method_channel_PLN.id
    )
    variables = {"id": order_id, "shippingMethod": shipping_method_id}
    # when
    response = staff_api_client.post_graphql(query, variables)

    content = get_graphql_content(response)
    data = content["data"]["draftOrderUpdate"]

    # then
    assert len(data["errors"]) == 1
    assert not data["order"]
    error = data["errors"][0]
    assert error["code"] == OrderErrorCode.SHIPPING_METHOD_NOT_APPLICABLE.name
    assert error["field"] == "shippingMethod"

    order.refresh_from_db()
    assert order.undiscounted_base_shipping_price == base_shipping_price
    assert order.base_shipping_price == base_shipping_price


def test_draft_order_update_shipping_method_prices_updates(
    staff_api_client,
    permission_group_manage_orders,
    draft_order,
    address_usa,
    shipping_method,
    shipping_method_weight_based,
):
    # given
    permission_group_manage_orders.user_set.add(staff_api_client.user)
    order = draft_order
    order.shipping_address = address_usa
    order.shipping_method = shipping_method
    order.save(update_fields=["shipping_address", "shipping_method"])
    assert shipping_method.channel_listings.first().price_amount == 10

    shipping_price = 15
    method_2 = shipping_method_weight_based
    m2_channel_listing = method_2.channel_listings.first()
    m2_channel_listing.price_amount = shipping_price
    m2_channel_listing.save(update_fields=["price_amount"])
    query = DRAFT_ORDER_UPDATE_SHIPPING_METHOD_MUTATION
    order_id = graphene.Node.to_global_id("Order", order.id)
    shipping_method_id = graphene.Node.to_global_id("ShippingMethod", method_2.id)
    variables = {"id": order_id, "shippingMethod": shipping_method_id}

    # when
    response = staff_api_client.post_graphql(query, variables)

    content = get_graphql_content(response)
    data = content["data"]["draftOrderUpdate"]
    order.refresh_from_db()

    # then
    assert not data["errors"]
    assert data["order"]["shippingMethodName"] == method_2.name
    assert data["order"]["shippingPrice"]["net"]["amount"] == 15.0

    order.refresh_from_db()
    assert order.undiscounted_base_shipping_price_amount == shipping_price
    assert order.base_shipping_price_amount == shipping_price


def test_draft_order_update_shipping_method_clear_with_none(
    staff_api_client,
    permission_group_manage_orders,
    draft_order,
    address_usa,
    shipping_method,
):
    # given
    permission_group_manage_orders.user_set.add(staff_api_client.user)
    order = draft_order
    order.shipping_address = address_usa
    order.shipping_method = shipping_method
    order.save(update_fields=["shipping_address", "shipping_method"])
    query = DRAFT_ORDER_UPDATE_SHIPPING_METHOD_MUTATION
    order_id = graphene.Node.to_global_id("Order", order.id)
    variables = {"id": order_id, "shippingMethod": None}
    zero_shipping_price_data = {
        "tax": {"amount": 0.0},
        "net": {"amount": 0.0},
        "gross": {"amount": 0.0},
    }

    # when
    response = staff_api_client.post_graphql(query, variables)
    content = get_graphql_content(response)
    data = content["data"]["draftOrderUpdate"]
    order.refresh_from_db()

    # then
    assert not data["errors"]
    assert data["order"]["shippingMethodName"] is None
    assert data["order"]["shippingPrice"] == zero_shipping_price_data
    assert data["order"]["shippingTaxRate"] == 0.0
    assert order.shipping_method is None

    assert order.undiscounted_base_shipping_price == zero_money(order.currency)
    assert order.base_shipping_price == zero_money(order.currency)


def test_draft_order_update_shipping_method(
    staff_api_client, permission_group_manage_orders, draft_order, shipping_method
):
    # given
    permission_group_manage_orders.user_set.add(staff_api_client.user)
    order = draft_order
    order.shipping_method = None
    order.base_shipping_price = zero_money(order.currency)
    order.save()

    query = DRAFT_ORDER_UPDATE_SHIPPING_METHOD_MUTATION
    order_id = graphene.Node.to_global_id("Order", order.id)
    method_id = graphene.Node.to_global_id("ShippingMethod", shipping_method.id)
    variables = {
        "id": order_id,
        "shippingMethod": method_id,
    }

    # when
    response = staff_api_client.post_graphql(query, variables)

    # then
    content = get_graphql_content(response)
    order.refresh_from_db()

    shipping_total = shipping_method.channel_listings.get(
        channel_id=order.channel_id
    ).get_total()
    shipping_price = TaxedMoney(shipping_total, shipping_total)

    data = content["data"]["draftOrderUpdate"]
    assert not data["errors"]

    assert data["order"]["shippingMethodName"] == shipping_method.name
    assert data["order"]["shippingPrice"]["net"]["amount"] == quantize_price(
        shipping_price.net.amount, shipping_price.currency
    )
    assert data["order"]["shippingPrice"]["gross"]["amount"] == quantize_price(
        shipping_price.gross.amount, shipping_price.currency
    )

    assert order.base_shipping_price == shipping_total
    assert order.shipping_method == shipping_method
    assert order.undiscounted_base_shipping_price == shipping_total
    assert order.shipping_price_net == shipping_price.net
    assert order.shipping_price_gross == shipping_price.gross


def test_draft_order_update_shipping_method_order_with_shipping_voucher(
    staff_api_client,
    permission_group_manage_orders,
    draft_order,
    shipping_method,
    voucher_free_shipping,
    channel_USD,
):
    # given
    voucher = voucher_free_shipping
    permission_group_manage_orders.user_set.add(staff_api_client.user)
    order = draft_order

    # clear shipping data
    order.shipping_method = None
    order.undiscounted_base_shipping_price_amount = 0
    order.base_shipping_price_amount = 0
    order.shipping_price_gross_amount = 0
    order.shipping_price_net_amount = 0

    order.voucher = voucher
    order.save()

    # create shipping voucher discount
    voucher_reward = 50
    voucher.channel_listings.filter(channel=channel_USD).update(
        discount_value=voucher_reward
    )
    create_or_update_voucher_discount_objects_for_order(order)

    query = DRAFT_ORDER_UPDATE_SHIPPING_METHOD_MUTATION
    order_id = graphene.Node.to_global_id("Order", order.id)
    method_id = graphene.Node.to_global_id("ShippingMethod", shipping_method.id)
    variables = {
        "id": order_id,
        "shippingMethod": method_id,
    }

    # when
    response = staff_api_client.post_graphql(query, variables)

    # then
    content = get_graphql_content(response)
    order.refresh_from_db()

    undiscounted_shipping_total = shipping_method.channel_listings.get(
        channel_id=order.channel_id
    ).price
    shipping_total = undiscounted_shipping_total * voucher_reward / 100
    shipping_price = TaxedMoney(shipping_total, shipping_total)

    data = content["data"]["draftOrderUpdate"]
    assert not data["errors"]

    assert data["order"]["shippingMethodName"] == shipping_method.name
    assert data["order"]["shippingPrice"]["net"]["amount"] == quantize_price(
        shipping_price.net.amount, shipping_price.currency
    )
    assert data["order"]["shippingPrice"]["gross"]["amount"] == quantize_price(
        shipping_price.gross.amount, shipping_price.currency
    )

    assert order.base_shipping_price == shipping_total
    assert order.shipping_method == shipping_method
    assert order.undiscounted_base_shipping_price == undiscounted_shipping_total
    assert order.shipping_price_net == shipping_price.net
    assert order.shipping_price_gross == shipping_price.gross


def test_draft_order_update_no_shipping_method_channel_listings(
    staff_api_client, permission_group_manage_orders, draft_order, shipping_method
):
    # given
    permission_group_manage_orders.user_set.add(staff_api_client.user)
    order = draft_order
    order.shipping_method = None
    order.base_shipping_price = zero_money(order.currency)
    order.save()

    shipping_method.channel_listings.all().delete()

    query = DRAFT_ORDER_UPDATE_SHIPPING_METHOD_MUTATION
    order_id = graphene.Node.to_global_id("Order", order.id)
    method_id = graphene.Node.to_global_id("ShippingMethod", shipping_method.id)
    variables = {
        "id": order_id,
        "shippingMethod": method_id,
    }

    # when
    response = staff_api_client.post_graphql(query, variables)

    # then
    content = get_graphql_content(response)
    data = content["data"]["draftOrderUpdate"]
    errors = data["errors"]
    assert len(errors) == 1
    assert errors[0]["code"] == OrderErrorCode.SHIPPING_METHOD_NOT_APPLICABLE.name
    assert errors[0]["field"] == "shippingMethod"


def test_draft_order_update_order_promotion(
    staff_api_client,
    permission_group_manage_orders,
    customer_user,
    shipping_method,
    graphql_address_data,
    variant_with_many_stocks,
    channel_USD,
    draft_order,
    order_promotion_rule,
):
    # given
    query = DRAFT_ORDER_UPDATE_MUTATION
    permission_group_manage_orders.user_set.add(staff_api_client.user)

    rule = order_promotion_rule
    promotion_id = graphene.Node.to_global_id("Promotion", rule.promotion_id)
    assert rule.reward_value_type == RewardValueType.PERCENTAGE
    reward_value = rule.reward_value

    variables = {
        "id": graphene.Node.to_global_id("Order", draft_order.pk),
        "input": {
            "billingAddress": graphql_address_data,
        },
    }

    # when
    response = staff_api_client.post_graphql(query, variables)

    # then
    content = get_graphql_content(response)
    assert not content["data"]["draftOrderUpdate"]["errors"]
    draft_order.refresh_from_db()
    undiscounted_total = draft_order.undiscounted_total_net_amount
    shipping_price = draft_order.base_shipping_price_amount
    order = content["data"]["draftOrderUpdate"]["order"]
    assert len(order["discounts"]) == 1
    discount_amount = reward_value / 100 * (undiscounted_total - shipping_price)
    assert order["discounts"][0]["amount"]["amount"] == discount_amount
    assert order["discounts"][0]["reason"] == f"Promotion: {promotion_id}"
    assert order["discounts"][0]["type"] == DiscountType.ORDER_PROMOTION.upper()
    assert order["discounts"][0]["valueType"] == RewardValueType.PERCENTAGE.upper()

    assert (
        order["subtotal"]["net"]["amount"]
        == undiscounted_total - discount_amount - shipping_price
    )
    assert order["total"]["net"]["amount"] == undiscounted_total - discount_amount
    assert order["undiscountedTotal"]["net"]["amount"] == undiscounted_total


def test_draft_order_update_gift_promotion(
    staff_api_client,
    permission_group_manage_orders,
    customer_user,
    shipping_method,
    graphql_address_data,
    variant_with_many_stocks,
    channel_USD,
    draft_order,
    gift_promotion_rule,
):
    # given
    query = DRAFT_ORDER_UPDATE_MUTATION
    permission_group_manage_orders.user_set.add(staff_api_client.user)

    rule = gift_promotion_rule
    promotion_id = graphene.Node.to_global_id("Promotion", rule.promotion_id)

    variables = {
        "id": graphene.Node.to_global_id("Order", draft_order.pk),
        "input": {
            "billingAddress": graphql_address_data,
        },
    }

    # when
    response = staff_api_client.post_graphql(query, variables)

    # then
    content = get_graphql_content(response)
    assert not content["data"]["draftOrderUpdate"]["errors"]

    gift_line_db = [line for line in draft_order.lines.all() if line.is_gift][0]
    gift_price = gift_line_db.variant.channel_listings.get(
        channel=draft_order.channel
    ).price_amount

    order = content["data"]["draftOrderUpdate"]["order"]
    lines = order["lines"]
    assert len(lines) == 3
    gift_line = [line for line in lines if line["isGift"]][0]

    assert gift_line["totalPrice"]["net"]["amount"] == 0.00
    assert gift_line["unitDiscount"]["amount"] == gift_price
    assert gift_line["unitDiscountReason"] == f"Promotion: {promotion_id}"
    assert gift_line["unitDiscountType"] == RewardValueType.FIXED.upper()
    assert gift_line["unitDiscountValue"] == gift_price

    assert (
        order["subtotal"]["net"]["amount"]
        == draft_order.undiscounted_total_net_amount
        - draft_order.base_shipping_price_amount
    )
    assert order["total"]["net"]["amount"] == draft_order.undiscounted_total_net_amount
    assert (
        order["undiscountedTotal"]["net"]["amount"]
        == draft_order.undiscounted_total_net_amount
    )


def test_draft_order_update_with_cc_warehouse_as_shipping_method(
    staff_api_client, permission_group_manage_orders, order_with_lines, warehouse_for_cc
):
    # given
    order = order_with_lines
    order.status = OrderStatus.DRAFT
    order.save()
    permission_group_manage_orders.user_set.add(staff_api_client.user)
    query = DRAFT_ORDER_UPDATE_MUTATION
    order_id = graphene.Node.to_global_id("Order", order.id)
    cc_warehouse_id = graphene.Node.to_global_id("Warehouse", warehouse_for_cc.id)

    variables = {
        "id": order_id,
        "input": {"shippingMethod": cc_warehouse_id},
    }

    # when
    response = staff_api_client.post_graphql(query, variables)

    # then
    content = get_graphql_content(response)
    data = content["data"]["draftOrderUpdate"]
    errors = data["errors"]
    assert len(errors) == 1
    assert errors[0]["code"] == OrderErrorCode.INVALID.name
    assert errors[0]["field"] == "shippingMethod"


def test_draft_order_update_undiscounted_base_shipping_price_set(
    staff_api_client,
    permission_group_manage_orders,
    order_with_lines,
    graphql_address_data,
):
    # given
    order = order_with_lines
    order.status = OrderStatus.DRAFT
    order.save(update_fields=["status"])

    permission_group_manage_orders.user_set.add(staff_api_client.user)
    query = DRAFT_ORDER_UPDATE_MUTATION
    order_id = graphene.Node.to_global_id("Order", order.id)
    variables = {
        "id": order_id,
        "input": {
            "billingAddress": graphql_address_data,
        },
    }

    # when
    response = staff_api_client.post_graphql(query, variables)

    # then
    content = get_graphql_content(response)
    assert not content["data"]["draftOrderUpdate"]["errors"]

    order.refresh_from_db()
    assert (
        order.undiscounted_base_shipping_price_amount
        == order.base_shipping_price_amount
    )


def test_draft_order_update_ensure_entire_order_voucher_discount_is_overridden(
    staff_api_client,
    permission_group_manage_orders,
    draft_order,
    voucher,
    graphql_address_data,
    channel_USD,
):
    # given
    query = DRAFT_ORDER_UPDATE_MUTATION
    permission_group_manage_orders.user_set.add(staff_api_client.user)

    order = draft_order
    assert voucher.type == VoucherType.ENTIRE_ORDER
    assert voucher.discount_value_type == DiscountValueType.FIXED

    # apply voucher to order
    order.voucher = voucher
    order.voucher_code = voucher.codes.first().code
    order.save(update_fields=["voucher_id", "voucher_code"])

    currency = order.currency
    undiscounted_subtotal = zero_money(currency)
    for line in order.lines.all():
        undiscounted_subtotal += line.base_unit_price * line.quantity

    voucher_listing = voucher.channel_listings.get(channel=channel_USD)
    discount_value = voucher_listing.discount_value

    order_discount = order.discounts.create(
        voucher=voucher,
        value=discount_value,
        value_type=DiscountValueType.FIXED,
        type=DiscountType.VOUCHER,
    )

    # create new voucher
    new_discount_value = Decimal(50)
    new_code = "new_code"
    new_voucher = Voucher.objects.create(
        type=VoucherType.ENTIRE_ORDER,
        name="new voucher",
        discount_value_type=DiscountValueType.PERCENTAGE,
    )
    new_voucher.codes.create(code=new_code)
    new_voucher.channel_listings.create(
        channel=channel_USD,
        discount_value=new_discount_value,
    )

    order_id = graphene.Node.to_global_id("Order", order.id)
    variables = {"id": order_id, "input": {"voucherCode": new_code}}

    # when apply new voucher to order
    response = staff_api_client.post_graphql(query, variables)

    # then
    content = get_graphql_content(response)
    data = content["data"]["draftOrderUpdate"]
    assert not data["errors"]
    assert data["order"]["voucher"]["code"] == new_code
    assert data["order"]["voucherCode"] == new_code
    assert data["order"]["subtotal"]["gross"]["amount"] == Decimal(
        undiscounted_subtotal.amount / 2
    )

    order.refresh_from_db()
    assert order.voucher_code == new_code

    order_discount.refresh_from_db()
    assert order.discounts.count() == 1
    assert order.discounts.first() == order_discount
    assert order_discount.voucher == new_voucher
    assert order_discount.voucher_code == new_code
    assert order_discount.type == DiscountType.VOUCHER
    assert order_discount.value_type == DiscountValueType.PERCENTAGE
    assert order_discount.value == new_discount_value
    assert order_discount.amount_value == Decimal(undiscounted_subtotal.amount / 2)


def test_draft_order_update_remove_entire_order_voucher(
    staff_api_client,
    permission_group_manage_orders,
    draft_order,
    voucher,
    graphql_address_data,
    channel_USD,
):
    # given
    query = DRAFT_ORDER_UPDATE_MUTATION
    permission_group_manage_orders.user_set.add(staff_api_client.user)

    order = draft_order
    assert voucher.type == VoucherType.ENTIRE_ORDER
    assert voucher.discount_value_type == DiscountValueType.FIXED

    order.voucher = voucher
    order.voucher_code = voucher.codes.first().code
    order.save(update_fields=["voucher_id", "voucher_code"])

    currency = order.currency
    undiscounted_subtotal = zero_money(currency)
    for line in order.lines.all():
        undiscounted_subtotal += line.base_unit_price * line.quantity

    voucher_listing = voucher.channel_listings.get(channel=channel_USD)
    discount_value = voucher_listing.discount_value

    order_discount = order.discounts.create(
        voucher=voucher,
        value=discount_value,
        value_type=DiscountValueType.FIXED,
        type=DiscountType.VOUCHER,
    )

    order_id = graphene.Node.to_global_id("Order", order.id)
    variables = {"id": order_id, "input": {"voucherCode": None}}

    # when
    response = staff_api_client.post_graphql(query, variables)

    # then
    content = get_graphql_content(response)
    data = content["data"]["draftOrderUpdate"]
    assert not data["errors"]
    assert not data["order"]["voucher"]
    assert not data["order"]["voucherCode"]
    assert data["order"]["subtotal"]["gross"]["amount"] == undiscounted_subtotal.amount

    order.refresh_from_db()
    assert order.voucher_code is None
    assert order.voucher is None

    with pytest.raises(OrderDiscount.DoesNotExist):
        order_discount.refresh_from_db()


def test_draft_order_update_replace_entire_order_voucher_with_shipping_voucher(
    staff_api_client,
    permission_group_manage_orders,
    draft_order,
    voucher_percentage,
    voucher_shipping_type,
    graphql_address_data,
    channel_USD,
):
    # given
    query = DRAFT_ORDER_UPDATE_MUTATION
    permission_group_manage_orders.user_set.add(staff_api_client.user)

    order = draft_order
    voucher = voucher_percentage
    assert voucher.type == VoucherType.ENTIRE_ORDER

    order.voucher = voucher
    entire_order_code = voucher.codes.first().code
    order.voucher_code = entire_order_code
    order.save(update_fields=["voucher_id", "voucher_code"])

    currency = order.currency
    undiscounted_subtotal = zero_money(currency)
    for line in order.lines.all():
        undiscounted_subtotal += line.base_unit_price * line.quantity

    voucher_listing = voucher.channel_listings.get(channel=channel_USD)
    discount_value = voucher_listing.discount_value

    order_discount = order.discounts.create(
        voucher=voucher,
        value=discount_value,
        value_type=DiscountValueType.FIXED,
        type=DiscountType.VOUCHER,
    )

    undiscounted_shipping_price = order.base_shipping_price
    shipping_code = voucher_shipping_type.codes.first().code
    assert shipping_code != entire_order_code
    shipping_discount = voucher_shipping_type.channel_listings.get(
        channel=channel_USD
    ).discount_value
    expected_shipping_price = undiscounted_shipping_price.amount - shipping_discount
    order_id = graphene.Node.to_global_id("Order", order.id)
    variables = {"id": order_id, "input": {"voucherCode": shipping_code}}

    # when
    response = staff_api_client.post_graphql(query, variables)

    # then
    content = get_graphql_content(response)
    data = content["data"]["draftOrderUpdate"]
    assert not data["errors"]
    assert data["order"]["voucher"]["code"] == shipping_code
    assert data["order"]["voucherCode"] == shipping_code
    assert data["order"]["subtotal"]["gross"]["amount"] == undiscounted_subtotal.amount
    assert data["order"]["shippingPrice"]["gross"]["amount"] == expected_shipping_price
    assert (
        data["order"]["total"]["gross"]["amount"]
        == undiscounted_subtotal.amount + expected_shipping_price
    )

    order.refresh_from_db()
    assert order.voucher_code == shipping_code
    assert order.voucher == voucher_shipping_type

    order_discount.refresh_from_db()
    discounts = order.discounts.all()
    assert len(discounts) == 1
    assert discounts[0] == order_discount
    assert order_discount.voucher == voucher_shipping_type
    assert order_discount.value_type == voucher_shipping_type.discount_value_type
    assert order_discount.value == discount_value
    assert order_discount.amount_value == shipping_discount
    assert order_discount.reason == f"Voucher code: {shipping_code}"
    assert voucher_shipping_type.name is None
    assert order_discount.name == ""
    assert order_discount.type == DiscountType.VOUCHER
    assert order_discount.voucher_code == shipping_code


@patch(
    "saleor.graphql.order.mutations.draft_order_update.call_order_event",
    wraps=call_order_event,
)
@patch("saleor.webhook.transport.synchronous.transport.send_webhook_request_sync")
@patch(
    "saleor.webhook.transport.asynchronous.transport.send_webhook_request_async.apply_async"
)
@override_settings(PLUGINS=["saleor.plugins.webhook.plugin.WebhookPlugin"])
def test_draft_order_update_triggers_webhooks(
    mocked_send_webhook_request_async,
    mocked_send_webhook_request_sync,
    wrapped_call_order_event,
    setup_order_webhooks,
    voucher,
    app_api_client,
    permission_manage_orders,
    draft_order,
    settings,
):
    # given
    mocked_send_webhook_request_sync.return_value = []
    (
        tax_webhook,
        shipping_filter_webhook,
        draft_order_updated_webhook,
    ) = setup_order_webhooks(WebhookEventAsyncType.DRAFT_ORDER_UPDATED)

    order = draft_order
    order.voucher = voucher
    order.save(update_fields=["voucher"])

    voucher_listing = voucher.channel_listings.get(channel=order.channel)
    discount_amount = voucher_listing.discount_value
    order.discounts.create(
        voucher=voucher,
        value=discount_amount,
        type=DiscountType.VOUCHER,
    )

    query = DRAFT_ORDER_UPDATE_MUTATION
    order_id = graphene.Node.to_global_id("Order", order.id)
    variables = {
        "id": order_id,
        "input": {
            "voucher": None,
        },
    }

    # when
    response = app_api_client.post_graphql(
        query, variables, permissions=(permission_manage_orders,)
    )

    # then
    content = get_graphql_content(response)
    data = content["data"]["draftOrderUpdate"]
    assert not data["errors"]
    order.refresh_from_db()

    # confirm that event delivery was generated for each async webhook.
    draft_order_updated_delivery = EventDelivery.objects.get(
        webhook_id=draft_order_updated_webhook.id
    )
    mocked_send_webhook_request_async.assert_called_once_with(
        kwargs={"event_delivery_id": draft_order_updated_delivery.id},
        queue=settings.ORDER_WEBHOOK_EVENTS_CELERY_QUEUE_NAME,
        bind=True,
        retry_backoff=10,
        retry_kwargs={"max_retries": 5},
    )

    # confirm each sync webhook was called without saving event delivery
    assert mocked_send_webhook_request_sync.call_count == 2
    assert not EventDelivery.objects.exclude(
        webhook_id=draft_order_updated_webhook.id
    ).exists()

    tax_delivery_call, filter_shipping_call = (
        mocked_send_webhook_request_sync.mock_calls
    )

    tax_delivery = tax_delivery_call.args[0]
    assert tax_delivery.webhook_id == tax_webhook.id

    filter_shipping_delivery = filter_shipping_call.args[0]
    assert filter_shipping_delivery.webhook_id == shipping_filter_webhook.id
    assert (
        filter_shipping_delivery.event_type
        == WebhookEventSyncType.ORDER_FILTER_SHIPPING_METHODS
    )

    assert wrapped_call_order_event.called


@patch(
    "saleor.graphql.order.mutations.draft_order_update.call_order_event",
    wraps=call_order_event,
)
@patch("saleor.webhook.transport.synchronous.transport.send_webhook_request_sync")
@patch(
    "saleor.webhook.transport.asynchronous.transport.send_webhook_request_async.apply_async"
)
@override_settings(PLUGINS=["saleor.plugins.webhook.plugin.WebhookPlugin"])
def test_draft_order_update_triggers_webhooks_when_tax_webhook_not_needed(
    mocked_send_webhook_request_async,
    mocked_send_webhook_request_sync,
    wrapped_call_order_event,
    setup_order_webhooks,
    voucher,
    app_api_client,
    permission_manage_orders,
    draft_order,
    settings,
):
    # given
    mocked_send_webhook_request_sync.return_value = []
    (
        tax_webhook,
        shipping_filter_webhook,
        draft_order_updated_webhook,
    ) = setup_order_webhooks(WebhookEventAsyncType.DRAFT_ORDER_UPDATED)

    order = draft_order

    query = DRAFT_ORDER_UPDATE_MUTATION
    order_id = graphene.Node.to_global_id("Order", order.id)
    variables = {
        "id": order_id,
        "input": {
            "customerNote": "New note",
        },
    }

    # when
    response = app_api_client.post_graphql(
        query, variables, permissions=(permission_manage_orders,)
    )

    # then
    content = get_graphql_content(response)
    data = content["data"]["draftOrderUpdate"]
    assert not data["errors"]
    order.refresh_from_db()

    assert not order.should_refresh_prices

    # confirm that event delivery was generated for each async webhook.
    draft_order_updated_delivery = EventDelivery.objects.get(
        webhook_id=draft_order_updated_webhook.id
    )
    mocked_send_webhook_request_async.assert_called_once_with(
        kwargs={"event_delivery_id": draft_order_updated_delivery.id},
        queue=settings.ORDER_WEBHOOK_EVENTS_CELERY_QUEUE_NAME,
        bind=True,
        retry_backoff=10,
        retry_kwargs={"max_retries": 5},
    )

    # confirm each sync webhook was called without saving event delivery
    mocked_send_webhook_request_sync.assert_called_once()
    assert not EventDelivery.objects.exclude(
        webhook_id=draft_order_updated_webhook.id
    ).exists()

    filter_shipping_call = mocked_send_webhook_request_sync.mock_calls[0]

    filter_shipping_delivery = filter_shipping_call.args[0]
    assert filter_shipping_delivery.webhook_id == shipping_filter_webhook.id
    assert (
        filter_shipping_delivery.event_type
        == WebhookEventSyncType.ORDER_FILTER_SHIPPING_METHODS
    )
    assert filter_shipping_call.kwargs["timeout"] == settings.WEBHOOK_SYNC_TIMEOUT

    assert wrapped_call_order_event.called


def test_draft_order_update_address_reset_save_address_flag_to_default_value(
    staff_api_client,
    permission_group_manage_orders,
    draft_order,
    graphql_address_data,
):
    order = draft_order
    permission_group_manage_orders.user_set.add(staff_api_client.user)

    # given draft order billing and billing address set both save billing flags
    # different than default value - set to True
    order.draft_save_billing_address = True
    order.draft_save_shipping_address = True
    order.save(
        update_fields=["draft_save_billing_address", "draft_save_shipping_address"]
    )

    # when addresses are updated without providing save address flags
    variables = {
        "id": graphene.Node.to_global_id("Order", order.id),
        "input": {
            "shippingAddress": graphql_address_data,
            "billingAddress": graphql_address_data,
        },
    }

    response = staff_api_client.post_graphql(DRAFT_ORDER_UPDATE_MUTATION, variables)

    # then the addresses are set and save address flags are set to default value
    content = get_graphql_content(response)
    data = content["data"]["draftOrderUpdate"]
    assert data["order"]

    order.refresh_from_db()
    assert order.shipping_address
    assert order.billing_address
    assert order.draft_save_billing_address is False
    assert order.draft_save_shipping_address is False


@pytest.mark.parametrize(
    ("save_shipping_address", "save_billing_address"),
    [(True, True), (True, False), (False, True), (False, False)],
)
def test_draft_order_update_address_save_addresses_setting_provided(
    save_shipping_address,
    save_billing_address,
    staff_api_client,
    permission_group_manage_orders,
    draft_order,
    graphql_address_data,
):
    # given
    order = draft_order
    permission_group_manage_orders.user_set.add(staff_api_client.user)

    # when addresses are updated with providing save address flags
    variables = {
        "id": graphene.Node.to_global_id("Order", order.id),
        "input": {
            "shippingAddress": graphql_address_data,
            "billingAddress": graphql_address_data,
            "saveShippingAddress": save_shipping_address,
            "saveBillingAddress": save_billing_address,
        },
    }
    response = staff_api_client.post_graphql(DRAFT_ORDER_UPDATE_MUTATION, variables)

    # then the addresses with save settings are set
    content = get_graphql_content(response)
    data = content["data"]["draftOrderUpdate"]
    assert data["order"]

    order.refresh_from_db()
    assert order.shipping_address
    assert order.billing_address
    assert order.draft_save_billing_address == save_billing_address
    assert order.draft_save_shipping_address == save_shipping_address


@pytest.mark.parametrize(
    "save_shipping_address",
    [True, False],
)
def test_draft_order_update_no_shipping_address_save_addresses_raising_error(
    save_shipping_address,
    staff_api_client,
    permission_group_manage_orders,
    draft_order,
):
    # given
    order = draft_order
    permission_group_manage_orders.user_set.add(staff_api_client.user)

    #  when only save address flag is provided
    variables = {
        "id": graphene.Node.to_global_id("Order", order.id),
        "input": {
            "saveShippingAddress": save_shipping_address,
        },
    }
    response = staff_api_client.post_graphql(DRAFT_ORDER_UPDATE_MUTATION, variables)

    # then the error is raised
    content = get_graphql_content(response)
    data = content["data"]["draftOrderUpdate"]
    assert not data["order"]
    errors = data["errors"]
    assert len(errors) == 1

    error = errors[0]
    assert error["field"] == "saveShippingAddress"
    assert error["code"] == OrderErrorCode.MISSING_ADDRESS_DATA.name


@pytest.mark.parametrize(
    "save_billing_address",
    [True, False],
)
def test_draft_order_update_no_billing_address_save_addresses_raising_error(
    save_billing_address,
    staff_api_client,
    permission_group_manage_orders,
    draft_order,
):
    # given
    order = draft_order
    permission_group_manage_orders.user_set.add(staff_api_client.user)

    # when only save address flag is provided
    variables = {
        "id": graphene.Node.to_global_id("Order", order.id),
        "input": {
            "saveBillingAddress": save_billing_address,
        },
    }
    response = staff_api_client.post_graphql(DRAFT_ORDER_UPDATE_MUTATION, variables)

    # then the error is raised
    content = get_graphql_content(response)
    data = content["data"]["draftOrderUpdate"]
    assert not data["order"]
    errors = data["errors"]
    assert len(errors) == 1

    error = errors[0]
    assert error["field"] == "saveBillingAddress"
    assert error["code"] == OrderErrorCode.MISSING_ADDRESS_DATA.name


def test_draft_order_update_with_metadata(
    app_api_client, permission_manage_orders, draft_order, channel_PLN
):
    # given
    order = draft_order
    order.channel = channel_PLN
    order.metadata = []
    order.private_metadata = []

    order.save(update_fields=["channel", "private_metadata", "metadata"])

    query = DRAFT_ORDER_UPDATE_MUTATION
    order_id = graphene.Node.to_global_id("Order", order.id)

    public_metadata_key = "public metadata key"
    public_metadata_value = "public metadata value"
    private_metadata_key = "private metadata key"
    private_metadata_value = "private metadata value"

    variables = {
        "id": order_id,
        "input": {
            "metadata": [
                {
                    "key": public_metadata_key,
                    "value": public_metadata_value,
                }
            ],
            "privateMetadata": [
                {
                    "key": private_metadata_key,
                    "value": private_metadata_value,
                }
            ],
        },
    }

    # when
    response = app_api_client.post_graphql(
        query, variables, permissions=(permission_manage_orders,)
    )

    # then
    content = get_graphql_content(response)
    data = content["data"]["draftOrderUpdate"]

    assert not data["errors"]

    metadata_result_list: list[dict[str, str]] = data["order"]["metadata"]
    private_metadata_result_list: list[dict[str, str]] = data["order"][
        "privateMetadata"
    ]

    assert len(metadata_result_list) == 1
    assert len(private_metadata_result_list) == 1

    assert metadata_result_list[0]["key"] == public_metadata_key
    assert metadata_result_list[0]["value"] == public_metadata_value

    assert private_metadata_result_list[0]["key"] == private_metadata_key
    assert private_metadata_result_list[0]["value"] == private_metadata_value


def test_draft_order_update_with_voucher_specific_product_and_manual_line_discount(
    order_with_lines,
    voucher_specific_product_type,
    staff_api_client,
    permission_group_manage_orders,
    tax_configuration_flat_rates,
    plugins_manager,
):
    """Manual line discount takes precedence over vouchers."""
    # given
    order = order_with_lines
    order.status = OrderStatus.DRAFT
    order.save(update_fields=["status"])
    order_id = graphene.Node.to_global_id("Order", order.id)
    voucher = voucher_specific_product_type
    tax_rate = Decimal("1.23")

    voucher_listing = voucher.channel_listings.get(channel=order.channel)
    voucher_discount_value = Decimal("2")
    voucher_listing.discount_value = voucher_discount_value
    voucher_listing.save(update_fields=["discount_value"])

    voucher.discount_value_type = DiscountValueType.FIXED
    voucher.save(update_fields=["discount_value_type"])

    lines = order.lines.all()
    discounted_line, line_1 = lines
    voucher.variants.add(discounted_line.variant)

    # create manual order line discount
    manual_line_discount_value = Decimal("3")
    update_discount_for_order_line(
        discounted_line,
        order=order,
        reason="Manual line discount",
        value_type=DiscountValueType.FIXED,
        value=manual_line_discount_value,
    )
    fetch_order_prices_if_expired(order, plugins_manager, None, True)

    shipping_price = order.shipping_price.net
    currency = order.currency
    undiscounted_subtotal = zero_money(currency)
    for line in lines:
        undiscounted_subtotal += line.undiscounted_base_unit_price * line.quantity

    permission_group_manage_orders.user_set.add(staff_api_client.user)
    variables = {
        "id": order_id,
        "input": {
            "voucherCode": voucher.codes.first().code,
        },
    }

    # when
    response = staff_api_client.post_graphql(DRAFT_ORDER_UPDATE_MUTATION, variables)
    content = get_graphql_content(response)

    # then
    data = content["data"]["draftOrderUpdate"]
    assert not data["errors"]

    discounted_line.refresh_from_db()
    line_1.refresh_from_db()

    manual_discount_amount = manual_line_discount_value * discounted_line.quantity
    assert (
        order.total_net_amount
        == undiscounted_subtotal.amount + shipping_price.amount - manual_discount_amount
    )
    assert (
        order.total_gross_amount
        == (
            undiscounted_subtotal.amount
            + shipping_price.amount
            - manual_discount_amount
        )
        * tax_rate
    )
    assert (
        order.subtotal_net_amount
        == undiscounted_subtotal.amount - manual_discount_amount
    )
    assert (
        order.subtotal_gross_amount
        == (undiscounted_subtotal.amount - manual_discount_amount) * tax_rate
    )
    assert order.undiscounted_total_net == undiscounted_subtotal + shipping_price
    assert (
        order.undiscounted_total_gross
        == (undiscounted_subtotal + shipping_price) * tax_rate
    )
    assert order.shipping_price_net == shipping_price
    assert order.shipping_price_gross == shipping_price * tax_rate
    assert order.base_shipping_price == shipping_price

    assert (
        discounted_line.base_unit_price_amount
        == discounted_line.undiscounted_base_unit_price_amount
        - manual_line_discount_value
    )
    assert (
        discounted_line.total_price_net_amount
        == discounted_line.unit_price_net_amount * discounted_line.quantity
    )
    assert (
        discounted_line.total_price_gross_amount
        == discounted_line.unit_price_net_amount * discounted_line.quantity * tax_rate
    )
    assert (
        discounted_line.undiscounted_total_price_net_amount
        == discounted_line.undiscounted_base_unit_price_amount
        * discounted_line.quantity
    )
    assert (
        discounted_line.undiscounted_total_price_gross_amount
        == discounted_line.undiscounted_base_unit_price_amount
        * discounted_line.quantity
        * tax_rate
    )
    assert discounted_line.unit_discount_amount == manual_line_discount_value
    assert discounted_line.unit_discount_type == DiscountValueType.FIXED
    assert discounted_line.unit_discount_reason == "Manual line discount"

    assert line_1.base_unit_price_amount == line_1.undiscounted_base_unit_price_amount
    assert (
        line_1.total_price_net_amount
        == order.subtotal_net_amount - discounted_line.total_price_net_amount
    )
    assert (
        line_1.total_price_gross_amount
        == (order.subtotal_net_amount - discounted_line.total_price_net_amount)
        * tax_rate
    )
    assert (
        line_1.undiscounted_total_price_net_amount
        == line_1.undiscounted_base_unit_price_amount * line_1.quantity
    )
    assert (
        line_1.undiscounted_total_price_gross_amount
        == line_1.undiscounted_base_unit_price_amount * line_1.quantity * tax_rate
    )
    assert line_1.unit_discount_amount == 0
    assert line_1.unit_discount_type is None
    assert line_1.unit_discount_reason is None

    assert discounted_line.discounts.count() == 1


def test_draft_order_update_with_voucher_apply_once_per_order_and_manual_line_discount(
    order_with_lines,
    voucher,
    staff_api_client,
    permission_group_manage_orders,
    tax_configuration_flat_rates,
    plugins_manager,
):
    """Manual line discount takes precedence over vouchers."""
    # given
    order = order_with_lines
    order.status = OrderStatus.DRAFT
    order.save(update_fields=["status"])
    order_id = graphene.Node.to_global_id("Order", order.id)
    tax_rate = Decimal("1.23")

    voucher_listing = voucher.channel_listings.get(channel=order.channel)
    voucher_discount_value = Decimal("3")
    voucher_listing.discount_value = voucher_discount_value
    voucher_listing.save(update_fields=["discount_value"])

    voucher.apply_once_per_order = True
    voucher.discount_value_type = DiscountValueType.FIXED
    voucher.save(update_fields=["discount_value_type", "apply_once_per_order"])

    lines = order.lines.all()
    discounted_line, line_1 = lines

    # create manual order line discount
    manual_line_discount_value = Decimal("3")
    update_discount_for_order_line(
        discounted_line,
        order=order,
        reason="Manual line discount",
        value_type=DiscountValueType.FIXED,
        value=manual_line_discount_value,
    )
    fetch_order_prices_if_expired(order, plugins_manager, None, True)

    shipping_price = order.shipping_price.net
    currency = order.currency
    undiscounted_subtotal = zero_money(currency)
    for line in lines:
        undiscounted_subtotal += line.undiscounted_base_unit_price * line.quantity

    permission_group_manage_orders.user_set.add(staff_api_client.user)
    variables = {
        "id": order_id,
        "input": {
            "voucherCode": voucher.codes.first().code,
        },
    }

    # when
    response = staff_api_client.post_graphql(DRAFT_ORDER_UPDATE_MUTATION, variables)
    content = get_graphql_content(response)

    # then
    data = content["data"]["draftOrderUpdate"]
    assert not data["errors"]

    discounted_line.refresh_from_db()
    line_1.refresh_from_db()

    manual_discount_amount = manual_line_discount_value * discounted_line.quantity
    assert (
        order.total_net_amount
        == undiscounted_subtotal.amount + shipping_price.amount - manual_discount_amount
    )
    assert (
        order.total_gross_amount
        == (
            undiscounted_subtotal.amount
            + shipping_price.amount
            - manual_discount_amount
        )
        * tax_rate
    )
    assert (
        order.subtotal_net_amount
        == undiscounted_subtotal.amount - manual_discount_amount
    )
    assert (
        order.subtotal_gross_amount
        == (undiscounted_subtotal.amount - manual_discount_amount) * tax_rate
    )
    assert order.undiscounted_total_net == undiscounted_subtotal + shipping_price
    assert (
        order.undiscounted_total_gross
        == (undiscounted_subtotal + shipping_price) * tax_rate
    )
    assert order.shipping_price_net == shipping_price
    assert order.shipping_price_gross == shipping_price * tax_rate
    assert order.base_shipping_price == shipping_price

    assert (
        discounted_line.base_unit_price_amount
        == discounted_line.undiscounted_base_unit_price_amount
        - manual_line_discount_value
    )
    assert (
        discounted_line.total_price_net_amount
        == discounted_line.unit_price_net_amount * discounted_line.quantity
    )
    assert (
        discounted_line.total_price_gross_amount
        == discounted_line.unit_price_net_amount * discounted_line.quantity * tax_rate
    )
    assert (
        discounted_line.undiscounted_total_price_net_amount
        == discounted_line.undiscounted_base_unit_price_amount
        * discounted_line.quantity
    )
    assert (
        discounted_line.undiscounted_total_price_gross_amount
        == discounted_line.undiscounted_base_unit_price_amount
        * discounted_line.quantity
        * tax_rate
    )
    assert discounted_line.unit_discount_amount == manual_line_discount_value
    assert discounted_line.unit_discount_type == DiscountValueType.FIXED
    assert discounted_line.unit_discount_reason == "Manual line discount"

    assert line_1.base_unit_price_amount == line_1.undiscounted_base_unit_price_amount
    assert (
        line_1.total_price_net_amount
        == order.subtotal_net_amount - discounted_line.total_price_net_amount
    )
    assert (
        line_1.total_price_gross_amount
        == (order.subtotal_net_amount - discounted_line.total_price_net_amount)
        * tax_rate
    )
    assert (
        line_1.undiscounted_total_price_net_amount
        == line_1.undiscounted_base_unit_price_amount * line_1.quantity
    )
    assert (
        line_1.undiscounted_total_price_gross_amount
        == line_1.undiscounted_base_unit_price_amount * line_1.quantity * tax_rate
    )
    assert line_1.unit_discount_amount == 0
    assert line_1.unit_discount_type is None
    assert line_1.unit_discount_reason is None

    assert discounted_line.discounts.count() == 1


<<<<<<< HEAD
def test_draft_order_update_with_language_code(
    staff_api_client, permission_group_manage_orders, draft_order
):
    # given
    permission_group_manage_orders.user_set.add(staff_api_client.user)
    query = DRAFT_ORDER_UPDATE_BY_EXTERNAL_REFERENCE

    order = draft_order
    order_id = graphene.Node.to_global_id("Order", order.id)

    assert not order.language_code == "pl"

    variables = {
        "id": order_id,
        "input": {"languageCode": "PL"},
=======
@patch(
    "saleor.graphql.order.mutations.draft_order_update.update_order_search_vector",
)
@patch(
    "saleor.graphql.order.mutations.draft_order_update.call_order_event",
    wraps=call_order_event,
)
@override_settings(PLUGINS=["saleor.plugins.webhook.plugin.WebhookPlugin"])
def test_draft_order_update_nothing_changed(
    wrapped_call_order_event,
    mocked_update_order_search_vector,
    setup_order_webhooks,
    staff_api_client,
    permission_group_manage_orders,
    order_with_lines,
    settings,
):
    # given
    order = order_with_lines
    order.status = OrderStatus.DRAFT
    order.save()

    (
        tax_webhook,
        shipping_filter_webhook,
        draft_order_updated_webhook,
    ) = setup_order_webhooks(WebhookEventAsyncType.DRAFT_ORDER_UPDATED)

    permission_group_manage_orders.user_set.add(staff_api_client.user)
    query = DRAFT_ORDER_UPDATE_MUTATION
    order_id = graphene.Node.to_global_id("Order", order.id)
    variables = {
        "id": order_id,
        "input": {
            "userEmail": order.user_email,
        },
>>>>>>> c738dcc4
    }

    # when
    response = staff_api_client.post_graphql(query, variables)
<<<<<<< HEAD
    content = get_graphql_content(response)

    # then
    data = content["data"]["draftOrderUpdate"]
    assert not data["errors"]

    order.refresh_from_db()

    assert order.language_code == "pl"
=======

    # then
    content = get_graphql_content(response)
    data = content["data"]["draftOrderUpdate"]
    assert not data["errors"]

    # ensure the update fields were empty
    mocked_update_order_search_vector.assert_not_called()

    # confirm that order events were not triggered
    assert not wrapped_call_order_event.called

    # confirm that event delivery was generated for each async webhook.
    assert not EventDelivery.objects.filter(webhook_id=draft_order_updated_webhook.id)
>>>>>>> c738dcc4
<|MERGE_RESOLUTION|>--- conflicted
+++ resolved
@@ -3037,23 +3037,6 @@
     assert discounted_line.discounts.count() == 1
 
 
-<<<<<<< HEAD
-def test_draft_order_update_with_language_code(
-    staff_api_client, permission_group_manage_orders, draft_order
-):
-    # given
-    permission_group_manage_orders.user_set.add(staff_api_client.user)
-    query = DRAFT_ORDER_UPDATE_BY_EXTERNAL_REFERENCE
-
-    order = draft_order
-    order_id = graphene.Node.to_global_id("Order", order.id)
-
-    assert not order.language_code == "pl"
-
-    variables = {
-        "id": order_id,
-        "input": {"languageCode": "PL"},
-=======
 @patch(
     "saleor.graphql.order.mutations.draft_order_update.update_order_search_vector",
 )
@@ -3090,22 +3073,10 @@
         "input": {
             "userEmail": order.user_email,
         },
->>>>>>> c738dcc4
-    }
-
-    # when
-    response = staff_api_client.post_graphql(query, variables)
-<<<<<<< HEAD
-    content = get_graphql_content(response)
-
-    # then
-    data = content["data"]["draftOrderUpdate"]
-    assert not data["errors"]
-
-    order.refresh_from_db()
-
-    assert order.language_code == "pl"
-=======
+    }
+
+    # when
+    response = staff_api_client.post_graphql(query, variables)
 
     # then
     content = get_graphql_content(response)
@@ -3120,4 +3091,33 @@
 
     # confirm that event delivery was generated for each async webhook.
     assert not EventDelivery.objects.filter(webhook_id=draft_order_updated_webhook.id)
->>>>>>> c738dcc4
+
+
+def test_draft_order_update_with_language_code(
+    staff_api_client, permission_group_manage_orders, draft_order
+):
+    # given
+    permission_group_manage_orders.user_set.add(staff_api_client.user)
+    query = DRAFT_ORDER_UPDATE_BY_EXTERNAL_REFERENCE
+
+    order = draft_order
+    order_id = graphene.Node.to_global_id("Order", order.id)
+
+    assert not order.language_code == "pl"
+
+    variables = {
+        "id": order_id,
+        "input": {"languageCode": "PL"},
+    }
+
+    # when
+    response = staff_api_client.post_graphql(query, variables)
+    content = get_graphql_content(response)
+
+    # then
+    data = content["data"]["draftOrderUpdate"]
+    assert not data["errors"]
+
+    order.refresh_from_db()
+
+    assert order.language_code == "pl"