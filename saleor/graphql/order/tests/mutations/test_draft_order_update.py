--- conflicted
+++ resolved
@@ -2449,7 +2449,6 @@
     assert wrapped_call_order_event.called
 
 
-<<<<<<< HEAD
 def test_draft_order_update_address_reset_save_address_flag_to_default_value(
     staff_api_client,
     permission_group_manage_orders,
@@ -2598,7 +2597,8 @@
     error = errors[0]
     assert error["field"] == "saveBillingAddress"
     assert error["code"] == OrderErrorCode.MISSING_ADDRESS_DATA.name
-=======
+
+
 def test_draft_order_update_with_metadata(
     app_api_client, permission_manage_orders, draft_order, channel_PLN
 ):
@@ -2659,5 +2659,4 @@
     assert metadata_result_list[0]["value"] == public_metadata_value
 
     assert private_metadata_result_list[0]["key"] == private_metadata_key
-    assert private_metadata_result_list[0]["value"] == private_metadata_value
->>>>>>> af31f14e
+    assert private_metadata_result_list[0]["value"] == private_metadata_value