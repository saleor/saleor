--- conflicted
+++ resolved
@@ -3697,106 +3697,6 @@
     assert wrapped_call_order_event.called
 
 
-<<<<<<< HEAD
-@pytest.mark.parametrize(
-    ("save_shipping_address", "save_billing_address"),
-    [(True, True), (True, False), (False, True), (False, False)],
-)
-def test_draft_order_create_with_save_address_option_provided(
-    save_shipping_address,
-    save_billing_address,
-    staff_api_client,
-    permission_group_manage_orders,
-    customer_user,
-    shipping_method,
-    variant,
-    channel_USD,
-    graphql_address_data,
-):
-    # given input with provided shipping, billing addresses with save settings
-    query = DRAFT_ORDER_CREATE_MUTATION
-    permission_group_manage_orders.user_set.add(staff_api_client.user)
-
-    user_id = graphene.Node.to_global_id("User", customer_user.id)
-    variant_id = graphene.Node.to_global_id("ProductVariant", variant.id)
-    variant_list = [
-        {"variantId": variant_id, "quantity": 2},
-    ]
-    shipping_address = graphql_address_data
-    shipping_id = graphene.Node.to_global_id("ShippingMethod", shipping_method.id)
-    channel_id = graphene.Node.to_global_id("Channel", channel_USD.id)
-
-    variables = {
-        "input": {
-            "user": user_id,
-            "lines": variant_list,
-            "billingAddress": shipping_address,
-            "shippingAddress": shipping_address,
-            "saveShippingAddress": save_shipping_address,
-            "saveBillingAddress": save_billing_address,
-            "shippingMethod": shipping_id,
-            "channelId": channel_id,
-        }
-    }
-
-    # when draft order is created
-    response = staff_api_client.post_graphql(query, variables)
-
-    # then the addresses with save settings are set
-    content = get_graphql_content(response)
-    assert not content["data"]["draftOrderCreate"]["errors"]
-    data = content["data"]["draftOrderCreate"]["order"]
-    assert data["status"] == OrderStatus.DRAFT.upper()
-    assert (
-        data["billingAddress"]["streetAddress1"]
-        == graphql_address_data["streetAddress1"]
-    )
-    assert (
-        data["shippingAddress"]["streetAddress1"]
-        == graphql_address_data["streetAddress1"]
-    )
-
-    order = Order.objects.first()
-    assert order.user == customer_user
-    assert order.shipping_method == shipping_method
-    assert order.billing_address
-    assert order.shipping_address
-    assert order.draft_save_billing_address == save_billing_address
-    assert order.draft_save_shipping_address == save_shipping_address
-
-
-@pytest.mark.parametrize("save_shipping_address", [True, False])
-def test_draft_order_create_no_shipping_address_provided_save_address_raising_error(
-    save_shipping_address,
-    staff_api_client,
-    permission_group_manage_orders,
-    customer_user,
-    shipping_method,
-    variant,
-    channel_USD,
-    graphql_address_data,
-):
-    # given input with save shipping address and shipping method not provided
-    query = DRAFT_ORDER_CREATE_MUTATION
-    permission_group_manage_orders.user_set.add(staff_api_client.user)
-
-    user_id = graphene.Node.to_global_id("User", customer_user.id)
-    variant_id = graphene.Node.to_global_id("ProductVariant", variant.id)
-    variant_list = [
-        {"variantId": variant_id, "quantity": 2},
-    ]
-    billing_address = graphql_address_data
-    shipping_id = graphene.Node.to_global_id("ShippingMethod", shipping_method.id)
-    channel_id = graphene.Node.to_global_id("Channel", channel_USD.id)
-
-    variables = {
-        "input": {
-            "user": user_id,
-            "lines": variant_list,
-            "billingAddress": billing_address,
-            "saveShippingAddress": save_shipping_address,
-            "shippingMethod": shipping_id,
-=======
 def test_draft_order_create_with_metadata(
     staff_api_client,
     permission_group_manage_orders,
@@ -3827,7 +3727,6 @@
                     "value": private_metadata_value,
                 }
             ],
->>>>>>> af31f14e
             "channelId": channel_id,
         }
     }
@@ -3837,64 +3736,6 @@
 
     # then
     content = get_graphql_content(response)
-<<<<<<< HEAD
-    data = content["data"]["draftOrderCreate"]
-    assert not data["order"]
-    assert len(data["errors"]) == 1
-
-    error = data["errors"][0]
-    assert error["field"] == "saveShippingAddress"
-    assert error["code"] == OrderErrorCode.MISSING_ADDRESS_DATA.name
-
-
-@pytest.mark.parametrize("save_billing_address", [True, False])
-def test_draft_order_create_no_billing_address_provided_save_address_raising_error(
-    save_billing_address,
-    staff_api_client,
-    permission_group_manage_orders,
-    customer_user,
-    shipping_method,
-    variant,
-    channel_USD,
-    graphql_address_data,
-):
-    # given input with save shipping address and shipping method not provided
-    query = DRAFT_ORDER_CREATE_MUTATION
-    permission_group_manage_orders.user_set.add(staff_api_client.user)
-
-    user_id = graphene.Node.to_global_id("User", customer_user.id)
-    variant_id = graphene.Node.to_global_id("ProductVariant", variant.id)
-    variant_list = [
-        {"variantId": variant_id, "quantity": 2},
-    ]
-    shipping_address = graphql_address_data
-    shipping_id = graphene.Node.to_global_id("ShippingMethod", shipping_method.id)
-    channel_id = graphene.Node.to_global_id("Channel", channel_USD.id)
-
-    variables = {
-        "input": {
-            "user": user_id,
-            "lines": variant_list,
-            "shippingAddress": shipping_address,
-            "saveBillingAddress": save_billing_address,
-            "shippingMethod": shipping_id,
-            "channelId": channel_id,
-        }
-    }
-
-    # when
-    response = staff_api_client.post_graphql(query, variables)
-
-    # then
-    content = get_graphql_content(response)
-    data = content["data"]["draftOrderCreate"]
-    assert not data["order"]
-    assert len(data["errors"]) == 1
-
-    error = data["errors"][0]
-    assert error["field"] == "saveBillingAddress"
-    assert error["code"] == OrderErrorCode.MISSING_ADDRESS_DATA.name
-=======
 
     assert not content["data"]["draftOrderCreate"]["errors"]
 
@@ -3913,4 +3754,168 @@
 
     assert private_metadata_result_list[0]["key"] == private_metadata_key
     assert private_metadata_result_list[0]["value"] == private_metadata_value
->>>>>>> af31f14e
+
+
+@pytest.mark.parametrize(
+    ("save_shipping_address", "save_billing_address"),
+    [(True, True), (True, False), (False, True), (False, False)],
+)
+def test_draft_order_create_with_save_address_option_provided(
+    save_shipping_address,
+    save_billing_address,
+    staff_api_client,
+    permission_group_manage_orders,
+    customer_user,
+    shipping_method,
+    variant,
+    channel_USD,
+    graphql_address_data,
+):
+    # given input with provided shipping, billing addresses with save settings
+    query = DRAFT_ORDER_CREATE_MUTATION
+    permission_group_manage_orders.user_set.add(staff_api_client.user)
+
+    user_id = graphene.Node.to_global_id("User", customer_user.id)
+    variant_id = graphene.Node.to_global_id("ProductVariant", variant.id)
+    variant_list = [
+        {"variantId": variant_id, "quantity": 2},
+    ]
+    shipping_address = graphql_address_data
+    shipping_id = graphene.Node.to_global_id("ShippingMethod", shipping_method.id)
+    channel_id = graphene.Node.to_global_id("Channel", channel_USD.id)
+
+    variables = {
+        "input": {
+            "user": user_id,
+            "lines": variant_list,
+            "billingAddress": shipping_address,
+            "shippingAddress": shipping_address,
+            "saveShippingAddress": save_shipping_address,
+            "saveBillingAddress": save_billing_address,
+            "shippingMethod": shipping_id,
+            "channelId": channel_id,
+        }
+    }
+
+    # when draft order is created
+    response = staff_api_client.post_graphql(query, variables)
+
+    # then the addresses with save settings are set
+    content = get_graphql_content(response)
+    assert not content["data"]["draftOrderCreate"]["errors"]
+    data = content["data"]["draftOrderCreate"]["order"]
+    assert data["status"] == OrderStatus.DRAFT.upper()
+    assert (
+        data["billingAddress"]["streetAddress1"]
+        == graphql_address_data["streetAddress1"]
+    )
+    assert (
+        data["shippingAddress"]["streetAddress1"]
+        == graphql_address_data["streetAddress1"]
+    )
+
+    order = Order.objects.first()
+    assert order.user == customer_user
+    assert order.shipping_method == shipping_method
+    assert order.billing_address
+    assert order.shipping_address
+    assert order.draft_save_billing_address == save_billing_address
+    assert order.draft_save_shipping_address == save_shipping_address
+
+
+@pytest.mark.parametrize("save_shipping_address", [True, False])
+def test_draft_order_create_no_shipping_address_provided_save_address_raising_error(
+    save_shipping_address,
+    staff_api_client,
+    permission_group_manage_orders,
+    customer_user,
+    shipping_method,
+    variant,
+    channel_USD,
+    graphql_address_data,
+):
+    # given input with save shipping address and shipping method not provided
+    query = DRAFT_ORDER_CREATE_MUTATION
+    permission_group_manage_orders.user_set.add(staff_api_client.user)
+
+    user_id = graphene.Node.to_global_id("User", customer_user.id)
+    variant_id = graphene.Node.to_global_id("ProductVariant", variant.id)
+    variant_list = [
+        {"variantId": variant_id, "quantity": 2},
+    ]
+    billing_address = graphql_address_data
+    shipping_id = graphene.Node.to_global_id("ShippingMethod", shipping_method.id)
+    channel_id = graphene.Node.to_global_id("Channel", channel_USD.id)
+
+    variables = {
+        "input": {
+            "user": user_id,
+            "lines": variant_list,
+            "billingAddress": billing_address,
+            "saveShippingAddress": save_shipping_address,
+            "shippingMethod": shipping_id,
+            "channelId": channel_id,
+        }
+    }
+
+    # when
+    response = staff_api_client.post_graphql(query, variables)
+
+    # then
+    content = get_graphql_content(response)
+    data = content["data"]["draftOrderCreate"]
+    assert not data["order"]
+    assert len(data["errors"]) == 1
+
+    error = data["errors"][0]
+    assert error["field"] == "saveShippingAddress"
+    assert error["code"] == OrderErrorCode.MISSING_ADDRESS_DATA.name
+
+
+@pytest.mark.parametrize("save_billing_address", [True, False])
+def test_draft_order_create_no_billing_address_provided_save_address_raising_error(
+    save_billing_address,
+    staff_api_client,
+    permission_group_manage_orders,
+    customer_user,
+    shipping_method,
+    variant,
+    channel_USD,
+    graphql_address_data,
+):
+    # given input with save shipping address and shipping method not provided
+    query = DRAFT_ORDER_CREATE_MUTATION
+    permission_group_manage_orders.user_set.add(staff_api_client.user)
+
+    user_id = graphene.Node.to_global_id("User", customer_user.id)
+    variant_id = graphene.Node.to_global_id("ProductVariant", variant.id)
+    variant_list = [
+        {"variantId": variant_id, "quantity": 2},
+    ]
+    shipping_address = graphql_address_data
+    shipping_id = graphene.Node.to_global_id("ShippingMethod", shipping_method.id)
+    channel_id = graphene.Node.to_global_id("Channel", channel_USD.id)
+
+    variables = {
+        "input": {
+            "user": user_id,
+            "lines": variant_list,
+            "shippingAddress": shipping_address,
+            "saveBillingAddress": save_billing_address,
+            "shippingMethod": shipping_id,
+            "channelId": channel_id,
+        }
+    }
+
+    # when
+    response = staff_api_client.post_graphql(query, variables)
+
+    # then
+    content = get_graphql_content(response)
+    data = content["data"]["draftOrderCreate"]
+    assert not data["order"]
+    assert len(data["errors"]) == 1
+
+    error = data["errors"][0]
+    assert error["field"] == "saveBillingAddress"
+    assert error["code"] == OrderErrorCode.MISSING_ADDRESS_DATA.name