--- conflicted
+++ resolved
@@ -579,65 +579,6 @@
     )
 
 
-<<<<<<< HEAD
-UNDISCOUNTED_PRICE_QUERY = """
-        query OrdersQuery {
-            orders(first: 1) {
-                edges {
-                    node {
-                        lines {
-                            undiscountedUnitPrice {
-                                net {
-                                    amount
-                                }
-                                gross {
-                                    amount
-                                }
-                            }
-                        }
-                    }
-                }
-            }
-        }
-    # """
-
-
-@patch("saleor.plugins.manager.PluginsManager.calculate_order_line_unit")
-def test_order_query_undiscounted_prices_taxed(
-    mocked_calculate_order_line_unit,
-    staff_api_client,
-    permission_manage_orders,
-    fulfilled_order,
-):
-    # given
-    order = fulfilled_order
-    query = UNDISCOUNTED_PRICE_QUERY
-    order.status = OrderStatus.UNCONFIRMED
-    order.should_refresh_prices = True
-    order.save(update_fields=["status", "should_refresh_prices"])
-    tc = order.channel.tax_configuration
-    tc.prices_entered_with_tax = False
-    tc.save(update_fields=["prices_entered_with_tax"])
-    line = order.lines.first()
-    tax_rate = line.tax_rate
-    staff_api_client.user.user_permissions.add(permission_manage_orders)
-
-    line_undiscounted_price = TaxedMoney(
-        line.undiscounted_base_unit_price,
-        line.undiscounted_base_unit_price * (1 + tax_rate),
-    )
-    mocked_calculate_order_line_unit.return_value = OrderTaxedPricesData(
-        undiscounted_price=line_undiscounted_price,
-        price_with_discounts=line_undiscounted_price,
-    )
-
-    # set gross the same as net as to make sure prices were recalculated
-    line.undiscounted_unit_price_gross_amount = line.undiscounted_unit_price_net_amount
-    line.save(update_fields=["undiscounted_unit_price_gross_amount"])
-
-    # when
-    response = staff_api_client.post_graphql(query)
-=======
 QUERY_LINE_TAX_CLASS_QUERY = """
     query OrdersQuery {
         orders(first: 1) {
@@ -666,12 +607,91 @@
 
     # when
     response = staff_api_client.post_graphql(QUERY_LINE_TAX_CLASS_QUERY)
->>>>>>> 22457f12
-
-    # then
-    content = get_graphql_content(response)
-    order_data = content["data"]["orders"]["edges"][0]["node"]
-<<<<<<< HEAD
+
+    # then
+    content = get_graphql_content(response)
+    order_data = content["data"]["orders"]["edges"][0]["node"]
+    assert order_data["lines"][0]["taxClass"]["id"]
+
+
+def test_order_line_tax_class_query_by_app(
+    app_api_client,
+    permission_manage_orders,
+    order_line,
+):
+    # given
+    app_api_client.app.permissions.add(permission_manage_orders)
+
+    # when
+    response = app_api_client.post_graphql(QUERY_LINE_TAX_CLASS_QUERY)
+
+    # then
+    content = get_graphql_content(response)
+    order_data = content["data"]["orders"]["edges"][0]["node"]
+    assert order_data["lines"][0]["taxClass"]["id"]
+
+
+UNDISCOUNTED_PRICE_QUERY = """
+        query OrdersQuery {
+            orders(first: 1) {
+                edges {
+                    node {
+                        lines {
+                            undiscountedUnitPrice {
+                                net {
+                                    amount
+                                }
+                                gross {
+                                    amount
+                                }
+                            }
+                        }
+                    }
+                }
+            }
+        }
+    # """
+
+
+@patch("saleor.plugins.manager.PluginsManager.calculate_order_line_unit")
+def test_order_query_undiscounted_prices_taxed(
+    mocked_calculate_order_line_unit,
+    staff_api_client,
+    permission_manage_orders,
+    fulfilled_order,
+):
+    # given
+    order = fulfilled_order
+    query = UNDISCOUNTED_PRICE_QUERY
+    order.status = OrderStatus.UNCONFIRMED
+    order.should_refresh_prices = True
+    order.save(update_fields=["status", "should_refresh_prices"])
+    tc = order.channel.tax_configuration
+    tc.prices_entered_with_tax = False
+    tc.save(update_fields=["prices_entered_with_tax"])
+    line = order.lines.first()
+    tax_rate = line.tax_rate
+    staff_api_client.user.user_permissions.add(permission_manage_orders)
+
+    line_undiscounted_price = TaxedMoney(
+        line.undiscounted_base_unit_price,
+        line.undiscounted_base_unit_price * (1 + tax_rate),
+    )
+    mocked_calculate_order_line_unit.return_value = OrderTaxedPricesData(
+        undiscounted_price=line_undiscounted_price,
+        price_with_discounts=line_undiscounted_price,
+    )
+
+    # set gross the same as net as to make sure prices were recalculated
+    line.undiscounted_unit_price_gross_amount = line.undiscounted_unit_price_net_amount
+    line.save(update_fields=["undiscounted_unit_price_gross_amount"])
+
+    # when
+    response = staff_api_client.post_graphql(query)
+
+    # then
+    content = get_graphql_content(response)
+    order_data = content["data"]["orders"]["edges"][0]["node"]
     first_order_data_line_price = order_data["lines"][0]["undiscountedUnitPrice"]
     assert first_order_data_line_price["net"]["amount"] == line.unit_price.net.amount
 
@@ -716,29 +736,10 @@
 
     # when
     response = staff_api_client.post_graphql(query)
-=======
-    assert order_data["lines"][0]["taxClass"]["id"]
-
-
-def test_order_line_tax_class_query_by_app(
-    app_api_client,
-    permission_manage_orders,
-    order_line,
-):
-    # given
-    app_api_client.app.permissions.add(permission_manage_orders)
-
-    # when
-    response = app_api_client.post_graphql(QUERY_LINE_TAX_CLASS_QUERY)
->>>>>>> 22457f12
-
-    # then
-    content = get_graphql_content(response)
-    order_data = content["data"]["orders"]["edges"][0]["node"]
-<<<<<<< HEAD
+
+    # then
+    content = get_graphql_content(response)
+    order_data = content["data"]["orders"]["edges"][0]["node"]
     first_order_data_line_price = order_data["lines"][0]["undiscountedUnitPrice"]
     assert first_order_data_line_price["net"]["amount"] == line.unit_price.net.amount
-    assert first_order_data_line_price["gross"]["amount"] == line.unit_price.net.amount
-=======
-    assert order_data["lines"][0]["taxClass"]["id"]
->>>>>>> 22457f12
+    assert first_order_data_line_price["gross"]["amount"] == line.unit_price.net.amount