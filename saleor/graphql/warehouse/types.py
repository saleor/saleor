import graphene
from django.db.models import Q, Sum
from django.db.models.functions import Coalesce
from django.utils import timezone

from ...core.permissions import OrderPermissions, ProductPermissions
from ...warehouse import models
from ...warehouse.reservations import is_reservation_enabled
from ..account.dataloaders import AddressByIdLoader
from ..channel import ChannelContext
from ..core.connection import CountableConnection, create_connection_slice
from ..core.descriptions import ADDED_IN_31, DEPRECATED_IN_3X_FIELD, PREVIEW_FEATURE
from ..core.fields import ConnectionField
from ..core.types import ModelObjectType, NonNullList
from ..decorators import one_of_permissions_required
from ..meta.types import ObjectWithMetadata
<<<<<<< HEAD
from ..product.dataloaders import ProductVariantByIdLoader
=======
from .dataloaders import WarehouseByIdLoader
>>>>>>> 4b6f2596
from .enums import WarehouseClickAndCollectOptionEnum


class WarehouseInput(graphene.InputObjectType):
    slug = graphene.String(description="Warehouse slug.")
    email = graphene.String(description="The email address of the warehouse.")


class WarehouseCreateInput(WarehouseInput):
    name = graphene.String(description="Warehouse name.", required=True)
    address = graphene.Field(
        "saleor.graphql.account.types.AddressInput",
        description="Address of the warehouse.",
        required=True,
    )
    shipping_zones = NonNullList(
        graphene.ID, description="Shipping zones supported by the warehouse."
    )


class WarehouseUpdateInput(WarehouseInput):
    name = graphene.String(description="Warehouse name.", required=False)
    address = graphene.Field(
        "saleor.graphql.account.types.AddressInput",
        description="Address of the warehouse.",
        required=False,
    )
    click_and_collect_option = WarehouseClickAndCollectOptionEnum(
        description=(
            f"{ADDED_IN_31} Click and collect options: local, all or disabled. "
            f"{PREVIEW_FEATURE}"
        ),
        required=False,
    )
    is_private = graphene.Boolean(
        description=f"{ADDED_IN_31} Visibility of warehouse stocks. {PREVIEW_FEATURE}",
        required=False,
    )


class Warehouse(ModelObjectType):
    id = graphene.GlobalID(required=True)
    name = graphene.String(required=True)
    slug = graphene.String(required=True)
    email = graphene.String(required=True)
    is_private = graphene.Boolean(required=True)
    address = graphene.Field("saleor.graphql.account.types.Address", required=True)
    company_name = graphene.String(
        required=True,
        description="Warehouse company name.",
        deprecation_reason=(
            f"{DEPRECATED_IN_3X_FIELD} Use `Address.companyName` instead."
        ),
    )
    click_and_collect_option = WarehouseClickAndCollectOptionEnum(
        description=(
            f"{ADDED_IN_31} Click and collect options: local, all or disabled. "
            f"{PREVIEW_FEATURE}"
        ),
        required=True,
    )
    shipping_zones = ConnectionField(
        "saleor.graphql.shipping.types.ShippingZoneCountableConnection",
        required=True,
    )

    class Meta:
        description = "Represents warehouse."
        model = models.Warehouse
        interfaces = [graphene.relay.Node, ObjectWithMetadata]

    @staticmethod
    def resolve_shipping_zones(root, info, *_args, **kwargs):
        from ..shipping.types import ShippingZoneCountableConnection

        instances = root.shipping_zones.all()
        slice = create_connection_slice(
            instances, info, kwargs, ShippingZoneCountableConnection
        )

        edges_with_context = []
        for edge in slice.edges:
            node = edge.node
            edge.node = ChannelContext(node=node, channel_slug=None)
            edges_with_context.append(edge)
        slice.edges = edges_with_context

        return slice

    @staticmethod
    def resolve_address(root, info):
        return AddressByIdLoader(info.context).load(root.address_id)

    @staticmethod
    def resolve_company_name(root, info, *_args, **_kwargs):
        def _resolve_company_name(address):
            return address.company_name

        return (
            AddressByIdLoader(info.context)
            .load(root.address_id)
            .then(_resolve_company_name)
        )


class WarehouseCountableConnection(CountableConnection):
    class Meta:
        node = Warehouse


class Stock(ModelObjectType):
    id = graphene.GlobalID(required=True)
    warehouse = graphene.Field(Warehouse, required=True)
    product_variant = graphene.Field(
        "saleor.graphql.product.types.ProductVariant", required=True
    )
    quantity = graphene.Int(
        required=True,
        description="Quantity of a product in the warehouse's possession, "
        "including the allocated stock that is waiting for shipment.",
    )
    quantity_allocated = graphene.Int(
        required=True, description="Quantity allocated for orders"
    )
    quantity_reserved = graphene.Int(
        required=True, description="Quantity reserved for checkouts"
    )

    class Meta:
        description = "Represents stock."
        model = models.Stock
        interfaces = [graphene.relay.Node]

    @staticmethod
    @one_of_permissions_required(
        [ProductPermissions.MANAGE_PRODUCTS, OrderPermissions.MANAGE_ORDERS]
    )
    def resolve_quantity(root, *_args):
        return root.quantity

    @staticmethod
    @one_of_permissions_required(
        [ProductPermissions.MANAGE_PRODUCTS, OrderPermissions.MANAGE_ORDERS]
    )
    def resolve_quantity_allocated(root, *_args):
        return root.allocations.aggregate(
            quantity_allocated=Coalesce(Sum("quantity_allocated"), 0)
        )["quantity_allocated"]

    @staticmethod
    @one_of_permissions_required(
        [ProductPermissions.MANAGE_PRODUCTS, OrderPermissions.MANAGE_ORDERS]
    )
    def resolve_quantity_reserved(root, info, *_args):
        if not is_reservation_enabled(info.context.site.settings):
            return 0

        return root.reservations.aggregate(
            quantity_reserved=Coalesce(
                Sum(
                    "quantity_reserved",
                    filter=Q(reserved_until__gt=timezone.now()),
                ),
                0,
            )
        )["quantity_reserved"]

    @staticmethod
<<<<<<< HEAD
    def resolve_product_variant(root, info, *_args):
        return (
            ProductVariantByIdLoader(info.context)
            .load(root.product_variant_id)
            .then(lambda variant: ChannelContext(node=variant, channel_slug=None))
        )
=======
    def resolve_warehouse(root, info, *_args, **kwargs):
        if root.warehouse_id:
            return WarehouseByIdLoader(info.context).load(root.warehouse_id)
        return None

    @staticmethod
    def resolve_product_variant(root, *_args):
        return ChannelContext(node=root.product_variant, channel_slug=None)
>>>>>>> 4b6f2596


class StockCountableConnection(CountableConnection):
    class Meta:
        node = Stock


class Allocation(graphene.ObjectType):
    id = graphene.GlobalID(required=True)
    quantity = graphene.Int(required=True, description="Quantity allocated for orders.")
    warehouse = graphene.Field(
        Warehouse, required=True, description="The warehouse were items were allocated."
    )

    class Meta:
        description = "Represents allocation."
        model = models.Allocation
        interfaces = [graphene.relay.Node]

    @staticmethod
    def get_node(info, id):
        try:
            return models.Allocation.objects.get(pk=id)
        except models.Allocation.DoesNotExist:
            return None

    @staticmethod
    @one_of_permissions_required(
        [
            ProductPermissions.MANAGE_PRODUCTS,
            OrderPermissions.MANAGE_ORDERS,
        ]
    )
    def resolve_warehouse(root, *_args):
        return root.stock.warehouse

    @staticmethod
    @one_of_permissions_required(
        [
            ProductPermissions.MANAGE_PRODUCTS,
            OrderPermissions.MANAGE_ORDERS,
        ]
    )
    def resolve_quantity(root, *_args):
        return root.quantity_allocated<|MERGE_RESOLUTION|>--- conflicted
+++ resolved
@@ -14,11 +14,8 @@
 from ..core.types import ModelObjectType, NonNullList
 from ..decorators import one_of_permissions_required
 from ..meta.types import ObjectWithMetadata
-<<<<<<< HEAD
 from ..product.dataloaders import ProductVariantByIdLoader
-=======
 from .dataloaders import WarehouseByIdLoader
->>>>>>> 4b6f2596
 from .enums import WarehouseClickAndCollectOptionEnum
 
 
@@ -186,24 +183,18 @@
             )
         )["quantity_reserved"]
 
-    @staticmethod
-<<<<<<< HEAD
+    def resolve_warehouse(root, info, *_args, **kwargs):
+        if root.warehouse_id:
+            return WarehouseByIdLoader(info.context).load(root.warehouse_id)
+        return None
+
+    @staticmethod
     def resolve_product_variant(root, info, *_args):
         return (
             ProductVariantByIdLoader(info.context)
             .load(root.product_variant_id)
             .then(lambda variant: ChannelContext(node=variant, channel_slug=None))
         )
-=======
-    def resolve_warehouse(root, info, *_args, **kwargs):
-        if root.warehouse_id:
-            return WarehouseByIdLoader(info.context).load(root.warehouse_id)
-        return None
-
-    @staticmethod
-    def resolve_product_variant(root, *_args):
-        return ChannelContext(node=root.product_variant, channel_slug=None)
->>>>>>> 4b6f2596
 
 
 class StockCountableConnection(CountableConnection):
