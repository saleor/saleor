--- conflicted
+++ resolved
@@ -499,26 +499,23 @@
         )
 
     @staticmethod
-<<<<<<< HEAD
+    def resolve_prior_total_price(
+        root: SyncWebhookControlContext[models.CheckoutLine], info: ResolveInfo
+    ) -> Money | None:
+        checkout = root.node
+        if checkout.prior_unit_price is None:
+            return None
+
+        quantized_amount = quantize_price(
+            checkout.prior_unit_price.amount * checkout.quantity, checkout.currency
+        )
+
+        return Money(amount=quantized_amount, currency=checkout.currency)
+
+    @staticmethod
     def resolve_requires_shipping(
         root: SyncWebhookControlContext[models.CheckoutLine], info: ResolveInfo
     ):
-=======
-    def resolve_prior_total_price(
-        root: models.CheckoutLine, info: ResolveInfo
-    ) -> Money | None:
-        if root.prior_unit_price is None:
-            return None
-
-        quantized_amount = quantize_price(
-            root.prior_unit_price.amount * root.quantity, root.currency
-        )
-
-        return Money(amount=quantized_amount, currency=root.currency)
-
-    @staticmethod
-    def resolve_requires_shipping(root: models.CheckoutLine, info: ResolveInfo):
->>>>>>> 3f1c0b0e
         def is_shipping_required(product_type):
             return product_type.is_shipping_required
 
