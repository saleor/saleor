--- conflicted
+++ resolved
@@ -8,11 +8,8 @@
 from ...core.mutations import BaseMutation
 from ...core.scalars import UUID
 from ...core.types import CheckoutError, NonNullList
-<<<<<<< HEAD
+from ...discount.dataloaders import load_discounts
 from ...plugins.dataloaders import load_plugins
-=======
-from ...discount.dataloaders import load_discounts
->>>>>>> 917cb9b7
 from ...utils import resolve_global_ids_to_primary_keys
 from ..types import Checkout
 from .utils import get_checkout, update_checkout_shipping_method_if_invalid
@@ -81,16 +78,9 @@
 
         lines, _ = fetch_checkout_lines(checkout)
 
-<<<<<<< HEAD
         manager = load_plugins(info.context)
-        checkout_info = fetch_checkout_info(
-            checkout, lines, info.context.discounts, manager
-        )
-=======
-        manager = info.context.plugins
         discounts = load_discounts(info.context)
         checkout_info = fetch_checkout_info(checkout, lines, discounts, manager)
->>>>>>> 917cb9b7
         update_checkout_shipping_method_if_invalid(checkout_info, lines)
         invalidate_checkout_prices(checkout_info, lines, manager, discounts, save=True)
         manager.checkout_updated(checkout)
