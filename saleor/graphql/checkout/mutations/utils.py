--- conflicted
+++ resolved
@@ -537,12 +537,8 @@
 
 
 def apply_gift_reward_if_applicable_on_checkout_creation(
-<<<<<<< HEAD
     checkout: "models.Checkout",
-=======
-    checkout: "Checkout",
     database_connection_name: str = settings.DATABASE_CONNECTION_DEFAULT_NAME,
->>>>>>> 8699ee03
 ) -> None:
     """Apply gift reward if applicable on newly created checkout.
 
@@ -558,15 +554,13 @@
         return
 
     _set_checkout_base_subtotal_and_total_on_checkout_creation(checkout)
-<<<<<<< HEAD
     rules = fetch_promotion_rules_for_checkout_or_order(checkout)
     best_rule_data = get_best_rule(
-        rules, checkout.channel, checkout.get_country(), checkout.base_subtotal
-=======
-
-    best_rule_data = get_best_rule_for_checkout(
-        checkout, checkout.channel, checkout.get_country(), database_connection_name
->>>>>>> 8699ee03
+        rules,
+        checkout.channel,
+        checkout.get_country(),
+        checkout.base_subtotal,
+        database_connection_name,
     )
     if not best_rule_data:
         return
