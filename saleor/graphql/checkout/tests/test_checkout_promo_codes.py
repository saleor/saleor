from ....checkout import calculations
from ....checkout.fetch import fetch_checkout_info, fetch_checkout_lines
from ....discount import DiscountInfo
from ....plugins.manager import get_plugins_manager
from ...core.utils import to_global_id_or_none
from ...tests.utils import get_graphql_content

# from .mutations.test_checkout_shipping_address_update import (
#     MUTATION_CHECKOUT_SHIPPING_ADDRESS_UPDATE,
# )
# from .test_checkout_lines import MUTATION_CHECKOUT_LINE_DELETE


def test_checkout_totals_use_discounts(
    api_client, checkout_with_item, sale, channel_USD
):
    checkout = checkout_with_item
    # make sure that we're testing a variant that is actually on sale
    product = checkout.lines.first().variant.product
    sale.products.add(product)

    query = """
    query getCheckout($id: ID) {
        checkout(id: $id) {
            lines {
                totalPrice {
                    gross {
                        amount
                    }
                }
            }
            totalPrice {
                gross {
                    amount
                }
            }
            subtotalPrice {
                gross {
                    amount
                }
            }
        }
    }
    """

    variables = {"id": to_global_id_or_none(checkout)}
    response = api_client.post_graphql(query, variables)
    content = get_graphql_content(response)
    data = content["data"]["checkout"]
    sale_channel_listing = sale.channel_listings.get(channel=channel_USD)
    discounts = [
        DiscountInfo(
            sale=sale,
            channel_listings={channel_USD.slug: sale_channel_listing},
            product_ids={product.id},
            category_ids=set(),
            collection_ids=set(),
            variants_ids=set(),
        )
    ]

    manager = get_plugins_manager()
    lines, _ = fetch_checkout_lines(checkout)
    checkout_info = fetch_checkout_info(checkout, lines, discounts, manager)
    taxed_total = calculations.checkout_total(
        manager=manager,
        checkout_info=checkout_info,
        lines=lines,
        address=checkout.shipping_address,
        discounts=discounts,
    )
    assert data["totalPrice"]["gross"]["amount"] == taxed_total.gross.amount
    assert data["subtotalPrice"]["gross"]["amount"] == taxed_total.gross.amount

    lines, _ = fetch_checkout_lines(checkout)
    checkout_info = fetch_checkout_info(checkout, lines, discounts, manager)
    checkout_line_info = lines[0]
    line_total = calculations.checkout_line_total(
        manager=manager,
        checkout_info=checkout_info,
        lines=lines,
        checkout_line_info=checkout_line_info,
        discounts=discounts,
    ).price_with_sale
    assert data["lines"][0]["totalPrice"]["gross"]["amount"] == line_total.gross.amount


QUERY_GET_CHECKOUT_GIFT_CARD_CODES = """
query getCheckout($id: ID) {
  checkout(id: $id) {
    token
    giftCards {
      last4CodeChars
      currentBalance {
        amount
      }
    }
  }
}
"""


def test_checkout_get_gift_card_code(user_api_client, checkout_with_gift_card):
    gift_card = checkout_with_gift_card.gift_cards.first()
    variables = {"id": to_global_id_or_none(checkout_with_gift_card)}
    response = user_api_client.post_graphql(
        QUERY_GET_CHECKOUT_GIFT_CARD_CODES, variables
    )
    content = get_graphql_content(response)
    data = content["data"]["checkout"]["giftCards"][0]
    assert data["last4CodeChars"] == gift_card.display_code
    assert data["currentBalance"]["amount"] == gift_card.current_balance.amount


def test_checkout_get_gift_card_codes(
    user_api_client, checkout_with_gift_card, gift_card_created_by_staff
):
    checkout_with_gift_card.gift_cards.add(gift_card_created_by_staff)
    checkout_with_gift_card.save()
    gift_card_first = checkout_with_gift_card.gift_cards.first()
    gift_card_last = checkout_with_gift_card.gift_cards.last()
    variables = {"id": to_global_id_or_none(checkout_with_gift_card)}
    response = user_api_client.post_graphql(
        QUERY_GET_CHECKOUT_GIFT_CARD_CODES, variables
    )
    content = get_graphql_content(response)
    data = content["data"]["checkout"]["giftCards"]
    assert data[0]["last4CodeChars"] == gift_card_first.display_code
    assert data[0]["currentBalance"]["amount"] == gift_card_first.current_balance.amount
    assert data[1]["last4CodeChars"] == gift_card_last.display_code
    assert data[1]["currentBalance"]["amount"] == gift_card_last.current_balance.amount


def test_checkout_get_gift_card_code_without_gift_card(user_api_client, checkout):
    variables = {"id": to_global_id_or_none(checkout)}
    response = user_api_client.post_graphql(
        QUERY_GET_CHECKOUT_GIFT_CARD_CODES, variables
    )
    content = get_graphql_content(response)
    data = content["data"]["checkout"]["giftCards"]
<<<<<<< HEAD
    assert not data


MUTATION_CHECKOUT_ADD_PROMO_CODE = """
    mutation($id: ID, $promoCode: String!) {
        checkoutAddPromoCode(
            id: $id, promoCode: $promoCode) {
            errors {
                field
                message
                code
            }
            checkout {
                id
                token
                voucherCode
                discount {
                    amount
                }
                giftCards {
                    id
                    last4CodeChars
                }
                totalPrice {
                    gross {
                        amount
                    }
                }
                availableShippingMethods {
                    id
                    price {
                        amount
                    }
                }
                shippingMethod {
                    id
                    price {
                        amount
                    }
                }
            }
        }
    }
"""


def _mutate_checkout_add_promo_code(client, variables):
    response = client.post_graphql(MUTATION_CHECKOUT_ADD_PROMO_CODE, variables)
    content = get_graphql_content(response)
    return content["data"]["checkoutAddPromoCode"]


def test_checkout_add_voucher_for_entire_order(api_client, checkout_with_item, voucher):
    # given
    variables = {
        "id": to_global_id_or_none(checkout_with_item),
        "promoCode": voucher.code,
    }
    assert voucher.type == VoucherType.ENTIRE_ORDER
    manager = get_plugins_manager()
    lines, _ = fetch_checkout_lines(checkout_with_item)
    checkout_info = fetch_checkout_info(checkout_with_item, lines, [], manager)
    taxed_total = calculations.checkout_total(
        manager=manager,
        checkout_info=checkout_info,
        lines=lines,
        address=checkout_with_item.shipping_address,
        discounts=[],
    )

    # when
    data = _mutate_checkout_add_promo_code(api_client, variables)

    # then
    checkout_with_item.refresh_from_db()
    assert not data["errors"]
    checkout_data = data["checkout"]
    total_price_gross_amount = checkout_data["totalPrice"]["gross"]["amount"]
    assert (
        total_price_gross_amount
        == taxed_total.gross.amount - checkout_with_item.discount_amount
    )


def test_checkout_add_voucher_code_by_token(api_client, checkout_with_item, voucher):
    variables = {
        "id": to_global_id_or_none(checkout_with_item),
        "promoCode": voucher.code,
    }
    data = _mutate_checkout_add_promo_code(api_client, variables)

    assert not data["errors"]
    assert data["checkout"]["token"] == str(checkout_with_item.token)
    assert data["checkout"]["voucherCode"] == voucher.code


def test_checkout_add_already_applied_voucher_for_entire_order(
    api_client, checkout_with_item, voucher
):
    # given
    variant = checkout_with_item.lines.first().variant
    channel = checkout_with_item.channel
    channel_listing = variant.channel_listings.get(channel=channel)
    net = (
        variant.get_price(
            variant.product, [], checkout_with_item.channel, channel_listing
        )
        * checkout_with_item.lines.first().quantity
    )

    voucher_channel_listing = voucher.channel_listings.get(channel=channel)
    voucher_channel_listing.discount_value = net.amount
    voucher_channel_listing.save(update_fields=["discount_value"])

    checkout_with_item.voucher_code = voucher.code
    checkout_with_item.discount_amount = net.amount
    checkout_with_item.save()

    variables = {
        "id": to_global_id_or_none(checkout_with_item),
        "promoCode": voucher.code,
    }
    assert voucher.type == VoucherType.ENTIRE_ORDER

    # when
    data = _mutate_checkout_add_promo_code(api_client, variables)

    # then
    checkout_with_item.refresh_from_db()
    assert not data["errors"]
    checkout_data = data["checkout"]
    total_price_gross_amount = checkout_data["totalPrice"]["gross"]["amount"]
    assert total_price_gross_amount == 0
    assert checkout_data["discount"]["amount"] == net.amount


@mock.patch("saleor.plugins.webhook.tasks.send_webhook_request_sync")
def test_checkout_add_voucher_code_by_token_with_external_shipment(
    mock_send_request,
    api_client,
    checkout_with_item,
    voucher,
    shipping_app,
    address,
    settings,
):
    settings.PLUGINS = ["saleor.plugins.webhook.plugin.WebhookPlugin"]
    response_method_id = "abcd"
    mock_json_response = [
        {
            "id": response_method_id,
            "name": "Provider - Economy",
            "amount": "10",
            "currency": "USD",
            "maximum_delivery_days": "7",
        }
    ]
    mock_send_request.return_value = mock_json_response

    external_shipping_method_id = graphene.Node.to_global_id(
        "app", f"{shipping_app.id}:{response_method_id}"
    )

    checkout = checkout_with_item
    checkout.shipping_address = address
    set_external_shipping_id(checkout, external_shipping_method_id)
    checkout.save(update_fields=["shipping_address", "private_metadata"])

    variables = {
        "id": to_global_id_or_none(checkout_with_item),
        "promoCode": voucher.code,
    }
    data = _mutate_checkout_add_promo_code(api_client, variables)

    assert not data["errors"]
    assert data["checkout"]["token"] == str(checkout_with_item.token)
    assert data["checkout"]["voucherCode"] == voucher.code
    assert data["checkout"]["shippingMethod"]["id"] == external_shipping_method_id


def test_checkout_add_voucher_code_with_display_gross_prices(
    api_client, checkout_with_item, voucher, site_settings, monkeypatch
):
    channel = checkout_with_item.channel
    tc = channel.tax_configuration
    tc.display_gross_prices = True
    tc.save()
    tc.country_exceptions.all().delete()

    previous_checkout_last_change = checkout_with_item.last_change

    voucher = voucher
    voucher_channel_listing = voucher.channel_listings.first()
    voucher_channel_listing.min_spent_amount = 100
    voucher_channel_listing.save()

    monkeypatch.setattr(
        "saleor.checkout.utils.base_calculations.base_checkout_lines_total",
        lambda checkout_lines, channel, currency, discounts: TaxedMoney(
            Money(95, "USD"), Money(100, "USD")
        ),
    )

    variables = {
        "id": to_global_id_or_none(checkout_with_item),
        "promoCode": voucher.code,
    }
    data = _mutate_checkout_add_promo_code(api_client, variables)

    assert not data["errors"]
    assert data["checkout"]["token"] == str(checkout_with_item.token)
    assert data["checkout"]["voucherCode"] == voucher.code
    checkout_with_item.refresh_from_db()
    assert checkout_with_item.last_change != previous_checkout_last_change


def test_checkout_add_voucher_code_without_display_gross_prices(
    api_client, checkout_with_item, voucher, site_settings, monkeypatch
):
    channel = checkout_with_item.channel
    tc = channel.tax_configuration
    tc.display_gross_prices = False
    tc.save()
    tc.country_exceptions.all().delete()

    previous_checkout_last_change = checkout_with_item.last_change

    voucher = voucher
    voucher_channel_listing = voucher.channel_listings.first()
    voucher_channel_listing.min_spent_amount = 100
    voucher_channel_listing.save()

    monkeypatch.setattr(
        "saleor.checkout.utils.base_calculations.base_checkout_lines_total",
        lambda checkout_lines, channel, currency, discounts: TaxedMoney(
            Money(95, "USD"), Money(100, "USD")
        ),
    )

    variables = {
        "id": to_global_id_or_none(checkout_with_item),
        "promoCode": voucher.code,
    }
    data = _mutate_checkout_add_promo_code(api_client, variables)

    assert data["errors"][0]["code"] == CheckoutErrorCode.VOUCHER_NOT_APPLICABLE.name
    assert data["errors"][0]["field"] == "promoCode"

    checkout_with_item.refresh_from_db()
    assert checkout_with_item.last_change == previous_checkout_last_change


def test_checkout_add_voucher_code_variant_unavailable(
    api_client, checkout_with_item, voucher
):
    variables = {
        "id": to_global_id_or_none(checkout_with_item),
        "promoCode": voucher.code,
    }
    checkout_with_item.lines.first().variant.channel_listings.filter(
        channel=checkout_with_item.channel
    ).delete()
    data = _mutate_checkout_add_promo_code(api_client, variables)

    errors = data["errors"]
    assert len(errors) == 1
    assert errors[0]["code"] == CheckoutErrorCode.UNAVAILABLE_VARIANT_IN_CHANNEL.name
    assert errors[0]["field"] == "lines"


def test_checkout_add_voucher_code_checkout_with_sale(
    api_client, checkout_with_item, voucher_percentage, discount_info
):
    manager = get_plugins_manager()
    lines, _ = fetch_checkout_lines(checkout_with_item)
    checkout_info = fetch_checkout_info(checkout_with_item, lines, [], manager)
    address = checkout_with_item.shipping_address
    subtotal = calculations.checkout_subtotal(
        manager=manager, checkout_info=checkout_info, lines=lines, address=address
    )
    subtotal_discounted = calculations.checkout_subtotal(
        manager=manager,
        checkout_info=checkout_info,
        lines=lines,
        address=address,
        discounts=[discount_info],
    )
    assert subtotal > subtotal_discounted
    previous_checkout_last_change = checkout_with_item.last_change

    variables = {
        "id": to_global_id_or_none(checkout_with_item),
        "promoCode": voucher_percentage.code,
    }
    data = _mutate_checkout_add_promo_code(api_client, variables)

    checkout_with_item.refresh_from_db()
    assert not data["errors"]
    assert checkout_with_item.voucher_code == voucher_percentage.code
    assert checkout_with_item.discount_amount == Decimal(1.5)
    assert checkout_with_item.last_change != previous_checkout_last_change


def test_checkout_add_specific_product_voucher_code_checkout_with_sale(
    api_client, checkout_with_item, voucher_specific_product_type, discount_info
):
    # given
    voucher = voucher_specific_product_type
    checkout = checkout_with_item
    expected_discount = Decimal(1.5)
    manager = get_plugins_manager()
    lines, _ = fetch_checkout_lines(checkout)
    checkout_info = fetch_checkout_info(checkout, lines, [], manager)

    subtotal = calculations.checkout_subtotal(
        manager=manager,
        checkout_info=checkout_info,
        lines=lines,
        address=checkout.shipping_address,
    )
    checkout_info = fetch_checkout_info(checkout, lines, [discount_info], manager)
    subtotal_discounted = calculations.checkout_subtotal(
        manager=manager,
        checkout_info=checkout_info,
        lines=lines,
        address=checkout.shipping_address,
        discounts=[discount_info],
    )

    assert subtotal > subtotal_discounted
    variables = {
        "id": to_global_id_or_none(checkout_with_item),
        "promoCode": voucher.code,
    }

    # when
    data = _mutate_checkout_add_promo_code(api_client, variables)

    # then
    checkout.refresh_from_db()
    lines, _ = fetch_checkout_lines(checkout)
    subtotal_with_voucher = calculations.checkout_subtotal(
        manager=manager,
        checkout_info=checkout_info,
        lines=lines,
        address=checkout.shipping_address,
        discounts=[discount_info],
    )
    assert not data["errors"]
    assert subtotal_discounted == subtotal_with_voucher + Money(
        expected_discount, "USD"
    )
    assert checkout.voucher_code == voucher.code
    assert checkout.discount_amount == Decimal(0)


def test_checkout_add_products_voucher_code_checkout_with_sale(
    api_client, checkout_with_item, voucher_percentage, discount_info
):
    # given
    checkout = checkout_with_item
    product = checkout.lines.first().variant.product
    voucher = voucher_percentage
    voucher.type = VoucherType.SPECIFIC_PRODUCT
    voucher.save()
    voucher.products.add(product)
    expected_discount = Money(Decimal(1.5), checkout.currency)

    manager = get_plugins_manager()
    lines, _ = fetch_checkout_lines(checkout)
    checkout_info = fetch_checkout_info(checkout, lines, [], manager)

    subtotal = calculations.checkout_subtotal(
        manager=manager,
        checkout_info=checkout_info,
        lines=lines,
        address=checkout.shipping_address,
    )

    checkout_info = fetch_checkout_info(checkout, lines, [discount_info], manager)
    subtotal_discounted = calculations.checkout_subtotal(
        manager=manager,
        checkout_info=checkout_info,
        lines=lines,
        address=checkout.shipping_address,
        discounts=[discount_info],
    )
    assert subtotal > subtotal_discounted
    variables = {
        "id": to_global_id_or_none(checkout_with_item),
        "promoCode": voucher.code,
    }

    # when
    data = _mutate_checkout_add_promo_code(api_client, variables)

    # then
    checkout.refresh_from_db()
    lines, _ = fetch_checkout_lines(checkout)
    subtotal_with_voucher = calculations.checkout_subtotal(
        manager=manager,
        checkout_info=checkout_info,
        lines=lines,
        address=checkout.shipping_address,
        discounts=[discount_info],
    )
    assert not data["errors"]
    assert subtotal_discounted == subtotal_with_voucher + expected_discount
    assert checkout.voucher_code == voucher.code
    assert checkout.discount_amount == Decimal(0)


def test_checkout_add_collection_voucher_code_checkout_with_sale(
    api_client, checkout_with_item, voucher_percentage, discount_info, collection
):
    # given
    checkout = checkout_with_item
    voucher = voucher_percentage
    product = checkout.lines.first().variant.product
    product.collections.add(collection)
    voucher.type = VoucherType.SPECIFIC_PRODUCT
    voucher.save()
    voucher.collections.add(collection)
    expected_voucher_discount = Money(Decimal(1.5), checkout.currency)

    manager = get_plugins_manager()
    lines, _ = fetch_checkout_lines(checkout)
    checkout_info = fetch_checkout_info(checkout, lines, [], manager)
    subtotal = calculations.checkout_subtotal(
        manager=manager,
        checkout_info=checkout_info,
        lines=lines,
        address=checkout.shipping_address,
    )
    checkout_info = fetch_checkout_info(checkout, lines, [discount_info], manager)
    subtotal_discounted = calculations.checkout_subtotal(
        manager=manager,
        checkout_info=checkout_info,
        lines=lines,
        address=checkout.shipping_address,
        discounts=[discount_info],
    )
    assert subtotal > subtotal_discounted
    variables = {
        "id": to_global_id_or_none(checkout_with_item),
        "promoCode": voucher.code,
    }

    # when
    data = _mutate_checkout_add_promo_code(api_client, variables)

    # then
    checkout.refresh_from_db()
    lines, _ = fetch_checkout_lines(checkout)
    subtotal_with_voucher = calculations.checkout_subtotal(
        manager=manager,
        checkout_info=checkout_info,
        lines=lines,
        address=checkout.shipping_address,
        discounts=[discount_info],
    )

    assert not data["errors"]
    assert subtotal_discounted == subtotal_with_voucher + expected_voucher_discount
    assert checkout.voucher_code == voucher.code
    assert checkout.discount_amount == Decimal(0)


def test_checkout_add_category_code_checkout_with_sale(
    api_client, checkout_with_item, voucher_percentage, discount_info
):
    # given
    checkout = checkout_with_item
    category = checkout.lines.first().variant.product.category
    voucher = voucher_percentage
    voucher.type = VoucherType.SPECIFIC_PRODUCT
    voucher.save()
    voucher.categories.add(category)
    expected_discount = Money(Decimal(1.5), checkout.currency)

    manager = get_plugins_manager()
    lines, _ = fetch_checkout_lines(checkout)
    checkout_info = fetch_checkout_info(checkout, lines, [], manager)

    subtotal = calculations.checkout_subtotal(
        manager=manager,
        checkout_info=checkout_info,
        lines=lines,
        address=checkout.shipping_address,
    )
    checkout_info = fetch_checkout_info(checkout, lines, [discount_info], manager)
    subtotal_discounted = calculations.checkout_subtotal(
        manager=manager,
        checkout_info=checkout_info,
        lines=lines,
        address=checkout.shipping_address,
        discounts=[discount_info],
    )
    assert subtotal > subtotal_discounted
    variables = {
        "id": to_global_id_or_none(checkout_with_item),
        "promoCode": voucher.code,
    }

    # when
    data = _mutate_checkout_add_promo_code(api_client, variables)

    # then
    checkout.refresh_from_db()
    lines, _ = fetch_checkout_lines(checkout)
    subtotal_with_voucher = calculations.checkout_subtotal(
        manager=manager,
        checkout_info=checkout_info,
        lines=lines,
        address=checkout.shipping_address,
        discounts=[discount_info],
    )
    assert not data["errors"]
    assert subtotal_discounted == subtotal_with_voucher + expected_discount
    assert checkout.voucher_code == voucher.code
    assert checkout.discount_amount == Decimal(0)


def test_checkout_add_voucher_code_not_applicable_voucher(
    api_client, checkout_with_item, voucher_with_high_min_spent_amount
):
    variables = {
        "id": to_global_id_or_none(checkout_with_item),
        "promoCode": voucher_with_high_min_spent_amount.code,
    }
    data = _mutate_checkout_add_promo_code(api_client, variables)

    assert data["errors"]
    assert data["errors"][0]["field"] == "promoCode"


def test_checkout_add_voucher_code_not_assigned_to_channel(
    api_client, checkout_with_item, voucher_without_channel
):
    variables = {
        "id": to_global_id_or_none(checkout_with_item),
        "promoCode": voucher_without_channel.code,
    }
    data = _mutate_checkout_add_promo_code(api_client, variables)

    assert data["errors"]
    assert data["errors"][0]["field"] == "promoCode"


def test_checkout_add_gift_card_code(api_client, checkout_with_item, gift_card):
    gift_card_id = graphene.Node.to_global_id("GiftCard", gift_card.pk)
    variables = {
        "id": to_global_id_or_none(checkout_with_item),
        "promoCode": gift_card.code,
    }
    data = _mutate_checkout_add_promo_code(api_client, variables)

    assert not data["errors"]
    assert data["checkout"]["token"] == str(checkout_with_item.token)
    assert data["checkout"]["giftCards"][0]["id"] == gift_card_id
    assert data["checkout"]["giftCards"][0]["last4CodeChars"] == gift_card.display_code


def test_checkout_add_many_gift_card_code(
    api_client, checkout_with_gift_card, gift_card_created_by_staff
):
    assert checkout_with_gift_card.gift_cards.count() > 0
    gift_card_id = graphene.Node.to_global_id("GiftCard", gift_card_created_by_staff.pk)
    variables = {
        "id": to_global_id_or_none(checkout_with_gift_card),
        "promoCode": gift_card_created_by_staff.code,
    }
    data = _mutate_checkout_add_promo_code(api_client, variables)

    assert not data["errors"]
    assert data["checkout"]["token"] == str(checkout_with_gift_card.token)
    gift_card_data = data["checkout"]["giftCards"]
    assert gift_card_id in {gift_card["id"] for gift_card in gift_card_data}


def test_checkout_add_inactive_gift_card_code(
    staff_api_client, checkout_with_item, gift_card
):
    # given
    gift_card.is_active = False
    gift_card.save(update_fields=["is_active"])

    variables = {
        "id": to_global_id_or_none(checkout_with_item),
        "promoCode": gift_card.code,
    }

    # when
    data = _mutate_checkout_add_promo_code(staff_api_client, variables)

    # then
    assert not data["checkout"]
    assert len(data["errors"]) == 1
    assert data["errors"][0]["code"] == CheckoutErrorCode.INVALID.name
    assert data["errors"][0]["field"] == "promoCode"


def test_checkout_add_expired_gift_card_code(
    staff_api_client, checkout_with_item, gift_card
):
    # given
    gift_card.expiry_date = date.today() - timedelta(days=10)
    gift_card.save(update_fields=["expiry_date"])

    variables = {
        "id": to_global_id_or_none(checkout_with_item),
        "promoCode": gift_card.code,
    }

    # when
    data = _mutate_checkout_add_promo_code(staff_api_client, variables)

    # then
    assert not data["checkout"]
    assert len(data["errors"]) == 1
    assert data["errors"][0]["code"] == CheckoutErrorCode.INVALID.name
    assert data["errors"][0]["field"] == "promoCode"


def test_checkout_add_used_gift_card_code(
    staff_api_client, checkout_with_item, gift_card_used, customer_user
):
    # given
    checkout_with_item.email = gift_card_used.used_by_email
    checkout_with_item.save(update_fields=["email"])

    gift_card_id = graphene.Node.to_global_id("GiftCard", gift_card_used.pk)

    variables = {
        "id": to_global_id_or_none(checkout_with_item),
        "promoCode": gift_card_used.code,
    }

    # when
    data = _mutate_checkout_add_promo_code(staff_api_client, variables)

    # then
    assert not data["errors"]
    assert data["checkout"]["token"] == str(checkout_with_item.token)
    assert data["checkout"]["giftCards"][0]["id"] == gift_card_id
    assert (
        data["checkout"]["giftCards"][0]["last4CodeChars"]
        == gift_card_used.display_code
    )


def test_checkout_add_used_gift_card_code_invalid_user(
    staff_api_client, checkout_with_item, gift_card_used, staff_user
):
    # given
    checkout_with_item.user = staff_user
    assert gift_card_used.used_by_email != checkout_with_item.user.email

    variables = {
        "id": to_global_id_or_none(checkout_with_item),
        "promoCode": gift_card_used.code,
    }

    # when
    data = _mutate_checkout_add_promo_code(staff_api_client, variables)

    # then
    assert not data["checkout"]
    assert len(data["errors"]) == 1
    assert data["errors"][0]["code"] == CheckoutErrorCode.INVALID.name
    assert data["errors"][0]["field"] == "promoCode"


def test_checkout_get_total_with_gift_card(api_client, checkout_with_item, gift_card):
    manager = get_plugins_manager()
    lines, _ = fetch_checkout_lines(checkout_with_item)
    checkout_info = fetch_checkout_info(checkout_with_item, lines, [], manager)
    taxed_total = calculations.checkout_total(
        manager=manager,
        checkout_info=checkout_info,
        lines=lines,
        address=checkout_with_item.shipping_address,
    )
    total_with_gift_card = taxed_total.gross.amount - gift_card.current_balance_amount

    variables = {
        "id": to_global_id_or_none(checkout_with_item),
        "promoCode": gift_card.code,
    }
    data = _mutate_checkout_add_promo_code(api_client, variables)

    assert not data["errors"]
    assert data["checkout"]["token"] == str(checkout_with_item.token)
    assert not data["checkout"]["giftCards"] == []
    assert data["checkout"]["totalPrice"]["gross"]["amount"] == total_with_gift_card


def test_checkout_get_total_with_many_gift_card(
    api_client, checkout_with_gift_card, gift_card_created_by_staff
):
    manager = get_plugins_manager()
    lines, _ = fetch_checkout_lines(checkout_with_gift_card)
    checkout_info = fetch_checkout_info(checkout_with_gift_card, lines, [], manager)
    taxed_total = calculations.checkout_total(
        manager=manager,
        checkout_info=checkout_info,
        lines=lines,
        address=checkout_with_gift_card.shipping_address,
    )
    taxed_total.gross -= checkout_with_gift_card.get_total_gift_cards_balance()
    taxed_total.net -= checkout_with_gift_card.get_total_gift_cards_balance()
    total_with_gift_card = (
        taxed_total.gross.amount - gift_card_created_by_staff.current_balance_amount
    )

    assert checkout_with_gift_card.gift_cards.count() > 0
    variables = {
        "id": to_global_id_or_none(checkout_with_gift_card),
        "promoCode": gift_card_created_by_staff.code,
    }
    data = _mutate_checkout_add_promo_code(api_client, variables)

    assert not data["errors"]
    assert data["checkout"]["token"] == str(checkout_with_gift_card.token)
    assert data["checkout"]["totalPrice"]["gross"]["amount"] == total_with_gift_card


def test_checkout_get_total_with_more_money_on_gift_card(
    api_client, checkout_with_item, gift_card_used, customer_user
):
    checkout_with_item.email = gift_card_used.used_by_email
    checkout_with_item.save(update_fields=["email"])

    variables = {
        "id": to_global_id_or_none(checkout_with_item),
        "promoCode": gift_card_used.code,
    }
    data = _mutate_checkout_add_promo_code(api_client, variables)

    assert not data["errors"]
    assert data["checkout"]["token"] == str(checkout_with_item.token)
    assert not data["checkout"]["giftCards"] == []
    assert data["checkout"]["totalPrice"]["gross"]["amount"] == 0


def test_checkout_add_same_gift_card_code(api_client, checkout_with_gift_card):
    gift_card = checkout_with_gift_card.gift_cards.first()
    gift_card_id = graphene.Node.to_global_id("GiftCard", gift_card.pk)
    gift_card_count = checkout_with_gift_card.gift_cards.count()
    variables = {
        "id": to_global_id_or_none(checkout_with_gift_card),
        "promoCode": gift_card.code,
    }
    data = _mutate_checkout_add_promo_code(api_client, variables)

    assert not data["errors"]
    assert data["checkout"]["token"] == str(checkout_with_gift_card.token)
    assert data["checkout"]["giftCards"][0]["id"] == gift_card_id
    assert data["checkout"]["giftCards"][0]["last4CodeChars"] == gift_card.display_code
    assert len(data["checkout"]["giftCards"]) == gift_card_count


def test_checkout_add_gift_card_code_in_active_gift_card(
    api_client, checkout_with_item, gift_card
):
    gift_card.is_active = False
    gift_card.save()

    variables = {
        "id": to_global_id_or_none(checkout_with_item),
        "promoCode": gift_card.code,
    }
    data = _mutate_checkout_add_promo_code(api_client, variables)

    assert data["errors"]
    assert data["errors"][0]["field"] == "promoCode"


def test_checkout_add_gift_card_code_in_expired_gift_card(
    api_client, checkout_with_item, gift_card
):
    gift_card.expiry_date = date.today() - timedelta(days=1)
    gift_card.save()

    variables = {
        "id": to_global_id_or_none(checkout_with_item),
        "promoCode": gift_card.code,
    }
    data = _mutate_checkout_add_promo_code(api_client, variables)

    assert data["errors"]
    assert data["errors"][0]["field"] == "promoCode"


def test_checkout_add_promo_code_invalid_checkout(api_client, voucher, checkout):
    variables = {"id": to_global_id_or_none(checkout), "promoCode": voucher.code}
    checkout.delete()
    data = _mutate_checkout_add_promo_code(api_client, variables)

    assert data["errors"]
    assert data["errors"][0]["field"] == "id"


def test_checkout_add_promo_code_invalid_promo_code(api_client, checkout_with_item):
    variables = {
        "id": to_global_id_or_none(checkout_with_item),
        "promoCode": "unexisting_code",
    }
    data = _mutate_checkout_add_promo_code(api_client, variables)

    assert data["errors"]
    assert data["errors"][0]["field"] == "promoCode"


def test_checkout_add_promo_code_invalidate_shipping_method(
    api_client,
    checkout,
    variant_with_many_stocks_different_shipping_zones,
    gift_card_created_by_staff,
    address_usa,
    shipping_method,
    channel_USD,
    voucher,
):
    Stock.objects.update(quantity=5)

    # Free shipping for 50 USD
    shipping_channel_listing = shipping_method.channel_listings.first()
    shipping_channel_listing.minimum_order_price = Money(50, "USD")
    shipping_channel_listing.price = Money(0, "USD")
    shipping_channel_listing.save()

    # Setup checkout with items worth $50
    checkout.shipping_address = address_usa
    checkout.shipping_method = shipping_method
    checkout.billing_address = address_usa
    checkout.save()

    checkout_info = fetch_checkout_info(checkout, [], [], get_plugins_manager())
    variant = variant_with_many_stocks_different_shipping_zones
    add_variant_to_checkout(checkout_info, variant, 5)

    # Apply voucher
    variables = {"id": to_global_id_or_none(checkout), "promoCode": voucher.code}
    data = _mutate_checkout_add_promo_code(api_client, variables)

    shipping_method_id = graphene.Node.to_global_id(
        "ShippingMethodType", shipping_method.pk
    )
    assert data["checkout"]["shippingMethod"] is None
    assert shipping_method_id not in data["checkout"]["availableShippingMethods"]


def test_checkout_add_promo_code_no_checkout_email(
    api_client, checkout_with_item, voucher
):
    checkout_with_item.email = None
    checkout_with_item.save(update_fields=["email"])

    variables = {
        "id": to_global_id_or_none(checkout_with_item),
        "promoCode": voucher.code,
    }
    data = _mutate_checkout_add_promo_code(api_client, variables)

    assert data["errors"]
    assert data["errors"][0]["code"] == CheckoutErrorCode.EMAIL_NOT_SET.name


@pytest.mark.parametrize("shipping_price", [12, 10, 5])
def test_checkout_add_free_shipping_voucher_do_not_invalidate_shipping_method(
    shipping_price,
    api_client,
    checkout_with_item,
    voucher_free_shipping,
    shipping_method,
    address_usa,
):
    """Ensure that adding free shipping voucher do not invalidate
    current shipping method.
    """
    checkout_with_item.shipping_method = shipping_method
    checkout_with_item.shipping_address = address_usa
    checkout_with_item.save(update_fields=["shipping_method", "shipping_address"])

    channel = checkout_with_item.channel

    line = checkout_with_item.lines.first()
    line.quantity = 1
    line.save(update_fields=["quantity"])

    variant_listing = line.variant.channel_listings.get(channel=channel)
    variant_listing.price = Money(10, "USD")
    variant_listing.save(update_fields=["price_amount"])

    # set minimal price similar to order subtotal price;
    # set shipping price so big, that in case the discount will be applied
    # substracted from subtotal the shipping method will be not valid anymore
    shipping_listing = shipping_method.channel_listings.get(channel=channel)
    shipping_listing.price = Money(shipping_price, "USD")
    shipping_listing.minimum_order_price = Money(8, "USD")
    shipping_listing.save(update_fields=["price_amount", "minimum_order_price_amount"])

    variables = {
        "id": to_global_id_or_none(checkout_with_item),
        "promoCode": voucher_free_shipping.code,
    }
    data = _mutate_checkout_add_promo_code(api_client, variables)

    # ensure that shipping method wasn't invalidate
    assert data["checkout"]["shippingMethod"]["id"] == graphene.Node.to_global_id(
        "ShippingMethod", shipping_method.id
    )


@pytest.mark.parametrize("shipping_discount", [12, 10, 5])
def test_checkout_add_shipping_voucher_do_not_invalidate_shipping_method(
    shipping_discount,
    api_client,
    checkout_with_item,
    voucher_shipping_type,
    shipping_method,
    address_usa,
):
    """Ensure that adding shipping voucher do not invalidate current shipping method."""
    checkout_with_item.shipping_method = shipping_method
    checkout_with_item.shipping_address = address_usa
    checkout_with_item.save(update_fields=["shipping_method", "shipping_address"])

    channel = checkout_with_item.channel

    line = checkout_with_item.lines.first()
    line.quantity = 1
    line.save(update_fields=["quantity"])

    variant_listing = line.variant.channel_listings.get(channel=channel)
    variant_listing.price = Money(10, "USD")
    variant_listing.save(update_fields=["price_amount"])

    # set minimal price similar to order subtotal price;
    shipping_listing = shipping_method.channel_listings.get(channel=channel)
    shipping_listing.price = Money(20, "USD")
    shipping_listing.minimum_order_price = Money(8, "USD")
    shipping_listing.save(update_fields=["price_amount", "minimum_order_price_amount"])

    # set shipping voucher price so big, that in case the discount will be
    # substracted from subtotal price the shipping method will be not valid anymore
    voucher_listing = voucher_shipping_type.channel_listings.get(channel=channel)
    voucher_listing.discount = Money(shipping_discount, "USD")
    voucher_listing.save(update_fields=["discount_value"])

    voucher_shipping_type.countries = []
    voucher_shipping_type.save(update_fields=["countries"])

    variables = {
        "id": to_global_id_or_none(checkout_with_item),
        "promoCode": voucher_shipping_type.code,
    }
    data = _mutate_checkout_add_promo_code(api_client, variables)

    # ensure that shipping method wasn't invalidate
    assert data["checkout"]["shippingMethod"]["id"] == graphene.Node.to_global_id(
        "ShippingMethod", shipping_method.id
    )


MUTATION_CHECKOUT_REMOVE_PROMO_CODE = """
    mutation($id: ID, $promoCode: String, $promoCodeId: ID) {
        checkoutRemovePromoCode(
            id: $id, promoCode: $promoCode, promoCodeId: $promoCodeId) {
            errors {
                field
                code
                message
            }
            checkout {
                token,
                voucherCode
                giftCards {
                    id
                    last4CodeChars
                }
            }
        }
    }
"""


def _mutate_checkout_remove_promo_code(client, variables):
    response = client.post_graphql(MUTATION_CHECKOUT_REMOVE_PROMO_CODE, variables)
    content = get_graphql_content(response)
    return content["data"]["checkoutRemovePromoCode"]


def test_checkout_remove_voucher_code(api_client, checkout_with_voucher):
    assert checkout_with_voucher.voucher_code is not None
    previous_checkout_last_change = checkout_with_voucher.last_change

    variables = {
        "id": to_global_id_or_none(checkout_with_voucher),
        "promoCode": checkout_with_voucher.voucher_code,
    }

    data = _mutate_checkout_remove_promo_code(api_client, variables)

    checkout_with_voucher.refresh_from_db()
    assert not data["errors"]
    assert data["checkout"]["token"] == str(checkout_with_voucher.token)
    assert data["checkout"]["voucherCode"] is None
    assert checkout_with_voucher.voucher_code is None
    assert checkout_with_voucher.last_change != previous_checkout_last_change


def test_checkout_remove_voucher_code_with_inactive_channel(
    api_client, checkout_with_voucher
):
    channel = checkout_with_voucher.channel
    channel.is_active = False
    channel.save()
    previous_checkout_last_change = checkout_with_voucher.last_change

    variables = {
        "id": to_global_id_or_none(checkout_with_voucher),
        "promoCode": checkout_with_voucher.voucher_code,
    }

    data = _mutate_checkout_remove_promo_code(api_client, variables)

    checkout_with_voucher.refresh_from_db()
    assert not data["errors"]
    assert data["checkout"]["token"] == str(checkout_with_voucher.token)
    assert data["checkout"]["voucherCode"] == checkout_with_voucher.voucher_code
    assert checkout_with_voucher.last_change == previous_checkout_last_change


def test_checkout_remove_gift_card_code(api_client, checkout_with_gift_card):
    assert checkout_with_gift_card.gift_cards.count() == 1
    previous_checkout_last_change = checkout_with_gift_card.last_change

    variables = {
        "id": to_global_id_or_none(checkout_with_gift_card),
        "promoCode": checkout_with_gift_card.gift_cards.first().code,
    }

    data = _mutate_checkout_remove_promo_code(api_client, variables)

    assert data["checkout"]["token"] == str(checkout_with_gift_card.token)
    assert data["checkout"]["giftCards"] == []
    assert not checkout_with_gift_card.gift_cards.all().exists()
    checkout_with_gift_card.refresh_from_db()
    assert checkout_with_gift_card.last_change != previous_checkout_last_change


def test_checkout_remove_one_of_gift_cards(
    api_client, checkout_with_gift_card, gift_card_created_by_staff
):
    checkout_with_gift_card.gift_cards.add(gift_card_created_by_staff)
    checkout_with_gift_card.save()
    previous_checkout_last_change = checkout_with_gift_card.last_change
    gift_card_first = checkout_with_gift_card.gift_cards.first()
    gift_card_last = checkout_with_gift_card.gift_cards.last()

    variables = {
        "id": to_global_id_or_none(checkout_with_gift_card),
        "promoCode": gift_card_first.code,
    }

    data = _mutate_checkout_remove_promo_code(api_client, variables)

    checkout_gift_cards = checkout_with_gift_card.gift_cards
    assert data["checkout"]["token"] == str(checkout_with_gift_card.token)
    assert checkout_gift_cards.filter(code=gift_card_last.code).exists()
    assert not checkout_gift_cards.filter(code=gift_card_first.code).exists()
    checkout_with_gift_card.refresh_from_db()
    assert checkout_with_gift_card.last_change != previous_checkout_last_change


def test_checkout_remove_promo_code_invalid_promo_code(api_client, checkout_with_item):
    previous_checkout_last_change = checkout_with_item.last_change
    variables = {
        "id": to_global_id_or_none(checkout_with_item),
        "promoCode": "unexisting_code",
    }

    data = _mutate_checkout_remove_promo_code(api_client, variables)

    assert not data["errors"]
    assert data["checkout"]["token"] == str(checkout_with_item.token)
    checkout_with_item.refresh_from_db()
    assert checkout_with_item.last_change == previous_checkout_last_change


def test_checkout_remove_promo_code_invalid_checkout(api_client, voucher, checkout):
    variables = {"id": to_global_id_or_none(checkout), "promoCode": voucher.code}
    checkout.delete()

    data = _mutate_checkout_remove_promo_code(api_client, variables)

    assert data["errors"]
    assert data["errors"][0]["field"] == "id"


def test_checkout_remove_voucher_code_by_id(
    api_client, checkout_with_voucher, voucher, gift_card
):
    assert checkout_with_voucher.voucher_code is not None
    checkout_with_voucher.gift_cards.add(gift_card)

    variables = {
        "id": to_global_id_or_none(checkout_with_voucher),
        "promoCodeId": graphene.Node.to_global_id("Voucher", voucher.id),
    }

    data = _mutate_checkout_remove_promo_code(api_client, variables)

    checkout_with_voucher.refresh_from_db()
    assert not data["errors"]
    assert data["checkout"]["token"] == str(checkout_with_voucher.token)
    assert data["checkout"]["voucherCode"] is None
    assert len(data["checkout"]["giftCards"]) == 1
    assert checkout_with_voucher.voucher_code is None


def test_checkout_remove_gift_card_by_id(
    api_client, checkout_with_voucher, gift_card, gift_card_expiry_date
):
    assert checkout_with_voucher.voucher_code is not None
    checkout_with_voucher.gift_cards.add(gift_card, gift_card_expiry_date)

    variables = {
        "id": to_global_id_or_none(checkout_with_voucher),
        "promoCodeId": graphene.Node.to_global_id("GiftCard", gift_card.id),
    }

    data = _mutate_checkout_remove_promo_code(api_client, variables)

    checkout_with_voucher.refresh_from_db()
    assert not data["errors"]
    assert data["checkout"]["token"] == str(checkout_with_voucher.token)
    assert data["checkout"]["voucherCode"] is not None
    gift_cards = data["checkout"]["giftCards"]
    assert len(gift_cards) == 1
    assert gift_cards[0]["id"] == graphene.Node.to_global_id(
        "GiftCard", gift_card_expiry_date.pk
    )


def test_checkout_remove_promo_code_id_and_code_given(
    api_client, checkout_with_voucher, gift_card
):
    assert checkout_with_voucher.voucher_code is not None

    variables = {
        "token": checkout_with_voucher.token,
        "promoCode": checkout_with_voucher.voucher_code,
        "promoCodeId": graphene.Node.to_global_id("GiftCard", gift_card.id),
    }

    data = _mutate_checkout_remove_promo_code(api_client, variables)

    assert data["errors"]
    assert data["errors"][0]["code"] == CheckoutErrorCode.GRAPHQL_ERROR.name


def test_checkout_remove_promo_code_no_id_and_code_given(
    api_client, checkout_with_voucher, gift_card
):
    assert checkout_with_voucher.voucher_code is not None

    variables = {
        "token": checkout_with_voucher.token,
    }

    data = _mutate_checkout_remove_promo_code(api_client, variables)

    assert data["errors"]
    assert data["errors"][0]["code"] == CheckoutErrorCode.GRAPHQL_ERROR.name


def test_checkout_remove_promo_code_id_does_not_exist(
    api_client, checkout_with_voucher, gift_card
):
    assert checkout_with_voucher.voucher_code is not None

    variables = {
        "token": checkout_with_voucher.token,
        "promoCodeId": "Abc",
    }

    data = _mutate_checkout_remove_promo_code(api_client, variables)

    assert data["errors"]
    assert data["errors"][0]["code"] == CheckoutErrorCode.GRAPHQL_ERROR.name
    assert data["errors"][0]["field"] == "promoCodeId"


def test_checkout_remove_promo_code_invalid_object_type(
    api_client, checkout_with_voucher, gift_card
):
    assert checkout_with_voucher.voucher_code is not None

    variables = {
        "token": checkout_with_voucher.token,
        "promoCodeId": graphene.Node.to_global_id("Product", gift_card.id),
    }

    data = _mutate_checkout_remove_promo_code(api_client, variables)

    assert data["errors"]
    assert data["errors"][0]["code"] == CheckoutErrorCode.NOT_FOUND.name
    assert data["errors"][0]["field"] == "promoCodeId"
=======
    assert not data
>>>>>>> cd3aec89
<|MERGE_RESOLUTION|>--- conflicted
+++ resolved
@@ -138,1218 +138,4 @@
     )
     content = get_graphql_content(response)
     data = content["data"]["checkout"]["giftCards"]
-<<<<<<< HEAD
-    assert not data
-
-
-MUTATION_CHECKOUT_ADD_PROMO_CODE = """
-    mutation($id: ID, $promoCode: String!) {
-        checkoutAddPromoCode(
-            id: $id, promoCode: $promoCode) {
-            errors {
-                field
-                message
-                code
-            }
-            checkout {
-                id
-                token
-                voucherCode
-                discount {
-                    amount
-                }
-                giftCards {
-                    id
-                    last4CodeChars
-                }
-                totalPrice {
-                    gross {
-                        amount
-                    }
-                }
-                availableShippingMethods {
-                    id
-                    price {
-                        amount
-                    }
-                }
-                shippingMethod {
-                    id
-                    price {
-                        amount
-                    }
-                }
-            }
-        }
-    }
-"""
-
-
-def _mutate_checkout_add_promo_code(client, variables):
-    response = client.post_graphql(MUTATION_CHECKOUT_ADD_PROMO_CODE, variables)
-    content = get_graphql_content(response)
-    return content["data"]["checkoutAddPromoCode"]
-
-
-def test_checkout_add_voucher_for_entire_order(api_client, checkout_with_item, voucher):
-    # given
-    variables = {
-        "id": to_global_id_or_none(checkout_with_item),
-        "promoCode": voucher.code,
-    }
-    assert voucher.type == VoucherType.ENTIRE_ORDER
-    manager = get_plugins_manager()
-    lines, _ = fetch_checkout_lines(checkout_with_item)
-    checkout_info = fetch_checkout_info(checkout_with_item, lines, [], manager)
-    taxed_total = calculations.checkout_total(
-        manager=manager,
-        checkout_info=checkout_info,
-        lines=lines,
-        address=checkout_with_item.shipping_address,
-        discounts=[],
-    )
-
-    # when
-    data = _mutate_checkout_add_promo_code(api_client, variables)
-
-    # then
-    checkout_with_item.refresh_from_db()
-    assert not data["errors"]
-    checkout_data = data["checkout"]
-    total_price_gross_amount = checkout_data["totalPrice"]["gross"]["amount"]
-    assert (
-        total_price_gross_amount
-        == taxed_total.gross.amount - checkout_with_item.discount_amount
-    )
-
-
-def test_checkout_add_voucher_code_by_token(api_client, checkout_with_item, voucher):
-    variables = {
-        "id": to_global_id_or_none(checkout_with_item),
-        "promoCode": voucher.code,
-    }
-    data = _mutate_checkout_add_promo_code(api_client, variables)
-
-    assert not data["errors"]
-    assert data["checkout"]["token"] == str(checkout_with_item.token)
-    assert data["checkout"]["voucherCode"] == voucher.code
-
-
-def test_checkout_add_already_applied_voucher_for_entire_order(
-    api_client, checkout_with_item, voucher
-):
-    # given
-    variant = checkout_with_item.lines.first().variant
-    channel = checkout_with_item.channel
-    channel_listing = variant.channel_listings.get(channel=channel)
-    net = (
-        variant.get_price(
-            variant.product, [], checkout_with_item.channel, channel_listing
-        )
-        * checkout_with_item.lines.first().quantity
-    )
-
-    voucher_channel_listing = voucher.channel_listings.get(channel=channel)
-    voucher_channel_listing.discount_value = net.amount
-    voucher_channel_listing.save(update_fields=["discount_value"])
-
-    checkout_with_item.voucher_code = voucher.code
-    checkout_with_item.discount_amount = net.amount
-    checkout_with_item.save()
-
-    variables = {
-        "id": to_global_id_or_none(checkout_with_item),
-        "promoCode": voucher.code,
-    }
-    assert voucher.type == VoucherType.ENTIRE_ORDER
-
-    # when
-    data = _mutate_checkout_add_promo_code(api_client, variables)
-
-    # then
-    checkout_with_item.refresh_from_db()
-    assert not data["errors"]
-    checkout_data = data["checkout"]
-    total_price_gross_amount = checkout_data["totalPrice"]["gross"]["amount"]
-    assert total_price_gross_amount == 0
-    assert checkout_data["discount"]["amount"] == net.amount
-
-
-@mock.patch("saleor.plugins.webhook.tasks.send_webhook_request_sync")
-def test_checkout_add_voucher_code_by_token_with_external_shipment(
-    mock_send_request,
-    api_client,
-    checkout_with_item,
-    voucher,
-    shipping_app,
-    address,
-    settings,
-):
-    settings.PLUGINS = ["saleor.plugins.webhook.plugin.WebhookPlugin"]
-    response_method_id = "abcd"
-    mock_json_response = [
-        {
-            "id": response_method_id,
-            "name": "Provider - Economy",
-            "amount": "10",
-            "currency": "USD",
-            "maximum_delivery_days": "7",
-        }
-    ]
-    mock_send_request.return_value = mock_json_response
-
-    external_shipping_method_id = graphene.Node.to_global_id(
-        "app", f"{shipping_app.id}:{response_method_id}"
-    )
-
-    checkout = checkout_with_item
-    checkout.shipping_address = address
-    set_external_shipping_id(checkout, external_shipping_method_id)
-    checkout.save(update_fields=["shipping_address", "private_metadata"])
-
-    variables = {
-        "id": to_global_id_or_none(checkout_with_item),
-        "promoCode": voucher.code,
-    }
-    data = _mutate_checkout_add_promo_code(api_client, variables)
-
-    assert not data["errors"]
-    assert data["checkout"]["token"] == str(checkout_with_item.token)
-    assert data["checkout"]["voucherCode"] == voucher.code
-    assert data["checkout"]["shippingMethod"]["id"] == external_shipping_method_id
-
-
-def test_checkout_add_voucher_code_with_display_gross_prices(
-    api_client, checkout_with_item, voucher, site_settings, monkeypatch
-):
-    channel = checkout_with_item.channel
-    tc = channel.tax_configuration
-    tc.display_gross_prices = True
-    tc.save()
-    tc.country_exceptions.all().delete()
-
-    previous_checkout_last_change = checkout_with_item.last_change
-
-    voucher = voucher
-    voucher_channel_listing = voucher.channel_listings.first()
-    voucher_channel_listing.min_spent_amount = 100
-    voucher_channel_listing.save()
-
-    monkeypatch.setattr(
-        "saleor.checkout.utils.base_calculations.base_checkout_lines_total",
-        lambda checkout_lines, channel, currency, discounts: TaxedMoney(
-            Money(95, "USD"), Money(100, "USD")
-        ),
-    )
-
-    variables = {
-        "id": to_global_id_or_none(checkout_with_item),
-        "promoCode": voucher.code,
-    }
-    data = _mutate_checkout_add_promo_code(api_client, variables)
-
-    assert not data["errors"]
-    assert data["checkout"]["token"] == str(checkout_with_item.token)
-    assert data["checkout"]["voucherCode"] == voucher.code
-    checkout_with_item.refresh_from_db()
-    assert checkout_with_item.last_change != previous_checkout_last_change
-
-
-def test_checkout_add_voucher_code_without_display_gross_prices(
-    api_client, checkout_with_item, voucher, site_settings, monkeypatch
-):
-    channel = checkout_with_item.channel
-    tc = channel.tax_configuration
-    tc.display_gross_prices = False
-    tc.save()
-    tc.country_exceptions.all().delete()
-
-    previous_checkout_last_change = checkout_with_item.last_change
-
-    voucher = voucher
-    voucher_channel_listing = voucher.channel_listings.first()
-    voucher_channel_listing.min_spent_amount = 100
-    voucher_channel_listing.save()
-
-    monkeypatch.setattr(
-        "saleor.checkout.utils.base_calculations.base_checkout_lines_total",
-        lambda checkout_lines, channel, currency, discounts: TaxedMoney(
-            Money(95, "USD"), Money(100, "USD")
-        ),
-    )
-
-    variables = {
-        "id": to_global_id_or_none(checkout_with_item),
-        "promoCode": voucher.code,
-    }
-    data = _mutate_checkout_add_promo_code(api_client, variables)
-
-    assert data["errors"][0]["code"] == CheckoutErrorCode.VOUCHER_NOT_APPLICABLE.name
-    assert data["errors"][0]["field"] == "promoCode"
-
-    checkout_with_item.refresh_from_db()
-    assert checkout_with_item.last_change == previous_checkout_last_change
-
-
-def test_checkout_add_voucher_code_variant_unavailable(
-    api_client, checkout_with_item, voucher
-):
-    variables = {
-        "id": to_global_id_or_none(checkout_with_item),
-        "promoCode": voucher.code,
-    }
-    checkout_with_item.lines.first().variant.channel_listings.filter(
-        channel=checkout_with_item.channel
-    ).delete()
-    data = _mutate_checkout_add_promo_code(api_client, variables)
-
-    errors = data["errors"]
-    assert len(errors) == 1
-    assert errors[0]["code"] == CheckoutErrorCode.UNAVAILABLE_VARIANT_IN_CHANNEL.name
-    assert errors[0]["field"] == "lines"
-
-
-def test_checkout_add_voucher_code_checkout_with_sale(
-    api_client, checkout_with_item, voucher_percentage, discount_info
-):
-    manager = get_plugins_manager()
-    lines, _ = fetch_checkout_lines(checkout_with_item)
-    checkout_info = fetch_checkout_info(checkout_with_item, lines, [], manager)
-    address = checkout_with_item.shipping_address
-    subtotal = calculations.checkout_subtotal(
-        manager=manager, checkout_info=checkout_info, lines=lines, address=address
-    )
-    subtotal_discounted = calculations.checkout_subtotal(
-        manager=manager,
-        checkout_info=checkout_info,
-        lines=lines,
-        address=address,
-        discounts=[discount_info],
-    )
-    assert subtotal > subtotal_discounted
-    previous_checkout_last_change = checkout_with_item.last_change
-
-    variables = {
-        "id": to_global_id_or_none(checkout_with_item),
-        "promoCode": voucher_percentage.code,
-    }
-    data = _mutate_checkout_add_promo_code(api_client, variables)
-
-    checkout_with_item.refresh_from_db()
-    assert not data["errors"]
-    assert checkout_with_item.voucher_code == voucher_percentage.code
-    assert checkout_with_item.discount_amount == Decimal(1.5)
-    assert checkout_with_item.last_change != previous_checkout_last_change
-
-
-def test_checkout_add_specific_product_voucher_code_checkout_with_sale(
-    api_client, checkout_with_item, voucher_specific_product_type, discount_info
-):
-    # given
-    voucher = voucher_specific_product_type
-    checkout = checkout_with_item
-    expected_discount = Decimal(1.5)
-    manager = get_plugins_manager()
-    lines, _ = fetch_checkout_lines(checkout)
-    checkout_info = fetch_checkout_info(checkout, lines, [], manager)
-
-    subtotal = calculations.checkout_subtotal(
-        manager=manager,
-        checkout_info=checkout_info,
-        lines=lines,
-        address=checkout.shipping_address,
-    )
-    checkout_info = fetch_checkout_info(checkout, lines, [discount_info], manager)
-    subtotal_discounted = calculations.checkout_subtotal(
-        manager=manager,
-        checkout_info=checkout_info,
-        lines=lines,
-        address=checkout.shipping_address,
-        discounts=[discount_info],
-    )
-
-    assert subtotal > subtotal_discounted
-    variables = {
-        "id": to_global_id_or_none(checkout_with_item),
-        "promoCode": voucher.code,
-    }
-
-    # when
-    data = _mutate_checkout_add_promo_code(api_client, variables)
-
-    # then
-    checkout.refresh_from_db()
-    lines, _ = fetch_checkout_lines(checkout)
-    subtotal_with_voucher = calculations.checkout_subtotal(
-        manager=manager,
-        checkout_info=checkout_info,
-        lines=lines,
-        address=checkout.shipping_address,
-        discounts=[discount_info],
-    )
-    assert not data["errors"]
-    assert subtotal_discounted == subtotal_with_voucher + Money(
-        expected_discount, "USD"
-    )
-    assert checkout.voucher_code == voucher.code
-    assert checkout.discount_amount == Decimal(0)
-
-
-def test_checkout_add_products_voucher_code_checkout_with_sale(
-    api_client, checkout_with_item, voucher_percentage, discount_info
-):
-    # given
-    checkout = checkout_with_item
-    product = checkout.lines.first().variant.product
-    voucher = voucher_percentage
-    voucher.type = VoucherType.SPECIFIC_PRODUCT
-    voucher.save()
-    voucher.products.add(product)
-    expected_discount = Money(Decimal(1.5), checkout.currency)
-
-    manager = get_plugins_manager()
-    lines, _ = fetch_checkout_lines(checkout)
-    checkout_info = fetch_checkout_info(checkout, lines, [], manager)
-
-    subtotal = calculations.checkout_subtotal(
-        manager=manager,
-        checkout_info=checkout_info,
-        lines=lines,
-        address=checkout.shipping_address,
-    )
-
-    checkout_info = fetch_checkout_info(checkout, lines, [discount_info], manager)
-    subtotal_discounted = calculations.checkout_subtotal(
-        manager=manager,
-        checkout_info=checkout_info,
-        lines=lines,
-        address=checkout.shipping_address,
-        discounts=[discount_info],
-    )
-    assert subtotal > subtotal_discounted
-    variables = {
-        "id": to_global_id_or_none(checkout_with_item),
-        "promoCode": voucher.code,
-    }
-
-    # when
-    data = _mutate_checkout_add_promo_code(api_client, variables)
-
-    # then
-    checkout.refresh_from_db()
-    lines, _ = fetch_checkout_lines(checkout)
-    subtotal_with_voucher = calculations.checkout_subtotal(
-        manager=manager,
-        checkout_info=checkout_info,
-        lines=lines,
-        address=checkout.shipping_address,
-        discounts=[discount_info],
-    )
-    assert not data["errors"]
-    assert subtotal_discounted == subtotal_with_voucher + expected_discount
-    assert checkout.voucher_code == voucher.code
-    assert checkout.discount_amount == Decimal(0)
-
-
-def test_checkout_add_collection_voucher_code_checkout_with_sale(
-    api_client, checkout_with_item, voucher_percentage, discount_info, collection
-):
-    # given
-    checkout = checkout_with_item
-    voucher = voucher_percentage
-    product = checkout.lines.first().variant.product
-    product.collections.add(collection)
-    voucher.type = VoucherType.SPECIFIC_PRODUCT
-    voucher.save()
-    voucher.collections.add(collection)
-    expected_voucher_discount = Money(Decimal(1.5), checkout.currency)
-
-    manager = get_plugins_manager()
-    lines, _ = fetch_checkout_lines(checkout)
-    checkout_info = fetch_checkout_info(checkout, lines, [], manager)
-    subtotal = calculations.checkout_subtotal(
-        manager=manager,
-        checkout_info=checkout_info,
-        lines=lines,
-        address=checkout.shipping_address,
-    )
-    checkout_info = fetch_checkout_info(checkout, lines, [discount_info], manager)
-    subtotal_discounted = calculations.checkout_subtotal(
-        manager=manager,
-        checkout_info=checkout_info,
-        lines=lines,
-        address=checkout.shipping_address,
-        discounts=[discount_info],
-    )
-    assert subtotal > subtotal_discounted
-    variables = {
-        "id": to_global_id_or_none(checkout_with_item),
-        "promoCode": voucher.code,
-    }
-
-    # when
-    data = _mutate_checkout_add_promo_code(api_client, variables)
-
-    # then
-    checkout.refresh_from_db()
-    lines, _ = fetch_checkout_lines(checkout)
-    subtotal_with_voucher = calculations.checkout_subtotal(
-        manager=manager,
-        checkout_info=checkout_info,
-        lines=lines,
-        address=checkout.shipping_address,
-        discounts=[discount_info],
-    )
-
-    assert not data["errors"]
-    assert subtotal_discounted == subtotal_with_voucher + expected_voucher_discount
-    assert checkout.voucher_code == voucher.code
-    assert checkout.discount_amount == Decimal(0)
-
-
-def test_checkout_add_category_code_checkout_with_sale(
-    api_client, checkout_with_item, voucher_percentage, discount_info
-):
-    # given
-    checkout = checkout_with_item
-    category = checkout.lines.first().variant.product.category
-    voucher = voucher_percentage
-    voucher.type = VoucherType.SPECIFIC_PRODUCT
-    voucher.save()
-    voucher.categories.add(category)
-    expected_discount = Money(Decimal(1.5), checkout.currency)
-
-    manager = get_plugins_manager()
-    lines, _ = fetch_checkout_lines(checkout)
-    checkout_info = fetch_checkout_info(checkout, lines, [], manager)
-
-    subtotal = calculations.checkout_subtotal(
-        manager=manager,
-        checkout_info=checkout_info,
-        lines=lines,
-        address=checkout.shipping_address,
-    )
-    checkout_info = fetch_checkout_info(checkout, lines, [discount_info], manager)
-    subtotal_discounted = calculations.checkout_subtotal(
-        manager=manager,
-        checkout_info=checkout_info,
-        lines=lines,
-        address=checkout.shipping_address,
-        discounts=[discount_info],
-    )
-    assert subtotal > subtotal_discounted
-    variables = {
-        "id": to_global_id_or_none(checkout_with_item),
-        "promoCode": voucher.code,
-    }
-
-    # when
-    data = _mutate_checkout_add_promo_code(api_client, variables)
-
-    # then
-    checkout.refresh_from_db()
-    lines, _ = fetch_checkout_lines(checkout)
-    subtotal_with_voucher = calculations.checkout_subtotal(
-        manager=manager,
-        checkout_info=checkout_info,
-        lines=lines,
-        address=checkout.shipping_address,
-        discounts=[discount_info],
-    )
-    assert not data["errors"]
-    assert subtotal_discounted == subtotal_with_voucher + expected_discount
-    assert checkout.voucher_code == voucher.code
-    assert checkout.discount_amount == Decimal(0)
-
-
-def test_checkout_add_voucher_code_not_applicable_voucher(
-    api_client, checkout_with_item, voucher_with_high_min_spent_amount
-):
-    variables = {
-        "id": to_global_id_or_none(checkout_with_item),
-        "promoCode": voucher_with_high_min_spent_amount.code,
-    }
-    data = _mutate_checkout_add_promo_code(api_client, variables)
-
-    assert data["errors"]
-    assert data["errors"][0]["field"] == "promoCode"
-
-
-def test_checkout_add_voucher_code_not_assigned_to_channel(
-    api_client, checkout_with_item, voucher_without_channel
-):
-    variables = {
-        "id": to_global_id_or_none(checkout_with_item),
-        "promoCode": voucher_without_channel.code,
-    }
-    data = _mutate_checkout_add_promo_code(api_client, variables)
-
-    assert data["errors"]
-    assert data["errors"][0]["field"] == "promoCode"
-
-
-def test_checkout_add_gift_card_code(api_client, checkout_with_item, gift_card):
-    gift_card_id = graphene.Node.to_global_id("GiftCard", gift_card.pk)
-    variables = {
-        "id": to_global_id_or_none(checkout_with_item),
-        "promoCode": gift_card.code,
-    }
-    data = _mutate_checkout_add_promo_code(api_client, variables)
-
-    assert not data["errors"]
-    assert data["checkout"]["token"] == str(checkout_with_item.token)
-    assert data["checkout"]["giftCards"][0]["id"] == gift_card_id
-    assert data["checkout"]["giftCards"][0]["last4CodeChars"] == gift_card.display_code
-
-
-def test_checkout_add_many_gift_card_code(
-    api_client, checkout_with_gift_card, gift_card_created_by_staff
-):
-    assert checkout_with_gift_card.gift_cards.count() > 0
-    gift_card_id = graphene.Node.to_global_id("GiftCard", gift_card_created_by_staff.pk)
-    variables = {
-        "id": to_global_id_or_none(checkout_with_gift_card),
-        "promoCode": gift_card_created_by_staff.code,
-    }
-    data = _mutate_checkout_add_promo_code(api_client, variables)
-
-    assert not data["errors"]
-    assert data["checkout"]["token"] == str(checkout_with_gift_card.token)
-    gift_card_data = data["checkout"]["giftCards"]
-    assert gift_card_id in {gift_card["id"] for gift_card in gift_card_data}
-
-
-def test_checkout_add_inactive_gift_card_code(
-    staff_api_client, checkout_with_item, gift_card
-):
-    # given
-    gift_card.is_active = False
-    gift_card.save(update_fields=["is_active"])
-
-    variables = {
-        "id": to_global_id_or_none(checkout_with_item),
-        "promoCode": gift_card.code,
-    }
-
-    # when
-    data = _mutate_checkout_add_promo_code(staff_api_client, variables)
-
-    # then
-    assert not data["checkout"]
-    assert len(data["errors"]) == 1
-    assert data["errors"][0]["code"] == CheckoutErrorCode.INVALID.name
-    assert data["errors"][0]["field"] == "promoCode"
-
-
-def test_checkout_add_expired_gift_card_code(
-    staff_api_client, checkout_with_item, gift_card
-):
-    # given
-    gift_card.expiry_date = date.today() - timedelta(days=10)
-    gift_card.save(update_fields=["expiry_date"])
-
-    variables = {
-        "id": to_global_id_or_none(checkout_with_item),
-        "promoCode": gift_card.code,
-    }
-
-    # when
-    data = _mutate_checkout_add_promo_code(staff_api_client, variables)
-
-    # then
-    assert not data["checkout"]
-    assert len(data["errors"]) == 1
-    assert data["errors"][0]["code"] == CheckoutErrorCode.INVALID.name
-    assert data["errors"][0]["field"] == "promoCode"
-
-
-def test_checkout_add_used_gift_card_code(
-    staff_api_client, checkout_with_item, gift_card_used, customer_user
-):
-    # given
-    checkout_with_item.email = gift_card_used.used_by_email
-    checkout_with_item.save(update_fields=["email"])
-
-    gift_card_id = graphene.Node.to_global_id("GiftCard", gift_card_used.pk)
-
-    variables = {
-        "id": to_global_id_or_none(checkout_with_item),
-        "promoCode": gift_card_used.code,
-    }
-
-    # when
-    data = _mutate_checkout_add_promo_code(staff_api_client, variables)
-
-    # then
-    assert not data["errors"]
-    assert data["checkout"]["token"] == str(checkout_with_item.token)
-    assert data["checkout"]["giftCards"][0]["id"] == gift_card_id
-    assert (
-        data["checkout"]["giftCards"][0]["last4CodeChars"]
-        == gift_card_used.display_code
-    )
-
-
-def test_checkout_add_used_gift_card_code_invalid_user(
-    staff_api_client, checkout_with_item, gift_card_used, staff_user
-):
-    # given
-    checkout_with_item.user = staff_user
-    assert gift_card_used.used_by_email != checkout_with_item.user.email
-
-    variables = {
-        "id": to_global_id_or_none(checkout_with_item),
-        "promoCode": gift_card_used.code,
-    }
-
-    # when
-    data = _mutate_checkout_add_promo_code(staff_api_client, variables)
-
-    # then
-    assert not data["checkout"]
-    assert len(data["errors"]) == 1
-    assert data["errors"][0]["code"] == CheckoutErrorCode.INVALID.name
-    assert data["errors"][0]["field"] == "promoCode"
-
-
-def test_checkout_get_total_with_gift_card(api_client, checkout_with_item, gift_card):
-    manager = get_plugins_manager()
-    lines, _ = fetch_checkout_lines(checkout_with_item)
-    checkout_info = fetch_checkout_info(checkout_with_item, lines, [], manager)
-    taxed_total = calculations.checkout_total(
-        manager=manager,
-        checkout_info=checkout_info,
-        lines=lines,
-        address=checkout_with_item.shipping_address,
-    )
-    total_with_gift_card = taxed_total.gross.amount - gift_card.current_balance_amount
-
-    variables = {
-        "id": to_global_id_or_none(checkout_with_item),
-        "promoCode": gift_card.code,
-    }
-    data = _mutate_checkout_add_promo_code(api_client, variables)
-
-    assert not data["errors"]
-    assert data["checkout"]["token"] == str(checkout_with_item.token)
-    assert not data["checkout"]["giftCards"] == []
-    assert data["checkout"]["totalPrice"]["gross"]["amount"] == total_with_gift_card
-
-
-def test_checkout_get_total_with_many_gift_card(
-    api_client, checkout_with_gift_card, gift_card_created_by_staff
-):
-    manager = get_plugins_manager()
-    lines, _ = fetch_checkout_lines(checkout_with_gift_card)
-    checkout_info = fetch_checkout_info(checkout_with_gift_card, lines, [], manager)
-    taxed_total = calculations.checkout_total(
-        manager=manager,
-        checkout_info=checkout_info,
-        lines=lines,
-        address=checkout_with_gift_card.shipping_address,
-    )
-    taxed_total.gross -= checkout_with_gift_card.get_total_gift_cards_balance()
-    taxed_total.net -= checkout_with_gift_card.get_total_gift_cards_balance()
-    total_with_gift_card = (
-        taxed_total.gross.amount - gift_card_created_by_staff.current_balance_amount
-    )
-
-    assert checkout_with_gift_card.gift_cards.count() > 0
-    variables = {
-        "id": to_global_id_or_none(checkout_with_gift_card),
-        "promoCode": gift_card_created_by_staff.code,
-    }
-    data = _mutate_checkout_add_promo_code(api_client, variables)
-
-    assert not data["errors"]
-    assert data["checkout"]["token"] == str(checkout_with_gift_card.token)
-    assert data["checkout"]["totalPrice"]["gross"]["amount"] == total_with_gift_card
-
-
-def test_checkout_get_total_with_more_money_on_gift_card(
-    api_client, checkout_with_item, gift_card_used, customer_user
-):
-    checkout_with_item.email = gift_card_used.used_by_email
-    checkout_with_item.save(update_fields=["email"])
-
-    variables = {
-        "id": to_global_id_or_none(checkout_with_item),
-        "promoCode": gift_card_used.code,
-    }
-    data = _mutate_checkout_add_promo_code(api_client, variables)
-
-    assert not data["errors"]
-    assert data["checkout"]["token"] == str(checkout_with_item.token)
-    assert not data["checkout"]["giftCards"] == []
-    assert data["checkout"]["totalPrice"]["gross"]["amount"] == 0
-
-
-def test_checkout_add_same_gift_card_code(api_client, checkout_with_gift_card):
-    gift_card = checkout_with_gift_card.gift_cards.first()
-    gift_card_id = graphene.Node.to_global_id("GiftCard", gift_card.pk)
-    gift_card_count = checkout_with_gift_card.gift_cards.count()
-    variables = {
-        "id": to_global_id_or_none(checkout_with_gift_card),
-        "promoCode": gift_card.code,
-    }
-    data = _mutate_checkout_add_promo_code(api_client, variables)
-
-    assert not data["errors"]
-    assert data["checkout"]["token"] == str(checkout_with_gift_card.token)
-    assert data["checkout"]["giftCards"][0]["id"] == gift_card_id
-    assert data["checkout"]["giftCards"][0]["last4CodeChars"] == gift_card.display_code
-    assert len(data["checkout"]["giftCards"]) == gift_card_count
-
-
-def test_checkout_add_gift_card_code_in_active_gift_card(
-    api_client, checkout_with_item, gift_card
-):
-    gift_card.is_active = False
-    gift_card.save()
-
-    variables = {
-        "id": to_global_id_or_none(checkout_with_item),
-        "promoCode": gift_card.code,
-    }
-    data = _mutate_checkout_add_promo_code(api_client, variables)
-
-    assert data["errors"]
-    assert data["errors"][0]["field"] == "promoCode"
-
-
-def test_checkout_add_gift_card_code_in_expired_gift_card(
-    api_client, checkout_with_item, gift_card
-):
-    gift_card.expiry_date = date.today() - timedelta(days=1)
-    gift_card.save()
-
-    variables = {
-        "id": to_global_id_or_none(checkout_with_item),
-        "promoCode": gift_card.code,
-    }
-    data = _mutate_checkout_add_promo_code(api_client, variables)
-
-    assert data["errors"]
-    assert data["errors"][0]["field"] == "promoCode"
-
-
-def test_checkout_add_promo_code_invalid_checkout(api_client, voucher, checkout):
-    variables = {"id": to_global_id_or_none(checkout), "promoCode": voucher.code}
-    checkout.delete()
-    data = _mutate_checkout_add_promo_code(api_client, variables)
-
-    assert data["errors"]
-    assert data["errors"][0]["field"] == "id"
-
-
-def test_checkout_add_promo_code_invalid_promo_code(api_client, checkout_with_item):
-    variables = {
-        "id": to_global_id_or_none(checkout_with_item),
-        "promoCode": "unexisting_code",
-    }
-    data = _mutate_checkout_add_promo_code(api_client, variables)
-
-    assert data["errors"]
-    assert data["errors"][0]["field"] == "promoCode"
-
-
-def test_checkout_add_promo_code_invalidate_shipping_method(
-    api_client,
-    checkout,
-    variant_with_many_stocks_different_shipping_zones,
-    gift_card_created_by_staff,
-    address_usa,
-    shipping_method,
-    channel_USD,
-    voucher,
-):
-    Stock.objects.update(quantity=5)
-
-    # Free shipping for 50 USD
-    shipping_channel_listing = shipping_method.channel_listings.first()
-    shipping_channel_listing.minimum_order_price = Money(50, "USD")
-    shipping_channel_listing.price = Money(0, "USD")
-    shipping_channel_listing.save()
-
-    # Setup checkout with items worth $50
-    checkout.shipping_address = address_usa
-    checkout.shipping_method = shipping_method
-    checkout.billing_address = address_usa
-    checkout.save()
-
-    checkout_info = fetch_checkout_info(checkout, [], [], get_plugins_manager())
-    variant = variant_with_many_stocks_different_shipping_zones
-    add_variant_to_checkout(checkout_info, variant, 5)
-
-    # Apply voucher
-    variables = {"id": to_global_id_or_none(checkout), "promoCode": voucher.code}
-    data = _mutate_checkout_add_promo_code(api_client, variables)
-
-    shipping_method_id = graphene.Node.to_global_id(
-        "ShippingMethodType", shipping_method.pk
-    )
-    assert data["checkout"]["shippingMethod"] is None
-    assert shipping_method_id not in data["checkout"]["availableShippingMethods"]
-
-
-def test_checkout_add_promo_code_no_checkout_email(
-    api_client, checkout_with_item, voucher
-):
-    checkout_with_item.email = None
-    checkout_with_item.save(update_fields=["email"])
-
-    variables = {
-        "id": to_global_id_or_none(checkout_with_item),
-        "promoCode": voucher.code,
-    }
-    data = _mutate_checkout_add_promo_code(api_client, variables)
-
-    assert data["errors"]
-    assert data["errors"][0]["code"] == CheckoutErrorCode.EMAIL_NOT_SET.name
-
-
-@pytest.mark.parametrize("shipping_price", [12, 10, 5])
-def test_checkout_add_free_shipping_voucher_do_not_invalidate_shipping_method(
-    shipping_price,
-    api_client,
-    checkout_with_item,
-    voucher_free_shipping,
-    shipping_method,
-    address_usa,
-):
-    """Ensure that adding free shipping voucher do not invalidate
-    current shipping method.
-    """
-    checkout_with_item.shipping_method = shipping_method
-    checkout_with_item.shipping_address = address_usa
-    checkout_with_item.save(update_fields=["shipping_method", "shipping_address"])
-
-    channel = checkout_with_item.channel
-
-    line = checkout_with_item.lines.first()
-    line.quantity = 1
-    line.save(update_fields=["quantity"])
-
-    variant_listing = line.variant.channel_listings.get(channel=channel)
-    variant_listing.price = Money(10, "USD")
-    variant_listing.save(update_fields=["price_amount"])
-
-    # set minimal price similar to order subtotal price;
-    # set shipping price so big, that in case the discount will be applied
-    # substracted from subtotal the shipping method will be not valid anymore
-    shipping_listing = shipping_method.channel_listings.get(channel=channel)
-    shipping_listing.price = Money(shipping_price, "USD")
-    shipping_listing.minimum_order_price = Money(8, "USD")
-    shipping_listing.save(update_fields=["price_amount", "minimum_order_price_amount"])
-
-    variables = {
-        "id": to_global_id_or_none(checkout_with_item),
-        "promoCode": voucher_free_shipping.code,
-    }
-    data = _mutate_checkout_add_promo_code(api_client, variables)
-
-    # ensure that shipping method wasn't invalidate
-    assert data["checkout"]["shippingMethod"]["id"] == graphene.Node.to_global_id(
-        "ShippingMethod", shipping_method.id
-    )
-
-
-@pytest.mark.parametrize("shipping_discount", [12, 10, 5])
-def test_checkout_add_shipping_voucher_do_not_invalidate_shipping_method(
-    shipping_discount,
-    api_client,
-    checkout_with_item,
-    voucher_shipping_type,
-    shipping_method,
-    address_usa,
-):
-    """Ensure that adding shipping voucher do not invalidate current shipping method."""
-    checkout_with_item.shipping_method = shipping_method
-    checkout_with_item.shipping_address = address_usa
-    checkout_with_item.save(update_fields=["shipping_method", "shipping_address"])
-
-    channel = checkout_with_item.channel
-
-    line = checkout_with_item.lines.first()
-    line.quantity = 1
-    line.save(update_fields=["quantity"])
-
-    variant_listing = line.variant.channel_listings.get(channel=channel)
-    variant_listing.price = Money(10, "USD")
-    variant_listing.save(update_fields=["price_amount"])
-
-    # set minimal price similar to order subtotal price;
-    shipping_listing = shipping_method.channel_listings.get(channel=channel)
-    shipping_listing.price = Money(20, "USD")
-    shipping_listing.minimum_order_price = Money(8, "USD")
-    shipping_listing.save(update_fields=["price_amount", "minimum_order_price_amount"])
-
-    # set shipping voucher price so big, that in case the discount will be
-    # substracted from subtotal price the shipping method will be not valid anymore
-    voucher_listing = voucher_shipping_type.channel_listings.get(channel=channel)
-    voucher_listing.discount = Money(shipping_discount, "USD")
-    voucher_listing.save(update_fields=["discount_value"])
-
-    voucher_shipping_type.countries = []
-    voucher_shipping_type.save(update_fields=["countries"])
-
-    variables = {
-        "id": to_global_id_or_none(checkout_with_item),
-        "promoCode": voucher_shipping_type.code,
-    }
-    data = _mutate_checkout_add_promo_code(api_client, variables)
-
-    # ensure that shipping method wasn't invalidate
-    assert data["checkout"]["shippingMethod"]["id"] == graphene.Node.to_global_id(
-        "ShippingMethod", shipping_method.id
-    )
-
-
-MUTATION_CHECKOUT_REMOVE_PROMO_CODE = """
-    mutation($id: ID, $promoCode: String, $promoCodeId: ID) {
-        checkoutRemovePromoCode(
-            id: $id, promoCode: $promoCode, promoCodeId: $promoCodeId) {
-            errors {
-                field
-                code
-                message
-            }
-            checkout {
-                token,
-                voucherCode
-                giftCards {
-                    id
-                    last4CodeChars
-                }
-            }
-        }
-    }
-"""
-
-
-def _mutate_checkout_remove_promo_code(client, variables):
-    response = client.post_graphql(MUTATION_CHECKOUT_REMOVE_PROMO_CODE, variables)
-    content = get_graphql_content(response)
-    return content["data"]["checkoutRemovePromoCode"]
-
-
-def test_checkout_remove_voucher_code(api_client, checkout_with_voucher):
-    assert checkout_with_voucher.voucher_code is not None
-    previous_checkout_last_change = checkout_with_voucher.last_change
-
-    variables = {
-        "id": to_global_id_or_none(checkout_with_voucher),
-        "promoCode": checkout_with_voucher.voucher_code,
-    }
-
-    data = _mutate_checkout_remove_promo_code(api_client, variables)
-
-    checkout_with_voucher.refresh_from_db()
-    assert not data["errors"]
-    assert data["checkout"]["token"] == str(checkout_with_voucher.token)
-    assert data["checkout"]["voucherCode"] is None
-    assert checkout_with_voucher.voucher_code is None
-    assert checkout_with_voucher.last_change != previous_checkout_last_change
-
-
-def test_checkout_remove_voucher_code_with_inactive_channel(
-    api_client, checkout_with_voucher
-):
-    channel = checkout_with_voucher.channel
-    channel.is_active = False
-    channel.save()
-    previous_checkout_last_change = checkout_with_voucher.last_change
-
-    variables = {
-        "id": to_global_id_or_none(checkout_with_voucher),
-        "promoCode": checkout_with_voucher.voucher_code,
-    }
-
-    data = _mutate_checkout_remove_promo_code(api_client, variables)
-
-    checkout_with_voucher.refresh_from_db()
-    assert not data["errors"]
-    assert data["checkout"]["token"] == str(checkout_with_voucher.token)
-    assert data["checkout"]["voucherCode"] == checkout_with_voucher.voucher_code
-    assert checkout_with_voucher.last_change == previous_checkout_last_change
-
-
-def test_checkout_remove_gift_card_code(api_client, checkout_with_gift_card):
-    assert checkout_with_gift_card.gift_cards.count() == 1
-    previous_checkout_last_change = checkout_with_gift_card.last_change
-
-    variables = {
-        "id": to_global_id_or_none(checkout_with_gift_card),
-        "promoCode": checkout_with_gift_card.gift_cards.first().code,
-    }
-
-    data = _mutate_checkout_remove_promo_code(api_client, variables)
-
-    assert data["checkout"]["token"] == str(checkout_with_gift_card.token)
-    assert data["checkout"]["giftCards"] == []
-    assert not checkout_with_gift_card.gift_cards.all().exists()
-    checkout_with_gift_card.refresh_from_db()
-    assert checkout_with_gift_card.last_change != previous_checkout_last_change
-
-
-def test_checkout_remove_one_of_gift_cards(
-    api_client, checkout_with_gift_card, gift_card_created_by_staff
-):
-    checkout_with_gift_card.gift_cards.add(gift_card_created_by_staff)
-    checkout_with_gift_card.save()
-    previous_checkout_last_change = checkout_with_gift_card.last_change
-    gift_card_first = checkout_with_gift_card.gift_cards.first()
-    gift_card_last = checkout_with_gift_card.gift_cards.last()
-
-    variables = {
-        "id": to_global_id_or_none(checkout_with_gift_card),
-        "promoCode": gift_card_first.code,
-    }
-
-    data = _mutate_checkout_remove_promo_code(api_client, variables)
-
-    checkout_gift_cards = checkout_with_gift_card.gift_cards
-    assert data["checkout"]["token"] == str(checkout_with_gift_card.token)
-    assert checkout_gift_cards.filter(code=gift_card_last.code).exists()
-    assert not checkout_gift_cards.filter(code=gift_card_first.code).exists()
-    checkout_with_gift_card.refresh_from_db()
-    assert checkout_with_gift_card.last_change != previous_checkout_last_change
-
-
-def test_checkout_remove_promo_code_invalid_promo_code(api_client, checkout_with_item):
-    previous_checkout_last_change = checkout_with_item.last_change
-    variables = {
-        "id": to_global_id_or_none(checkout_with_item),
-        "promoCode": "unexisting_code",
-    }
-
-    data = _mutate_checkout_remove_promo_code(api_client, variables)
-
-    assert not data["errors"]
-    assert data["checkout"]["token"] == str(checkout_with_item.token)
-    checkout_with_item.refresh_from_db()
-    assert checkout_with_item.last_change == previous_checkout_last_change
-
-
-def test_checkout_remove_promo_code_invalid_checkout(api_client, voucher, checkout):
-    variables = {"id": to_global_id_or_none(checkout), "promoCode": voucher.code}
-    checkout.delete()
-
-    data = _mutate_checkout_remove_promo_code(api_client, variables)
-
-    assert data["errors"]
-    assert data["errors"][0]["field"] == "id"
-
-
-def test_checkout_remove_voucher_code_by_id(
-    api_client, checkout_with_voucher, voucher, gift_card
-):
-    assert checkout_with_voucher.voucher_code is not None
-    checkout_with_voucher.gift_cards.add(gift_card)
-
-    variables = {
-        "id": to_global_id_or_none(checkout_with_voucher),
-        "promoCodeId": graphene.Node.to_global_id("Voucher", voucher.id),
-    }
-
-    data = _mutate_checkout_remove_promo_code(api_client, variables)
-
-    checkout_with_voucher.refresh_from_db()
-    assert not data["errors"]
-    assert data["checkout"]["token"] == str(checkout_with_voucher.token)
-    assert data["checkout"]["voucherCode"] is None
-    assert len(data["checkout"]["giftCards"]) == 1
-    assert checkout_with_voucher.voucher_code is None
-
-
-def test_checkout_remove_gift_card_by_id(
-    api_client, checkout_with_voucher, gift_card, gift_card_expiry_date
-):
-    assert checkout_with_voucher.voucher_code is not None
-    checkout_with_voucher.gift_cards.add(gift_card, gift_card_expiry_date)
-
-    variables = {
-        "id": to_global_id_or_none(checkout_with_voucher),
-        "promoCodeId": graphene.Node.to_global_id("GiftCard", gift_card.id),
-    }
-
-    data = _mutate_checkout_remove_promo_code(api_client, variables)
-
-    checkout_with_voucher.refresh_from_db()
-    assert not data["errors"]
-    assert data["checkout"]["token"] == str(checkout_with_voucher.token)
-    assert data["checkout"]["voucherCode"] is not None
-    gift_cards = data["checkout"]["giftCards"]
-    assert len(gift_cards) == 1
-    assert gift_cards[0]["id"] == graphene.Node.to_global_id(
-        "GiftCard", gift_card_expiry_date.pk
-    )
-
-
-def test_checkout_remove_promo_code_id_and_code_given(
-    api_client, checkout_with_voucher, gift_card
-):
-    assert checkout_with_voucher.voucher_code is not None
-
-    variables = {
-        "token": checkout_with_voucher.token,
-        "promoCode": checkout_with_voucher.voucher_code,
-        "promoCodeId": graphene.Node.to_global_id("GiftCard", gift_card.id),
-    }
-
-    data = _mutate_checkout_remove_promo_code(api_client, variables)
-
-    assert data["errors"]
-    assert data["errors"][0]["code"] == CheckoutErrorCode.GRAPHQL_ERROR.name
-
-
-def test_checkout_remove_promo_code_no_id_and_code_given(
-    api_client, checkout_with_voucher, gift_card
-):
-    assert checkout_with_voucher.voucher_code is not None
-
-    variables = {
-        "token": checkout_with_voucher.token,
-    }
-
-    data = _mutate_checkout_remove_promo_code(api_client, variables)
-
-    assert data["errors"]
-    assert data["errors"][0]["code"] == CheckoutErrorCode.GRAPHQL_ERROR.name
-
-
-def test_checkout_remove_promo_code_id_does_not_exist(
-    api_client, checkout_with_voucher, gift_card
-):
-    assert checkout_with_voucher.voucher_code is not None
-
-    variables = {
-        "token": checkout_with_voucher.token,
-        "promoCodeId": "Abc",
-    }
-
-    data = _mutate_checkout_remove_promo_code(api_client, variables)
-
-    assert data["errors"]
-    assert data["errors"][0]["code"] == CheckoutErrorCode.GRAPHQL_ERROR.name
-    assert data["errors"][0]["field"] == "promoCodeId"
-
-
-def test_checkout_remove_promo_code_invalid_object_type(
-    api_client, checkout_with_voucher, gift_card
-):
-    assert checkout_with_voucher.voucher_code is not None
-
-    variables = {
-        "token": checkout_with_voucher.token,
-        "promoCodeId": graphene.Node.to_global_id("Product", gift_card.id),
-    }
-
-    data = _mutate_checkout_remove_promo_code(api_client, variables)
-
-    assert data["errors"]
-    assert data["errors"][0]["code"] == CheckoutErrorCode.NOT_FOUND.name
-    assert data["errors"][0]["field"] == "promoCodeId"
-=======
-    assert not data
->>>>>>> cd3aec89
+    assert not data