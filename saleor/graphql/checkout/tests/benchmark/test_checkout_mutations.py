from decimal import Decimal
from unittest.mock import patch

import graphene
import pytest
from graphene import Node

from .....checkout import calculations
from .....checkout.fetch import fetch_checkout_info, fetch_checkout_lines
from .....checkout.models import Checkout
from .....checkout.utils import add_variants_to_checkout, set_external_shipping_id
from .....plugins.manager import get_plugins_manager
from .....product.models import ProductVariant, ProductVariantChannelListing
from .....warehouse.models import Stock
from ....core.utils import to_global_id_or_none
from ....tests.utils import get_graphql_content
from ...mutations.utils import CheckoutLineData

FRAGMENT_PRICE = """
    fragment Price on TaxedMoney {
      gross {
        amount
        currency
      }
      net {
        amount
        currency
      }
    }
"""

FRAGMENT_PRODUCT_VARIANT = (
    FRAGMENT_PRICE
    + """
        fragment ProductVariant on ProductVariant {
          id
          name
          pricing {
            onSale
            priceUndiscounted {
              ...Price
            }
            price {
              ...Price
            }
          }
          product {
            id
            name
            thumbnail {
              url
              alt
            }
            thumbnail2x: thumbnail(size: 510) {
              url
            }
          }
        }
    """
)

FRAGMENT_CHECKOUT_LINE = (
    FRAGMENT_PRODUCT_VARIANT
    + """
        fragment CheckoutLine on CheckoutLine {
          id
          quantity
          totalPrice {
            ...Price
          }
          variant {
            ...ProductVariant
          }
          quantity
        }
    """
)

FRAGMENT_ADDRESS = """
    fragment Address on Address {
      id
      firstName
      lastName
      companyName
      streetAddress1
      streetAddress2
      city
      postalCode
      country {
        code
        country
      }
      countryArea
      phone
      isDefaultBillingAddress
      isDefaultShippingAddress
    }
"""


FRAGMENT_SHIPPING_METHOD = """
    fragment ShippingMethod on ShippingMethod {
        id
        name
        price {
            amount
        }
    }
"""

FRAGMENT_COLLECTION_POINT = """
   fragment CollectionPoint on Warehouse {
        id
        name
        isPrivate
        clickAndCollectOption
        address {
             streetAddress1
          }
     }
"""


FRAGMENT_CHECKOUT = (
    FRAGMENT_CHECKOUT_LINE
    + FRAGMENT_ADDRESS
    + FRAGMENT_SHIPPING_METHOD
    + """
        fragment Checkout on Checkout {
          availablePaymentGateways {
            id
            name
            config {
              field
              value
            }
          }
          token
          id
          totalPrice {
            ...Price
          }
          subtotalPrice {
            ...Price
          }
          billingAddress {
            ...Address
          }
          shippingAddress {
            ...Address
          }
          email
          availableShippingMethods {
            ...ShippingMethod
          }
          shippingMethod {
            ...ShippingMethod
          }
          shippingPrice {
            ...Price
          }
          lines {
            ...CheckoutLine
          }
          stockReservationExpires
          isShippingRequired
          discount {
            currency
            amount
          }
          discountName
          translatedDiscountName
          voucherCode
          displayGrossPrices
        }
    """
)

FRAGMENT_CHECKOUT_FOR_CC = (
    FRAGMENT_CHECKOUT_LINE
    + FRAGMENT_ADDRESS
    + FRAGMENT_SHIPPING_METHOD
    + FRAGMENT_COLLECTION_POINT
    + """
        fragment Checkout on Checkout {
          availablePaymentGateways {
            id
            name
            config {
              field
              value
            }
          }
          token
          id
          totalPrice {
            ...Price
          }
          subtotalPrice {
            ...Price
          }
          billingAddress {
            ...Address
          }
          shippingAddress {
            ...Address
          }
          email
          availableShippingMethods {
            ...ShippingMethod
          }
          availableCollectionPoints {
            ...CollectionPoint
          }
          deliveryMethod {
            __typename
            ... on ShippingMethod {
              ...ShippingMethod
            }
            ... on Warehouse {
              ...CollectionPoint
            }
          }
          shippingPrice {
            ...Price
          }
          lines {
            ...CheckoutLine
          }
          isShippingRequired
          discount {
            currency
            amount
          }
          discountName
          translatedDiscountName
          voucherCode
        }
    """
)


MUTATION_CHECKOUT_CREATE = (
    FRAGMENT_CHECKOUT
    + """
        mutation CreateCheckout($checkoutInput: CheckoutCreateInput!) {
            checkoutCreate(input: $checkoutInput) {
                errors {
                    field
                    message
                }
                checkout {
                    ...Checkout
                }
            }
        }
    """
)


@pytest.mark.django_db
@pytest.mark.count_queries(autouse=False)
def test_create_checkout(
    api_client,
    graphql_address_data,
    stock,
    channel_USD,
    product_with_default_variant,
    product_with_single_variant,
    product_with_two_variants,
    count_queries,
):
    checkout_counts = Checkout.objects.count()
    variables = {
        "checkoutInput": {
            "channel": channel_USD.slug,
            "email": "test@example.com",
            "shippingAddress": graphql_address_data,
            "lines": [
                {
                    "quantity": 1,
                    "variantId": Node.to_global_id(
                        "ProductVariant", stock.product_variant.pk
                    ),
                },
                {
                    "quantity": 2,
                    "variantId": Node.to_global_id(
                        "ProductVariant",
                        product_with_default_variant.variants.first().pk,
                    ),
                },
                {
                    "quantity": 10,
                    "variantId": Node.to_global_id(
                        "ProductVariant",
                        product_with_single_variant.variants.first().pk,
                    ),
                },
                {
                    "quantity": 3,
                    "variantId": Node.to_global_id(
                        "ProductVariant",
                        product_with_two_variants.variants.first().pk,
                    ),
                },
                {
                    "quantity": 2,
                    "variantId": Node.to_global_id(
                        "ProductVariant",
                        product_with_two_variants.variants.last().pk,
                    ),
                },
            ],
        }
    }
    get_graphql_content(api_client.post_graphql(MUTATION_CHECKOUT_CREATE, variables))
    assert checkout_counts + 1 == Checkout.objects.count()


@pytest.mark.django_db
@pytest.mark.count_queries(autouse=False)
def test_create_checkout_with_reservations(
    site_settings_with_reservations,
    api_client,
    product,
    stock,
    warehouse,
    graphql_address_data,
    channel_USD,
    django_assert_num_queries,
    count_queries,
):
    # TODO: replace this with MUTATION_CHECKOUT_CREATE when query number stabilizes
    query = (
        FRAGMENT_CHECKOUT_LINE
        + """
            mutation CreateCheckout($checkoutInput: CheckoutCreateInput!) {
              checkoutCreate(input: $checkoutInput) {
                errors {
                  field
                  message
                }
                checkout {
                  lines {
                    ...CheckoutLine
                  }
                  stockReservationExpires
                }
              }
            }
        """
    )

    variants = ProductVariant.objects.bulk_create(
        [ProductVariant(product=product, sku=f"SKU_A_{i}") for i in range(10)]
    )
    ProductVariantChannelListing.objects.bulk_create(
        [
            ProductVariantChannelListing(
                variant=variant,
                channel=channel_USD,
                price_amount=Decimal(10),
                cost_price_amount=Decimal(1),
                currency=channel_USD.currency_code,
            )
            for variant in variants
        ]
    )
    Stock.objects.bulk_create(
        [
            Stock(product_variant=variant, warehouse=warehouse, quantity=15)
            for variant in variants
        ]
    )

    new_lines = []
    for variant in variants:
        variant_id = graphene.Node.to_global_id("ProductVariant", variant.id)
        new_lines.append({"quantity": 2, "variantId": variant_id})

    test_email = "test@example.com"
    shipping_address = graphql_address_data
    variables = {
        "checkoutInput": {
            "channel": channel_USD.slug,
            "lines": [new_lines[0]],
            "email": test_email,
            "shippingAddress": shipping_address,
        }
    }

    with django_assert_num_queries(63):
        response = api_client.post_graphql(query, variables)
        assert get_graphql_content(response)["data"]["checkoutCreate"]
        assert Checkout.objects.first().lines.count() == 1

    Checkout.objects.all().delete()

    test_email = "test@example.com"
    shipping_address = graphql_address_data
    variables = {
        "checkoutInput": {
            "channel": channel_USD.slug,
            "lines": new_lines,
            "email": test_email,
            "shippingAddress": shipping_address,
        }
    }

    with django_assert_num_queries(63):
        response = api_client.post_graphql(query, variables)
        assert get_graphql_content(response)["data"]["checkoutCreate"]
        assert Checkout.objects.first().lines.count() == 10


@pytest.mark.django_db
@pytest.mark.count_queries(autouse=False)
def test_add_shipping_to_checkout(
    api_client,
    checkout_with_shipping_address,
    shipping_method,
    count_queries,
):
    query = (
        FRAGMENT_CHECKOUT
        + """
            mutation updateCheckoutShippingOptions(
              $id: ID, $shippingMethodId: ID!
            ) {
              checkoutShippingMethodUpdate(
                id: $id, shippingMethodId: $shippingMethodId
              ) {
                errors {
                  field
                  message
                }
                checkout {
                  ...Checkout
                }
              }
            }
        """
    )
    variables = {
        "id": to_global_id_or_none(checkout_with_shipping_address),
        "shippingMethodId": Node.to_global_id("ShippingMethod", shipping_method.pk),
    }
    response = get_graphql_content(api_client.post_graphql(query, variables))
    assert not response["data"]["checkoutShippingMethodUpdate"]["errors"]


@pytest.mark.django_db
@pytest.mark.count_queries(autouse=False)
def test_add_delivery_to_checkout(
    api_client,
    checkout_with_item_for_cc,
    warehouse_for_cc,
    count_queries,
):
    query = (
        FRAGMENT_CHECKOUT
        + """
            mutation updateCheckoutDeliveryOptions(
              $id: ID, $deliveryMethodId: ID
            ) {
              checkoutDeliveryMethodUpdate(
                id: $id, deliveryMethodId: $deliveryMethodId
              ) {
                errors {
                  field
                  message
                }
                checkout {
                  ...Checkout
                }
              }
            }
        """
    )
    variables = {
        "id": to_global_id_or_none(checkout_with_item_for_cc),
        "deliveryMethodId": Node.to_global_id("Warehouse", warehouse_for_cc.pk),
    }
    response = get_graphql_content(api_client.post_graphql(query, variables))
    assert not response["data"]["checkoutDeliveryMethodUpdate"]["errors"]


@pytest.mark.django_db
@pytest.mark.count_queries(autouse=False)
def test_add_billing_address_to_checkout(
    api_client, graphql_address_data, checkout_with_shipping_method, count_queries
):
    query = (
        FRAGMENT_CHECKOUT
        + """
            mutation UpdateCheckoutBillingAddress(
              $id: ID, $billingAddress: AddressInput!
            ) {
              checkoutBillingAddressUpdate(
                  id: $id, billingAddress: $billingAddress
              ) {
                errors {
                  field
                  message
                }
                checkout {
                  ...Checkout
                }
              }
            }
        """
    )
    variables = {
        "id": to_global_id_or_none(checkout_with_shipping_method),
        "billingAddress": graphql_address_data,
    }
    response = get_graphql_content(api_client.post_graphql(query, variables))
    assert not response["data"]["checkoutBillingAddressUpdate"]["errors"]


MUTATION_CHECKOUT_LINES_UPDATE = (
    FRAGMENT_CHECKOUT_LINE
    + """
        mutation updateCheckoutLine($id: ID, $lines: [CheckoutLineUpdateInput!]!){
          checkoutLinesUpdate(id: $id, lines: $lines) {
            checkout {
              id
              lines {
                ...CheckoutLine
              }
              totalPrice {
                ...Price
              }
              subtotalPrice {
                ...Price
              }
              isShippingRequired
            }
            errors {
                field
                message
            }
          }
        }
    """
)


@pytest.mark.django_db
@pytest.mark.count_queries(autouse=False)
def test_update_checkout_lines(
    api_client,
    checkout_with_items,
    stock,
    product_with_default_variant,
    product_with_single_variant,
    product_with_two_variants,
    count_queries,
):
    variables = {
        "id": to_global_id_or_none(checkout_with_items),
        "lines": [
            {
                "quantity": 1,
                "variantId": Node.to_global_id(
                    "ProductVariant", stock.product_variant.pk
                ),
            },
            {
                "quantity": 2,
                "variantId": Node.to_global_id(
                    "ProductVariant",
                    product_with_default_variant.variants.first().pk,
                ),
            },
            {
                "quantity": 10,
                "variantId": Node.to_global_id(
                    "ProductVariant",
                    product_with_single_variant.variants.first().pk,
                ),
            },
            {
                "quantity": 3,
                "variantId": Node.to_global_id(
                    "ProductVariant",
                    product_with_two_variants.variants.first().pk,
                ),
            },
            {
                "quantity": 2,
                "variantId": Node.to_global_id(
                    "ProductVariant",
                    product_with_two_variants.variants.last().pk,
                ),
            },
        ],
    }
    response = get_graphql_content(
        api_client.post_graphql(MUTATION_CHECKOUT_LINES_UPDATE, variables)
    )
    assert not response["data"]["checkoutLinesUpdate"]["errors"]


@pytest.mark.django_db
@pytest.mark.count_queries(autouse=False)
def test_update_checkout_lines_with_reservations(
    site_settings_with_reservations,
    user_api_client,
    channel_USD,
    checkout_with_item,
    product,
    stock,
    warehouse,
    django_assert_num_queries,
    count_queries,
):
    checkout = checkout_with_item

    variants = ProductVariant.objects.bulk_create(
        [ProductVariant(product=product, sku=f"SKU_A_{i}") for i in range(10)]
    )
    ProductVariantChannelListing.objects.bulk_create(
        [
            ProductVariantChannelListing(
                variant=variant,
                channel=channel_USD,
                price_amount=Decimal(10),
                cost_price_amount=Decimal(1),
                currency=channel_USD.currency_code,
            )
            for variant in variants
        ]
    )
    Stock.objects.bulk_create(
        [
            Stock(product_variant=variant, warehouse=warehouse, quantity=15)
            for variant in variants
        ]
    )

    add_variants_to_checkout(
        checkout,
        variants,
        [
            CheckoutLineData(
                variant_id=str(variant.pk),
                quantity=2,
                quantity_to_update=True,
                custom_price=None,
                custom_price_to_update=False,
            )
            for variant in variants
        ],
        channel_USD,
        replace_reservations=True,
        reservation_length=5,
    )

<<<<<<< HEAD
    with django_assert_num_queries(55):
=======
    with django_assert_num_queries(68):
>>>>>>> 14fab7d6
        variant_id = graphene.Node.to_global_id("ProductVariant", variants[0].pk)
        variables = {
            "id": to_global_id_or_none(checkout),
            "lines": [{"quantity": 3, "variantId": variant_id}],
        }
        response = user_api_client.post_graphql(
            MUTATION_CHECKOUT_LINES_UPDATE, variables
        )
        content = get_graphql_content(response)
        data = content["data"]["checkoutLinesUpdate"]
        assert not data["errors"]

    # Updating multiple lines in checkout has same query count as updating one
<<<<<<< HEAD
    with django_assert_num_queries(55):
=======
    with django_assert_num_queries(68):
>>>>>>> 14fab7d6
        variables = {
            "id": to_global_id_or_none(checkout),
            "lines": [],
        }

        for variant in variants:
            variant_id = graphene.Node.to_global_id("ProductVariant", variant.pk)
            variables["lines"].append({"quantity": 4, "variantId": variant_id})

        response = user_api_client.post_graphql(
            MUTATION_CHECKOUT_LINES_UPDATE, variables
        )
        content = get_graphql_content(response)
        data = content["data"]["checkoutLinesUpdate"]
        assert not data["errors"]


MUTATION_CHECKOUT_LINES_ADD = (
    FRAGMENT_CHECKOUT_LINE
    + """
        mutation addCheckoutLines($id: ID, $lines: [CheckoutLineInput!]!){
          checkoutLinesAdd(id: $id, lines: $lines) {
            checkout {
              id
              lines {
                ...CheckoutLine
              }
            }
            errors {
              field
              message
            }
          }
        }
    """
)


@pytest.mark.django_db
@pytest.mark.count_queries(autouse=False)
@patch("saleor.plugins.webhook.tasks.send_webhook_request_sync")
def test_add_checkout_lines(
    mock_send_request,
    api_client,
    checkout_with_single_item,
    stock,
    product_with_default_variant,
    product_with_single_variant,
    product_with_two_variants,
    count_queries,
    shipping_app,
    settings,
):
    settings.PLUGINS = ["saleor.plugins.webhook.plugin.WebhookPlugin"]
    mock_json_response = [
        {
            "id": "abcd",
            "name": "Provider - Economy",
            "amount": "10",
            "currency": "USD",
            "maximum_delivery_days": "7",
        }
    ]
    mock_send_request.return_value = mock_json_response

    variables = {
        "id": Node.to_global_id("Checkout", checkout_with_single_item.pk),
        "lines": [
            {
                "quantity": 1,
                "variantId": Node.to_global_id(
                    "ProductVariant", stock.product_variant.pk
                ),
            },
            {
                "quantity": 2,
                "variantId": Node.to_global_id(
                    "ProductVariant",
                    product_with_default_variant.variants.first().pk,
                ),
            },
            {
                "quantity": 10,
                "variantId": Node.to_global_id(
                    "ProductVariant",
                    product_with_single_variant.variants.first().pk,
                ),
            },
            {
                "quantity": 3,
                "variantId": Node.to_global_id(
                    "ProductVariant",
                    product_with_two_variants.variants.first().pk,
                ),
            },
            {
                "quantity": 2,
                "variantId": Node.to_global_id(
                    "ProductVariant",
                    product_with_two_variants.variants.last().pk,
                ),
            },
        ],
    }
    response = get_graphql_content(
        api_client.post_graphql(MUTATION_CHECKOUT_LINES_ADD, variables)
    )
    assert not response["data"]["checkoutLinesAdd"]["errors"]
    assert mock_send_request.call_count == 0


@pytest.mark.django_db
@pytest.mark.count_queries(autouse=False)
@patch("saleor.plugins.webhook.tasks.send_webhook_request_sync")
def test_add_checkout_lines_with_external_shipping(
    mock_send_request,
    api_client,
    checkout_with_single_item,
    address,
    stock,
    product_with_default_variant,
    product_with_single_variant,
    product_with_two_variants,
    count_queries,
    shipping_app,
    settings,
):
    settings.PLUGINS = ["saleor.plugins.webhook.plugin.WebhookPlugin"]
    response_method_id = "abcd"
    mock_json_response = [
        {
            "id": response_method_id,
            "name": "Provider - Economy",
            "amount": "10",
            "currency": "USD",
            "maximum_delivery_days": "7",
        }
    ]
    mock_send_request.return_value = mock_json_response

    external_shipping_method_id = Node.to_global_id(
        "app", f"{shipping_app.id}:{response_method_id}"
    )

    checkout_with_single_item.shipping_address = address
    set_external_shipping_id(checkout_with_single_item, external_shipping_method_id)
    checkout_with_single_item.save()

    variables = {
        "id": Node.to_global_id("Checkout", checkout_with_single_item.pk),
        "lines": [
            {
                "quantity": 1,
                "variantId": Node.to_global_id(
                    "ProductVariant", stock.product_variant.pk
                ),
            },
            {
                "quantity": 2,
                "variantId": Node.to_global_id(
                    "ProductVariant",
                    product_with_default_variant.variants.first().pk,
                ),
            },
            {
                "quantity": 10,
                "variantId": Node.to_global_id(
                    "ProductVariant",
                    product_with_single_variant.variants.first().pk,
                ),
            },
            {
                "quantity": 3,
                "variantId": Node.to_global_id(
                    "ProductVariant",
                    product_with_two_variants.variants.first().pk,
                ),
            },
            {
                "quantity": 2,
                "variantId": Node.to_global_id(
                    "ProductVariant",
                    product_with_two_variants.variants.last().pk,
                ),
            },
        ],
    }
    response = get_graphql_content(
        api_client.post_graphql(MUTATION_CHECKOUT_LINES_ADD, variables)
    )
    assert not response["data"]["checkoutLinesAdd"]["errors"]
    # Three api calls:
    # - post-mutate() logic used to validate currently selected method
    # - fetch_checkout_prices_if_expired - calculating all prices for checkout
    # - in check_stock_quantity_bulk to check if the shipping method is set
    assert mock_send_request.call_count == 3


@pytest.mark.django_db
@pytest.mark.count_queries(autouse=False)
def test_add_checkout_lines_with_reservations(
    site_settings_with_reservations,
    user_api_client,
    channel_USD,
    checkout_with_item,
    product,
    stock,
    warehouse,
    django_assert_num_queries,
    count_queries,
):
    checkout = checkout_with_item
    line = checkout.lines.first()

    variants = ProductVariant.objects.bulk_create(
        [ProductVariant(product=product, sku=f"SKU_A_{i}") for i in range(10)]
    )
    ProductVariantChannelListing.objects.bulk_create(
        [
            ProductVariantChannelListing(
                variant=variant,
                channel=channel_USD,
                price_amount=Decimal(10),
                cost_price_amount=Decimal(1),
                currency=channel_USD.currency_code,
            )
            for variant in variants
        ]
    )
    Stock.objects.bulk_create(
        [
            Stock(product_variant=variant, warehouse=warehouse, quantity=15)
            for variant in variants
        ]
    )

    new_lines = []
    for variant in variants:
        variant_id = graphene.Node.to_global_id("ProductVariant", variant.id)
        new_lines.append({"quantity": 2, "variantId": variant_id})

    # Adding multiple lines to checkout has same query count as adding one
<<<<<<< HEAD
    with django_assert_num_queries(54):
=======
    with django_assert_num_queries(67):
>>>>>>> 14fab7d6
        variables = {
            "id": Node.to_global_id("Checkout", checkout.pk),
            "lines": [new_lines[0]],
            "channelSlug": checkout.channel.slug,
        }
        response = user_api_client.post_graphql(MUTATION_CHECKOUT_LINES_ADD, variables)
        content = get_graphql_content(response)
        data = content["data"]["checkoutLinesAdd"]
        assert not data["errors"]

    checkout.lines.exclude(id=line.id).delete()

<<<<<<< HEAD
    with django_assert_num_queries(54):
=======
    with django_assert_num_queries(67):
>>>>>>> 14fab7d6
        variables = {
            "id": Node.to_global_id("Checkout", checkout.pk),
            "lines": new_lines,
            "channelSlug": checkout.channel.slug,
        }
        response = user_api_client.post_graphql(MUTATION_CHECKOUT_LINES_ADD, variables)
        content = get_graphql_content(response)
        data = content["data"]["checkoutLinesAdd"]
        assert not data["errors"]


@pytest.mark.django_db
@pytest.mark.count_queries(autouse=False)
def test_checkout_shipping_address_update(
    api_client, graphql_address_data, checkout_with_variants, count_queries
):
    query = (
        FRAGMENT_CHECKOUT
        + """
            mutation UpdateCheckoutShippingAddress(
              $id: ID, $shippingAddress: AddressInput!
            ) {
              checkoutShippingAddressUpdate(
                id: $id, shippingAddress: $shippingAddress
              ) {
                errors {
                  field
                  message
                }
                checkout {
                  ...Checkout
                }
              }
            }
        """
    )
    variables = {
        "id": to_global_id_or_none(checkout_with_variants),
        "shippingAddress": graphql_address_data,
    }
    response = get_graphql_content(api_client.post_graphql(query, variables))
    assert not response["data"]["checkoutShippingAddressUpdate"]["errors"]


@pytest.mark.django_db
@pytest.mark.count_queries(autouse=False)
def test_checkout_email_update(api_client, checkout_with_variants, count_queries):
    query = (
        FRAGMENT_CHECKOUT
        + """
            mutation UpdateCheckoutEmail(
              $id: ID, $email: String!
            ) {
              checkoutEmailUpdate(id: $id, email: $email) {
                checkout {
                  ...Checkout
                }
                errors {
                  field
                  message
                }
              }
            }
        """
    )
    variables = {
        "id": to_global_id_or_none(checkout_with_variants),
        "email": "newEmail@example.com",
    }
    response = get_graphql_content(api_client.post_graphql(query, variables))
    assert not response["data"]["checkoutEmailUpdate"]["errors"]


@pytest.mark.django_db
@pytest.mark.count_queries(autouse=False)
def test_checkout_voucher_code(
    api_client, checkout_with_billing_address, voucher, count_queries
):
    query = (
        FRAGMENT_CHECKOUT
        + """
            mutation AddCheckoutPromoCode($id: ID, $promoCode: String!) {
              checkoutAddPromoCode(id: $id, promoCode: $promoCode) {
                checkout {
                  ...Checkout
                }
                errors {
                  field
                  message
                }
                errors {
                  field
                  message
                  code
                }
              }
            }
        """
    )
    variables = {
        "id": to_global_id_or_none(checkout_with_billing_address),
        "promoCode": voucher.code,
    }
    response = get_graphql_content(api_client.post_graphql(query, variables))
    assert not response["data"]["checkoutAddPromoCode"]["errors"]


@pytest.mark.django_db
@pytest.mark.count_queries(autouse=False)
def test_checkout_payment_charge(
    api_client, checkout_with_billing_address, count_queries
):
    query = """
        mutation createPayment($input: PaymentInput!, $id: ID) {
          checkoutPaymentCreate(input: $input, id: $id) {
            errors {
              field
              message
            }
          }
        }
    """

    manager = get_plugins_manager()
    lines, _ = fetch_checkout_lines(checkout_with_billing_address)
    checkout_info = fetch_checkout_info(
        checkout_with_billing_address, lines, [], manager
    )
    manager = get_plugins_manager()
    total = calculations.checkout_total(
        manager=manager,
        checkout_info=checkout_info,
        lines=lines,
        address=checkout_with_billing_address.shipping_address,
    )

    variables = {
        "id": to_global_id_or_none(checkout_with_billing_address),
        "input": {
            "amount": total.gross.amount,
            "gateway": "mirumee.payments.dummy",
            "token": "charged",
        },
    }
    response = get_graphql_content(api_client.post_graphql(query, variables))
    assert not response["data"]["checkoutPaymentCreate"]["errors"]


ORDER_PRICE_FRAGMENT = """
fragment OrderPrice on TaxedMoney {
  gross {
    amount
    currency
    __typename
  }
  net {
    amount
    currency
    __typename
  }
  __typename
}
"""


FRAGMENT_ORDER_DETAIL = (
    FRAGMENT_ADDRESS
    + FRAGMENT_PRODUCT_VARIANT
    + ORDER_PRICE_FRAGMENT
    + """
  fragment OrderDetail on Order {
    userEmail
    paymentStatus
    paymentStatusDisplay
    status
    statusDisplay
    id
    token
    number
    shippingAddress {
      ...Address
      __typename
    }
    lines {
      productName
      quantity
      variant {
        ...ProductVariant
        __typename
      }
      unitPrice {
        currency
        ...OrderPrice
        __typename
      }
      totalPrice {
        currency
        ...OrderPrice
        __typename
      }
      __typename
    }
    subtotal {
      ...OrderPrice
      __typename
    }
    total {
      ...OrderPrice
      __typename
    }
    shippingPrice {
      ...OrderPrice
      __typename
    }
    __typename
  }
  """
)

FRAGMENT_ORDER_DETAIL_FOR_CC = (
    FRAGMENT_ADDRESS
    + FRAGMENT_PRODUCT_VARIANT
    + ORDER_PRICE_FRAGMENT
    + FRAGMENT_COLLECTION_POINT
    + FRAGMENT_SHIPPING_METHOD
    + """
  fragment OrderDetail on Order {
    userEmail
    paymentStatus
    paymentStatusDisplay
    status
    statusDisplay
    id
    token
    number
    shippingAddress {
      ...Address
      __typename
    }
    deliveryMethod {
      __typename
      ... on ShippingMethod {
        ...ShippingMethod
      }
      ... on Warehouse {
        ...CollectionPoint
      }
    }
    lines {
      productName
      quantity
      variant {
        ...ProductVariant
        __typename
      }
      unitPrice {
        currency
        ...OrderPrice
        __typename
      }
      totalPrice {
        currency
        ...OrderPrice
        __typename
      }
      __typename
    }
    subtotal {
      ...OrderPrice
      __typename
    }
    total {
      ...OrderPrice
      __typename
    }
    shippingPrice {
      ...OrderPrice
      __typename
    }
    __typename
  }
  """
)

COMPLETE_CHECKOUT_MUTATION_PART = """
    mutation completeCheckout($id: ID) {
      checkoutComplete(id: $id) {
        errors {
          code
          field
          message
        }
        order {
          ...OrderDetail
          __typename
        }
        confirmationNeeded
        confirmationData
      }
    }
"""


COMPLETE_CHECKOUT_MUTATION = FRAGMENT_ORDER_DETAIL + COMPLETE_CHECKOUT_MUTATION_PART

COMPLETE_CHECKOUT_MUTATION_FOR_CC = (
    FRAGMENT_ORDER_DETAIL_FOR_CC + COMPLETE_CHECKOUT_MUTATION_PART
)


@pytest.mark.django_db
@pytest.mark.count_queries(autouse=False)
def test_complete_checkout(api_client, checkout_with_charged_payment, count_queries):
    query = COMPLETE_CHECKOUT_MUTATION

    variables = {
        "id": to_global_id_or_none(checkout_with_charged_payment),
    }

    response = get_graphql_content(api_client.post_graphql(query, variables))
    assert not response["data"]["checkoutComplete"]["errors"]


@pytest.mark.django_db
@pytest.mark.count_queries(autouse=False)
@patch("saleor.plugins.manager.PluginsManager.product_variant_out_of_stock")
def test_complete_checkout_with_out_of_stock_webhook(
    product_variant_out_of_stock_webhook_mock,
    api_client,
    checkout_with_charged_payment,
    count_queries,
):
    query = COMPLETE_CHECKOUT_MUTATION
    Stock.objects.update(quantity=10)
    variables = {
        "id": to_global_id_or_none(checkout_with_charged_payment),
    }

    response = get_graphql_content(api_client.post_graphql(query, variables))
    assert not response["data"]["checkoutComplete"]["errors"]
    product_variant_out_of_stock_webhook_mock.assert_called_once_with(
        Stock.objects.last()
    )


@pytest.mark.django_db
@pytest.mark.count_queries(autouse=False)
def test_complete_checkout_with_single_line(
    api_client, checkout_with_charged_payment, count_queries
):
    query = COMPLETE_CHECKOUT_MUTATION
    checkout_with_charged_payment.lines.set(
        [checkout_with_charged_payment.lines.first()]
    )

    variables = {
        "id": to_global_id_or_none(checkout_with_charged_payment),
    }

    response = get_graphql_content(api_client.post_graphql(query, variables))
    assert not response["data"]["checkoutComplete"]["errors"]


@pytest.mark.django_db
@pytest.mark.count_queries(autouse=False)
def test_complete_checkout_with_digital_line(
    api_client, checkout_with_digital_line_with_charged_payment, count_queries
):
    query = COMPLETE_CHECKOUT_MUTATION

    variables = {
        "id": to_global_id_or_none(checkout_with_digital_line_with_charged_payment),
    }

    response = get_graphql_content(api_client.post_graphql(query, variables))
    assert not response["data"]["checkoutComplete"]["errors"]


@pytest.mark.django_db
@pytest.mark.count_queries(autouse=False)
def test_customer_complete_checkout(
    api_client, checkout_with_charged_payment, count_queries, customer_user
):
    query = COMPLETE_CHECKOUT_MUTATION
    checkout = checkout_with_charged_payment
    checkout.user = customer_user
    checkout.save()
    variables = {
        "id": to_global_id_or_none(checkout),
    }

    response = get_graphql_content(api_client.post_graphql(query, variables))
    assert not response["data"]["checkoutComplete"]["errors"]


@pytest.mark.django_db
@pytest.mark.count_queries(autouse=False)
def test_customer_complete_checkout_for_cc(
    api_client, checkout_with_charged_payment_for_cc, count_queries, customer_user
):
    query = COMPLETE_CHECKOUT_MUTATION_FOR_CC
    checkout = checkout_with_charged_payment_for_cc
    checkout.user = customer_user
    checkout.save()
    variables = {
        "id": to_global_id_or_none(checkout),
    }

    response = get_graphql_content(api_client.post_graphql(query, variables))
    assert not response["data"]["checkoutComplete"]["errors"]


@pytest.mark.django_db
@pytest.mark.count_queries(autouse=False)
def test_complete_checkout_preorder(
    api_client, checkout_preorder_with_charged_payment, count_queries
):
    query = COMPLETE_CHECKOUT_MUTATION

    variables = {
        "id": to_global_id_or_none(checkout_preorder_with_charged_payment),
    }

    response = get_graphql_content(api_client.post_graphql(query, variables))
    assert not response["data"]["checkoutComplete"]["errors"]<|MERGE_RESOLUTION|>--- conflicted
+++ resolved
@@ -658,11 +658,7 @@
         reservation_length=5,
     )
 
-<<<<<<< HEAD
-    with django_assert_num_queries(55):
-=======
     with django_assert_num_queries(68):
->>>>>>> 14fab7d6
         variant_id = graphene.Node.to_global_id("ProductVariant", variants[0].pk)
         variables = {
             "id": to_global_id_or_none(checkout),
@@ -676,11 +672,7 @@
         assert not data["errors"]
 
     # Updating multiple lines in checkout has same query count as updating one
-<<<<<<< HEAD
-    with django_assert_num_queries(55):
-=======
     with django_assert_num_queries(68):
->>>>>>> 14fab7d6
         variables = {
             "id": to_global_id_or_none(checkout),
             "lines": [],
@@ -923,11 +915,7 @@
         new_lines.append({"quantity": 2, "variantId": variant_id})
 
     # Adding multiple lines to checkout has same query count as adding one
-<<<<<<< HEAD
-    with django_assert_num_queries(54):
-=======
     with django_assert_num_queries(67):
->>>>>>> 14fab7d6
         variables = {
             "id": Node.to_global_id("Checkout", checkout.pk),
             "lines": [new_lines[0]],
@@ -940,11 +928,7 @@
 
     checkout.lines.exclude(id=line.id).delete()
 
-<<<<<<< HEAD
-    with django_assert_num_queries(54):
-=======
     with django_assert_num_queries(67):
->>>>>>> 14fab7d6
         variables = {
             "id": Node.to_global_id("Checkout", checkout.pk),
             "lines": new_lines,
