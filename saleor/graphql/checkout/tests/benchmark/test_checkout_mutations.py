--- conflicted
+++ resolved
@@ -413,11 +413,7 @@
         }
     }
 
-<<<<<<< HEAD
-    with django_assert_num_queries(65):
-=======
     with django_assert_num_queries(67):
->>>>>>> 81a31f13
         response = api_client.post_graphql(query, variables)
         assert get_graphql_content(response)["data"]["checkoutCreate"]
         assert Checkout.objects.first().lines.count() == 1
@@ -435,11 +431,7 @@
         }
     }
 
-<<<<<<< HEAD
-    with django_assert_num_queries(65):
-=======
     with django_assert_num_queries(67):
->>>>>>> 81a31f13
         response = api_client.post_graphql(query, variables)
         assert get_graphql_content(response)["data"]["checkoutCreate"]
         assert Checkout.objects.first().lines.count() == 10
@@ -511,8 +503,6 @@
 
 @pytest.mark.django_db
 @pytest.mark.count_queries(autouse=False)
-<<<<<<< HEAD
-=======
 def test_create_checkout_with_order_promotion(
     user_api_client,
     order_promotion_with_rule,
@@ -584,7 +574,6 @@
 
 @pytest.mark.django_db
 @pytest.mark.count_queries(autouse=False)
->>>>>>> 81a31f13
 def test_add_shipping_to_checkout(
     api_client,
     checkout_with_shipping_address,
@@ -828,11 +817,7 @@
         reservation_length=5,
     )
 
-<<<<<<< HEAD
-    with django_assert_num_queries(81):
-=======
     with django_assert_num_queries(82):
->>>>>>> 81a31f13
         variant_id = graphene.Node.to_global_id("ProductVariant", variants[0].pk)
         variables = {
             "id": to_global_id_or_none(checkout),
@@ -846,11 +831,7 @@
         assert not data["errors"]
 
     # Updating multiple lines in checkout has same query count as updating one
-<<<<<<< HEAD
-    with django_assert_num_queries(81):
-=======
     with django_assert_num_queries(82):
->>>>>>> 81a31f13
         variables = {
             "id": to_global_id_or_none(checkout),
             "lines": [],
@@ -1095,11 +1076,7 @@
         new_lines.append({"quantity": 2, "variantId": variant_id})
 
     # Adding multiple lines to checkout has same query count as adding one
-<<<<<<< HEAD
-    with django_assert_num_queries(80):
-=======
     with django_assert_num_queries(81):
->>>>>>> 81a31f13
         variables = {
             "id": Node.to_global_id("Checkout", checkout.pk),
             "lines": [new_lines[0]],
@@ -1112,11 +1089,7 @@
 
     checkout.lines.exclude(id=line.id).delete()
 
-<<<<<<< HEAD
-    with django_assert_num_queries(80):
-=======
     with django_assert_num_queries(81):
->>>>>>> 81a31f13
         variables = {
             "id": Node.to_global_id("Checkout", checkout.pk),
             "lines": new_lines,
