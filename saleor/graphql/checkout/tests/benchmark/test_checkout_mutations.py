from decimal import Decimal
from unittest.mock import patch

import graphene
import pytest
from graphene import Node

from .....checkout import calculations
from .....checkout.fetch import fetch_checkout_info, fetch_checkout_lines
from .....checkout.models import Checkout
from .....checkout.utils import add_variants_to_checkout, set_external_shipping_id
from .....discount import RewardValueType
from .....discount.models import CheckoutLineDiscount, PromotionRule
from .....plugins.manager import get_plugins_manager
from .....product.models import Product, ProductVariant, ProductVariantChannelListing
from .....product.utils.variant_prices import update_discounted_prices_for_promotion
from .....product.utils.variants import fetch_variants_for_promotion_rules
from .....warehouse.models import Stock
from ....core.utils import to_global_id_or_none
from ....tests.utils import get_graphql_content
from ...mutations.utils import CheckoutLineData

CHECKOUT_GIFT_CARD_QUERY = """
    query CheckoutGiftCard {
      checkouts(first: 100) {
        edges {
          node {
            id
            giftCards {
              id
              isActive
              code
              last4CodeChars
              currentBalance {
                amount
              }
            }
          }
        }
      }
    }
"""

FRAGMENT_PRICE = """
    fragment Price on TaxedMoney {
      gross {
        amount
        currency
      }
      net {
        amount
        currency
      }
    }
"""

FRAGMENT_PRODUCT_VARIANT = (
    FRAGMENT_PRICE
    + """
        fragment ProductVariant on ProductVariant {
          id
          name
          pricing {
            onSale
            priceUndiscounted {
              ...Price
            }
            price {
              ...Price
            }
          }
          product {
            id
            name
            thumbnail {
              url
              alt
            }
            thumbnail2x: thumbnail(size: 510) {
              url
            }
          }
        }
    """
)

FRAGMENT_CHECKOUT_LINE = (
    FRAGMENT_PRODUCT_VARIANT
    + """
        fragment CheckoutLine on CheckoutLine {
          id
          quantity
          isGift
          totalPrice {
            ...Price
          }
          variant {
            ...ProductVariant
          }
          quantity
        }
    """
)

FRAGMENT_ADDRESS = """
    fragment Address on Address {
      id
      firstName
      lastName
      companyName
      streetAddress1
      streetAddress2
      city
      postalCode
      country {
        code
        country
      }
      countryArea
      phone
      isDefaultBillingAddress
      isDefaultShippingAddress
    }
"""


FRAGMENT_SHIPPING_METHOD = """
    fragment ShippingMethod on ShippingMethod {
        id
        name
        price {
            amount
        }
    }
"""

FRAGMENT_COLLECTION_POINT = """
   fragment CollectionPoint on Warehouse {
        id
        name
        isPrivate
        clickAndCollectOption
        address {
             streetAddress1
          }
     }
"""


FRAGMENT_CHECKOUT = (
    FRAGMENT_CHECKOUT_LINE
    + FRAGMENT_ADDRESS
    + FRAGMENT_SHIPPING_METHOD
    + """
        fragment Checkout on Checkout {
          availablePaymentGateways {
            id
            name
            config {
              field
              value
            }
          }
          token
          id
          totalPrice {
            ...Price
          }
          subtotalPrice {
            ...Price
          }
          billingAddress {
            ...Address
          }
          shippingAddress {
            ...Address
          }
          email
          availableShippingMethods {
            ...ShippingMethod
          }
          shippingMethod {
            ...ShippingMethod
          }
          shippingPrice {
            ...Price
          }
          lines {
            ...CheckoutLine
          }
          stockReservationExpires
          isShippingRequired
          discount {
            currency
            amount
          }
          discountName
          translatedDiscountName
          voucherCode
          displayGrossPrices
        }
    """
)

FRAGMENT_CHECKOUT_FOR_CC = (
    FRAGMENT_CHECKOUT_LINE
    + FRAGMENT_ADDRESS
    + FRAGMENT_SHIPPING_METHOD
    + FRAGMENT_COLLECTION_POINT
    + """
        fragment Checkout on Checkout {
          availablePaymentGateways {
            id
            name
            config {
              field
              value
            }
          }
          token
          id
          totalPrice {
            ...Price
          }
          subtotalPrice {
            ...Price
          }
          billingAddress {
            ...Address
          }
          shippingAddress {
            ...Address
          }
          email
          availableShippingMethods {
            ...ShippingMethod
          }
          availableCollectionPoints {
            ...CollectionPoint
          }
          deliveryMethod {
            __typename
            ... on ShippingMethod {
              ...ShippingMethod
            }
            ... on Warehouse {
              ...CollectionPoint
            }
          }
          shippingPrice {
            ...Price
          }
          lines {
            ...CheckoutLine
          }
          isShippingRequired
          discount {
            currency
            amount
          }
          discountName
          translatedDiscountName
          voucherCode
        }
    """
)


MUTATION_CHECKOUT_CREATE = (
    FRAGMENT_CHECKOUT
    + """
        mutation CreateCheckout($checkoutInput: CheckoutCreateInput!) {
            checkoutCreate(input: $checkoutInput) {
                errors {
                    field
                    message
                }
                checkout {
                    ...Checkout
                }
            }
        }
    """
)


@pytest.mark.django_db
@pytest.mark.count_queries(autouse=False)
def test_create_checkout(
    api_client,
    graphql_address_data,
    stock,
    channel_USD,
    product_with_default_variant,
    product_with_single_variant,
    product_with_two_variants,
    count_queries,
):
    checkout_counts = Checkout.objects.count()
    variables = {
        "checkoutInput": {
            "channel": channel_USD.slug,
            "email": "test@example.com",
            "shippingAddress": graphql_address_data,
            "lines": [
                {
                    "quantity": 1,
                    "variantId": Node.to_global_id(
                        "ProductVariant", stock.product_variant.pk
                    ),
                },
                {
                    "quantity": 2,
                    "variantId": Node.to_global_id(
                        "ProductVariant",
                        product_with_default_variant.variants.first().pk,
                    ),
                },
                {
                    "quantity": 10,
                    "variantId": Node.to_global_id(
                        "ProductVariant",
                        product_with_single_variant.variants.first().pk,
                    ),
                },
                {
                    "quantity": 3,
                    "variantId": Node.to_global_id(
                        "ProductVariant",
                        product_with_two_variants.variants.first().pk,
                    ),
                },
                {
                    "quantity": 2,
                    "variantId": Node.to_global_id(
                        "ProductVariant",
                        product_with_two_variants.variants.last().pk,
                    ),
                },
            ],
        }
    }
    get_graphql_content(api_client.post_graphql(MUTATION_CHECKOUT_CREATE, variables))
    assert checkout_counts + 1 == Checkout.objects.count()


@pytest.mark.django_db
@pytest.mark.count_queries(autouse=False)
def test_create_checkout_with_reservations(
    site_settings_with_reservations,
    api_client,
    product,
    stock,
    warehouse,
    graphql_address_data,
    channel_USD,
    django_assert_num_queries,
    count_queries,
):
    # TODO: replace this with MUTATION_CHECKOUT_CREATE when query number stabilizes
    query = (
        FRAGMENT_CHECKOUT_LINE
        + """
            mutation CreateCheckout($checkoutInput: CheckoutCreateInput!) {
              checkoutCreate(input: $checkoutInput) {
                errors {
                  field
                  message
                }
                checkout {
                  lines {
                    ...CheckoutLine
                  }
                  stockReservationExpires
                }
              }
            }
        """
    )

    variants = ProductVariant.objects.bulk_create(
        [ProductVariant(product=product, sku=f"SKU_A_{i}") for i in range(10)]
    )
    ProductVariantChannelListing.objects.bulk_create(
        [
            ProductVariantChannelListing(
                variant=variant,
                channel=channel_USD,
                price_amount=Decimal(10),
                discounted_price_amount=Decimal(10),
                cost_price_amount=Decimal(1),
                currency=channel_USD.currency_code,
            )
            for variant in variants
        ]
    )
    Stock.objects.bulk_create(
        [
            Stock(product_variant=variant, warehouse=warehouse, quantity=15)
            for variant in variants
        ]
    )

    new_lines = []
    for variant in variants:
        variant_id = graphene.Node.to_global_id("ProductVariant", variant.id)
        new_lines.append({"quantity": 2, "variantId": variant_id})

    test_email = "test@example.com"
    shipping_address = graphql_address_data
    variables = {
        "checkoutInput": {
            "channel": channel_USD.slug,
            "lines": [new_lines[0]],
            "email": test_email,
            "shippingAddress": shipping_address,
        }
    }

    with django_assert_num_queries(82):
        response = api_client.post_graphql(query, variables)
        assert get_graphql_content(response)["data"]["checkoutCreate"]
        assert Checkout.objects.first().lines.count() == 1

    Checkout.objects.all().delete()

    test_email = "test@example.com"
    shipping_address = graphql_address_data
    variables = {
        "checkoutInput": {
            "channel": channel_USD.slug,
            "lines": new_lines,
            "email": test_email,
            "shippingAddress": shipping_address,
        }
    }

    with django_assert_num_queries(82):
        response = api_client.post_graphql(query, variables)
        assert get_graphql_content(response)["data"]["checkoutCreate"]
        assert Checkout.objects.first().lines.count() == 10


@pytest.mark.django_db
@pytest.mark.count_queries(autouse=False)
def test_create_checkout_with_gift_promotion(
    api_client,
    graphql_address_data,
    stock,
    channel_USD,
    product_with_default_variant,
    product_with_single_variant,
    product_with_two_variants,
    gift_promotion_rule,
    count_queries,
):
    checkout_counts = Checkout.objects.count()
    variables = {
        "checkoutInput": {
            "channel": channel_USD.slug,
            "email": "test@example.com",
            "shippingAddress": graphql_address_data,
            "lines": [
                {
                    "quantity": 1,
                    "variantId": Node.to_global_id(
                        "ProductVariant", stock.product_variant.pk
                    ),
                },
                {
                    "quantity": 2,
                    "variantId": Node.to_global_id(
                        "ProductVariant",
                        product_with_default_variant.variants.first().pk,
                    ),
                },
                {
                    "quantity": 10,
                    "variantId": Node.to_global_id(
                        "ProductVariant",
                        product_with_single_variant.variants.first().pk,
                    ),
                },
                {
                    "quantity": 3,
                    "variantId": Node.to_global_id(
                        "ProductVariant",
                        product_with_two_variants.variants.first().pk,
                    ),
                },
                {
                    "quantity": 2,
                    "variantId": Node.to_global_id(
                        "ProductVariant",
                        product_with_two_variants.variants.last().pk,
                    ),
                },
            ],
        }
    }
    data = get_graphql_content(
        api_client.post_graphql(MUTATION_CHECKOUT_CREATE, variables)
    )
    assert checkout_counts + 1 == Checkout.objects.count()
    assert data["data"]["checkoutCreate"]["checkout"]


@pytest.mark.django_db
@pytest.mark.count_queries(autouse=False)
def test_create_checkout_with_order_promotion(
    user_api_client,
    order_promotion_with_rule,
    channel_USD,
    stock,
    product_with_default_variant,
    product_with_single_variant,
    product_with_two_variants,
    graphql_address_data,
    django_assert_num_queries,
    count_queries,
    variant_with_many_stocks,
):
    # given
    variables = {
        "checkoutInput": {
            "channel": channel_USD.slug,
            "email": "test@example.com",
            "shippingAddress": graphql_address_data,
            "lines": [
                {
                    "quantity": 10,
                    "variantId": Node.to_global_id(
                        "ProductVariant", stock.product_variant.pk
                    ),
                },
                {
                    "quantity": 2,
                    "variantId": Node.to_global_id(
                        "ProductVariant",
                        product_with_default_variant.variants.first().pk,
                    ),
                },
                {
                    "quantity": 10,
                    "variantId": Node.to_global_id(
                        "ProductVariant",
                        product_with_single_variant.variants.first().pk,
                    ),
                },
                {
                    "quantity": 3,
                    "variantId": Node.to_global_id(
                        "ProductVariant",
                        product_with_two_variants.variants.first().pk,
                    ),
                },
                {
                    "quantity": 2,
                    "variantId": Node.to_global_id(
                        "ProductVariant",
                        product_with_two_variants.variants.last().pk,
                    ),
                },
            ],
        }
    }

    # when
    user_api_client.ensure_access_token()
<<<<<<< HEAD
    with django_assert_num_queries(80):
=======
    with django_assert_num_queries(87):
>>>>>>> eaebe6b1
        response = user_api_client.post_graphql(MUTATION_CHECKOUT_CREATE, variables)

    # then
    assert Checkout.objects.get().discounts.exists()
    content = get_graphql_content(response)
    data = content["data"]["checkoutCreate"]
    assert not data["errors"]


@pytest.mark.django_db
@pytest.mark.count_queries(autouse=False)
def test_add_shipping_to_checkout(
    api_client,
    checkout_with_shipping_address,
    shipping_method,
    count_queries,
):
    query = (
        FRAGMENT_CHECKOUT
        + """
            mutation updateCheckoutShippingOptions(
              $id: ID, $shippingMethodId: ID
            ) {
              checkoutShippingMethodUpdate(
                id: $id, shippingMethodId: $shippingMethodId
              ) {
                errors {
                  field
                  message
                }
                checkout {
                  ...Checkout
                }
              }
            }
        """
    )
    variables = {
        "id": to_global_id_or_none(checkout_with_shipping_address),
        "shippingMethodId": Node.to_global_id("ShippingMethod", shipping_method.pk),
    }
    response = get_graphql_content(api_client.post_graphql(query, variables))
    assert not response["data"]["checkoutShippingMethodUpdate"]["errors"]


@pytest.mark.django_db
@pytest.mark.count_queries(autouse=False)
def test_add_delivery_to_checkout(
    api_client,
    checkout_with_item_for_cc,
    warehouse_for_cc,
    count_queries,
):
    query = (
        FRAGMENT_CHECKOUT
        + """
            mutation updateCheckoutDeliveryOptions(
              $id: ID, $deliveryMethodId: ID
            ) {
              checkoutDeliveryMethodUpdate(
                id: $id, deliveryMethodId: $deliveryMethodId
              ) {
                errors {
                  field
                  message
                }
                checkout {
                  ...Checkout
                }
              }
            }
        """
    )
    variables = {
        "id": to_global_id_or_none(checkout_with_item_for_cc),
        "deliveryMethodId": Node.to_global_id("Warehouse", warehouse_for_cc.pk),
    }
    response = get_graphql_content(api_client.post_graphql(query, variables))
    assert not response["data"]["checkoutDeliveryMethodUpdate"]["errors"]


@pytest.mark.django_db
@pytest.mark.count_queries(autouse=False)
def test_add_billing_address_to_checkout(
    api_client, graphql_address_data, checkout_with_shipping_method, count_queries
):
    query = (
        FRAGMENT_CHECKOUT
        + """
            mutation UpdateCheckoutBillingAddress(
              $id: ID, $billingAddress: AddressInput!
            ) {
              checkoutBillingAddressUpdate(
                  id: $id, billingAddress: $billingAddress
              ) {
                errors {
                  field
                  message
                }
                checkout {
                  ...Checkout
                }
              }
            }
        """
    )
    variables = {
        "id": to_global_id_or_none(checkout_with_shipping_method),
        "billingAddress": graphql_address_data,
    }
    response = get_graphql_content(api_client.post_graphql(query, variables))
    assert not response["data"]["checkoutBillingAddressUpdate"]["errors"]


MUTATION_CHECKOUT_LINES_UPDATE = (
    FRAGMENT_CHECKOUT_LINE
    + """
        mutation updateCheckoutLine($id: ID, $lines: [CheckoutLineUpdateInput!]!){
          checkoutLinesUpdate(id: $id, lines: $lines) {
            checkout {
              id
              lines {
                ...CheckoutLine
              }
              totalPrice {
                ...Price
              }
              subtotalPrice {
                ...Price
              }
              isShippingRequired
            }
            errors {
                field
                message
            }
          }
        }
    """
)


@pytest.mark.django_db
@pytest.mark.count_queries(autouse=False)
def test_update_checkout_lines(
    api_client,
    checkout_with_items,
    stock,
    product_with_default_variant,
    product_with_single_variant,
    product_with_two_variants,
    count_queries,
):
    variables = {
        "id": to_global_id_or_none(checkout_with_items),
        "lines": [
            {
                "quantity": 1,
                "variantId": Node.to_global_id(
                    "ProductVariant", stock.product_variant.pk
                ),
            },
            {
                "quantity": 2,
                "variantId": Node.to_global_id(
                    "ProductVariant",
                    product_with_default_variant.variants.first().pk,
                ),
            },
            {
                "quantity": 10,
                "variantId": Node.to_global_id(
                    "ProductVariant",
                    product_with_single_variant.variants.first().pk,
                ),
            },
            {
                "quantity": 3,
                "variantId": Node.to_global_id(
                    "ProductVariant",
                    product_with_two_variants.variants.first().pk,
                ),
            },
            {
                "quantity": 2,
                "variantId": Node.to_global_id(
                    "ProductVariant",
                    product_with_two_variants.variants.last().pk,
                ),
            },
        ],
    }
    response = get_graphql_content(
        api_client.post_graphql(MUTATION_CHECKOUT_LINES_UPDATE, variables)
    )
    assert not response["data"]["checkoutLinesUpdate"]["errors"]


@pytest.mark.django_db
@pytest.mark.count_queries(autouse=False)
def test_update_checkout_lines_with_reservations(
    site_settings_with_reservations,
    user_api_client,
    channel_USD,
    checkout_with_item,
    product,
    stock,
    warehouse,
    django_assert_num_queries,
    count_queries,
):
    checkout = checkout_with_item

    variants = ProductVariant.objects.bulk_create(
        [ProductVariant(product=product, sku=f"SKU_A_{i}") for i in range(10)]
    )
    ProductVariantChannelListing.objects.bulk_create(
        [
            ProductVariantChannelListing(
                variant=variant,
                channel=channel_USD,
                price_amount=Decimal(10),
                discounted_price_amount=Decimal(10),
                cost_price_amount=Decimal(1),
                currency=channel_USD.currency_code,
            )
            for variant in variants
        ]
    )
    Stock.objects.bulk_create(
        [
            Stock(product_variant=variant, warehouse=warehouse, quantity=15)
            for variant in variants
        ]
    )

    add_variants_to_checkout(
        checkout,
        variants,
        [
            CheckoutLineData(
                variant_id=str(variant.pk),
                quantity=2,
                quantity_to_update=True,
                custom_price=None,
                custom_price_to_update=False,
            )
            for variant in variants
        ],
        channel_USD,
        replace_reservations=True,
        reservation_length=5,
    )

    user_api_client.ensure_access_token()
    with django_assert_num_queries(105):
        variant_id = graphene.Node.to_global_id("ProductVariant", variants[0].pk)
        variables = {
            "id": to_global_id_or_none(checkout),
            "lines": [{"quantity": 3, "variantId": variant_id}],
        }
        response = user_api_client.post_graphql(
            MUTATION_CHECKOUT_LINES_UPDATE, variables
        )
        content = get_graphql_content(response)
        data = content["data"]["checkoutLinesUpdate"]
        assert not data["errors"]

    # Updating multiple lines in checkout has same query count as updating one
    with django_assert_num_queries(105):
        variables = {
            "id": to_global_id_or_none(checkout),
            "lines": [],
        }

        for variant in variants:
            variant_id = graphene.Node.to_global_id("ProductVariant", variant.pk)
            variables["lines"].append({"quantity": 4, "variantId": variant_id})

        response = user_api_client.post_graphql(
            MUTATION_CHECKOUT_LINES_UPDATE, variables
        )
        content = get_graphql_content(response)
        data = content["data"]["checkoutLinesUpdate"]
        assert not data["errors"]


MUTATION_CHECKOUT_LINES_ADD = (
    FRAGMENT_CHECKOUT_LINE
    + """
        mutation addCheckoutLines($id: ID, $lines: [CheckoutLineInput!]!){
          checkoutLinesAdd(id: $id, lines: $lines) {
            checkout {
              id
              lines {
                ...CheckoutLine
              }
            }
            errors {
              field
              message
            }
          }
        }
    """
)


@pytest.mark.django_db
@pytest.mark.count_queries(autouse=False)
@patch("saleor.webhook.transport.synchronous.transport.send_webhook_request_sync")
def test_add_checkout_lines(
    mock_send_request,
    api_client,
    checkout_with_single_item,
    stock,
    product_with_default_variant,
    product_with_single_variant,
    product_with_two_variants,
    count_queries,
    shipping_app,
    settings,
):
    settings.PLUGINS = ["saleor.plugins.webhook.plugin.WebhookPlugin"]
    mock_json_response = [
        {
            "id": "abcd",
            "name": "Provider - Economy",
            "amount": "10",
            "currency": "USD",
            "maximum_delivery_days": "7",
        }
    ]
    mock_send_request.return_value = mock_json_response

    variables = {
        "id": Node.to_global_id("Checkout", checkout_with_single_item.pk),
        "lines": [
            {
                "quantity": 1,
                "variantId": Node.to_global_id(
                    "ProductVariant", stock.product_variant.pk
                ),
            },
            {
                "quantity": 2,
                "variantId": Node.to_global_id(
                    "ProductVariant",
                    product_with_default_variant.variants.first().pk,
                ),
            },
            {
                "quantity": 10,
                "variantId": Node.to_global_id(
                    "ProductVariant",
                    product_with_single_variant.variants.first().pk,
                ),
            },
            {
                "quantity": 3,
                "variantId": Node.to_global_id(
                    "ProductVariant",
                    product_with_two_variants.variants.first().pk,
                ),
            },
            {
                "quantity": 2,
                "variantId": Node.to_global_id(
                    "ProductVariant",
                    product_with_two_variants.variants.last().pk,
                ),
            },
        ],
    }
    response = get_graphql_content(
        api_client.post_graphql(MUTATION_CHECKOUT_LINES_ADD, variables)
    )
    assert not response["data"]["checkoutLinesAdd"]["errors"]
    assert mock_send_request.call_count == 0


@pytest.mark.django_db
@pytest.mark.count_queries(autouse=False)
@patch("saleor.webhook.transport.synchronous.transport.send_webhook_request_sync")
def test_add_checkout_lines_with_external_shipping(
    mock_send_request,
    api_client,
    checkout_with_single_item,
    address,
    stock,
    product_with_default_variant,
    product_with_single_variant,
    product_with_two_variants,
    count_queries,
    shipping_app,
    settings,
):
    settings.PLUGINS = ["saleor.plugins.webhook.plugin.WebhookPlugin"]
    response_method_id = "abcd"
    mock_json_response = [
        {
            "id": response_method_id,
            "name": "Provider - Economy",
            "amount": "10",
            "currency": "USD",
            "maximum_delivery_days": "7",
        }
    ]
    mock_send_request.return_value = mock_json_response

    external_shipping_method_id = Node.to_global_id(
        "app", f"{shipping_app.id}:{response_method_id}"
    )

    checkout_with_single_item.shipping_address = address
    set_external_shipping_id(checkout_with_single_item, external_shipping_method_id)
    checkout_with_single_item.save()
    checkout_with_single_item.metadata_storage.save()

    variables = {
        "id": Node.to_global_id("Checkout", checkout_with_single_item.pk),
        "lines": [
            {
                "quantity": 1,
                "variantId": Node.to_global_id(
                    "ProductVariant", stock.product_variant.pk
                ),
            },
            {
                "quantity": 2,
                "variantId": Node.to_global_id(
                    "ProductVariant",
                    product_with_default_variant.variants.first().pk,
                ),
            },
            {
                "quantity": 10,
                "variantId": Node.to_global_id(
                    "ProductVariant",
                    product_with_single_variant.variants.first().pk,
                ),
            },
            {
                "quantity": 3,
                "variantId": Node.to_global_id(
                    "ProductVariant",
                    product_with_two_variants.variants.first().pk,
                ),
            },
            {
                "quantity": 2,
                "variantId": Node.to_global_id(
                    "ProductVariant",
                    product_with_two_variants.variants.last().pk,
                ),
            },
        ],
    }
    response = get_graphql_content(
        api_client.post_graphql(MUTATION_CHECKOUT_LINES_ADD, variables)
    )
    assert not response["data"]["checkoutLinesAdd"]["errors"]
    # Two api calls :
    # - post-mutate() logic used to validate currently selected method
    # - fetch_checkout_prices_if_expired - calculating all prices for checkout
    # - (cached) in check_stock_quantity_bulk to check if the shipping method is set
    assert mock_send_request.call_count == 2


@pytest.mark.django_db
@pytest.mark.count_queries(autouse=False)
def test_add_checkout_lines_with_reservations(
    site_settings_with_reservations,
    user_api_client,
    channel_USD,
    checkout_with_item,
    product,
    stock,
    warehouse,
    django_assert_num_queries,
    count_queries,
):
    checkout = checkout_with_item
    line = checkout.lines.first()

    variants = ProductVariant.objects.bulk_create(
        [ProductVariant(product=product, sku=f"SKU_A_{i}") for i in range(10)]
    )
    ProductVariantChannelListing.objects.bulk_create(
        [
            ProductVariantChannelListing(
                variant=variant,
                channel=channel_USD,
                price_amount=Decimal(10),
                discounted_price_amount=Decimal(10),
                cost_price_amount=Decimal(1),
                currency=channel_USD.currency_code,
            )
            for variant in variants
        ]
    )
    Stock.objects.bulk_create(
        [
            Stock(product_variant=variant, warehouse=warehouse, quantity=15)
            for variant in variants
        ]
    )

    new_lines = []
    for variant in variants:
        variant_id = graphene.Node.to_global_id("ProductVariant", variant.id)
        new_lines.append({"quantity": 2, "variantId": variant_id})

    user_api_client.ensure_access_token()
    # Adding multiple lines to checkout has same query count as adding one
    with django_assert_num_queries(102):
        variables = {
            "id": Node.to_global_id("Checkout", checkout.pk),
            "lines": [new_lines[0]],
            "channelSlug": checkout.channel.slug,
        }
        response = user_api_client.post_graphql(MUTATION_CHECKOUT_LINES_ADD, variables)
        content = get_graphql_content(response)
        data = content["data"]["checkoutLinesAdd"]
        assert not data["errors"]

    checkout.lines.exclude(id=line.id).delete()

    with django_assert_num_queries(102):
        variables = {
            "id": Node.to_global_id("Checkout", checkout.pk),
            "lines": new_lines,
            "channelSlug": checkout.channel.slug,
        }
        response = user_api_client.post_graphql(MUTATION_CHECKOUT_LINES_ADD, variables)
        content = get_graphql_content(response)
        data = content["data"]["checkoutLinesAdd"]
        assert not data["errors"]


@pytest.mark.django_db
@pytest.mark.count_queries(autouse=False)
def test_add_checkout_lines_catalogue_discount_applies(
    user_api_client,
    catalogue_promotion_without_rules,
    checkout,
    channel_USD,
    django_assert_num_queries,
    count_queries,
    variant_with_many_stocks,
):
    # given
    Stock.objects.update(quantity=100)
    variant = variant_with_many_stocks
    variant_id = graphene.Node.to_global_id("ProductVariant", variant.pk)

    # prepare promotion with 50% discount
    promotion = catalogue_promotion_without_rules
    catalogue_predicate = {"variantPredicate": {"ids": [variant_id]}}
    rule = promotion.rules.create(
        name="Catalogue rule percentage 50",
        catalogue_predicate=catalogue_predicate,
        reward_value_type=RewardValueType.PERCENTAGE,
        reward_value=Decimal(50),
    )
    rule.channels.add(channel_USD)
    fetch_variants_for_promotion_rules(PromotionRule.objects.all())

    # update prices
    update_discounted_prices_for_promotion(Product.objects.all())

    variables = {
        "id": to_global_id_or_none(checkout),
        "lines": [{"variantId": variant_id, "quantity": 3}],
        "channelSlug": checkout.channel.slug,
    }

    # when
    user_api_client.ensure_access_token()
    with django_assert_num_queries(94):
        response = user_api_client.post_graphql(MUTATION_CHECKOUT_LINES_ADD, variables)

    # then
    content = get_graphql_content(response)
    data = content["data"]["checkoutLinesAdd"]
    assert not data["errors"]
    assert checkout.lines.count() == 1
    assert CheckoutLineDiscount.objects.count() == 1


@pytest.mark.django_db
@pytest.mark.count_queries(autouse=False)
def test_add_checkout_lines_multiple_catalogue_discount_applies(
    user_api_client,
    catalogue_promotion_without_rules,
    checkout,
    channel_USD,
    django_assert_num_queries,
    count_queries,
    product_variant_list,
    warehouse,
):
    # given
    variants = product_variant_list
    variant_global_ids = [variant.get_global_id() for variant in variants]

    channel_listing = variants[2].channel_listings.first()
    channel_listing.channel = channel_USD
    channel_listing.currency = channel_USD.currency_code
    channel_listing.save(update_fields=["channel_id", "currency"])

    Stock.objects.bulk_create(
        [
            Stock(product_variant=variant, warehouse=warehouse, quantity=1000)
            for variant in variants
        ]
    )

    # create many rules
    promotion = catalogue_promotion_without_rules
    rules = []
    catalogue_predicate = {"variantPredicate": {"ids": variant_global_ids}}
    for idx in range(5):
        reward_value = 2 + idx
        rules.append(
            PromotionRule(
                name=f"Catalogue rule fixed {reward_value}",
                promotion=promotion,
                catalogue_predicate=catalogue_predicate,
                reward_value_type=RewardValueType.FIXED,
                reward_value=Decimal(reward_value),
            )
        )
    for idx in range(5):
        reward_value = idx * 10 + 25
        rules.append(
            PromotionRule(
                name=f"Catalogue rule percentage {reward_value}",
                promotion=promotion,
                catalogue_predicate=catalogue_predicate,
                reward_value_type=RewardValueType.PERCENTAGE,
                reward_value=Decimal(reward_value),
            )
        )
    rules = PromotionRule.objects.bulk_create(rules)
    for rule in rules:
        rule.channels.add(channel_USD)
    fetch_variants_for_promotion_rules(PromotionRule.objects.all())

    # update prices
    update_discounted_prices_for_promotion(Product.objects.all())

    variables = {
        "id": to_global_id_or_none(checkout),
        "lines": [
            {"variantId": variant_global_ids[0], "quantity": 4},
            {"variantId": variant_global_ids[1], "quantity": 5},
            {"variantId": variant_global_ids[2], "quantity": 6},
            {"variantId": variant_global_ids[3], "quantity": 7},
        ],
        "channelSlug": checkout.channel.slug,
    }

    # when
    user_api_client.ensure_access_token()
    with django_assert_num_queries(94):
        response = user_api_client.post_graphql(MUTATION_CHECKOUT_LINES_ADD, variables)

    # then
    content = get_graphql_content(response)
    data = content["data"]["checkoutLinesAdd"]
    assert not data["errors"]
    assert checkout.lines.count() == 4
    assert CheckoutLineDiscount.objects.count() == 4


@pytest.mark.django_db
@pytest.mark.count_queries(autouse=False)
def test_add_checkout_lines_order_discount_applies(
    user_api_client,
    order_promotion_with_rule,
    checkout,
    channel_USD,
    django_assert_num_queries,
    count_queries,
    variant_with_many_stocks,
):
    # given
    Stock.objects.update(quantity=100)
    variant_id = graphene.Node.to_global_id(
        "ProductVariant", variant_with_many_stocks.id
    )

    variables = {
        "id": to_global_id_or_none(checkout),
        "lines": [{"variantId": variant_id, "quantity": 10}],
        "channelSlug": checkout.channel.slug,
    }

    # when
    user_api_client.ensure_access_token()
    with django_assert_num_queries(97):
        response = user_api_client.post_graphql(MUTATION_CHECKOUT_LINES_ADD, variables)

    # then
    assert checkout.discounts.exists()
    content = get_graphql_content(response)
    data = content["data"]["checkoutLinesAdd"]
    assert not data["errors"]


@pytest.mark.django_db
@pytest.mark.count_queries(autouse=False)
def test_add_checkout_lines_gift_discount_applies(
    user_api_client,
    gift_promotion_rule,
    checkout,
    channel_USD,
    django_assert_num_queries,
    count_queries,
    variant_with_many_stocks,
):
    # given
    Stock.objects.update(quantity=100)
    variant_id = graphene.Node.to_global_id(
        "ProductVariant", variant_with_many_stocks.id
    )

    variables = {
        "id": to_global_id_or_none(checkout),
        "lines": [{"variantId": variant_id, "quantity": 3}],
        "channelSlug": checkout.channel.slug,
    }

    # when
    user_api_client.ensure_access_token()
    with django_assert_num_queries(123):
        response = user_api_client.post_graphql(MUTATION_CHECKOUT_LINES_ADD, variables)

    # then
    assert checkout.lines.count() == 2
    content = get_graphql_content(response)
    data = content["data"]["checkoutLinesAdd"]
    assert not data["errors"]


@pytest.mark.django_db
@pytest.mark.count_queries(autouse=False)
def test_checkout_shipping_address_update(
    api_client, graphql_address_data, checkout_with_variants, count_queries
):
    query = (
        FRAGMENT_CHECKOUT
        + """
            mutation UpdateCheckoutShippingAddress(
              $id: ID, $shippingAddress: AddressInput!
            ) {
              checkoutShippingAddressUpdate(
                id: $id, shippingAddress: $shippingAddress
              ) {
                errors {
                  field
                  message
                }
                checkout {
                  ...Checkout
                }
              }
            }
        """
    )
    variables = {
        "id": to_global_id_or_none(checkout_with_variants),
        "shippingAddress": graphql_address_data,
    }
    response = get_graphql_content(api_client.post_graphql(query, variables))
    assert not response["data"]["checkoutShippingAddressUpdate"]["errors"]


@pytest.mark.django_db
@pytest.mark.count_queries(autouse=False)
def test_checkout_email_update(api_client, checkout_with_variants, count_queries):
    query = (
        FRAGMENT_CHECKOUT
        + """
            mutation UpdateCheckoutEmail(
              $id: ID, $email: String!
            ) {
              checkoutEmailUpdate(id: $id, email: $email) {
                checkout {
                  ...Checkout
                }
                errors {
                  field
                  message
                }
              }
            }
        """
    )
    variables = {
        "id": to_global_id_or_none(checkout_with_variants),
        "email": "newEmail@example.com",
    }
    response = get_graphql_content(api_client.post_graphql(query, variables))
    assert not response["data"]["checkoutEmailUpdate"]["errors"]


@pytest.mark.django_db
@pytest.mark.count_queries(autouse=False)
def test_checkout_voucher_code(
    api_client, checkout_with_billing_address, voucher, count_queries
):
    query = (
        FRAGMENT_CHECKOUT
        + """
            mutation AddCheckoutPromoCode($id: ID, $promoCode: String!) {
              checkoutAddPromoCode(id: $id, promoCode: $promoCode) {
                checkout {
                  ...Checkout
                }
                errors {
                  field
                  message
                }
                errors {
                  field
                  message
                  code
                }
              }
            }
        """
    )
    variables = {
        "id": to_global_id_or_none(checkout_with_billing_address),
        "promoCode": voucher.code,
    }
    response = get_graphql_content(api_client.post_graphql(query, variables))
    assert not response["data"]["checkoutAddPromoCode"]["errors"]


@pytest.mark.django_db
@pytest.mark.count_queries(autouse=False)
def test_checkout_payment_charge(
    api_client, checkout_with_billing_address, count_queries
):
    query = """
        mutation createPayment($input: PaymentInput!, $id: ID) {
          checkoutPaymentCreate(input: $input, id: $id) {
            errors {
              field
              message
            }
          }
        }
    """

    manager = get_plugins_manager(allow_replica=False)
    lines, _ = fetch_checkout_lines(checkout_with_billing_address)
    checkout_info = fetch_checkout_info(checkout_with_billing_address, lines, manager)
    manager = get_plugins_manager(allow_replica=False)
    total = calculations.checkout_total(
        manager=manager,
        checkout_info=checkout_info,
        lines=lines,
        address=checkout_with_billing_address.shipping_address,
    )

    variables = {
        "id": to_global_id_or_none(checkout_with_billing_address),
        "input": {
            "amount": total.gross.amount,
            "gateway": "mirumee.payments.dummy",
            "token": "charged",
        },
    }
    response = get_graphql_content(api_client.post_graphql(query, variables))
    assert not response["data"]["checkoutPaymentCreate"]["errors"]


ORDER_PRICE_FRAGMENT = """
fragment OrderPrice on TaxedMoney {
  gross {
    amount
    currency
    __typename
  }
  net {
    amount
    currency
    __typename
  }
  __typename
}
"""


FRAGMENT_ORDER_DETAIL = (
    FRAGMENT_ADDRESS
    + FRAGMENT_PRODUCT_VARIANT
    + ORDER_PRICE_FRAGMENT
    + """
  fragment OrderDetail on Order {
    userEmail
    paymentStatus
    paymentStatusDisplay
    status
    statusDisplay
    id
    token
    number
    shippingAddress {
      ...Address
      __typename
    }
    lines {
      productName
      quantity
      variant {
        ...ProductVariant
        __typename
      }
      unitPrice {
        currency
        ...OrderPrice
        __typename
      }
      totalPrice {
        currency
        ...OrderPrice
        __typename
      }
      __typename
    }
    subtotal {
      ...OrderPrice
      __typename
    }
    total {
      ...OrderPrice
      __typename
    }
    shippingPrice {
      ...OrderPrice
      __typename
    }
    __typename
  }
  """
)

FRAGMENT_ORDER_DETAIL_FOR_CC = (
    FRAGMENT_ADDRESS
    + FRAGMENT_PRODUCT_VARIANT
    + ORDER_PRICE_FRAGMENT
    + FRAGMENT_COLLECTION_POINT
    + FRAGMENT_SHIPPING_METHOD
    + """
  fragment OrderDetail on Order {
    userEmail
    paymentStatus
    paymentStatusDisplay
    status
    statusDisplay
    id
    token
    number
    shippingAddress {
      ...Address
      __typename
    }
    deliveryMethod {
      __typename
      ... on ShippingMethod {
        ...ShippingMethod
      }
      ... on Warehouse {
        ...CollectionPoint
      }
    }
    lines {
      productName
      quantity
      variant {
        ...ProductVariant
        __typename
      }
      unitPrice {
        currency
        ...OrderPrice
        __typename
      }
      totalPrice {
        currency
        ...OrderPrice
        __typename
      }
      __typename
    }
    subtotal {
      ...OrderPrice
      __typename
    }
    total {
      ...OrderPrice
      __typename
    }
    shippingPrice {
      ...OrderPrice
      __typename
    }
    __typename
  }
  """
)

COMPLETE_CHECKOUT_MUTATION_PART = """
    mutation completeCheckout($id: ID) {
      checkoutComplete(id: $id) {
        errors {
          code
          field
          message
        }
        order {
          ...OrderDetail
          __typename
        }
        confirmationNeeded
        confirmationData
      }
    }
"""


COMPLETE_CHECKOUT_MUTATION = FRAGMENT_ORDER_DETAIL + COMPLETE_CHECKOUT_MUTATION_PART

COMPLETE_CHECKOUT_MUTATION_FOR_CC = (
    FRAGMENT_ORDER_DETAIL_FOR_CC + COMPLETE_CHECKOUT_MUTATION_PART
)


@pytest.mark.django_db
@pytest.mark.count_queries(autouse=False)
def test_complete_checkout(api_client, checkout_with_charged_payment, count_queries):
    query = COMPLETE_CHECKOUT_MUTATION

    variables = {
        "id": to_global_id_or_none(checkout_with_charged_payment),
    }

    response = get_graphql_content(api_client.post_graphql(query, variables))
    assert not response["data"]["checkoutComplete"]["errors"]


@pytest.mark.django_db
@pytest.mark.count_queries(autouse=False)
@patch("saleor.plugins.manager.PluginsManager.product_variant_out_of_stock")
def test_complete_checkout_with_out_of_stock_webhook(
    product_variant_out_of_stock_webhook_mock,
    api_client,
    checkout_with_charged_payment,
    count_queries,
):
    query = COMPLETE_CHECKOUT_MUTATION
    Stock.objects.update(quantity=10)
    variables = {
        "id": to_global_id_or_none(checkout_with_charged_payment),
    }

    response = get_graphql_content(api_client.post_graphql(query, variables))
    assert not response["data"]["checkoutComplete"]["errors"]
    product_variant_out_of_stock_webhook_mock.assert_called_once_with(
        Stock.objects.last()
    )


@pytest.mark.django_db
@pytest.mark.count_queries(autouse=False)
def test_complete_checkout_with_single_line(
    api_client, checkout_with_charged_payment, count_queries
):
    query = COMPLETE_CHECKOUT_MUTATION
    checkout_with_charged_payment.lines.set(
        [checkout_with_charged_payment.lines.first()]
    )

    variables = {
        "id": to_global_id_or_none(checkout_with_charged_payment),
    }

    response = get_graphql_content(api_client.post_graphql(query, variables))
    assert not response["data"]["checkoutComplete"]["errors"]


@pytest.mark.django_db
@pytest.mark.count_queries(autouse=False)
def test_complete_checkout_with_digital_line(
    api_client, checkout_with_digital_line_with_charged_payment, count_queries
):
    query = COMPLETE_CHECKOUT_MUTATION

    variables = {
        "id": to_global_id_or_none(checkout_with_digital_line_with_charged_payment),
    }

    response = get_graphql_content(api_client.post_graphql(query, variables))
    assert not response["data"]["checkoutComplete"]["errors"]


@pytest.mark.django_db
@pytest.mark.count_queries(autouse=False)
def test_customer_complete_checkout(
    api_client, checkout_with_charged_payment, customer_user, count_queries
):
    query = COMPLETE_CHECKOUT_MUTATION
    checkout = checkout_with_charged_payment
    checkout.user = customer_user
    checkout.save()
    variables = {
        "id": to_global_id_or_none(checkout),
    }

    response = get_graphql_content(api_client.post_graphql(query, variables))
    assert not response["data"]["checkoutComplete"]["errors"]


@pytest.mark.django_db
@pytest.mark.count_queries(autouse=False)
def test_customer_complete_checkout_for_cc(
    api_client, checkout_with_charged_payment_for_cc, customer_user, count_queries
):
    query = COMPLETE_CHECKOUT_MUTATION_FOR_CC
    checkout = checkout_with_charged_payment_for_cc
    checkout.user = customer_user
    checkout.save()
    variables = {
        "id": to_global_id_or_none(checkout),
    }

    response = get_graphql_content(api_client.post_graphql(query, variables))
    assert not response["data"]["checkoutComplete"]["errors"]


@pytest.mark.django_db
@pytest.mark.count_queries(autouse=False)
def test_complete_checkout_preorder(
    api_client, checkout_preorder_with_charged_payment, count_queries
):
    query = COMPLETE_CHECKOUT_MUTATION

    variables = {
        "id": to_global_id_or_none(checkout_preorder_with_charged_payment),
    }

    response = get_graphql_content(api_client.post_graphql(query, variables))
    assert not response["data"]["checkoutComplete"]["errors"]


MUTATION_CHECKOUT_CREATE_FROM_ORDER = (
    FRAGMENT_CHECKOUT
    + """
mutation CheckoutCreateFromOrder($id: ID!) {
  checkoutCreateFromOrder(id:$id){
    errors{
      field
      message
      code
    }
    unavailableVariants{
      message
      code
      variantId
      lineId
    }
    checkout{
      ...Checkout
    }
  }
}
"""
)


@pytest.mark.django_db
@pytest.mark.count_queries(autouse=False)
def test_checkout_create_from_order(user_api_client, order_with_lines):
    # given
    order_with_lines.user = user_api_client.user
    order_with_lines.save()
    Stock.objects.update(quantity=10)

    variables = {"id": graphene.Node.to_global_id("Order", order_with_lines.pk)}
    # when
    response = user_api_client.post_graphql(
        MUTATION_CHECKOUT_CREATE_FROM_ORDER, variables
    )

    # then
    content = get_graphql_content(response)
    assert not content["data"]["checkoutCreateFromOrder"]["errors"]


@pytest.mark.django_db
@pytest.mark.count_queries(autouse=False)
def test_checkout_gift_cards(
    staff_api_client,
    checkout_with_gift_card,
    checkout_with_gift_card_items,
    gift_card_created_by_staff,
    gift_card,
    permission_manage_gift_card,
    permission_manage_checkouts,
):
    # given
    checkout_with_gift_card.gift_cards.add(gift_card_created_by_staff)
    checkout_with_gift_card.gift_cards.add(gift_card)
    checkout_with_gift_card.save()
    checkout_with_gift_card_items.gift_cards.add(gift_card_created_by_staff)
    checkout_with_gift_card_items.gift_cards.add(gift_card)
    checkout_with_gift_card_items.save()

    # when
    response = staff_api_client.post_graphql(
        CHECKOUT_GIFT_CARD_QUERY,
        {},
        permissions=[permission_manage_gift_card, permission_manage_checkouts],
        check_no_permissions=False,
    )

    # then
    assert response.status_code == 200


@pytest.mark.django_db
@pytest.mark.count_queries(autouse=False)
def test_checkout_customer_note_update(
    api_client, checkout_with_variants, count_queries
):
    query = (
        FRAGMENT_CHECKOUT
        + """
            mutation UpdateCheckoutCustomerNote(
              $id: ID!, $customerNote: String!
            ) {
              checkoutCustomerNoteUpdate(id: $id, customerNote: $customerNote) {
                checkout {
                  ...Checkout
                }
                errors {
                  field
                  message
                }
              }
            }
        """
    )
    variables = {
        "id": to_global_id_or_none(checkout_with_variants),
        "customerNote": "New note text",
    }
    response = get_graphql_content(api_client.post_graphql(query, variables))
    assert not response["data"]["checkoutCustomerNoteUpdate"]["errors"]<|MERGE_RESOLUTION|>--- conflicted
+++ resolved
@@ -567,11 +567,7 @@
 
     # when
     user_api_client.ensure_access_token()
-<<<<<<< HEAD
-    with django_assert_num_queries(80):
-=======
     with django_assert_num_queries(87):
->>>>>>> eaebe6b1
         response = user_api_client.post_graphql(MUTATION_CHECKOUT_CREATE, variables)
 
     # then
