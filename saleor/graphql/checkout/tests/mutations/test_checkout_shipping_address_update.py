import datetime
from unittest import mock

import pytest
from django.test import override_settings
from django.utils import timezone

from .....checkout.error_codes import CheckoutErrorCode
from .....checkout.fetch import fetch_checkout_info, fetch_checkout_lines
from .....checkout.models import Checkout
from .....checkout.utils import add_variant_to_checkout, add_voucher_to_checkout
from .....plugins.base_plugin import ExcludedShippingMethod
from .....plugins.manager import get_plugins_manager
from .....warehouse.models import Reservation, Stock
from ....core.utils import to_global_id_or_none
from ....tests.utils import get_graphql_content
from ...mutations.utils import update_checkout_shipping_method_if_invalid

MUTATION_CHECKOUT_SHIPPING_ADDRESS_UPDATE = """
    mutation checkoutShippingAddressUpdate(
            $id: ID,
            $shippingAddress: AddressInput!,
            $validationRules: CheckoutAddressValidationRules
        ) {
        checkoutShippingAddressUpdate(
                id: $id,
                shippingAddress: $shippingAddress,
                validationRules: $validationRules
        ) {
            checkout {
                token
                id
                shippingMethods{
                    id
                    name
                }
            }
            errors {
                field
                message
                code
            }
        }
    }"""


@mock.patch(
    "saleor.graphql.checkout.mutations.checkout_shipping_address_update."
    "update_checkout_shipping_method_if_invalid",
    wraps=update_checkout_shipping_method_if_invalid,
)
def test_checkout_shipping_address_update(
    mocked_update_shipping_method,
    user_api_client,
    checkout_with_item,
    graphql_address_data,
):
    checkout = checkout_with_item
    assert checkout.shipping_address is None
    previous_last_change = checkout.last_change

    shipping_address = graphql_address_data
    variables = {
        "id": to_global_id_or_none(checkout_with_item),
        "shippingAddress": shipping_address,
    }

    response = user_api_client.post_graphql(
        MUTATION_CHECKOUT_SHIPPING_ADDRESS_UPDATE, variables
    )
    content = get_graphql_content(response)
    data = content["data"]["checkoutShippingAddressUpdate"]
    assert not data["errors"]
    checkout.refresh_from_db()
    assert checkout.shipping_address is not None
    assert checkout.shipping_address.first_name == shipping_address["firstName"]
    assert checkout.shipping_address.last_name == shipping_address["lastName"]
    assert (
        checkout.shipping_address.street_address_1 == shipping_address["streetAddress1"]
    )
    assert (
        checkout.shipping_address.street_address_2 == shipping_address["streetAddress2"]
    )
    assert checkout.shipping_address.postal_code == shipping_address["postalCode"]
    assert checkout.shipping_address.country == shipping_address["country"]
    assert checkout.shipping_address.city == shipping_address["city"].upper()
    manager = get_plugins_manager()
    lines, _ = fetch_checkout_lines(checkout)
    checkout_info = fetch_checkout_info(checkout, lines, [], manager)
    mocked_update_shipping_method.assert_called_once_with(checkout_info, lines)
    assert checkout.last_change != previous_last_change


@mock.patch(
    "saleor.graphql.checkout.mutations.checkout_shipping_address_update."
    "update_checkout_shipping_method_if_invalid",
    wraps=update_checkout_shipping_method_if_invalid,
)
@override_settings(DEFAULT_COUNTRY="DE")
def test_checkout_shipping_address_update_changes_checkout_country(
    mocked_update_shipping_method,
    user_api_client,
    channel_USD,
    variant_with_many_stocks_different_shipping_zones,
    graphql_address_data,
):
    variant = variant_with_many_stocks_different_shipping_zones
    checkout = Checkout.objects.create(channel=channel_USD, currency="USD")
    checkout.set_country("PL", commit=True)
    checkout_info = fetch_checkout_info(checkout, [], [], get_plugins_manager())
    add_variant_to_checkout(checkout_info, variant, 1)
    assert checkout.shipping_address is None
    previous_last_change = checkout.last_change

    shipping_address = graphql_address_data
    shipping_address["country"] = "US"
    shipping_address["countryArea"] = "New York"
    shipping_address["postalCode"] = "10001"
    variables = {
        "id": to_global_id_or_none(checkout),
        "shippingAddress": shipping_address,
    }

    response = user_api_client.post_graphql(
        MUTATION_CHECKOUT_SHIPPING_ADDRESS_UPDATE, variables
    )
    content = get_graphql_content(response)
    data = content["data"]["checkoutShippingAddressUpdate"]
    assert not data["errors"]
    checkout.refresh_from_db()
    assert checkout.shipping_address is not None
    assert checkout.shipping_address.first_name == shipping_address["firstName"]
    assert checkout.shipping_address.last_name == shipping_address["lastName"]
    assert (
        checkout.shipping_address.street_address_1 == shipping_address["streetAddress1"]
    )
    assert (
        checkout.shipping_address.street_address_2 == shipping_address["streetAddress2"]
    )
    assert checkout.shipping_address.postal_code == shipping_address["postalCode"]
    assert checkout.shipping_address.country == shipping_address["country"]
    assert checkout.shipping_address.city == shipping_address["city"].upper()
    manager = get_plugins_manager()
    lines, _ = fetch_checkout_lines(checkout)
    checkout_info = fetch_checkout_info(checkout, lines, [], manager)
    mocked_update_shipping_method.assert_called_once_with(checkout_info, lines)
    assert checkout.country == shipping_address["country"]
    assert checkout.last_change != previous_last_change


@mock.patch(
    "saleor.graphql.checkout.mutations.checkout_shipping_address_update."
    "update_checkout_shipping_method_if_invalid",
    wraps=update_checkout_shipping_method_if_invalid,
)
@override_settings(DEFAULT_COUNTRY="DE")
def test_checkout_shipping_address_update_insufficient_stocks(
    mocked_update_shipping_method,
    channel_USD,
    user_api_client,
    variant_with_many_stocks_different_shipping_zones,
    graphql_address_data,
):
    variant = variant_with_many_stocks_different_shipping_zones
    checkout = Checkout.objects.create(channel=channel_USD, currency="USD")
    checkout.set_country("PL", commit=True)
    checkout_info = fetch_checkout_info(checkout, [], [], get_plugins_manager())
    add_variant_to_checkout(checkout_info, variant, 1)
    Stock.objects.filter(
        warehouse__shipping_zones__countries__contains="US", product_variant=variant
    ).update(quantity=0)
    assert checkout.shipping_address is None
    previous_last_change = checkout.last_change

    shipping_address = graphql_address_data
    shipping_address["country"] = "US"
    shipping_address["countryArea"] = "New York"
    shipping_address["postalCode"] = "10001"
    variables = {
        "id": to_global_id_or_none(checkout),
        "shippingAddress": shipping_address,
    }

    response = user_api_client.post_graphql(
        MUTATION_CHECKOUT_SHIPPING_ADDRESS_UPDATE, variables
    )
    content = get_graphql_content(response)
    data = content["data"]["checkoutShippingAddressUpdate"]
    errors = data["errors"]
    assert errors[0]["code"] == CheckoutErrorCode.INSUFFICIENT_STOCK.name
    assert errors[0]["field"] == "quantity"
    checkout.refresh_from_db()
    assert checkout.last_change == previous_last_change


@mock.patch(
    "saleor.graphql.checkout.mutations.checkout_shipping_address_update."
    "update_checkout_shipping_method_if_invalid",
    wraps=update_checkout_shipping_method_if_invalid,
)
@override_settings(DEFAULT_COUNTRY="DE")
def test_checkout_shipping_address_update_with_reserved_stocks(
    mocked_update_shipping_method,
    site_settings_with_reservations,
    channel_USD,
    user_api_client,
    variant_with_many_stocks_different_shipping_zones,
    graphql_address_data,
):
    variant = variant_with_many_stocks_different_shipping_zones
    checkout = Checkout.objects.create(channel=channel_USD, currency="USD")
    checkout.set_country("PL", commit=True)
    checkout_info = fetch_checkout_info(checkout, [], [], get_plugins_manager())
    add_variant_to_checkout(checkout_info, variant, 2)
    assert checkout.shipping_address is None

    shipping_address = graphql_address_data
    shipping_address["country"] = "US"
    shipping_address["countryArea"] = "New York"
    shipping_address["postalCode"] = "10001"
    variables = {
        "id": to_global_id_or_none(checkout),
        "shippingAddress": shipping_address,
    }
    other_checkout = Checkout.objects.create(channel=channel_USD, currency="USD")
    other_checkout_line = other_checkout.lines.create(
        variant=variant,
        quantity=1,
    )
    Reservation.objects.create(
        checkout_line=other_checkout_line,
        stock=variant.stocks.filter(
            warehouse__shipping_zones__countries__contains="US"
        ).first(),
        quantity_reserved=1,
        reserved_until=timezone.now() + datetime.timedelta(minutes=5),
    )

    response = user_api_client.post_graphql(
        MUTATION_CHECKOUT_SHIPPING_ADDRESS_UPDATE, variables
    )
    content = get_graphql_content(response)
    data = content["data"]["checkoutShippingAddressUpdate"]
    assert not data["errors"]


@mock.patch(
    "saleor.graphql.checkout.mutations.checkout_shipping_address_update."
    "update_checkout_shipping_method_if_invalid",
    wraps=update_checkout_shipping_method_if_invalid,
)
@override_settings(DEFAULT_COUNTRY="DE")
def test_checkout_shipping_address_update_against_reserved_stocks(
    mocked_update_shipping_method,
    site_settings_with_reservations,
    channel_USD,
    user_api_client,
    variant_with_many_stocks_different_shipping_zones,
    graphql_address_data,
):
    variant = variant_with_many_stocks_different_shipping_zones
    checkout = Checkout.objects.create(channel=channel_USD, currency="USD")
    checkout.set_country("PL", commit=True)
    checkout_info = fetch_checkout_info(checkout, [], [], get_plugins_manager())
    add_variant_to_checkout(checkout_info, variant, 2)
    Stock.objects.filter(
        warehouse__shipping_zones__countries__contains="US", product_variant=variant
    ).update(quantity=2)
    assert checkout.shipping_address is None

    shipping_address = graphql_address_data
    shipping_address["country"] = "US"
    shipping_address["countryArea"] = "New York"
    shipping_address["postalCode"] = "10001"
    variables = {
        "id": to_global_id_or_none(checkout),
        "shippingAddress": shipping_address,
    }

    other_checkout = Checkout.objects.create(channel=channel_USD, currency="USD")
    other_checkout_line = other_checkout.lines.create(
        variant=variant,
        quantity=3,
    )
    Reservation.objects.create(
        checkout_line=other_checkout_line,
        stock=variant.stocks.filter(
            warehouse__shipping_zones__countries__contains="US"
        ).first(),
        quantity_reserved=3,
        reserved_until=timezone.now() + datetime.timedelta(minutes=5),
    )

    response = user_api_client.post_graphql(
        MUTATION_CHECKOUT_SHIPPING_ADDRESS_UPDATE, variables
    )
    content = get_graphql_content(response)
    data = content["data"]["checkoutShippingAddressUpdate"]
    errors = data["errors"]
    assert errors[0]["code"] == CheckoutErrorCode.INSUFFICIENT_STOCK.name
    assert errors[0]["field"] == "quantity"


def test_checkout_shipping_address_update_channel_without_shipping_zones(
    user_api_client,
    checkout_with_item,
    graphql_address_data,
):
    checkout = checkout_with_item
    checkout.channel.shipping_zones.clear()
    assert checkout.shipping_address is None
    previous_last_change = checkout.last_change

    shipping_address = graphql_address_data
    variables = {
        "id": to_global_id_or_none(checkout),
        "shippingAddress": shipping_address,
    }

    response = user_api_client.post_graphql(
        MUTATION_CHECKOUT_SHIPPING_ADDRESS_UPDATE, variables
    )
    content = get_graphql_content(response)
    data = content["data"]["checkoutShippingAddressUpdate"]
    errors = data["errors"]
    assert errors[0]["code"] == CheckoutErrorCode.INSUFFICIENT_STOCK.name
    assert errors[0]["field"] == "quantity"
    checkout.refresh_from_db()
    assert checkout.last_change == previous_last_change


def test_checkout_shipping_address_with_invalid_phone_number_returns_error(
    user_api_client, checkout_with_item, graphql_address_data
):
    checkout = checkout_with_item
    assert checkout.shipping_address is None

    shipping_address = graphql_address_data
    shipping_address["phone"] = "+33600000"

    response = get_graphql_content(
        user_api_client.post_graphql(
            MUTATION_CHECKOUT_SHIPPING_ADDRESS_UPDATE,
            {
                "id": to_global_id_or_none(checkout),
                "shippingAddress": shipping_address,
            },
        )
    )["data"]["checkoutShippingAddressUpdate"]

    assert response["errors"] == [
        {
            "field": "phone",
            "message": "'+33600000' is not a valid phone number.",
            "code": CheckoutErrorCode.INVALID.name,
        }
    ]


@pytest.mark.parametrize(
    "number", ["+48321321888", "+44 (113) 892-1113", "00 44 (0) 20 7839 1377"]
)
def test_checkout_shipping_address_update_with_phone_country_prefix(
    number, user_api_client, checkout_with_item, graphql_address_data
):
    checkout = checkout_with_item
    assert checkout.shipping_address is None

    shipping_address = graphql_address_data
    shipping_address["phone"] = number
    variables = {
        "id": to_global_id_or_none(checkout),
        "shippingAddress": shipping_address,
    }

    response = user_api_client.post_graphql(
        MUTATION_CHECKOUT_SHIPPING_ADDRESS_UPDATE, variables
    )
    content = get_graphql_content(response)
    data = content["data"]["checkoutShippingAddressUpdate"]
    assert not data["errors"]


def test_checkout_shipping_address_update_without_phone_country_prefix(
    user_api_client, checkout_with_item, graphql_address_data
):
    checkout = checkout_with_item
    assert checkout.shipping_address is None

    shipping_address = graphql_address_data
    shipping_address["phone"] = "+1-202-555-0132"
    variables = {
        "id": to_global_id_or_none(checkout),
        "shippingAddress": shipping_address,
    }

    response = user_api_client.post_graphql(
        MUTATION_CHECKOUT_SHIPPING_ADDRESS_UPDATE, variables
    )
    content = get_graphql_content(response)
    data = content["data"]["checkoutShippingAddressUpdate"]
    assert not data["errors"]


@mock.patch(
    "saleor.plugins.manager.PluginsManager.excluded_shipping_methods_for_checkout"
)
def test_checkout_shipping_address_update_exclude_shipping_method(
    mocked_webhook,
    user_api_client,
    checkout_with_items_and_shipping,
    graphql_address_data,
    settings,
):
    settings.PLUGINS = ["saleor.plugins.webhook.plugin.WebhookPlugin"]
    checkout = checkout_with_items_and_shipping
    shipping_method = checkout.shipping_method
    assert shipping_method is not None
    webhook_reason = "hello-there"
    mocked_webhook.return_value = [
        ExcludedShippingMethod(shipping_method.id, webhook_reason)
    ]
    shipping_address = graphql_address_data
    variables = {
        "id": to_global_id_or_none(checkout),
        "shippingAddress": shipping_address,
    }

    user_api_client.post_graphql(MUTATION_CHECKOUT_SHIPPING_ADDRESS_UPDATE, variables)
    checkout.refresh_from_db()
    assert checkout.shipping_method is None


<<<<<<< HEAD
@pytest.mark.parametrize(
    "address_data",
    [
        {"country": "PL"},  # missing postalCode, streetAddress
        {"country": "PL", "postalCode": "53-601"},  # missing streetAddress
        {"country": "US"},
        {
            "country": "US",
            "city": "New York",
        },  # missing postalCode, streetAddress, countryArea
    ],
)
def test_checkout_shipping_address_update_with_skip_required_doesnt_raise_error(
    address_data, checkout_with_items, user_api_client
):
    # given
    variables = {
        "id": to_global_id_or_none(checkout_with_items),
        "shippingAddress": address_data,
        "validationRules": {"skipRequired": True},
    }

    # when
    response = user_api_client.post_graphql(
        MUTATION_CHECKOUT_SHIPPING_ADDRESS_UPDATE, variables
    )

    # then
    checkout_with_items.refresh_from_db()

    content = get_graphql_content(response)
    data = content["data"]["checkoutShippingAddressUpdate"]
    assert not data["errors"]
    assert checkout_with_items.shipping_address


def test_checkout_shipping_address_update_with_skip_required_raises_validation_error(
    checkout_with_items, user_api_client
):
    # given
    variables = {
        "id": to_global_id_or_none(checkout_with_items),
        "shippingAddress": {"country": "US", "postalCode": "XX-123"},
        "validationRules": {"skipRequired": True},
    }

    # when
    response = user_api_client.post_graphql(
        MUTATION_CHECKOUT_SHIPPING_ADDRESS_UPDATE, variables
    )

    # then
    checkout_with_items.refresh_from_db()

    content = get_graphql_content(response)
    data = content["data"]["checkoutShippingAddressUpdate"]
    assert len(data["errors"]) == 1
    assert data["errors"][0]["code"] == "INVALID"
    assert data["errors"][0]["field"] == "postalCode"
    assert not checkout_with_items.shipping_address


def test_checkout_shipping_address_update_with_skip_required_saves_address(
    checkout_with_items, user_api_client
):
    # given
    variables = {
        "id": to_global_id_or_none(checkout_with_items),
        "shippingAddress": {"country": "PL", "postalCode": "53-601"},
        "validationRules": {"skipRequired": True},
    }

    # when
    response = user_api_client.post_graphql(
        MUTATION_CHECKOUT_SHIPPING_ADDRESS_UPDATE, variables
    )

    # then
    checkout_with_items.refresh_from_db()

    content = get_graphql_content(response)
    data = content["data"]["checkoutShippingAddressUpdate"]
    assert not data["errors"]

    assert checkout_with_items.shipping_address
    assert checkout_with_items.shipping_address.country.code == "PL"
    assert checkout_with_items.shipping_address.postal_code == "53-601"


@pytest.mark.parametrize(
    "address_data",
    [
        {
            "country": "PL",
            "city": "Wroclaw",
            "postalCode": "XYZ",
            "streetAddress1": "Teczowa 7",
        },  # incorrect postalCode
        {
            "country": "US",
            "city": "New York",
            "countryArea": "ABC",
            "streetAddress1": "New street",
            "postalCode": "53-601",
        },  # incorrect postalCode
    ],
)
def test_checkout_shipping_address_update_with_skip_value_check_doesnt_raise_error(
    address_data, checkout_with_items, user_api_client
):
    # given
    variables = {
        "id": to_global_id_or_none(checkout_with_items),
        "shippingAddress": address_data,
        "validationRules": {"skipValueCheck": True},
    }

    # when
    response = user_api_client.post_graphql(
        MUTATION_CHECKOUT_SHIPPING_ADDRESS_UPDATE, variables
    )

    # then
    checkout_with_items.refresh_from_db()

    content = get_graphql_content(response)
    data = content["data"]["checkoutShippingAddressUpdate"]
    assert not data["errors"]
    assert checkout_with_items.shipping_address


@pytest.mark.parametrize(
    "address_data",
    [
        {
            "country": "PL",
            "city": "Wroclaw",
            "postalCode": "XYZ",
        },  # incorrect postalCode
        {
            "country": "US",
            "city": "New York",
            "countryArea": "XYZ",
            "postalCode": "XYZ",
        },  # incorrect postalCode
    ],
)
def test_checkout_shipping_address_update_with_skip_value_raises_required_fields_error(
    address_data, checkout_with_items, user_api_client
):
    # given
    variables = {
        "id": to_global_id_or_none(checkout_with_items),
        "shippingAddress": address_data,
        "validationRules": {"skipValueCheck": True},
    }

    # when
    response = user_api_client.post_graphql(
        MUTATION_CHECKOUT_SHIPPING_ADDRESS_UPDATE, variables
    )

    # then
    checkout_with_items.refresh_from_db()

    content = get_graphql_content(response)
    data = content["data"]["checkoutShippingAddressUpdate"]
    assert len(data["errors"]) == 1
    assert data["errors"][0]["code"] == "REQUIRED"
    assert data["errors"][0]["field"] == "streetAddress1"
    assert not checkout_with_items.shipping_address


def test_checkout_shipping_address_update_with_skip_value_check_saves_address(
    checkout_with_items, user_api_client
):
    # given
    city = "Wroclaw"
    street_address = "Teczowa 7"
    postal_code = "XX-601"  # incorrect format for PL
    country_code = "PL"
    variables = {
        "id": to_global_id_or_none(checkout_with_items),
        "shippingAddress": {
            "country": country_code,
            "city": city,
            "streetAddress1": street_address,
            "postalCode": postal_code,
        },
        "validationRules": {"skipValueCheck": True},
    }

    # when
    response = user_api_client.post_graphql(
        MUTATION_CHECKOUT_SHIPPING_ADDRESS_UPDATE, variables
    )

    # then
    checkout_with_items.refresh_from_db()

    content = get_graphql_content(response)
    data = content["data"]["checkoutShippingAddressUpdate"]
    assert not data["errors"]

    address = checkout_with_items.shipping_address
    assert address

    assert address.street_address_1 == street_address
    assert address.city == city
    assert address.country.code == country_code
    assert address.postal_code == postal_code


@pytest.mark.parametrize(
    "address_data",
    [
        {
            "country": "PL",
            "postalCode": "XYZ",
        },  # incorrect postalCode, missing city, streetAddress
        {
            "country": "US",
            "countryArea": "DC",
            "postalCode": "XYZ",
        },  # incorrect postalCode, missing city
    ],
)
def test_checkout_shipping_address_update_with_skip_value_and_skip_required_fields(
    address_data, checkout_with_items, user_api_client
):
    # given
    variables = {
        "id": to_global_id_or_none(checkout_with_items),
        "shippingAddress": address_data,
        "validationRules": {"skipValueCheck": True, "skipRequired": True},
    }

    # when
    response = user_api_client.post_graphql(
        MUTATION_CHECKOUT_SHIPPING_ADDRESS_UPDATE, variables
    )

    # then
    checkout_with_items.refresh_from_db()
    content = get_graphql_content(response)
    data = content["data"]["checkoutShippingAddressUpdate"]
    assert not data["errors"]
    assert checkout_with_items.shipping_address


def test_checkout_address_update_with_skip_value_and_skip_required_saves_address(
    checkout_with_items, user_api_client
):
    # given
    city = "Wroclaw"
    postal_code = "XX-601"  # incorrect format for PL
    country_code = "PL"

    variables = {
        "id": to_global_id_or_none(checkout_with_items),
        "shippingAddress": {
            "country": country_code,
            "city": city,
            "postalCode": postal_code,
        },
        "validationRules": {"skipValueCheck": True, "skipRequired": True},
    }

    # when
    response = user_api_client.post_graphql(
        MUTATION_CHECKOUT_SHIPPING_ADDRESS_UPDATE, variables
    )

    # then
    checkout_with_items.refresh_from_db()

    content = get_graphql_content(response)
    data = content["data"]["checkoutShippingAddressUpdate"]
    address = checkout_with_items.shipping_address
    assert not data["errors"]

    assert address
    assert address.country.code == country_code
    assert address.postal_code == postal_code
    assert address.city == city
    assert address.street_address_1 == ""
=======
def test_checkout_update_shipping_address_with_digital(
    api_client, checkout_with_digital_item, graphql_address_data
):
    """Test updating the shipping address of a digital order throws an error."""

    checkout = checkout_with_digital_item
    variables = {
        "id": to_global_id_or_none(checkout),
        "shippingAddress": graphql_address_data,
    }

    response = api_client.post_graphql(
        MUTATION_CHECKOUT_SHIPPING_ADDRESS_UPDATE, variables
    )
    content = get_graphql_content(response)
    data = content["data"]["checkoutShippingAddressUpdate"]

    assert data["errors"] == [
        {
            "field": "shippingAddress",
            "message": "This checkout doesn't need shipping",
            "code": CheckoutErrorCode.SHIPPING_NOT_REQUIRED.name,
        }
    ]

    # Ensure the address was unchanged
    checkout.refresh_from_db(fields=["shipping_address"])
    assert checkout.shipping_address is None


def test_checkout_shipping_address_update_with_not_applicable_voucher(
    user_api_client,
    checkout_with_item,
    voucher_shipping_type,
    graphql_address_data,
    address_other_country,
    shipping_method,
):
    assert checkout_with_item.shipping_address is None
    assert checkout_with_item.voucher_code is None

    checkout_with_item.shipping_address = address_other_country
    checkout_with_item.shipping_method = shipping_method
    checkout_with_item.save(update_fields=["shipping_address", "shipping_method"])
    assert checkout_with_item.shipping_address.country == address_other_country.country

    voucher = voucher_shipping_type
    assert voucher.countries[0].code == address_other_country.country

    manager = get_plugins_manager()
    lines, _ = fetch_checkout_lines(checkout_with_item)
    checkout_info = fetch_checkout_info(checkout_with_item, lines, [], manager)
    add_voucher_to_checkout(manager, checkout_info, lines, voucher)
    assert checkout_with_item.voucher_code == voucher.code

    new_address = graphql_address_data
    variables = {
        "id": to_global_id_or_none(checkout_with_item),
        "shippingAddress": new_address,
    }
    response = user_api_client.post_graphql(
        MUTATION_CHECKOUT_SHIPPING_ADDRESS_UPDATE, variables
    )
    content = get_graphql_content(response)
    data = content["data"]["checkoutShippingAddressUpdate"]
    assert not data["errors"]

    checkout_with_item.refresh_from_db()
    checkout_with_item.shipping_address.refresh_from_db()

    assert checkout_with_item.shipping_address.country == new_address["country"]
    assert checkout_with_item.voucher_code is None
>>>>>>> 3af968e7
<|MERGE_RESOLUTION|>--- conflicted
+++ resolved
@@ -431,7 +431,6 @@
     assert checkout.shipping_method is None
 
 
-<<<<<<< HEAD
 @pytest.mark.parametrize(
     "address_data",
     [
@@ -718,7 +717,8 @@
     assert address.postal_code == postal_code
     assert address.city == city
     assert address.street_address_1 == ""
-=======
+
+
 def test_checkout_update_shipping_address_with_digital(
     api_client, checkout_with_digital_item, graphql_address_data
 ):
@@ -790,5 +790,4 @@
     checkout_with_item.shipping_address.refresh_from_db()
 
     assert checkout_with_item.shipping_address.country == new_address["country"]
-    assert checkout_with_item.voucher_code is None
->>>>>>> 3af968e7
+    assert checkout_with_item.voucher_code is None