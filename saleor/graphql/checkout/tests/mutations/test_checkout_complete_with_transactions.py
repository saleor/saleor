import datetime
from decimal import Decimal
from unittest.mock import ANY, patch

import graphene
import pytest
from django.db import transaction
from django.db.models.aggregates import Sum
from django.test import override_settings
from django.utils import timezone
from prices import TaxedMoney

from .....account.models import Address
from .....channel import MarkAsPaidStrategy
from .....checkout import calculations
from .....checkout.error_codes import CheckoutErrorCode
from .....checkout.fetch import (
    fetch_checkout_info,
    fetch_checkout_lines,
    fetch_shipping_methods_for_checkout,
    get_or_fetch_checkout_deliveries,
)
from .....checkout.models import Checkout, CheckoutDelivery, CheckoutLine
from .....checkout.payment_utils import update_checkout_payment_statuses
from .....checkout.utils import PRIVATE_META_APP_SHIPPING_ID, add_voucher_to_checkout
from .....core.taxes import TaxError, zero_money, zero_taxed_money
from .....discount import DiscountType, DiscountValueType, RewardValueType
from .....discount.models import (
    CheckoutLineDiscount,
    OrderLineDiscount,
    PromotionRule,
    Voucher,
)
from .....giftcard import GiftCardEvents
from .....giftcard.models import GiftCard, GiftCardEvent
from .....order import OrderAuthorizeStatus, OrderChargeStatus, OrderOrigin, OrderStatus
from .....order.models import Fulfillment, Order
from .....payment import TransactionEventType
from .....payment.model_helpers import get_subtotal
from .....payment.transaction_item_calculations import recalculate_transaction_amounts
from .....plugins.manager import PluginsManager, get_plugins_manager
from .....product.models import (
    ProductChannelListing,
    ProductVariantChannelListing,
    VariantChannelListingPromotionRule,
)
from .....shipping.models import ShippingMethod
from .....tests import race_condition
from .....warehouse.models import Reservation, Stock, WarehouseClickAndCollectOption
from .....warehouse.tests.utils import get_available_quantity_for_stock
from ....core.utils import to_global_id_or_none
from ....tests.utils import get_graphql_content

MUTATION_CHECKOUT_COMPLETE = """
    mutation checkoutComplete(
            $id: ID,
            $redirectUrl: String,
            $metadata: [MetadataInput!],
        ) {
        checkoutComplete(
                id: $id,
                redirectUrl: $redirectUrl,
                metadata: $metadata,
            ) {
            order {
                id
                status
                token
                original
                origin
                authorizeStatus
                chargeStatus
                deliveryMethod {
                    ... on Warehouse {
                        id
                    }
                    ... on ShippingMethod {
                        id
                    }
                }
                total {
                    currency
                    net {
                        amount
                    }
                    gross {
                        amount
                    }
                }
                undiscountedTotal {
                    currency
                    net {
                        amount
                    }
                    gross {
                        amount
                    }
                }
                shippingMethod {
                    id
                    name
                    metadata {
                        key
                        value
                    }
                }
                deliveryMethod {
                    ... on ShippingMethod {
                        id
                        name
                        metadata {
                            key
                            value
                        }
                    }
                }
            }
            errors {
                field,
                message,
                variants,
                code
            }
            confirmationNeeded
            confirmationData
        }
    }
    """


def prepare_checkout_for_test(
    checkout,
    shipping_address,
    billing_address,
    checkout_delivery,
    transaction_item_generator,
    transaction_events_generator,
    voucher=None,
    user=None,
    save_shipping_address=None,
    save_billing_address=None,
):
    checkout.shipping_address = shipping_address
    checkout.assigned_delivery = checkout_delivery
    checkout.billing_address = billing_address
    if save_shipping_address is not None:
        checkout.save_shipping_address = save_shipping_address
    if save_billing_address is not None:
        checkout.save_billing_address = save_billing_address
    checkout.user = user
    checkout.save()

    manager = get_plugins_manager(allow_replica=False)
    lines, _ = fetch_checkout_lines(checkout)
    checkout_info = fetch_checkout_info(checkout, lines, manager)

    if voucher:
        add_voucher_to_checkout(
            manager,
            checkout_info,
            lines,
            voucher,
            voucher.codes.first(),
        )

    total = calculations.calculate_checkout_total_with_gift_cards(
        manager, checkout_info, lines, shipping_address
    )
    transaction = transaction_item_generator(checkout_id=checkout.pk)
    transaction_events_generator(
        transaction=transaction,
        psp_references=[
            "1",
        ],
        types=[
            TransactionEventType.CHARGE_SUCCESS,
        ],
        amounts=[
            total.gross.amount,
        ],
    )
    recalculate_transaction_amounts(transaction)

    # Set price expiration to force payment status recalculcation upon fetching checkout
    # data.
    checkout.price_expiration = timezone.now()
    checkout.save()

    return checkout


def test_checkout_without_any_transaction(
    user_api_client,
    checkout_with_gift_card,
    gift_card,
    transaction_item_generator,
    address,
    checkout_delivery,
):
    # given
    checkout = checkout_with_gift_card
    checkout.shipping_address = address
    checkout.assigned_delivery = checkout_delivery(checkout)
    checkout.billing_address = address
    checkout.tax_exemption = True
    checkout.save()

    channel = checkout.channel
    channel.automatically_confirm_all_new_orders = True
    channel.save()

    manager = get_plugins_manager(allow_replica=False)
    lines, _ = fetch_checkout_lines(checkout)
    checkout_info = fetch_checkout_info(checkout, lines, manager)
    total = calculations.calculate_checkout_total_with_gift_cards(
        manager, checkout_info, lines, address
    )

    update_checkout_payment_statuses(
        checkout=checkout_info.checkout,
        checkout_total_gross=total.gross,
        checkout_has_lines=bool(lines),
    )

    redirect_url = "https://www.example.com"
    variables = {"id": to_global_id_or_none(checkout), "redirectUrl": redirect_url}

    # when
    response = user_api_client.post_graphql(MUTATION_CHECKOUT_COMPLETE, variables)

    # then
    content = get_graphql_content(response)
    data = content["data"]["checkoutComplete"]
    assert data["errors"]
    assert len(data["errors"]) == 1
    assert data["errors"][0]["code"] == CheckoutErrorCode.CHECKOUT_NOT_FULLY_PAID.name


def test_checkout_without_any_transaction_allow_to_create_order(
    user_api_client,
    checkout_with_gift_card,
    gift_card,
    transaction_item_generator,
    address,
    shipping_method,
    checkout_delivery,
):
    # given
    checkout = checkout_with_gift_card
    checkout.shipping_address = address
    checkout.assigned_delivery = checkout_delivery(checkout)
    checkout.billing_address = address
    checkout.tax_exemption = True
    checkout.save()

    channel = checkout.channel
    channel.automatically_confirm_all_new_orders = True
    channel.allow_unpaid_orders = True
    channel.order_mark_as_paid_strategy = MarkAsPaidStrategy.TRANSACTION_FLOW
    channel.save()

    manager = get_plugins_manager(allow_replica=False)
    lines, _ = fetch_checkout_lines(checkout)
    checkout_info = fetch_checkout_info(checkout, lines, manager)
    total = calculations.calculate_checkout_total_with_gift_cards(
        manager, checkout_info, lines, address
    )

    update_checkout_payment_statuses(
        checkout=checkout_info.checkout,
        checkout_total_gross=total.gross,
        checkout_has_lines=bool(lines),
    )

    redirect_url = "https://www.example.com"
    variables = {"id": to_global_id_or_none(checkout), "redirectUrl": redirect_url}

    # when
    response = user_api_client.post_graphql(MUTATION_CHECKOUT_COMPLETE, variables)

    # then
    content = get_graphql_content(response)

    order = Order.objects.get()
    data = content["data"]["checkoutComplete"]
    assert not data["errors"]
    assert to_global_id_or_none(order) == data["order"]["id"]

    assert order.total_charged == zero_money(order.currency)
    assert order.total_authorized == zero_money(order.currency)
    assert order.charge_status == OrderChargeStatus.NONE
    assert order.authorize_status == OrderAuthorizeStatus.NONE
    assert order.subtotal.gross == get_subtotal(order.lines.all(), order.currency).gross

    assert order.lines_count == len(lines)


def test_checkout_with_total_0(
    checkout_with_item_total_0,
    user_api_client,
    gift_card,
    transaction_item_generator,
    address,
    shipping_method,
    channel_USD,
    checkout_delivery,
):
    # given
    shipping_method.channel_listings.update(price_amount=Decimal(0))

    checkout = checkout_with_item_total_0
    checkout.shipping_address = address
    checkout.assigned_delivery = checkout_delivery(checkout)
    checkout.billing_address = address
    checkout.save()

    manager = get_plugins_manager(allow_replica=False)
    lines, _ = fetch_checkout_lines(checkout)
    checkout_info = fetch_checkout_info(checkout, lines, manager)
    total = calculations.calculate_checkout_total_with_gift_cards(
        manager, checkout_info, lines, address
    )
    channel = checkout.channel
    channel.automatically_confirm_all_new_orders = True
    channel.order_mark_as_paid_strategy = MarkAsPaidStrategy.TRANSACTION_FLOW
    channel.save()

    update_checkout_payment_statuses(
        checkout=checkout_info.checkout,
        checkout_total_gross=total.gross,
        checkout_has_lines=bool(lines),
    )

    redirect_url = "https://www.example.com"
    variables = {"id": to_global_id_or_none(checkout), "redirectUrl": redirect_url}

    # when
    response = user_api_client.post_graphql(MUTATION_CHECKOUT_COMPLETE, variables)

    # then
    content = get_graphql_content(response)

    order = Order.objects.get()
    data = content["data"]["checkoutComplete"]
    assert not data["errors"]
    assert to_global_id_or_none(order) == data["order"]["id"]

    assert order.total_charged == zero_money(order.currency)
    assert order.total_authorized == zero_money(order.currency)
    assert order.charge_status == OrderChargeStatus.FULL
    assert order.authorize_status == OrderAuthorizeStatus.FULL
    assert order.subtotal.gross == get_subtotal(order.lines.all(), order.currency).gross
    assert order.shipping_price_gross_amount == 0
    assert order.base_shipping_price_amount == 0
    assert order.undiscounted_base_shipping_price_amount == 0

    assert order.lines_count == len(lines)


def test_checkout_with_authorized(
    user_api_client,
    checkout_with_gift_card,
    gift_card,
    transaction_item_generator,
    address,
    customer_user,
    checkout_delivery,
    shipping_method,
):
    # given
    checkout = checkout_with_gift_card
    checkout.shipping_address = address
    checkout.assigned_delivery = checkout_delivery(checkout, shipping_method)
    checkout.billing_address = address
    checkout.metadata_storage.store_value_in_metadata(items={"accepted": "true"})
    checkout.metadata_storage.store_value_in_private_metadata(
        items={"accepted": "false"}
    )
    checkout.tax_exemption = True
    checkout.user = customer_user
    checkout.save()
    checkout.metadata_storage.save()

    user_number_of_orders = customer_user.number_of_orders

    checkout_line = checkout.lines.first()
    checkout_line_quantity = checkout_line.quantity
    checkout_line_variant = checkout_line.variant

    channel = checkout.channel
    channel.automatically_confirm_all_new_orders = True
    channel.save()

    shipping_price = shipping_method.channel_listings.get(
        channel=checkout.channel
    ).price

    manager = get_plugins_manager(allow_replica=False)
    lines, _ = fetch_checkout_lines(checkout)
    checkout_info = fetch_checkout_info(checkout, lines, manager)
    total = calculations.calculate_checkout_total_with_gift_cards(
        manager, checkout_info, lines, address
    )

    transaction = transaction_item_generator(
        checkout_id=checkout.pk, authorized_value=total.gross.amount
    )

    update_checkout_payment_statuses(
        checkout=checkout_info.checkout,
        checkout_total_gross=total.gross,
        checkout_has_lines=bool(lines),
    )

    redirect_url = "https://www.example.com"
    variables = {"id": to_global_id_or_none(checkout), "redirectUrl": redirect_url}

    # when
    response = user_api_client.post_graphql(MUTATION_CHECKOUT_COMPLETE, variables)

    # then
    order = Order.objects.get()
    content = get_graphql_content(response)
    data = content["data"]["checkoutComplete"]
    assert not data["errors"]
    assert to_global_id_or_none(order) == data["order"]["id"]

    assert order.total_charged == zero_money(order.currency)
    assert order.total_authorized_amount == transaction.authorized_value
    assert order.charge_status == OrderChargeStatus.NONE
    assert order.authorize_status == OrderAuthorizeStatus.FULL

    assert order.status == OrderStatus.UNFULFILLED
    assert order.origin == OrderOrigin.CHECKOUT

    assert order.redirect_url == redirect_url
    assert order.total.gross == total.gross
    assert order.subtotal.gross == get_subtotal(order.lines.all(), order.currency).gross
    assert order.metadata == checkout.metadata_storage.metadata
    assert order.private_metadata == checkout.metadata_storage.private_metadata

    order_line = order.lines.first()
    line_tax_class = order_line.tax_class
    shipping_tax_class = shipping_method.tax_class

    assert checkout_line_quantity == order_line.quantity
    assert checkout_line_variant == order_line.variant

    assert order_line.tax_class == line_tax_class
    assert order_line.tax_class_name == line_tax_class.name
    assert order_line.tax_class_metadata == line_tax_class.metadata
    assert order_line.tax_class_private_metadata == line_tax_class.private_metadata

    assert order.shipping_address == address
    assert order.shipping_method.id == int(
        checkout.assigned_delivery.shipping_method_id
    )
    assert order.shipping_tax_rate is not None
    assert order.shipping_tax_class_name == shipping_tax_class.name
    assert order.shipping_tax_class_metadata == shipping_tax_class.metadata
    assert (
        order.shipping_tax_class_private_metadata == shipping_tax_class.private_metadata
    )
    assert order.shipping_price_gross_amount == shipping_price.amount
    assert order.base_shipping_price_amount == shipping_price.amount
    assert order.undiscounted_base_shipping_price_amount == shipping_price.amount

    assert order.lines_count == len(lines)

    assert not Checkout.objects.filter()
    assert not len(Reservation.objects.all())

    customer_user.refresh_from_db()
    assert customer_user.number_of_orders == user_number_of_orders + 1


def test_checkout_with_charged(
    user_api_client,
    checkout_with_gift_card,
    gift_card,
    transaction_item_generator,
    address,
    customer_user,
    checkout_delivery,
):
    # given
    checkout = checkout_with_gift_card
    checkout.shipping_address = address
    checkout.assigned_delivery = checkout_delivery(checkout)
    checkout.billing_address = address
    checkout.metadata_storage.store_value_in_metadata(items={"accepted": "true"})
    checkout.metadata_storage.store_value_in_private_metadata(
        items={"accepted": "false"}
    )
    checkout.tax_exemption = True
    checkout.user = customer_user
    checkout.save()
    checkout.metadata_storage.save()

    user_number_of_orders = customer_user.number_of_orders

    checkout_line = checkout.lines.first()
    checkout_line_quantity = checkout_line.quantity
    checkout_line_variant = checkout_line.variant

    channel = checkout.channel
    channel.automatically_confirm_all_new_orders = True
    channel.save()

    manager = get_plugins_manager(allow_replica=False)
    lines, _ = fetch_checkout_lines(checkout)
    checkout_info = fetch_checkout_info(checkout, lines, manager)
    total = calculations.calculate_checkout_total_with_gift_cards(
        manager, checkout_info, lines, address
    )

    transaction = transaction_item_generator(
        checkout_id=checkout.pk, charged_value=total.gross.amount
    )

    update_checkout_payment_statuses(
        checkout=checkout_info.checkout,
        checkout_total_gross=total.gross,
        checkout_has_lines=bool(lines),
    )

    redirect_url = "https://www.example.com"
    variables = {"id": to_global_id_or_none(checkout), "redirectUrl": redirect_url}

    # when
    response = user_api_client.post_graphql(MUTATION_CHECKOUT_COMPLETE, variables)

    # then
    order = Order.objects.get()
    content = get_graphql_content(response)
    data = content["data"]["checkoutComplete"]
    assert not data["errors"]
    assert to_global_id_or_none(order) == data["order"]["id"]

    assert order.total_charged_amount == transaction.charged_value
    assert order.total_authorized == zero_money(order.currency)
    assert order.charge_status == OrderChargeStatus.FULL
    assert order.authorize_status == OrderAuthorizeStatus.FULL

    assert order.status == OrderStatus.UNFULFILLED
    assert order.origin == OrderOrigin.CHECKOUT

    assert order.redirect_url == redirect_url
    assert order.total.gross == total.gross
    assert order.subtotal.gross == get_subtotal(order.lines.all(), order.currency).gross
    assert order.metadata == checkout.metadata_storage.metadata
    assert order.private_metadata == checkout.metadata_storage.private_metadata

    order_line = order.lines.first()
    line_tax_class = order_line.tax_class

    assigned_checkout_shipping = checkout.assigned_delivery
    assert checkout_line_quantity == order_line.quantity
    assert checkout_line_variant == order_line.variant

    assert order_line.tax_class == line_tax_class
    assert order_line.tax_class_name == line_tax_class.name
    assert order_line.tax_class_metadata == line_tax_class.metadata
    assert order_line.tax_class_private_metadata == line_tax_class.private_metadata
    assert order_line.is_price_overridden is False

    assert order.shipping_address == address
    assert order.shipping_method_id == int(
        assigned_checkout_shipping.shipping_method_id
    )
    assert order.shipping_tax_rate is not None
    assert order.shipping_tax_class_name == assigned_checkout_shipping.tax_class_name
    assert (
        order.shipping_tax_class_metadata
        == assigned_checkout_shipping.tax_class_metadata
    )
    assert (
        order.shipping_tax_class_private_metadata
        == assigned_checkout_shipping.tax_class_private_metadata
    )

    assert order.lines_count == len(lines)

    assert not Checkout.objects.filter()
    assert not len(Reservation.objects.all())

    customer_user.refresh_from_db()
    assert customer_user.number_of_orders == user_number_of_orders + 1


def test_checkout_price_override(
    user_api_client,
    checkout_with_gift_card,
    transaction_item_generator,
    address,
    shipping_method,
    checkout_delivery,
):
    # given
    checkout = checkout_with_gift_card
    checkout.shipping_address = address
    checkout.assigned_delivery = checkout_delivery(checkout, shipping_method)
    checkout.billing_address = address
    checkout.metadata_storage.store_value_in_metadata(items={"accepted": "true"})
    checkout.metadata_storage.store_value_in_private_metadata(
        items={"accepted": "false"}
    )
    checkout.tax_exemption = True
    checkout.save()
    checkout.metadata_storage.save()

    checkout_line = checkout.lines.first()
    checkout_line.price_override = Decimal("2.0")
    checkout_line.save(update_fields=["price_override"])

    checkout_line_quantity = checkout_line.quantity
    checkout_line_variant = checkout_line.variant

    channel = checkout.channel
    channel.automatically_confirm_all_new_orders = True
    channel.save()

    manager = get_plugins_manager(allow_replica=False)
    lines, _ = fetch_checkout_lines(checkout)
    checkout_info = fetch_checkout_info(checkout, lines, manager)
    total = calculations.calculate_checkout_total_with_gift_cards(
        manager, checkout_info, lines, address
    )

    transaction = transaction_item_generator(
        checkout_id=checkout.pk, charged_value=total.gross.amount
    )

    update_checkout_payment_statuses(
        checkout=checkout_info.checkout,
        checkout_total_gross=total.gross,
        checkout_has_lines=bool(lines),
    )

    redirect_url = "https://www.example.com"
    variables = {"id": to_global_id_or_none(checkout), "redirectUrl": redirect_url}

    # when
    response = user_api_client.post_graphql(MUTATION_CHECKOUT_COMPLETE, variables)

    # then
    order = Order.objects.get()
    content = get_graphql_content(response)
    data = content["data"]["checkoutComplete"]
    assert not data["errors"]
    assert to_global_id_or_none(order) == data["order"]["id"]

    assert order.total_charged_amount == transaction.charged_value
    assert order.total_authorized == zero_money(order.currency)
    assert order.charge_status == OrderChargeStatus.FULL
    assert order.authorize_status == OrderAuthorizeStatus.FULL

    assert order.status == OrderStatus.UNFULFILLED
    assert order.origin == OrderOrigin.CHECKOUT

    assert order.redirect_url == redirect_url
    assert order.total.gross == total.gross
    assert order.metadata == checkout.metadata_storage.metadata
    assert order.private_metadata == checkout.metadata_storage.private_metadata

    order_line = order.lines.first()
    line_tax_class = order_line.tax_class

    assigned_delivery = checkout.assigned_delivery

    assert checkout_line_quantity == order_line.quantity
    assert checkout_line_variant == order_line.variant

    assert order_line.tax_class == line_tax_class
    assert order_line.tax_class_name == line_tax_class.name
    assert order_line.tax_class_metadata == line_tax_class.metadata
    assert order_line.tax_class_private_metadata == line_tax_class.private_metadata
    assert order_line.is_price_overridden is True
    assert (
        order_line.undiscounted_unit_price_gross_amount == checkout_line.price_override
    )

    assert order.shipping_address == address
    assert order.shipping_method.id == int(assigned_delivery.shipping_method_id)
    assert order.shipping_tax_rate is not None
    assert order.shipping_tax_class.id == assigned_delivery.tax_class_id
    assert order.shipping_tax_class_name == assigned_delivery.tax_class_name
    assert order.shipping_tax_class_metadata == assigned_delivery.tax_class_metadata
    assert (
        order.shipping_tax_class_private_metadata
        == assigned_delivery.tax_class_private_metadata
    )

    assert order.lines_count == len(lines)

    assert not Checkout.objects.filter()


def test_checkout_paid_with_multiple_transactions(
    user_api_client,
    checkout_with_gift_card,
    gift_card,
    transaction_item_generator,
    address,
    shipping_method,
    checkout_delivery,
):
    # given
    checkout = checkout_with_gift_card
    checkout.shipping_address = address
    checkout.assigned_delivery = checkout_delivery(checkout, shipping_method)
    checkout.billing_address = address
    checkout.save()

    channel = checkout.channel
    channel.automatically_confirm_all_new_orders = True
    channel.save()

    manager = get_plugins_manager(allow_replica=False)
    lines, _ = fetch_checkout_lines(checkout)
    checkout_info = fetch_checkout_info(checkout, lines, manager)
    total = calculations.calculate_checkout_total_with_gift_cards(
        manager, checkout_info, lines, address
    )

    transaction = transaction_item_generator(
        checkout_id=checkout.pk, charged_value=total.gross.amount - Decimal(10)
    )
    second_transaction = transaction_item_generator(
        checkout_id=checkout.pk, charged_value=Decimal(10)
    )

    update_checkout_payment_statuses(
        checkout=checkout_info.checkout,
        checkout_total_gross=total.gross,
        checkout_has_lines=bool(lines),
    )

    redirect_url = "https://www.example.com"
    variables = {"id": to_global_id_or_none(checkout), "redirectUrl": redirect_url}

    # when
    response = user_api_client.post_graphql(MUTATION_CHECKOUT_COMPLETE, variables)

    # then
    order = Order.objects.get()
    content = get_graphql_content(response)
    data = content["data"]["checkoutComplete"]
    assert not data["errors"]
    assert to_global_id_or_none(order) == data["order"]["id"]

    assert (
        order.total_charged_amount
        == transaction.charged_value + second_transaction.charged_value
    )
    assert order.total_authorized == zero_money(order.currency)
    assert order.charge_status == OrderChargeStatus.FULL
    assert order.authorize_status == OrderAuthorizeStatus.FULL
    assert order.subtotal.gross == get_subtotal(order.lines.all(), order.currency).gross


def test_checkout_partially_paid(
    user_api_client,
    checkout_with_gift_card,
    gift_card,
    transaction_item_generator,
    address,
    shipping_method,
    checkout_delivery,
):
    # given
    checkout = checkout_with_gift_card
    checkout.shipping_address = address
    checkout.assigned_delivery = checkout_delivery(checkout, shipping_method)
    checkout.billing_address = address
    checkout.tax_exemption = True
    checkout.save()

    channel = checkout.channel
    channel.automatically_confirm_all_new_orders = True
    channel.save()

    manager = get_plugins_manager(allow_replica=False)
    lines, _ = fetch_checkout_lines(checkout)
    checkout_info = fetch_checkout_info(checkout, lines, manager)
    total = calculations.calculate_checkout_total_with_gift_cards(
        manager, checkout_info, lines, address
    )

    transaction_item_generator(
        checkout_id=checkout.pk, charged_value=total.gross.amount - Decimal(10)
    )

    update_checkout_payment_statuses(
        checkout=checkout_info.checkout,
        checkout_total_gross=total.gross,
        checkout_has_lines=bool(lines),
    )

    redirect_url = "https://www.example.com"
    variables = {"id": to_global_id_or_none(checkout), "redirectUrl": redirect_url}

    # when
    response = user_api_client.post_graphql(MUTATION_CHECKOUT_COMPLETE, variables)

    # then
    content = get_graphql_content(response)
    data = content["data"]["checkoutComplete"]
    assert len(data["errors"]) == 1
    error = data["errors"][0]
    assert error["field"] == "id"
    assert error["code"] == CheckoutErrorCode.CHECKOUT_NOT_FULLY_PAID.name


def test_checkout_partially_paid_allow_unpaid_order(
    user_api_client,
    checkout_with_gift_card,
    gift_card,
    transaction_item_generator,
    address,
    shipping_method,
    checkout_delivery,
):
    # given
    checkout = checkout_with_gift_card
    checkout.shipping_address = address
    checkout.assigned_delivery = checkout_delivery(checkout, shipping_method)
    checkout.billing_address = address
    checkout.tax_exemption = True
    checkout.save()

    channel = checkout.channel
    channel.automatically_confirm_all_new_orders = True
    channel.allow_unpaid_orders = True
    channel.save()

    manager = get_plugins_manager(allow_replica=False)
    lines, _ = fetch_checkout_lines(checkout)
    checkout_info = fetch_checkout_info(checkout, lines, manager)
    total = calculations.calculate_checkout_total_with_gift_cards(
        manager, checkout_info, lines, address
    )

    transaction = transaction_item_generator(
        checkout_id=checkout.pk, charged_value=total.gross.amount - Decimal(10)
    )

    update_checkout_payment_statuses(
        checkout=checkout_info.checkout,
        checkout_total_gross=total.gross,
        checkout_has_lines=bool(lines),
    )

    redirect_url = "https://www.example.com"
    variables = {"id": to_global_id_or_none(checkout), "redirectUrl": redirect_url}

    # when
    response = user_api_client.post_graphql(MUTATION_CHECKOUT_COMPLETE, variables)

    # then
    order = Order.objects.get()
    content = get_graphql_content(response)
    data = content["data"]["checkoutComplete"]
    assert not data["errors"]
    assert to_global_id_or_none(order) == data["order"]["id"]

    assert order.total_charged_amount == transaction.charged_value
    assert order.total_authorized == zero_money(order.currency)
    assert order.charge_status == OrderChargeStatus.PARTIAL
    assert order.authorize_status == OrderAuthorizeStatus.PARTIAL


def test_checkout_with_pending_charged(
    user_api_client,
    checkout_with_gift_card,
    gift_card,
    transaction_item_generator,
    address,
    shipping_method,
    transaction_events_generator,
    checkout_delivery,
):
    # given
    checkout = checkout_with_gift_card
    checkout.shipping_address = address
    checkout.assigned_delivery = checkout_delivery(checkout, shipping_method)
    checkout.billing_address = address
    checkout.save()

    channel = checkout.channel
    channel.automatically_confirm_all_new_orders = True
    channel.save()

    manager = get_plugins_manager(allow_replica=False)
    lines, _ = fetch_checkout_lines(checkout)
    checkout_info = fetch_checkout_info(checkout, lines, manager)
    total = calculations.calculate_checkout_total_with_gift_cards(
        manager, checkout_info, lines, address
    )

    transaction = transaction_item_generator(checkout_id=checkout.pk)
    transaction_events_generator(
        transaction=transaction,
        psp_references=[
            "1",
        ],
        types=[
            TransactionEventType.CHARGE_REQUEST,
        ],
        amounts=[
            total.gross.amount,
        ],
    )
    recalculate_transaction_amounts(transaction)

    update_checkout_payment_statuses(
        checkout=checkout_info.checkout,
        checkout_total_gross=total.gross,
        checkout_has_lines=bool(lines),
    )

    redirect_url = "https://www.example.com"
    variables = {"id": to_global_id_or_none(checkout), "redirectUrl": redirect_url}

    # when
    response = user_api_client.post_graphql(MUTATION_CHECKOUT_COMPLETE, variables)

    # then
    order = Order.objects.get()
    content = get_graphql_content(response)
    data = content["data"]["checkoutComplete"]
    assert not data["errors"]
    assert to_global_id_or_none(order) == data["order"]["id"]

    assert order.total_charged == zero_money(order.currency)
    assert order.total_authorized == zero_money(order.currency)
    assert order.charge_status == OrderChargeStatus.NONE
    assert order.authorize_status == OrderAuthorizeStatus.NONE
    assert order.subtotal.gross == get_subtotal(order.lines.all(), order.currency).gross


def test_checkout_with_pending_authorized(
    user_api_client,
    checkout_with_gift_card,
    gift_card,
    transaction_item_generator,
    address,
    shipping_method,
    transaction_events_generator,
    checkout_delivery,
):
    # given
    checkout = checkout_with_gift_card
    checkout.shipping_address = address
    checkout.assigned_delivery = checkout_delivery(checkout, shipping_method)
    checkout.billing_address = address
    checkout.metadata_storage.store_value_in_metadata(items={"accepted": "true"})
    checkout.metadata_storage.store_value_in_private_metadata(
        items={"accepted": "false"}
    )
    checkout.tax_exemption = True
    checkout.save()
    checkout.metadata_storage.save()

    checkout_line = checkout.lines.first()
    checkout_line_quantity = checkout_line.quantity
    checkout_line_variant = checkout_line.variant

    channel = checkout.channel
    channel.automatically_confirm_all_new_orders = True
    channel.save()

    manager = get_plugins_manager(allow_replica=False)
    lines, _ = fetch_checkout_lines(checkout)
    checkout_info = fetch_checkout_info(checkout, lines, manager)
    total = calculations.calculate_checkout_total_with_gift_cards(
        manager, checkout_info, lines, address
    )

    transaction = transaction_item_generator(checkout_id=checkout.pk)
    transaction_events_generator(
        transaction=transaction,
        psp_references=[
            "1",
        ],
        types=[
            TransactionEventType.AUTHORIZATION_REQUEST,
        ],
        amounts=[
            total.gross.amount,
        ],
    )
    recalculate_transaction_amounts(transaction)

    update_checkout_payment_statuses(
        checkout=checkout_info.checkout,
        checkout_total_gross=total.gross,
        checkout_has_lines=bool(lines),
    )

    redirect_url = "https://www.example.com"
    variables = {"id": to_global_id_or_none(checkout), "redirectUrl": redirect_url}

    # when
    response = user_api_client.post_graphql(MUTATION_CHECKOUT_COMPLETE, variables)

    # then
    order = Order.objects.get()
    content = get_graphql_content(response)
    data = content["data"]["checkoutComplete"]
    assert not data["errors"]
    assert to_global_id_or_none(order) == data["order"]["id"]

    assert order.total_charged == zero_money(order.currency)
    assert order.total_authorized == zero_money(order.currency)
    assert order.charge_status == OrderChargeStatus.NONE
    assert order.authorize_status == OrderAuthorizeStatus.NONE

    assert order.status == OrderStatus.UNFULFILLED
    assert order.origin == OrderOrigin.CHECKOUT

    assert order.redirect_url == redirect_url
    assert order.total.gross == total.gross
    assert order.subtotal.gross == get_subtotal(order.lines.all(), order.currency).gross
    assert order.metadata == checkout.metadata_storage.metadata
    assert order.private_metadata == checkout.metadata_storage.private_metadata

    order_line = order.lines.first()
    line_tax_class = order_line.tax_class
    shipping_tax_class = shipping_method.tax_class

    assert checkout_line_quantity == order_line.quantity
    assert checkout_line_variant == order_line.variant

    assert order_line.tax_class == line_tax_class
    assert order_line.tax_class_name == line_tax_class.name
    assert order_line.tax_class_metadata == line_tax_class.metadata
    assert order_line.tax_class_private_metadata == line_tax_class.private_metadata

    assert order.shipping_address == address
    assert order.shipping_method.id == int(
        checkout.assigned_delivery.shipping_method_id
    )
    assert order.shipping_tax_rate is not None
    assert order.shipping_tax_class_name == shipping_tax_class.name
    assert order.shipping_tax_class_metadata == shipping_tax_class.metadata
    assert (
        order.shipping_tax_class_private_metadata == shipping_tax_class.private_metadata
    )

    assert not Checkout.objects.filter()
    assert not len(Reservation.objects.all())


def test_checkout_with_voucher_not_applicable(
    user_api_client,
    checkout_with_item_and_voucher,
    voucher,
    address,
    transaction_item_generator,
    transaction_events_generator,
    checkout_delivery,
):
    # given
    checkout = prepare_checkout_for_test(
        checkout_with_item_and_voucher,
        address,
        address,
        checkout_delivery(checkout_with_item_and_voucher),
        transaction_item_generator,
        transaction_events_generator,
    )

    manager = get_plugins_manager(allow_replica=False)
    lines, _ = fetch_checkout_lines(checkout)
    checkout_info = fetch_checkout_info(checkout, lines, manager)
    calculations.fetch_checkout_data(
        checkout_info,
        manager,
        lines,
    )

    Voucher.objects.all().delete()

    redirect_url = "https://www.example.com"
    variables = {"id": to_global_id_or_none(checkout), "redirectUrl": redirect_url}

    # when
    response = user_api_client.post_graphql(MUTATION_CHECKOUT_COMPLETE, variables)

    # then
    content = get_graphql_content(response)
    data = content["data"]["checkoutComplete"]

    assert data["errors"][0]["field"] == "voucherCode"
    assert data["errors"][0]["code"] == CheckoutErrorCode.VOUCHER_NOT_APPLICABLE.name


def test_checkout_with_voucher_inactive_code(
    user_api_client,
    checkout_with_item_and_voucher,
    voucher,
    address,
    transaction_item_generator,
    transaction_events_generator,
    checkout_delivery,
):
    # given
    code = voucher.codes.first()
    checkout = prepare_checkout_for_test(
        checkout_with_item_and_voucher,
        address,
        address,
        checkout_delivery(checkout_with_item_and_voucher),
        transaction_item_generator,
        transaction_events_generator,
    )

    manager = get_plugins_manager(allow_replica=False)
    lines, _ = fetch_checkout_lines(checkout)
    checkout_info = fetch_checkout_info(checkout, lines, manager)
    calculations.fetch_checkout_data(
        checkout_info,
        manager,
        lines,
    )

    code.is_active = False
    code.save(update_fields=["is_active"])

    redirect_url = "https://www.example.com"
    variables = {"id": to_global_id_or_none(checkout), "redirectUrl": redirect_url}

    # when
    response = user_api_client.post_graphql(MUTATION_CHECKOUT_COMPLETE, variables)

    # then
    content = get_graphql_content(response)
    data = content["data"]["checkoutComplete"]

    assert data["errors"][0]["field"] == "voucherCode"
    assert data["errors"][0]["code"] == CheckoutErrorCode.VOUCHER_NOT_APPLICABLE.name


def test_checkout_with_insufficient_stock(
    user_api_client,
    checkout_with_item,
    address,
    checkout_delivery,
    transaction_item_generator,
    transaction_events_generator,
):
    # given
    checkout = prepare_checkout_for_test(
        checkout_with_item,
        address,
        address,
        checkout_delivery(checkout_with_item),
        transaction_item_generator,
        transaction_events_generator,
    )

    checkout_line = checkout.lines.first()
    stock = Stock.objects.get(product_variant=checkout_line.variant)
    stock.quantity = 0
    stock.save(update_fields=["quantity"])

    redirect_url = "https://www.example.com"
    variables = {"id": to_global_id_or_none(checkout), "redirectUrl": redirect_url}

    # when
    response = user_api_client.post_graphql(MUTATION_CHECKOUT_COMPLETE, variables)

    # then
    content = get_graphql_content(response)
    data = content["data"]["checkoutComplete"]

    assert data["errors"][0]["code"] == CheckoutErrorCode.INSUFFICIENT_STOCK.name


def test_checkout_with_gift_card_not_applicable(
    user_api_client,
    checkout_with_gift_card,
    gift_card,
    address,
    checkout_delivery,
    transaction_item_generator,
    transaction_events_generator,
):
    # given
    gift_card.expiry_date = datetime.datetime.now(
        tz=datetime.UTC
    ).date() - datetime.timedelta(days=1)
    gift_card.save(update_fields=["expiry_date"])

    checkout = prepare_checkout_for_test(
        checkout_with_gift_card,
        address,
        address,
        checkout_delivery(checkout_with_gift_card),
        transaction_item_generator,
        transaction_events_generator,
    )

    redirect_url = "https://www.example.com"
    variables = {"id": to_global_id_or_none(checkout), "redirectUrl": redirect_url}

    # when
    response = user_api_client.post_graphql(MUTATION_CHECKOUT_COMPLETE, variables)

    # then
    content = get_graphql_content(response)
    data = content["data"]["checkoutComplete"]
    assert data["errors"][0]["field"] == "giftCards"
    assert data["errors"][0]["code"] == CheckoutErrorCode.INVALID.name


def test_checkout_with_variant_without_price(
    site_settings,
    user_api_client,
    checkout_with_item,
    gift_card,
    address,
    checkout_delivery,
    transaction_events_generator,
    transaction_item_generator,
):
    # given
    checkout = prepare_checkout_for_test(
        checkout_with_item,
        address,
        address,
        checkout_delivery(checkout_with_item),
        transaction_item_generator,
        transaction_events_generator,
    )

    checkout_line = checkout.lines.first()
    checkout_line_variant = checkout_line.variant
    checkout_line_variant.channel_listings.filter(channel=checkout.channel).update(
        price_amount=None
    )

    variant_id = to_global_id_or_none(checkout_line_variant)
    redirect_url = "https://www.example.com"
    variables = {"id": to_global_id_or_none(checkout), "redirectUrl": redirect_url}

    # when
    response = user_api_client.post_graphql(MUTATION_CHECKOUT_COMPLETE, variables)

    # then
    content = get_graphql_content(response)
    errors = content["data"]["checkoutComplete"]["errors"]
    assert errors[0]["code"] == CheckoutErrorCode.UNAVAILABLE_VARIANT_IN_CHANNEL.name
    assert errors[0]["field"] == "lines"
    assert errors[0]["variants"] == [variant_id]


@pytest.mark.parametrize(
    ("channel_listing_model", "listing_filter_field"),
    [
        (ProductVariantChannelListing, "variant_id"),
        (ProductChannelListing, "product__variants__id"),
    ],
)
def test_checkout_with_line_without_channel_listing(
    channel_listing_model,
    listing_filter_field,
    site_settings,
    user_api_client,
    checkout_with_item,
    gift_card,
    address,
    checkout_delivery,
    transaction_events_generator,
    transaction_item_generator,
):
    # given
    checkout = prepare_checkout_for_test(
        checkout_with_item,
        address,
        address,
        checkout_delivery(checkout_with_item),
        transaction_item_generator,
        transaction_events_generator,
    )

    checkout_line = checkout.lines.first()
    checkout_line_variant = checkout_line.variant

    channel_listing_model.objects.filter(
        channel_id=checkout.channel_id,
        **{listing_filter_field: checkout_line.variant_id},
    ).delete()

    variant_id = to_global_id_or_none(checkout_line_variant)
    redirect_url = "https://www.example.com"
    variables = {"id": to_global_id_or_none(checkout), "redirectUrl": redirect_url}

    # when
    response = user_api_client.post_graphql(MUTATION_CHECKOUT_COMPLETE, variables)

    # then
    content = get_graphql_content(response)
    errors = content["data"]["checkoutComplete"]["errors"]
    assert errors[0]["code"] == CheckoutErrorCode.UNAVAILABLE_VARIANT_IN_CHANNEL.name
    assert errors[0]["field"] == "lines"
    assert errors[0]["variants"] == [variant_id]


def test_checkout_complete_with_inactive_channel(
    user_api_client,
    checkout_with_gift_card,
    gift_card,
    address,
    checkout_delivery,
    transaction_events_generator,
    transaction_item_generator,
):
    # given
    checkout = prepare_checkout_for_test(
        checkout_with_gift_card,
        address,
        address,
        checkout_delivery(checkout_with_gift_card),
        transaction_item_generator,
        transaction_events_generator,
    )
    channel = checkout.channel
    channel.is_active = False
    channel.save()

    checkout.metadata_storage.store_value_in_metadata(items={"accepted": "true"})
    checkout.metadata_storage.store_value_in_private_metadata(
        items={"accepted": "false"}
    )
    checkout.metadata_storage.save()

    variables = {
        "id": to_global_id_or_none(checkout),
        "redirectUrl": "https://www.example.com",
    }

    # when
    response = user_api_client.post_graphql(MUTATION_CHECKOUT_COMPLETE, variables)

    # then
    content = get_graphql_content(response)
    data = content["data"]["checkoutComplete"]
    assert data["errors"][0]["code"] == CheckoutErrorCode.CHANNEL_INACTIVE.name
    assert data["errors"][0]["field"] == "channel"


@pytest.mark.integration
@patch("saleor.order.calculations._recalculate_with_plugins")
@patch("saleor.plugins.manager.PluginsManager.order_confirmed")
def test_checkout_complete(
    order_confirmed_mock,
    recalculate_with_plugins_mock,
    user_api_client,
    checkout_with_gift_card,
    gift_card,
    address,
    address_usa,
    checkout_delivery,
    transaction_events_generator,
    transaction_item_generator,
    caplog,
    customer_user,
):
    # given
    checkout = prepare_checkout_for_test(
        checkout_with_gift_card,
        address,
        address_usa,
        checkout_delivery(checkout_with_gift_card),
        transaction_item_generator,
        transaction_events_generator,
        user=customer_user,
    )

    checkout.metadata_storage.store_value_in_metadata(items={"accepted": "true"})
    checkout.metadata_storage.store_value_in_private_metadata(
        items={"accepted": "false"}
    )
    checkout.tax_exemption = True
    checkout.save()
    checkout.metadata_storage.save()

    customer_user.addresses.clear()
    user_address_count = customer_user.addresses.count()

    checkout_line = checkout.lines.first()
    checkout_line_quantity = checkout_line.quantity
    checkout_line_variant = checkout_line.variant

    manager = get_plugins_manager(allow_replica=False)
    lines, _ = fetch_checkout_lines(checkout)
    checkout_info = fetch_checkout_info(checkout, lines, manager)
    total = calculations.calculate_checkout_total_with_gift_cards(
        manager, checkout_info, lines, address
    )

    channel = checkout.channel
    channel.automatically_confirm_all_new_orders = True
    channel.save()

    orders_count = Order.objects.count()
    redirect_url = "https://www.example.com"
    variables = {"id": to_global_id_or_none(checkout), "redirectUrl": redirect_url}

    # when
    response = user_api_client.post_graphql(MUTATION_CHECKOUT_COMPLETE, variables)

    # then
    content = get_graphql_content(response)
    data = content["data"]["checkoutComplete"]
    assert not data["errors"]

    order_token = data["order"]["token"]
    order_id = data["order"]["id"]
    assert Order.objects.count() == orders_count + 1
    order = Order.objects.first()
    assert order.status == OrderStatus.UNFULFILLED
    assert order.origin == OrderOrigin.CHECKOUT
    assert not order.original
    assert order_id == graphene.Node.to_global_id("Order", order.id)
    assert str(order.id) == order_token
    assert order.redirect_url == redirect_url
    assert order.total.gross == total.gross
    assert order.subtotal.gross == get_subtotal(order.lines.all(), order.currency).gross
    assert order.metadata == checkout.metadata_storage.metadata
    assert order.private_metadata == checkout.metadata_storage.private_metadata
    transaction = order.payment_transactions.first()
    assert transaction
    assert order.total_charged_amount == transaction.charged_value
    assert order.total_authorized == zero_money(order.currency)

    order_line = order.lines.first()
    line_tax_class = order_line.tax_class
    assigned_delivery = checkout.assigned_delivery

    assert checkout_line_quantity == order_line.quantity
    assert checkout_line_variant == order_line.variant

    assert order_line.tax_class == line_tax_class
    assert order_line.tax_class_name == line_tax_class.name
    assert order_line.tax_class_metadata == line_tax_class.metadata
    assert order_line.tax_class_private_metadata == line_tax_class.private_metadata

    assert order.billing_address.id == address_usa.id
    assert order.shipping_address == address
    assert order.draft_save_billing_address is None
    assert order.draft_save_shipping_address is None
    assert order.shipping_method.id == int(assigned_delivery.shipping_method_id)
    assert order.shipping_tax_rate is not None
    assert order.shipping_tax_class.id == assigned_delivery.tax_class_id
    assert order.shipping_tax_class_name == assigned_delivery.tax_class_name
    assert order.shipping_tax_class_metadata == assigned_delivery.tax_class_metadata
    assert (
        order.shipping_tax_class_private_metadata
        == assigned_delivery.tax_class_private_metadata
    )
    assert order.search_vector

    gift_card.refresh_from_db()
    assert gift_card.current_balance == zero_money(gift_card.currency)
    assert gift_card.last_used_on
    assert GiftCardEvent.objects.filter(
        gift_card=gift_card, type=GiftCardEvents.USED_IN_ORDER
    )
    assert not Checkout.objects.filter(pk=checkout.pk).exists(), (
        "Checkout should have been deleted"
    )
    order_confirmed_mock.assert_called_once_with(order, webhooks=set())
    recalculate_with_plugins_mock.assert_not_called()

    assert not len(Reservation.objects.all())

    assert (
        graphene.Node.to_global_id("Checkout", checkout_info.checkout.pk)
        == caplog.records[0].checkout_id
    )
    assert gift_card.initial_balance_amount == Decimal(
        caplog.records[0].gift_card_compensation
    )
    assert total.gross.amount == Decimal(
        caplog.records[0].total_after_gift_card_compensation
    )

    assert customer_user.addresses.count() == user_address_count + 2
    # ensure the the customer addresses are not the same instances as the order addresses
    customer_address_ids = list(customer_user.addresses.values_list("pk", flat=True))
    assert not (
        set(customer_address_ids)
        & {order.billing_address.pk, order.shipping_address.pk}
    )
    assert order.draft_save_billing_address is None
    assert order.draft_save_shipping_address is None


@pytest.mark.integration
@patch("saleor.plugins.manager.PluginsManager.order_confirmed")
def test_checkout_complete_with_metadata(
    order_confirmed_mock,
    user_api_client,
    checkout_with_gift_card,
    gift_card,
    address,
    checkout_delivery,
    transaction_events_generator,
    transaction_item_generator,
):
    # given
    checkout = prepare_checkout_for_test(
        checkout_with_gift_card,
        address,
        address,
        checkout_delivery(checkout_with_gift_card),
        transaction_item_generator,
        transaction_events_generator,
    )

    checkout.metadata_storage.store_value_in_metadata(items={"accepted": "true"})
    checkout.metadata_storage.store_value_in_private_metadata(
        items={"accepted": "false"}
    )
    checkout.metadata_storage.save()

    channel = checkout.channel
    channel.automatically_confirm_all_new_orders = True
    channel.save()

    redirect_url = "https://www.example.com"
    metadata_value = "metaValue"
    metadata_key = "metaKey"
    variables = {
        "id": to_global_id_or_none(checkout),
        "redirectUrl": redirect_url,
        "metadata": [{"key": metadata_key, "value": metadata_value}],
    }

    # when
    response = user_api_client.post_graphql(MUTATION_CHECKOUT_COMPLETE, variables)
    content = get_graphql_content(response)
    data = content["data"]["checkoutComplete"]

    # then
    assert not data["errors"]
    assert Order.objects.count() == 1
    order = Order.objects.first()
    assert order.status == OrderStatus.UNFULFILLED
    assert order.origin == OrderOrigin.CHECKOUT
    assert not order.original

    assert order.metadata == {
        **checkout.metadata_storage.metadata,
        metadata_key: metadata_value,
    }
    assert order.private_metadata == checkout.metadata_storage.private_metadata

    assert not Checkout.objects.filter(pk=checkout.pk).exists(), (
        "Checkout should have been deleted"
    )
    order_confirmed_mock.assert_called_once_with(order, webhooks=set())


@pytest.mark.integration
@patch("saleor.plugins.manager.PluginsManager.order_confirmed")
def test_checkout_complete_with_metadata_updates_existing_keys(
    site_settings,
    user_api_client,
    checkout_with_item,
    gift_card,
    address,
    checkout_delivery,
    transaction_events_generator,
    transaction_item_generator,
):
    # given
    checkout = prepare_checkout_for_test(
        checkout_with_item,
        address,
        address,
        checkout_delivery(checkout_with_item),
        transaction_item_generator,
        transaction_events_generator,
    )
    meta_key = "testKey"
    new_meta_value = "newValue"

    checkout.metadata_storage.store_value_in_metadata(items={meta_key: "oldValue"})
    checkout.metadata_storage.save()

    assert checkout.metadata_storage.metadata[meta_key] != new_meta_value

    channel = checkout.channel
    channel.automatically_confirm_all_new_orders = True
    channel.save()

    redirect_url = "https://www.example.com"
    variables = {
        "id": to_global_id_or_none(checkout),
        "redirectUrl": redirect_url,
        "metadata": [{"key": meta_key, "value": new_meta_value}],
    }

    # when
    response = user_api_client.post_graphql(
        MUTATION_CHECKOUT_COMPLETE,
        variables,
    )
    content = get_graphql_content(response)
    data = content["data"]["checkoutComplete"]

    # then
    assert not data["errors"]
    order = Order.objects.first()
    assert order.metadata == {meta_key: new_meta_value}


@pytest.mark.integration
@patch("saleor.plugins.manager.PluginsManager.order_confirmed")
def test_checkout_complete_with_metadata_checkout_without_metadata(
    order_confirmed_mock,
    user_api_client,
    checkout_with_gift_card,
    gift_card,
    address,
    checkout_delivery,
    transaction_events_generator,
    transaction_item_generator,
):
    # given
    checkout = prepare_checkout_for_test(
        checkout_with_gift_card,
        address,
        address,
        checkout_delivery(checkout_with_gift_card),
        transaction_item_generator,
        transaction_events_generator,
    )
    # delete the current metadata
    checkout.metadata_storage.delete()

    channel = checkout.channel
    channel.automatically_confirm_all_new_orders = True
    channel.save()

    redirect_url = "https://www.example.com"
    metadata_value = "metaValue"
    metadata_key = "metaKey"
    variables = {
        "id": to_global_id_or_none(checkout),
        "redirectUrl": redirect_url,
        "metadata": [{"key": metadata_key, "value": metadata_value}],
    }

    # when
    response = user_api_client.post_graphql(MUTATION_CHECKOUT_COMPLETE, variables)
    content = get_graphql_content(response)
    data = content["data"]["checkoutComplete"]

    # then
    assert not data["errors"]
    assert Order.objects.count() == 1
    order = Order.objects.first()
    assert order.status == OrderStatus.UNFULFILLED
    assert order.origin == OrderOrigin.CHECKOUT
    assert not order.original

    assert order.metadata == {
        **checkout.metadata_storage.metadata,
        metadata_key: metadata_value,
    }
    assert order.private_metadata == checkout.metadata_storage.private_metadata

    assert not Checkout.objects.filter(pk=checkout.pk).exists(), (
        "Checkout should have been deleted"
    )
    order_confirmed_mock.assert_called_once_with(order, webhooks=set())


@pytest.mark.integration
@patch("saleor.graphql.checkout.mutations.checkout_complete.complete_checkout")
def test_checkout_complete_by_app(
    mocked_complete_checkout,
    app_api_client,
    checkout_with_item,
    customer_user,
    permission_impersonate_user,
    address,
    checkout_delivery,
    transaction_events_generator,
    transaction_item_generator,
):
    # given
    checkout = prepare_checkout_for_test(
        checkout_with_item,
        address,
        address,
        checkout_delivery(checkout_with_item),
        transaction_item_generator,
        transaction_events_generator,
    )
    mocked_complete_checkout.return_value = (None, True, {})
    checkout.user = customer_user
    checkout.save()

    redirect_url = "https://www.example.com"
    variables = {"id": to_global_id_or_none(checkout), "redirectUrl": redirect_url}

    # when
    response = app_api_client.post_graphql(
        MUTATION_CHECKOUT_COMPLETE,
        variables,
        permissions=[permission_impersonate_user],
        check_no_permissions=False,
    )

    # then
    content = get_graphql_content(response)
    data = content["data"]["checkoutComplete"]

    assert not data["errors"]

    mocked_complete_checkout.assert_called_once_with(
        checkout_info=ANY,
        lines=ANY,
        manager=ANY,
        payment_data=ANY,
        store_source=ANY,
        user=checkout.user,
        app=ANY,
        site_settings=ANY,
        redirect_url=ANY,
        metadata_list=ANY,
    )


@pytest.mark.integration
@patch("saleor.graphql.checkout.mutations.checkout_complete.complete_checkout")
def test_checkout_complete_by_app_with_missing_permission(
    mocked_complete_checkout,
    app_api_client,
    checkout_with_item,
    customer_user,
    permission_manage_users,
    address,
    checkout_delivery,
    transaction_events_generator,
    transaction_item_generator,
):
    # given
    checkout = prepare_checkout_for_test(
        checkout_with_item,
        address,
        address,
        checkout_delivery(checkout_with_item),
        transaction_item_generator,
        transaction_events_generator,
    )
    mocked_complete_checkout.return_value = (None, True, {})
    checkout.user = customer_user
    checkout.save()

    redirect_url = "https://www.example.com"
    variables = {"id": to_global_id_or_none(checkout), "redirectUrl": redirect_url}

    response = app_api_client.post_graphql(
        MUTATION_CHECKOUT_COMPLETE,
        variables,
        permissions=[permission_manage_users],
        check_no_permissions=False,
    )

    content = get_graphql_content(response)
    data = content["data"]["checkoutComplete"]

    assert not data["errors"]

    mocked_complete_checkout.assert_called_once_with(
        checkout_info=ANY,
        lines=ANY,
        manager=ANY,
        payment_data=ANY,
        store_source=ANY,
        user=None,
        app=ANY,
        site_settings=ANY,
        redirect_url=ANY,
        metadata_list=ANY,
    )


@patch("saleor.giftcard.utils.send_gift_card_notification")
@patch("saleor.plugins.manager.PluginsManager.order_confirmed")
def test_checkout_complete_gift_card_bought(
    order_confirmed_mock,
    send_notification_mock,
    site_settings,
    customer_user,
    user_api_client,
    checkout_with_gift_card_items,
    address,
    checkout_delivery,
    transaction_events_generator,
    transaction_item_generator,
):
    # given
    checkout = prepare_checkout_for_test(
        checkout_with_gift_card_items,
        address,
        address,
        checkout_delivery(checkout_with_gift_card_items),
        transaction_item_generator,
        transaction_events_generator,
    )
    checkout.metadata_storage.store_value_in_metadata(items={"accepted": "true"})
    checkout.metadata_storage.store_value_in_private_metadata(
        items={"accepted": "false"}
    )
    checkout.email = customer_user.email
    checkout.metadata_storage.save()
    checkout.user = customer_user
    checkout.save()

    channel = checkout.channel
    channel.automatically_confirm_all_new_orders = True
    channel.automatically_fulfill_non_shippable_gift_card = True
    channel.save()

    redirect_url = "https://www.example.com"
    variables = {"id": to_global_id_or_none(checkout), "redirectUrl": redirect_url}

    # when
    response = user_api_client.post_graphql(MUTATION_CHECKOUT_COMPLETE, variables)

    # then
    content = get_graphql_content(response)
    data = content["data"]["checkoutComplete"]
    assert not data["errors"]

    assert Order.objects.count() == 1
    order = Order.objects.first()
    assert order.status == OrderStatus.PARTIALLY_FULFILLED

    gift_card = GiftCard.objects.get()
    assert GiftCardEvent.objects.filter(gift_card=gift_card, type=GiftCardEvents.BOUGHT)
    send_notification_mock.assert_called_once_with(
        customer_user,
        None,
        customer_user,
        customer_user.email,
        gift_card,
        ANY,
        checkout.channel.slug,
        resending=False,
    )
    order_confirmed_mock.assert_called_once_with(order, webhooks=set())
    assert Fulfillment.objects.count() == 1


@patch("saleor.plugins.manager.PluginsManager.order_confirmed")
def test_checkout_complete_with_shipping_voucher_and_gift_card(
    order_confirmed_mock,
    user_api_client,
    checkout_with_gift_card,
    gift_card,
    address,
    shipping_method,
    checkout_delivery,
    voucher_free_shipping,
    transaction_events_generator,
    transaction_item_generator,
):
    # given
    shipping_listing = shipping_method.channel_listings.get(
        channel_id=checkout_with_gift_card.channel_id
    )
    shipping_listing.price_amount = Decimal(35)
    shipping_listing.save(update_fields=["price_amount"])

    checkout = prepare_checkout_for_test(
        checkout_with_gift_card,
        address,
        address,
        checkout_delivery(checkout_with_gift_card, shipping_method),
        transaction_item_generator,
        transaction_events_generator,
        voucher=voucher_free_shipping,
    )
    shipping_price = shipping_listing.price

    checkout.metadata_storage.store_value_in_metadata(items={"accepted": "true"})
    checkout.metadata_storage.store_value_in_private_metadata(
        items={"accepted": "false"}
    )
    checkout.tax_exemption = True
    checkout.save()
    checkout.metadata_storage.save()

    checkout_line = checkout.lines.first()
    checkout_line_quantity = checkout_line.quantity
    checkout_line_variant = checkout_line.variant

    manager = get_plugins_manager(allow_replica=False)
    lines, _ = fetch_checkout_lines(checkout)
    checkout_info = fetch_checkout_info(checkout, lines, manager)
    total = calculations.calculate_checkout_total_with_gift_cards(
        manager, checkout_info, lines, address
    )

    channel = checkout.channel
    channel.automatically_confirm_all_new_orders = True
    channel.save()

    orders_count = Order.objects.count()
    redirect_url = "https://www.example.com"
    variables = {"id": to_global_id_or_none(checkout), "redirectUrl": redirect_url}

    # when
    response = user_api_client.post_graphql(MUTATION_CHECKOUT_COMPLETE, variables)

    # then
    content = get_graphql_content(response)
    data = content["data"]["checkoutComplete"]
    assert not data["errors"]

    order_token = data["order"]["token"]
    order_id = data["order"]["id"]
    assert Order.objects.count() == orders_count + 1
    order = Order.objects.first()
    assert order.status == OrderStatus.UNFULFILLED
    assert order.origin == OrderOrigin.CHECKOUT
    assert not order.original
    assert order_id == graphene.Node.to_global_id("Order", order.id)
    assert str(order.id) == order_token
    assert order.redirect_url == redirect_url
    assert order.total.gross == total.gross
    subtotal = get_subtotal(order.lines.all(), order.currency).gross
    assert order.subtotal.gross == subtotal
    assert order.metadata == checkout.metadata_storage.metadata
    assert order.private_metadata == checkout.metadata_storage.private_metadata
    transaction = order.payment_transactions.first()
    assert transaction
    assert order.total_charged_amount == transaction.charged_value
    assert order.total_authorized == zero_money(order.currency)
    assert order.shipping_price == zero_taxed_money(order.currency)
    assert order.undiscounted_total == TaxedMoney(
        net=subtotal + shipping_price, gross=subtotal + shipping_price
    )

    order_line = order.lines.first()
    line_tax_class = order_line.tax_class
    assigned_delivery = checkout.assigned_delivery

    assert checkout_line_quantity == order_line.quantity
    assert checkout_line_variant == order_line.variant

    assert order_line.tax_class == line_tax_class
    assert order_line.tax_class_name == line_tax_class.name
    assert order_line.tax_class_metadata == line_tax_class.metadata
    assert order_line.tax_class_private_metadata == line_tax_class.private_metadata

    assert order.shipping_address == address
    assert order.shipping_method.id == int(assigned_delivery.shipping_method_id)
    assert order.shipping_tax_rate is not None
    assert order.shipping_tax_class.id == assigned_delivery.tax_class_id
    assert order.shipping_tax_class_name == assigned_delivery.tax_class_name
    assert order.shipping_tax_class_metadata == assigned_delivery.tax_class_metadata
    assert (
        order.shipping_tax_class_private_metadata
        == assigned_delivery.tax_class_private_metadata
    )
    assert order.search_vector

    gift_card.refresh_from_db()
    assert gift_card.current_balance == zero_money(gift_card.currency)
    assert gift_card.last_used_on
    assert GiftCardEvent.objects.filter(
        gift_card=gift_card, type=GiftCardEvents.USED_IN_ORDER
    )
    assert not Checkout.objects.filter(pk=checkout.pk).exists(), (
        "Checkout should have been deleted"
    )
    order_confirmed_mock.assert_called_once_with(order, webhooks=set())

    assert not len(Reservation.objects.all())


def test_checkout_complete_with_variant_without_sku(
    site_settings,
    user_api_client,
    checkout_with_item,
    gift_card,
    address,
    checkout_delivery,
    transaction_events_generator,
    transaction_item_generator,
):
    # given
    checkout = prepare_checkout_for_test(
        checkout_with_item,
        address,
        address,
        checkout_delivery(checkout_with_item),
        transaction_item_generator,
        transaction_events_generator,
    )

    checkout_line = checkout.lines.first()
    checkout_line_variant = checkout_line.variant
    checkout_line_variant.sku = None
    checkout_line_variant.save()

    channel = checkout.channel
    channel.automatically_confirm_all_new_orders = True
    channel.save()

    redirect_url = "https://www.example.com"
    variables = {"id": to_global_id_or_none(checkout), "redirectUrl": redirect_url}

    # when
    response = user_api_client.post_graphql(MUTATION_CHECKOUT_COMPLETE, variables)

    # then
    content = get_graphql_content(response)
    data = content["data"]["checkoutComplete"]
    assert not data["errors"]

    order_id = graphene.Node.from_global_id(data["order"]["id"])[1]
    assert Order.objects.count() == 1
    order = Order.objects.get(id=order_id)
    assert order.status == OrderStatus.UNFULFILLED
    assert order.origin == OrderOrigin.CHECKOUT

    order_line = order.lines.first()
    assert order_line.product_sku is None
    assert order_line.product_variant_id == order_line.variant.get_global_id()


@pytest.mark.parametrize(
    (
        "legacy_discount_propagation",
        "expected_unit_discount_amount",
        "expected_unit_discount_reason",
    ),
    [
        (True, Decimal(1), "Entire order voucher code: saleor"),
        (False, Decimal(0), None),
    ],
)
@pytest.mark.integration
def test_checkout_with_voucher_complete(
    legacy_discount_propagation,
    expected_unit_discount_amount,
    expected_unit_discount_reason,
    user_api_client,
    checkout_with_voucher_percentage,
    voucher_percentage,
    address,
    shipping_method,
    checkout_delivery,
    transaction_events_generator,
    transaction_item_generator,
):
    # given
    channel = checkout_with_voucher_percentage.channel
    channel.use_legacy_line_discount_propagation_for_order = legacy_discount_propagation
    channel.save()

    code = voucher_percentage.codes.first()
    checkout = prepare_checkout_for_test(
        checkout_with_voucher_percentage,
        address,
        address,
        checkout_delivery(checkout_with_voucher_percentage, shipping_method),
        transaction_item_generator,
        transaction_events_generator,
    )
    voucher_used_count = code.used
    voucher_percentage.usage_limit = voucher_used_count + 1
    voucher_percentage.save(update_fields=["usage_limit"])

    checkout.metadata_storage.store_value_in_metadata(items={"accepted": "true"})
    checkout.metadata_storage.store_value_in_private_metadata(
        items={"accepted": "false"}
    )
    checkout.metadata_storage.save()

    discount_amount = checkout.discount

    manager = get_plugins_manager(allow_replica=False)
    lines, _ = fetch_checkout_lines(checkout)
    checkout_info = fetch_checkout_info(checkout, lines, manager)

    total = calculations.calculate_checkout_total(
        manager=manager, checkout_info=checkout_info, lines=lines, address=address
    )

    variables = {
        "id": to_global_id_or_none(checkout),
        "redirectUrl": "https://www.example.com",
    }

    # when
    response = user_api_client.post_graphql(MUTATION_CHECKOUT_COMPLETE, variables)

    # then
    content = get_graphql_content(response)
    data = content["data"]["checkoutComplete"]
    assert not data["errors"]

    order_token = data["order"]["token"]
    order_id = data["order"]["id"]
    assert Order.objects.count() == 1
    order = Order.objects.first()
    assert str(order.id) == order_token
    assert order_id == graphene.Node.to_global_id("Order", order.id)
    assert order.metadata == checkout.metadata_storage.metadata
    assert order.private_metadata == checkout.metadata_storage.private_metadata

    assert order.total == total
    assert order.subtotal.gross == get_subtotal(order.lines.all(), order.currency).gross
    assert order.undiscounted_total == total + discount_amount

    code.refresh_from_db()
    assert code.used == voucher_used_count + 1
    order_discount = order.discounts.filter(type=DiscountType.VOUCHER).first()
    assert order_discount
    assert (
        order_discount.amount_value
        == (order.undiscounted_total - order.total).gross.amount
    )
    assert order.voucher == voucher_percentage
    assert order.voucher.code == code.code

    assert not Checkout.objects.filter(pk=checkout.pk).exists(), (
        "Checkout should have been deleted"
    )

    order_line = order.lines.first()
    assert order_line.unit_discount_amount == expected_unit_discount_amount
    assert order_line.unit_discount_reason == expected_unit_discount_reason


@pytest.mark.parametrize(
    (
        "legacy_propagation",
        "expected_unit_discount_amount",
    ),
    [
        (True, Decimal("1.67")),
        (
            False,
            Decimal(0),
        ),
    ],
)
@pytest.mark.integration
def test_checkout_with_order_promotion_complete(
    legacy_propagation,
    expected_unit_discount_amount,
    user_api_client,
    checkout_with_item_and_order_discount,
    address,
    shipping_method,
    checkout_delivery,
    transaction_events_generator,
    transaction_item_generator,
):
    # given
    checkout = checkout_with_item_and_order_discount

    channel = checkout.channel
    channel.use_legacy_line_discount_propagation_for_order = legacy_propagation
    channel.save()

    checkout = prepare_checkout_for_test(
        checkout,
        address,
        address,
        checkout_delivery(checkout, shipping_method),
        transaction_item_generator,
        transaction_events_generator,
    )

    discount_amount = checkout.discount

    manager = get_plugins_manager(allow_replica=False)
    lines, _ = fetch_checkout_lines(checkout)
    checkout_info = fetch_checkout_info(checkout, lines, manager)

    total = calculations.calculate_checkout_total(
        manager=manager, checkout_info=checkout_info, lines=lines, address=address
    )

    variables = {
        "id": to_global_id_or_none(checkout),
        "redirectUrl": "https://www.example.com",
    }

    # when
    response = user_api_client.post_graphql(MUTATION_CHECKOUT_COMPLETE, variables)

    # then
    content = get_graphql_content(response)
    data = content["data"]["checkoutComplete"]
    assert not data["errors"]

    order_token = data["order"]["token"]
    order_id = data["order"]["id"]
    assert Order.objects.count() == 1
    order = Order.objects.first()
    assert str(order.id) == order_token
    assert order_id == graphene.Node.to_global_id("Order", order.id)
    assert order.metadata == checkout.metadata_storage.metadata
    assert order.private_metadata == checkout.metadata_storage.private_metadata

    assert order.total == total
    assert order.subtotal.gross == get_subtotal(order.lines.all(), order.currency).gross
    assert order.undiscounted_total == total + discount_amount

    assert not Checkout.objects.filter(pk=checkout.pk).exists(), (
        "Checkout should have been deleted"
    )

    order_line = order.lines.first()
    assert order_line.unit_discount_amount == expected_unit_discount_amount
    assert order_line.unit_discount_reason is None

    order_discount = order.discounts.filter(type=DiscountType.ORDER_PROMOTION).first()
    assert order_discount
    assert (
        order_discount.amount_value
        == (order.undiscounted_total - order.total).gross.amount
    )


@pytest.mark.integration
def test_checkout_complete_with_entire_order_voucher_paid_with_gift_card_and_transaction(
    user_api_client,
    checkout_with_voucher_percentage,
    voucher_percentage,
    gift_card,
    address,
    shipping_method,
    checkout_delivery,
    transaction_events_generator,
    transaction_item_generator,
):
    # given
    checkout_with_voucher_percentage.gift_cards.add(gift_card)
    code = voucher_percentage.codes.first()

    shipping_listing = shipping_method.channel_listings.get(
        channel_id=checkout_with_voucher_percentage.channel_id
    )
    shipping_listing.price_amount = Decimal(35)
    shipping_listing.save(update_fields=["price_amount"])

    checkout = prepare_checkout_for_test(
        checkout_with_voucher_percentage,
        address,
        address,
        checkout_delivery(checkout_with_voucher_percentage, shipping_method),
        transaction_item_generator,
        transaction_events_generator,
    )
    voucher_used_count = code.used
    voucher_percentage.usage_limit = voucher_used_count + 1
    voucher_percentage.save(update_fields=["usage_limit"])

    checkout.metadata_storage.store_value_in_metadata(items={"accepted": "true"})
    checkout.metadata_storage.store_value_in_private_metadata(
        items={"accepted": "false"}
    )
    checkout.metadata_storage.save()

    discount_amount = checkout.discount

    manager = get_plugins_manager(allow_replica=False)
    lines, _ = fetch_checkout_lines(checkout)
    checkout_info = fetch_checkout_info(checkout, lines, manager)

    total = calculations.calculate_checkout_total_with_gift_cards(
        manager, checkout_info, lines, address
    )
    shipping_price = shipping_method.channel_listings.get(
        channel=checkout.channel
    ).price
    gift_card_initial_balance = gift_card.initial_balance_amount

    variables = {
        "id": to_global_id_or_none(checkout),
        "redirectUrl": "https://www.example.com",
    }

    # when
    response = user_api_client.post_graphql(MUTATION_CHECKOUT_COMPLETE, variables)

    # then
    content = get_graphql_content(response)
    data = content["data"]["checkoutComplete"]
    assert not data["errors"]

    order_token = data["order"]["token"]
    order_id = data["order"]["id"]
    assert Order.objects.count() == 1
    order = Order.objects.first()
    assert str(order.id) == order_token
    assert order_id == graphene.Node.to_global_id("Order", order.id)
    assert order.metadata == checkout.metadata_storage.metadata
    assert order.private_metadata == checkout.metadata_storage.private_metadata

    assert order.total == total
    subtotal = get_subtotal(order.lines.all(), order.currency)
    assert order.subtotal.gross == subtotal.gross
    assert order.undiscounted_total == subtotal + shipping_price + discount_amount

    code.refresh_from_db()
    assert code.used == voucher_used_count + 1
    order_discount = order.discounts.filter(type=DiscountType.VOUCHER).first()
    assert order_discount
    assert (
        order_discount.amount_value
        == (order.undiscounted_total - order.total).gross.amount
        - gift_card_initial_balance
    )
    assert order.voucher == voucher_percentage
    assert order.voucher.code == code.code

    assert not Checkout.objects.filter(pk=checkout.pk).exists(), (
        "Checkout should have been deleted"
    )

    order_line = order.lines.first()
    assert (
        order_line.unit_discount_amount
        == (discount_amount / order_line.quantity).amount
    )
    assert order_line.unit_discount_reason

    gift_card.refresh_from_db()
    assert gift_card.current_balance == zero_money(gift_card.currency)
    assert gift_card.last_used_on
    assert GiftCardEvent.objects.filter(
        gift_card=gift_card, type=GiftCardEvents.USED_IN_ORDER
    )


@pytest.mark.integration
def test_checkout_complete_with_voucher_paid_with_gift_card(
    user_api_client,
    checkout_with_voucher_percentage,
    voucher_percentage,
    gift_card,
    address,
    shipping_method,
    checkout_delivery,
    transaction_events_generator,
    transaction_item_generator,
):
    # given
    checkout = prepare_checkout_for_test(
        checkout_with_voucher_percentage,
        address,
        address,
        checkout_delivery(checkout_with_voucher_percentage, shipping_method),
        transaction_item_generator,
        transaction_events_generator,
    )
    checkout.gift_cards.add(gift_card)

    code = voucher_percentage.codes.first()
    voucher_used_count = code.used
    voucher_percentage.usage_limit = voucher_used_count + 1
    voucher_percentage.save(update_fields=["usage_limit"])

    expected_voucher_discount = checkout.discount

    manager = get_plugins_manager(allow_replica=False)
    lines, _ = fetch_checkout_lines(checkout)
    checkout_info = fetch_checkout_info(checkout, lines, manager)

    total_without_gc = calculations.calculate_checkout_total(
        manager=manager, checkout_info=checkout_info, lines=lines, address=address
    )

    gift_card.initial_balance_amount = total_without_gc.gross.amount + Decimal(1)
    gift_card.current_balance_amount = total_without_gc.gross.amount + Decimal(1)
    gift_card.save()

    expected_gc_balance_amount = (
        gift_card.initial_balance_amount - total_without_gc.gross.amount
    )

    total = calculations.calculate_checkout_total_with_gift_cards(
        manager, checkout_info, lines, address
    )

    shipping_price = shipping_method.channel_listings.get(
        channel=checkout.channel
    ).price

    variables = {
        "id": to_global_id_or_none(checkout),
        "redirectUrl": "https://www.example.com",
    }

    # when
    response = user_api_client.post_graphql(MUTATION_CHECKOUT_COMPLETE, variables)

    # then
    content = get_graphql_content(response)
    data = content["data"]["checkoutComplete"]
    assert not data["errors"]

    order = Order.objects.get()
    assert order.total == total
    subtotal = get_subtotal(order.lines.all(), order.currency)
    assert order.subtotal.gross == subtotal.gross
    assert (
        order.undiscounted_total
        == subtotal + shipping_price + expected_voucher_discount
    )

    code.refresh_from_db()
    assert code.used == voucher_used_count + 1
    order_discount = order.discounts.filter(type=DiscountType.VOUCHER).first()
    assert order_discount
    assert order_discount.amount_value == expected_voucher_discount.amount
    assert order.voucher == voucher_percentage
    assert order.voucher.code == code.code

    assert not Checkout.objects.filter(pk=checkout.pk).exists(), (
        "Checkout should have been deleted"
    )

    order_line = order.lines.first()
    assert (
        order_line.unit_discount_amount
        == (expected_voucher_discount / order_line.quantity).amount
    )
    assert order_line.unit_discount_reason

    gift_card.refresh_from_db()
    assert gift_card.current_balance.amount == expected_gc_balance_amount
    assert gift_card.last_used_on
    assert GiftCardEvent.objects.filter(
        gift_card=gift_card, type=GiftCardEvents.USED_IN_ORDER
    )


@pytest.mark.parametrize(
    (
        "use_legacy_discount_propagation",
        "expected_voucher_discount_value_type",
        "expected_voucher_discount_value",
    ),
    [
        (True, DiscountValueType.FIXED, Decimal(1)),
        (False, DiscountValueType.PERCENTAGE, Decimal(10)),
    ],
)
@pytest.mark.integration
def test_checkout_complete_with_voucher_apply_once_per_order(
    use_legacy_discount_propagation,
    expected_voucher_discount_value_type,
    expected_voucher_discount_value,
    user_api_client,
    checkout_with_voucher_percentage,
    voucher_percentage,
    address,
    shipping_method,
    checkout_delivery,
    transaction_events_generator,
    transaction_item_generator,
    channel_USD,
):
    # given
    channel_USD.use_legacy_line_discount_propagation_for_order = (
        use_legacy_discount_propagation
    )
    channel_USD.save()

    checkout = checkout_with_voucher_percentage

    code = voucher_percentage.codes.first()
    voucher_used_count = code.used
    voucher_percentage.usage_limit = voucher_used_count + 1
    voucher_percentage.apply_once_per_order = True
    voucher_percentage.save(update_fields=["apply_once_per_order", "usage_limit"])

    checkout_line = checkout.lines.first()
    checkout_line_variant = checkout_line.variant

    discount_amount = checkout_line_variant.channel_listings.get(
        channel=checkout.channel
    ).price * (
        voucher_percentage.channel_listings.get(channel=checkout.channel).discount_value
        / 100
    )
    checkout.discount = discount_amount
    checkout = prepare_checkout_for_test(
        checkout,
        address,
        address,
        checkout_delivery(checkout, shipping_method),
        transaction_item_generator,
        transaction_events_generator,
    )

    manager = get_plugins_manager(allow_replica=False)
    lines, _ = fetch_checkout_lines(checkout)
    checkout_info = fetch_checkout_info(checkout, lines, manager)

    total = calculations.calculate_checkout_total(
        manager=manager, checkout_info=checkout_info, lines=lines, address=address
    )

    variables = {
        "id": to_global_id_or_none(checkout),
        "redirectUrl": "https://www.example.com",
    }

    # when
    response = user_api_client.post_graphql(MUTATION_CHECKOUT_COMPLETE, variables)

    # then
    content = get_graphql_content(response)
    data = content["data"]["checkoutComplete"]
    assert not data["errors"]

    order_token = data["order"]["token"]
    order_id = data["order"]["id"]
    assert Order.objects.count() == 1
    order = Order.objects.first()
    assert str(order.id) == order_token
    assert order_id == graphene.Node.to_global_id("Order", order.id)

    assert order.total == total
    assert order.subtotal.gross == get_subtotal(order.lines.all(), order.currency).gross
    assert order.undiscounted_total == total + discount_amount

    code.refresh_from_db()
    assert code.used == voucher_used_count + 1
    order_line_discount = OrderLineDiscount.objects.get()
    assert order_line_discount
    assert (
        order_line_discount.amount_value
        == (order.undiscounted_total - order.total).gross.amount
    )
    assert order_line_discount.type == DiscountType.VOUCHER
    assert order_line_discount.voucher == voucher_percentage
    assert order_line_discount.voucher_code == code.code
    assert order_line_discount.value_type == expected_voucher_discount_value_type
    assert order_line_discount.value == expected_voucher_discount_value

    assert order.voucher == voucher_percentage
    assert order.voucher.code == code.code

    assert not order.discounts.exists()

    assert not Checkout.objects.filter(pk=checkout.pk).exists(), (
        "Checkout should have been deleted"
    )


@pytest.mark.integration
def test_checkout_complete_with_voucher_apply_once_per_order_and_gift_card(
    user_api_client,
    checkout_with_voucher_percentage,
    voucher_percentage,
    gift_card,
    address,
    shipping_method,
    checkout_delivery,
    transaction_events_generator,
    transaction_item_generator,
):
    # given
    checkout = checkout_with_voucher_percentage
    checkout_with_voucher_percentage.gift_cards.add(gift_card)
    code = voucher_percentage.codes.first()

    shipping_listing = shipping_method.channel_listings.get(
        channel_id=checkout.channel_id
    )
    shipping_listing.price_amount = Decimal(35)
    shipping_listing.save(update_fields=["price_amount"])

    code = voucher_percentage.codes.first()
    voucher_used_count = code.used
    voucher_percentage.usage_limit = voucher_used_count + 1
    voucher_percentage.apply_once_per_order = True
    voucher_percentage.save(update_fields=["apply_once_per_order", "usage_limit"])

    checkout_line = checkout.lines.first()
    checkout_line_variant = checkout_line.variant

    discount_amount = checkout_line_variant.channel_listings.get(
        channel=checkout.channel
    ).price * (
        voucher_percentage.channel_listings.get(channel=checkout.channel).discount_value
        / 100
    )
    checkout.discount = discount_amount
    checkout = prepare_checkout_for_test(
        checkout,
        address,
        address,
        checkout_delivery(checkout, shipping_method),
        transaction_item_generator,
        transaction_events_generator,
    )

    manager = get_plugins_manager(allow_replica=False)
    lines, _ = fetch_checkout_lines(checkout)
    checkout_info = fetch_checkout_info(checkout, lines, manager)

    total = calculations.calculate_checkout_total_with_gift_cards(
        manager, checkout_info, lines, address
    )
    shipping_price = shipping_method.channel_listings.get(
        channel=checkout.channel
    ).price
    gift_card_initial_balance = gift_card.initial_balance_amount

    variables = {
        "id": to_global_id_or_none(checkout),
        "redirectUrl": "https://www.example.com",
    }

    # when
    response = user_api_client.post_graphql(MUTATION_CHECKOUT_COMPLETE, variables)

    # then
    content = get_graphql_content(response)
    data = content["data"]["checkoutComplete"]
    assert not data["errors"]

    order_token = data["order"]["token"]
    order_id = data["order"]["id"]
    assert Order.objects.count() == 1
    order = Order.objects.first()
    assert str(order.id) == order_token
    assert order_id == graphene.Node.to_global_id("Order", order.id)

    assert order.total == total
    subtotal = get_subtotal(order.lines.all(), order.currency)
    assert order.subtotal.gross == subtotal.gross
    assert order.undiscounted_total == subtotal + shipping_price + discount_amount

    code.refresh_from_db()
    assert code.used == voucher_used_count + 1
    order_line_discount = OrderLineDiscount.objects.get()
    assert order_line_discount
    assert (
        order_line_discount.amount_value
        == (order.undiscounted_total - order.total).gross.amount
        - gift_card_initial_balance
    )
    assert order_line_discount.type == DiscountType.VOUCHER
    assert order_line_discount.voucher == voucher_percentage
    assert order_line_discount.voucher_code == code.code
    assert order_line_discount.value_type == DiscountValueType.FIXED

    assert order.voucher == voucher_percentage
    assert order.voucher.code == code.code

    assert not Checkout.objects.filter(pk=checkout.pk).exists(), (
        "Checkout should have been deleted"
    )

    gift_card.refresh_from_db()
    assert gift_card.current_balance == zero_money(gift_card.currency)
    assert gift_card.last_used_on
    assert GiftCardEvent.objects.filter(
        gift_card=gift_card, type=GiftCardEvents.USED_IN_ORDER
    )


@pytest.mark.integration
def test_checkout_complete_with_voucher_single_use(
    user_api_client,
    checkout_with_voucher_percentage,
    voucher_percentage,
    address,
    shipping_method,
    checkout_delivery,
    transaction_events_generator,
    transaction_item_generator,
):
    # given
    code = voucher_percentage.codes.first()
    checkout = prepare_checkout_for_test(
        checkout_with_voucher_percentage,
        address,
        address,
        checkout_delivery(checkout_with_voucher_percentage, shipping_method),
        transaction_item_generator,
        transaction_events_generator,
    )
    voucher_percentage.single_use = True
    voucher_percentage.save(update_fields=["single_use"])

    checkout.metadata_storage.store_value_in_metadata(items={"accepted": "true"})
    checkout.metadata_storage.store_value_in_private_metadata(
        items={"accepted": "false"}
    )
    checkout.metadata_storage.save()

    discount_amount = checkout.discount

    manager = get_plugins_manager(allow_replica=False)
    lines, _ = fetch_checkout_lines(checkout)
    checkout_info = fetch_checkout_info(checkout, lines, manager)

    total = calculations.calculate_checkout_total(
        manager=manager, checkout_info=checkout_info, lines=lines, address=address
    )

    variables = {
        "id": to_global_id_or_none(checkout),
        "redirectUrl": "https://www.example.com",
    }

    # when
    response = user_api_client.post_graphql(MUTATION_CHECKOUT_COMPLETE, variables)

    # then
    content = get_graphql_content(response)
    data = content["data"]["checkoutComplete"]
    assert not data["errors"]

    order_token = data["order"]["token"]
    order_id = data["order"]["id"]
    assert Order.objects.count() == 1
    order = Order.objects.first()
    assert str(order.id) == order_token
    assert order_id == graphene.Node.to_global_id("Order", order.id)
    assert order.metadata == checkout.metadata_storage.metadata
    assert order.private_metadata == checkout.metadata_storage.private_metadata

    assert order.total == total
    assert order.subtotal.gross == get_subtotal(order.lines.all(), order.currency).gross
    assert order.undiscounted_total == total + discount_amount

    code.refresh_from_db()
    order_discount = order.discounts.filter(type=DiscountType.VOUCHER).first()
    assert order_discount
    assert (
        order_discount.amount_value
        == (order.undiscounted_total - order.total).gross.amount
    )
    code.refresh_from_db()
    assert code.is_active is False
    assert order.voucher == voucher_percentage
    assert order.voucher.code == code.code

    assert not Checkout.objects.filter(pk=checkout.pk).exists(), (
        "Checkout should have been deleted"
    )


@patch("saleor.plugins.manager.PluginsManager.order_confirmed")
def test_checkout_complete_with_shipping_voucher(
    order_confirmed_mock,
    user_api_client,
    checkout_with_voucher_free_shipping,
    address,
    shipping_method,
    checkout_delivery,
    voucher_free_shipping,
    transaction_events_generator,
    transaction_item_generator,
):
    # given
    checkout = checkout_with_voucher_free_shipping
    shipping_listing = shipping_method.channel_listings.get(
        channel_id=checkout.channel_id
    )
    shipping_listing.price_amount = Decimal(35)
    shipping_listing.save(update_fields=["price_amount"])
    checkout.discount = shipping_listing.price
    checkout.save(update_fields=["discount_amount"])

    checkout = prepare_checkout_for_test(
        checkout,
        address,
        address,
        checkout_delivery(checkout, shipping_method),
        transaction_item_generator,
        transaction_events_generator,
    )

    checkout.metadata_storage.store_value_in_metadata(items={"accepted": "true"})
    checkout.metadata_storage.store_value_in_private_metadata(
        items={"accepted": "false"}
    )
    checkout.tax_exemption = True
    checkout.save()
    checkout.metadata_storage.save()

    checkout_line = checkout.lines.first()
    checkout_line_quantity = checkout_line.quantity
    checkout_line_variant = checkout_line.variant

    manager = get_plugins_manager(allow_replica=False)
    lines, _ = fetch_checkout_lines(checkout)
    checkout_info = fetch_checkout_info(checkout, lines, manager)
    total = calculations.calculate_checkout_total_with_gift_cards(
        manager, checkout_info, lines, address
    )

    channel = checkout.channel
    channel.automatically_confirm_all_new_orders = True
    channel.save()

    orders_count = Order.objects.count()
    redirect_url = "https://www.example.com"
    variables = {"id": to_global_id_or_none(checkout), "redirectUrl": redirect_url}

    # when
    response = user_api_client.post_graphql(MUTATION_CHECKOUT_COMPLETE, variables)

    # then
    content = get_graphql_content(response)
    data = content["data"]["checkoutComplete"]
    assert not data["errors"]

    order_token = data["order"]["token"]
    order_id = data["order"]["id"]
    assert Order.objects.count() == orders_count + 1
    order = Order.objects.first()
    assert order.status == OrderStatus.UNFULFILLED
    assert order.origin == OrderOrigin.CHECKOUT
    assert order.voucher == voucher_free_shipping
    assert not order.original
    assert order_id == graphene.Node.to_global_id("Order", order.id)
    assert str(order.id) == order_token
    assert order.redirect_url == redirect_url
    assert order.total.gross == total.gross
    assert order.metadata == checkout.metadata_storage.metadata
    assert order.private_metadata == checkout.metadata_storage.private_metadata
    transaction = order.payment_transactions.first()
    assert transaction
    assert order.total_charged_amount == transaction.charged_value
    assert order.shipping_price == zero_taxed_money(order.currency)

    order_line = order.lines.first()
    line_tax_class = order_line.tax_class
    shipping_tax_class = shipping_method.tax_class

    assert checkout_line_quantity == order_line.quantity
    assert checkout_line_variant == order_line.variant

    assert order_line.tax_class == line_tax_class
    assert order_line.tax_class_name == line_tax_class.name
    assert order_line.tax_class_metadata == line_tax_class.metadata
    assert order_line.tax_class_private_metadata == line_tax_class.private_metadata
    assert not order_line.unit_discount_reason
    assert not order_line.unit_discount_amount

    assert order.shipping_address == address
    assert order.shipping_method.id == int(
        checkout.assigned_delivery.shipping_method_id
    )
    assert order.shipping_tax_rate is not None
    assert order.shipping_tax_class_name == shipping_tax_class.name
    assert order.shipping_tax_class_metadata == shipping_tax_class.metadata
    assert (
        order.shipping_tax_class_private_metadata == shipping_tax_class.private_metadata
    )
    assert order.search_vector

    assert not Checkout.objects.filter(pk=checkout.pk).exists(), (
        "Checkout should have been deleted"
    )
    order_confirmed_mock.assert_called_once_with(order, webhooks=set())

    assert not len(Reservation.objects.all())


def test_checkout_with_voucher_complete_product_on_sale(
    user_api_client,
    checkout_with_voucher_percentage,
    voucher_percentage,
    catalogue_promotion_without_rules,
    address,
    shipping_method,
    checkout_delivery,
    transaction_events_generator,
    transaction_item_generator,
):
    # given
    checkout = prepare_checkout_for_test(
        checkout_with_voucher_percentage,
        address,
        address,
        checkout_delivery(checkout_with_voucher_percentage, shipping_method),
        transaction_item_generator,
        transaction_events_generator,
    )
    code = voucher_percentage.codes.first()
    voucher_used_count = code.used
    voucher_percentage.usage_limit = voucher_used_count + 1
    voucher_percentage.save(update_fields=["usage_limit"])

    old_sale_id = 1
    catalogue_promotion_without_rules.old_sale_id = old_sale_id
    catalogue_promotion_without_rules.save(update_fields=["old_sale_id"])

    checkout_line = checkout.lines.first()
    checkout_line_variant = checkout_line.variant

    channel = checkout.channel
    reward_value = Decimal(5)
    rule = catalogue_promotion_without_rules.rules.create(
        catalogue_predicate={
            "productPredicate": {
                "ids": [
                    graphene.Node.to_global_id(
                        "Product", checkout_line_variant.product.id
                    )
                ]
            }
        },
        reward_value_type=RewardValueType.FIXED,
        reward_value=reward_value,
    )
    rule.channels.add(channel)

    variant_channel_listing = checkout_line_variant.channel_listings.get(
        channel=channel
    )

    variant_channel_listing.discounted_price_amount = (
        variant_channel_listing.price_amount - reward_value
    )
    variant_channel_listing.save(update_fields=["discounted_price_amount"])

    variant_channel_listing.variantlistingpromotionrule.create(
        promotion_rule=rule,
        discount_amount=reward_value,
        currency=channel.currency_code,
    )
    CheckoutLineDiscount.objects.create(
        line=checkout_line,
        type=DiscountType.PROMOTION,
        value_type=DiscountValueType.FIXED,
        amount_value=reward_value,
        currency=channel.currency_code,
        promotion_rule=rule,
        reason=f"Sale: {graphene.Node.to_global_id('Sale', old_sale_id)}",
    )

    catalogue_promotion_without_rules.name = ""
    catalogue_promotion_without_rules.save(update_fields=["name"])

    manager = get_plugins_manager(allow_replica=False)
    lines, _ = fetch_checkout_lines(checkout)
    checkout_info = fetch_checkout_info(checkout, lines, manager)

    total = calculations.calculate_checkout_total(
        manager=manager,
        checkout_info=checkout_info,
        lines=lines,
        address=address,
    )

    variables = {
        "id": to_global_id_or_none(checkout),
        "redirectUrl": "https://www.example.com",
    }

    # when
    response = user_api_client.post_graphql(MUTATION_CHECKOUT_COMPLETE, variables)

    # then
    content = get_graphql_content(response)
    data = content["data"]["checkoutComplete"]
    assert not data["errors"]

    order_token = data["order"]["token"]
    order_id = data["order"]["id"]
    assert Order.objects.count() == 1
    order = Order.objects.first()
    assert str(order.id) == order_token
    assert order_id == graphene.Node.to_global_id("Order", order.id)

    order_line = order.lines.first()
    assert order.total == total
    assert order.subtotal.gross == get_subtotal(order.lines.all(), order.currency).gross
    assert order.undiscounted_total == total + (
        order_line.undiscounted_total_price - order_line.total_price
    )
    assert order_line.sale_id == graphene.Node.to_global_id(
        "Sale", catalogue_promotion_without_rules.old_sale_id
    )
    assert order_line.unit_discount_reason == (
        f"Entire order voucher code: {code.code} & Sale: {order_line.sale_id}"
    )

    code.refresh_from_db()
    assert code.used == voucher_used_count + 1
    assert order.voucher == voucher_percentage
    assert order.voucher.code == code.code

    assert not Checkout.objects.filter(pk=checkout.pk).exists(), (
        "Checkout should have been deleted"
    )


@pytest.mark.parametrize(
    (
        "use_legacy_discount_propagation",
        "expected_voucher_discount_value_type",
        "expected_voucher_discount_value",
    ),
    [
        (True, DiscountValueType.FIXED, Decimal(3)),
        (False, DiscountValueType.PERCENTAGE, Decimal(10)),
    ],
)
def test_checkout_with_voucher_on_specific_product_complete(
    use_legacy_discount_propagation,
    expected_voucher_discount_value_type,
    expected_voucher_discount_value,
    user_api_client,
    checkout_with_item_and_voucher_specific_products,
    voucher_specific_product_type,
    address,
    shipping_method,
    checkout_delivery,
    transaction_events_generator,
    transaction_item_generator,
    channel_USD,
):
    # given
    channel_USD.use_legacy_line_discount_propagation_for_order = (
        use_legacy_discount_propagation
    )
    channel_USD.save()

    checkout = prepare_checkout_for_test(
        checkout_with_item_and_voucher_specific_products,
        address,
        address,
        checkout_delivery(
            checkout_with_item_and_voucher_specific_products, shipping_method
        ),
        transaction_item_generator,
        transaction_events_generator,
    )
    code = voucher_specific_product_type.codes.first()
    voucher_used_count = code.used
    voucher_specific_product_type.usage_limit = voucher_used_count + 1
    voucher_specific_product_type.save(update_fields=["usage_limit"])

    checkout.lines.first()

    manager = get_plugins_manager(allow_replica=False)
    lines, _ = fetch_checkout_lines(checkout)
    checkout_info = fetch_checkout_info(checkout, lines, manager)

    total = calculations.calculate_checkout_total(
        manager=manager, checkout_info=checkout_info, lines=lines, address=address
    )

    variables = {
        "id": to_global_id_or_none(checkout),
        "redirectUrl": "https://www.example.com",
    }

    # when
    response = user_api_client.post_graphql(MUTATION_CHECKOUT_COMPLETE, variables)

    # then
    content = get_graphql_content(response)
    data = content["data"]["checkoutComplete"]
    assert not data["errors"]

    order_token = data["order"]["token"]
    order_id = data["order"]["id"]
    assert Order.objects.count() == 1
    order = Order.objects.first()
    assert str(order.id) == order_token
    assert order_id == graphene.Node.to_global_id("Order", order.id)

    order_line = order.lines.first()
    assert order.total == total
    assert order.subtotal.gross == get_subtotal(order.lines.all(), order.currency).gross
    assert order.undiscounted_total == total + (
        order_line.undiscounted_total_price - order_line.total_price
    )

    order_line_discount = OrderLineDiscount.objects.get()
    assert order_line_discount
    assert (
        order_line_discount.amount_value
        == (order.undiscounted_total - order.total).gross.amount
    )
    assert order_line_discount.type == DiscountType.VOUCHER
    assert order_line_discount.voucher == voucher_specific_product_type
    assert order_line_discount.voucher_code == code.code
    assert order_line_discount.value_type == expected_voucher_discount_value_type
    assert order_line_discount.value == expected_voucher_discount_value

    code.refresh_from_db()
    assert code.used == voucher_used_count + 1
    assert order.voucher == voucher_specific_product_type
    assert order.voucher.code == code.code

    assert not order.discounts.exists()

    assert not Checkout.objects.filter(pk=checkout.pk).exists(), (
        "Checkout should have been deleted"
    )


def test_checkout_complete_with_voucher_on_specific_product_and_gift_card(
    user_api_client,
    checkout_with_item_and_voucher_specific_products,
    voucher_specific_product_type,
    gift_card,
    address,
    shipping_method,
    checkout_delivery,
    transaction_events_generator,
    transaction_item_generator,
    django_capture_on_commit_callbacks,
):
    # given
    checkout_with_item_and_voucher_specific_products.gift_cards.add(gift_card)

    shipping_listing = shipping_method.channel_listings.get(
        channel_id=checkout_with_item_and_voucher_specific_products.channel_id
    )
    shipping_listing.price_amount = Decimal(35)
    shipping_listing.save(update_fields=["price_amount"])

    checkout = prepare_checkout_for_test(
        checkout_with_item_and_voucher_specific_products,
        address,
        address,
        checkout_delivery(
            checkout_with_item_and_voucher_specific_products, shipping_method
        ),
        transaction_item_generator,
        transaction_events_generator,
    )
    code = voucher_specific_product_type.codes.first()
    voucher_used_count = code.used
    voucher_specific_product_type.usage_limit = voucher_used_count + 1
    voucher_specific_product_type.save(update_fields=["usage_limit"])

    checkout.lines.first()

    manager = get_plugins_manager(allow_replica=False)
    lines, _ = fetch_checkout_lines(checkout)
    checkout_info = fetch_checkout_info(checkout, lines, manager)

    total = calculations.calculate_checkout_total_with_gift_cards(
        manager, checkout_info, lines, address
    )
    shipping_price = shipping_method.channel_listings.get(
        channel=checkout.channel
    ).price
    gift_card_initial_balance = gift_card.initial_balance_amount

    variables = {
        "id": to_global_id_or_none(checkout),
        "redirectUrl": "https://www.example.com",
    }

    # when
    with django_capture_on_commit_callbacks(execute=True):
        response = user_api_client.post_graphql(MUTATION_CHECKOUT_COMPLETE, variables)

    # then
    content = get_graphql_content(response)
    data = content["data"]["checkoutComplete"]
    assert not data["errors"]

    order_token = data["order"]["token"]
    order_id = data["order"]["id"]
    assert Order.objects.count() == 1
    order = Order.objects.first()
    assert str(order.id) == order_token
    assert order_id == graphene.Node.to_global_id("Order", order.id)

    order_line = order.lines.first()
    assert order.total == total
    subtotal = get_subtotal(order.lines.all(), order.currency)
    assert order.subtotal.gross == subtotal.gross
    assert (
        order.undiscounted_total
        == subtotal
        + (order_line.undiscounted_total_price - order_line.total_price)
        + shipping_price
    )

    order_line_discount = OrderLineDiscount.objects.get()
    assert order_line_discount
    assert (
        order_line_discount.amount_value
        == (order.undiscounted_total - order.total).gross.amount
        - gift_card_initial_balance
    )
    assert order_line_discount.type == DiscountType.VOUCHER
    assert order_line_discount.voucher == voucher_specific_product_type
    assert order_line_discount.voucher_code == code.code
    assert order_line_discount.value_type == DiscountValueType.FIXED

    code.refresh_from_db()
    assert code.used == voucher_used_count + 1
    assert order.voucher == voucher_specific_product_type
    assert order.voucher.code == code.code

    assert not Checkout.objects.filter(pk=checkout.pk).exists(), (
        "Checkout should have been deleted"
    )

    gift_card.refresh_from_db()
    assert gift_card.current_balance == zero_money(gift_card.currency)
    assert gift_card.last_used_on
    assert GiftCardEvent.objects.filter(
        gift_card=gift_card, type=GiftCardEvents.USED_IN_ORDER
    )


def test_checkout_complete_product_on_promotion(
    user_api_client,
    checkout_with_item,
    catalogue_promotion_without_rules,
    address,
    shipping_method,
    checkout_delivery,
    transaction_events_generator,
    transaction_item_generator,
):
    # given
    checkout = prepare_checkout_for_test(
        checkout_with_item,
        address,
        address,
        checkout_delivery(checkout_with_item, shipping_method),
        transaction_item_generator,
        transaction_events_generator,
    )

    checkout_line = checkout.lines.first()
    checkout_line_variant = checkout_line.variant

    channel = checkout.channel

    reward_value = Decimal(5)
    rule = catalogue_promotion_without_rules.rules.create(
        catalogue_predicate={
            "productPredicate": {
                "ids": [
                    graphene.Node.to_global_id(
                        "Product", checkout_line_variant.product.id
                    )
                ]
            }
        },
        reward_value_type=RewardValueType.FIXED,
        reward_value=reward_value,
    )
    rule.channels.add(channel)

    variant_channel_listing = checkout_line_variant.channel_listings.get(
        channel=channel
    )

    variant_channel_listing.discounted_price_amount = (
        variant_channel_listing.price_amount - reward_value
    )
    variant_channel_listing.save(update_fields=["discounted_price_amount"])

    variant_channel_listing.variantlistingpromotionrule.create(
        promotion_rule=rule,
        discount_amount=reward_value,
        currency=channel.currency_code,
    )
    CheckoutLineDiscount.objects.create(
        line=checkout_line,
        type=DiscountType.PROMOTION,
        value_type=DiscountValueType.FIXED,
        amount_value=reward_value,
        currency=channel.currency_code,
        promotion_rule=rule,
    )

    manager = get_plugins_manager(allow_replica=False)
    lines, _ = fetch_checkout_lines(checkout)
    checkout_info = fetch_checkout_info(checkout, lines, manager)

    total = calculations.calculate_checkout_total(
        manager=manager,
        checkout_info=checkout_info,
        lines=lines,
        address=address,
    )

    variables = {
        "id": to_global_id_or_none(checkout),
        "redirectUrl": "https://www.example.com",
    }

    # when
    response = user_api_client.post_graphql(MUTATION_CHECKOUT_COMPLETE, variables)

    # then
    content = get_graphql_content(response)
    data = content["data"]["checkoutComplete"]
    assert not data["errors"]

    order_token = data["order"]["token"]
    order_id = data["order"]["id"]
    assert Order.objects.count() == 1
    order = Order.objects.first()
    assert str(order.id) == order_token
    assert order_id == graphene.Node.to_global_id("Order", order.id)

    order_line = order.lines.first()
    assert order.total == total
    assert order.subtotal.gross == get_subtotal(order.lines.all(), order.currency).gross
    assert order.undiscounted_total == total + (
        order_line.undiscounted_total_price - order_line.total_price
    )
    assert order_line.sale_id == graphene.Node.to_global_id(
        "Promotion", catalogue_promotion_without_rules.id
    )
    assert not Checkout.objects.filter(pk=checkout.pk).exists(), (
        "Checkout should have been deleted"
    )


def test_checkout_complete_multiple_rules_applied(
    user_api_client,
    checkout_with_item,
    address,
    shipping_method,
    checkout_delivery,
    catalogue_promotion_without_rules,
    transaction_events_generator,
    transaction_item_generator,
):
    # given
    checkout = prepare_checkout_for_test(
        checkout_with_item,
        address,
        address,
        checkout_delivery(checkout_with_item, shipping_method),
        transaction_item_generator,
        transaction_events_generator,
    )

    checkout_line = checkout.lines.first()
    checkout_line_variant = checkout_line.variant

    channel = checkout.channel

    reward_value_1 = Decimal(2)
    reward_value_2 = Decimal(10)
    rule_1, rule_2 = PromotionRule.objects.bulk_create(
        [
            PromotionRule(
                name="Percentage promotion rule 1",
                promotion=catalogue_promotion_without_rules,
                reward_value_type=RewardValueType.FIXED,
                reward_value=reward_value_1,
                catalogue_predicate={
                    "productPredicate": {
                        "ids": [
                            graphene.Node.to_global_id(
                                "Product", checkout_line_variant.product_id
                            )
                        ]
                    }
                },
            ),
            PromotionRule(
                name="Percentage promotion rule 2",
                promotion=catalogue_promotion_without_rules,
                reward_value_type=RewardValueType.PERCENTAGE,
                reward_value=reward_value_2,
                catalogue_predicate={
                    "variantPredicate": {
                        "ids": [
                            graphene.Node.to_global_id(
                                "ProductVariant", checkout_line_variant.id
                            )
                        ]
                    }
                },
            ),
        ]
    )

    rule_1.channels.add(channel)
    rule_2.channels.add(channel)

    variant_channel_listing = checkout_line_variant.channel_listings.get(
        channel=channel
    )
    discount_amount_2 = reward_value_2 / 100 * variant_channel_listing.price.amount
    discounted_price = (
        variant_channel_listing.price.amount - reward_value_1 - discount_amount_2
    )
    variant_channel_listing.discounted_price_amount = discounted_price
    variant_channel_listing.save(update_fields=["discounted_price_amount"])

    VariantChannelListingPromotionRule.objects.bulk_create(
        [
            VariantChannelListingPromotionRule(
                variant_channel_listing=variant_channel_listing,
                promotion_rule=rule_1,
                discount_amount=reward_value_1,
                currency=channel.currency_code,
            ),
            VariantChannelListingPromotionRule(
                variant_channel_listing=variant_channel_listing,
                promotion_rule=rule_2,
                discount_amount=discount_amount_2,
                currency=channel.currency_code,
            ),
        ]
    )

    CheckoutLineDiscount.objects.bulk_create(
        [
            CheckoutLineDiscount(
                line=checkout_line,
                type=DiscountType.PROMOTION,
                value_type=DiscountValueType.FIXED,
                amount_value=reward_value_1,
                currency=channel.currency_code,
                promotion_rule=rule_1,
            ),
            CheckoutLineDiscount(
                line=checkout_line,
                type=DiscountType.PROMOTION,
                value_type=DiscountValueType.FIXED,
                amount_value=discount_amount_2,
                currency=channel.currency_code,
                promotion_rule=rule_2,
            ),
        ]
    )

    manager = get_plugins_manager(allow_replica=False)
    lines, _ = fetch_checkout_lines(checkout)
    checkout_info = fetch_checkout_info(checkout, lines, manager)

    total = calculations.calculate_checkout_total(
        manager=manager,
        checkout_info=checkout_info,
        lines=lines,
        address=address,
    )

    variables = {
        "id": to_global_id_or_none(checkout),
        "redirectUrl": "https://www.example.com",
    }

    # when
    response = user_api_client.post_graphql(MUTATION_CHECKOUT_COMPLETE, variables)

    # then
    content = get_graphql_content(response)
    data = content["data"]["checkoutComplete"]
    assert not data["errors"]

    order_token = data["order"]["token"]
    order_id = data["order"]["id"]
    assert Order.objects.count() == 1
    order = Order.objects.first()
    assert str(order.id) == order_token
    assert order_id == graphene.Node.to_global_id("Order", order.id)

    order_line = order.lines.first()
    assert order.total == total
    assert order.subtotal.gross == get_subtotal(order.lines.all(), order.currency).gross
    assert order.undiscounted_total == total + (
        order_line.undiscounted_total_price - order_line.total_price
    )

    assert order_line.sale_id == graphene.Node.to_global_id(
        "Promotion", catalogue_promotion_without_rules.id
    )
    assert not Checkout.objects.filter(pk=checkout.pk).exists(), (
        "Checkout should have been deleted"
    )


@pytest.mark.parametrize(
    (
        "use_legacy_discount_propagation",
        "expected_voucher_discount_value_type",
        "expected_voucher_discount_value",
    ),
    [
        (True, DiscountValueType.FIXED, Decimal(3)),
        (False, DiscountValueType.PERCENTAGE, Decimal(10)),
    ],
)
def test_checkout_with_voucher_on_specific_product_complete_with_product_on_promotion(
    use_legacy_discount_propagation,
    expected_voucher_discount_value_type,
    expected_voucher_discount_value,
    user_api_client,
    checkout_with_item_and_voucher_specific_products,
    voucher_specific_product_type,
    catalogue_promotion_with_single_rule,
    address,
    shipping_method,
    checkout_delivery,
    transaction_events_generator,
    transaction_item_generator,
    channel_USD,
):
    # given
    channel_USD.use_legacy_line_discount_propagation_for_order = (
        use_legacy_discount_propagation
    )
    channel_USD.save()

    checkout = prepare_checkout_for_test(
        checkout_with_item_and_voucher_specific_products,
        address,
        address,
        checkout_delivery(
            checkout_with_item_and_voucher_specific_products, shipping_method
        ),
        transaction_item_generator,
        transaction_events_generator,
    )
    code = voucher_specific_product_type.codes.first()
    voucher_used_count = code.used
    voucher_specific_product_type.usage_limit = voucher_used_count + 1
    voucher_specific_product_type.save(update_fields=["usage_limit"])

    voucher_expected_value = Decimal(10)
    voucher_specific_product_type.channel_listings.update(
        discount_value=voucher_expected_value
    )
    assert (
        voucher_specific_product_type.discount_value_type
        == DiscountValueType.PERCENTAGE
    )

    checkout_line = checkout.lines.first()
    checkout_line_variant = checkout_line.variant
    checkout_line_variant_id = graphene.Node.to_global_id(
        "ProductVariant", checkout_line_variant.id
    )

    rule = catalogue_promotion_with_single_rule.rules.first()
    predicate = {"variantPredicate": {"ids": [checkout_line_variant_id]}}
    rule.catalogue_predicate = predicate
    rule.save(update_fields=["catalogue_predicate"])

    manager = get_plugins_manager(allow_replica=False)
    lines, _ = fetch_checkout_lines(checkout)
    checkout_info = fetch_checkout_info(checkout, lines, manager)

    total = calculations.calculate_checkout_total(
        manager=manager,
        checkout_info=checkout_info,
        lines=lines,
        address=address,
    )

    variables = {
        "id": to_global_id_or_none(checkout),
        "redirectUrl": "https://www.example.com",
    }

    # when
    response = user_api_client.post_graphql(MUTATION_CHECKOUT_COMPLETE, variables)

    # then
    content = get_graphql_content(response)
    data = content["data"]["checkoutComplete"]
    assert not data["errors"]

    order_token = data["order"]["token"]
    order_id = data["order"]["id"]
    assert Order.objects.count() == 1
    order = Order.objects.first()
    assert str(order.id) == order_token
    assert order_id == graphene.Node.to_global_id("Order", order.id)

    order_line = order.lines.first()
    assert order.total == total
    assert order.subtotal.gross == get_subtotal(order.lines.all(), order.currency).gross
    assert order.undiscounted_total == total + (
        order_line.undiscounted_total_price - order_line.total_price
    )

    line_voucher_discount = order_line.discounts.get(type=DiscountType.VOUCHER)
    assert line_voucher_discount.value_type == expected_voucher_discount_value_type
    assert line_voucher_discount.value == expected_voucher_discount_value

    code.refresh_from_db()
    assert code.used == voucher_used_count + 1

    assert not order.discounts.exists()

    assert not Checkout.objects.filter(pk=checkout.pk).exists(), (
        "Checkout should have been deleted"
    )


@patch.object(PluginsManager, "preprocess_order_creation")
@pytest.mark.integration
def test_checkout_with_voucher_not_increase_uses_on_preprocess_order_creation_failure(
    mocked_preprocess_order_creation,
    user_api_client,
    checkout_with_voucher_percentage,
    voucher_percentage,
    address,
    shipping_method,
    checkout_delivery,
    transaction_events_generator,
    transaction_item_generator,
):
    # given
    checkout = prepare_checkout_for_test(
        checkout_with_voucher_percentage,
        address,
        address,
        checkout_delivery(checkout_with_voucher_percentage, shipping_method),
        transaction_item_generator,
        transaction_events_generator,
    )
    mocked_preprocess_order_creation.side_effect = TaxError("tax error!")
    code = voucher_percentage.codes.first()
    code.used = 0
    voucher_percentage.usage_limit = 1
    voucher_percentage.save(update_fields=["usage_limit"])
    code.save(update_fields=["used"])

    variables = {
        "id": to_global_id_or_none(checkout),
        "redirectUrl": "https://www.example.com",
    }

    # when
    response = user_api_client.post_graphql(MUTATION_CHECKOUT_COMPLETE, variables)

    # then
    content = get_graphql_content(response)
    data = content["data"]["checkoutComplete"]

    assert data["errors"][0]["code"] == CheckoutErrorCode.TAX_ERROR.name

    code.refresh_from_db()
    assert code.used == 0

    assert Checkout.objects.filter(pk=checkout.pk).exists(), (
        "Checkout shouldn't have been deleted"
    )


@pytest.mark.integration
def test_checkout_complete_without_inventory_tracking(
    user_api_client,
    checkout_with_variant_without_inventory_tracking,
    address,
    shipping_method,
    checkout_delivery,
    transaction_events_generator,
    transaction_item_generator,
):
    # given
    checkout = prepare_checkout_for_test(
        checkout_with_variant_without_inventory_tracking,
        address,
        address,
        checkout_delivery(
            checkout_with_variant_without_inventory_tracking, shipping_method
        ),
        transaction_item_generator,
        transaction_events_generator,
    )

    checkout_line = checkout.lines.first()
    checkout_line_quantity = checkout_line.quantity
    checkout_line_variant = checkout_line.variant

    variables = {
        "id": to_global_id_or_none(checkout),
        "redirectUrl": "https://www.example.com",
    }

    # when
    response = user_api_client.post_graphql(MUTATION_CHECKOUT_COMPLETE, variables)

    # then
    content = get_graphql_content(response)
    data = content["data"]["checkoutComplete"]
    assert not data["errors"]

    order_token = data["order"]["token"]
    order_id = data["order"]["id"]
    assert Order.objects.count() == 1
    order = Order.objects.first()
    assert str(order.id) == order_token
    assert order_id == graphene.Node.to_global_id("Order", order.id)

    order_line = order.lines.first()
    assert checkout_line_quantity == order_line.quantity
    assert checkout_line_variant == order_line.variant
    assert not order_line.allocations.all()


def test_checkout_complete_checkout_without_lines(
    site_settings,
    user_api_client,
    checkout,
    address,
    shipping_method,
    checkout_delivery,
    transaction_events_generator,
    transaction_item_generator,
):
    # given
    checkout = prepare_checkout_for_test(
        checkout,
        address,
        address,
        checkout_delivery(checkout, shipping_method),
        transaction_item_generator,
        transaction_events_generator,
    )

    manager = get_plugins_manager(allow_replica=False)
    lines, _ = fetch_checkout_lines(checkout)
    assert not lines
    checkout_info = fetch_checkout_info(checkout, lines, manager)
    calculations.calculate_checkout_total_with_gift_cards(
        manager, checkout_info, lines, address
    )
    channel = checkout.channel
    channel.automatically_confirm_all_new_orders = True
    channel.save()

    redirect_url = "https://www.example.com"
    variables = {"id": to_global_id_or_none(checkout), "redirectUrl": redirect_url}

    # when
    response = user_api_client.post_graphql(MUTATION_CHECKOUT_COMPLETE, variables)

    # then
    content = get_graphql_content(response)
    data = content["data"]["checkoutComplete"]
    errors = data["errors"]
    assert len(errors) == 1
    assert errors[0]["field"] == "lines"
    assert errors[0]["code"] == CheckoutErrorCode.NO_LINES.name


def test_checkout_complete_insufficient_stock_reserved_by_other_user(
    site_settings_with_reservations,
    user_api_client,
    checkout_with_item,
    address,
    shipping_method,
    checkout_delivery,
    channel_USD,
    transaction_events_generator,
    transaction_item_generator,
):
    # given
    checkout = prepare_checkout_for_test(
        checkout_with_item,
        address,
        address,
        checkout_delivery(checkout_with_item, shipping_method),
        transaction_item_generator,
        transaction_events_generator,
    )

    checkout_line = checkout.lines.first()
    stock = Stock.objects.get(product_variant=checkout_line.variant)
    quantity_available = get_available_quantity_for_stock(stock)

    other_checkout = Checkout.objects.create(channel=channel_USD, currency="USD")
    other_checkout_line = other_checkout.lines.create(
        variant=checkout_line.variant,
        quantity=quantity_available,
        undiscounted_unit_price_amount=checkout_line.variant.channel_listings.get(
            channel=channel_USD
        ).price_amount,
    )
    Reservation.objects.create(
        checkout_line=other_checkout_line,
        stock=stock,
        quantity_reserved=quantity_available,
        reserved_until=timezone.now() + datetime.timedelta(minutes=5),
    )

    checkout_line.quantity = 1
    checkout_line.save()

    variables = {
        "id": to_global_id_or_none(checkout),
        "redirectUrl": "https://www.example.com",
    }
    orders_count = Order.objects.count()
    response = user_api_client.post_graphql(MUTATION_CHECKOUT_COMPLETE, variables)
    content = get_graphql_content(response)
    data = content["data"]["checkoutComplete"]
    assert data["errors"][0]["message"] == "Insufficient product stock: 123"
    assert orders_count == Order.objects.count()


def test_checkout_complete_own_reservation(
    site_settings_with_reservations,
    user_api_client,
    checkout_with_item,
    address,
    shipping_method,
    checkout_delivery,
    channel_USD,
    transaction_events_generator,
    transaction_item_generator,
):
    # given
    checkout = checkout_with_item
    checkout_line = checkout.lines.first()
    stock = Stock.objects.get(product_variant=checkout_line.variant)
    quantity_available = get_available_quantity_for_stock(stock)

    checkout_line.quantity = quantity_available
    checkout_line.save()

    checkout = prepare_checkout_for_test(
        checkout_with_item,
        address,
        address,
        checkout_delivery(checkout_with_item, shipping_method),
        transaction_item_generator,
        transaction_events_generator,
    )

    reservation = Reservation.objects.create(
        checkout_line=checkout_line,
        stock=stock,
        quantity_reserved=quantity_available,
        reserved_until=timezone.now() + datetime.timedelta(minutes=5),
    )

    variables = {
        "id": to_global_id_or_none(checkout),
        "redirectUrl": "https://www.example.com",
    }

    # when
    response = user_api_client.post_graphql(MUTATION_CHECKOUT_COMPLETE, variables)

    # then
    content = get_graphql_content(response)
    data = content["data"]["checkoutComplete"]
    assert not data["errors"]

    order_token = data["order"]["token"]
    order_id = data["order"]["id"]
    assert Order.objects.count() == 1
    order = Order.objects.first()
    assert str(order.id) == order_token
    assert order_id == graphene.Node.to_global_id("Order", order.id)

    order_line = order.lines.first()
    assert order_line.quantity == quantity_available
    assert order_line.variant == checkout_line.variant

    assert not Checkout.objects.filter(pk=checkout.pk).exists(), (
        "Checkout should have been deleted"
    )

    # Reservation associated with checkout has been deleted
    with pytest.raises(Reservation.DoesNotExist):
        reservation.refresh_from_db()


def test_checkout_complete_without_redirect_url(
    user_api_client,
    checkout_with_gift_card,
    gift_card,
    address,
    shipping_method,
    checkout_delivery,
    transaction_events_generator,
    transaction_item_generator,
):
    # given
    checkout = prepare_checkout_for_test(
        checkout_with_gift_card,
        address,
        address,
        checkout_delivery(checkout_with_gift_card, shipping_method),
        transaction_item_generator,
        transaction_events_generator,
    )
    variables = {"id": to_global_id_or_none(checkout)}
    response = user_api_client.post_graphql(MUTATION_CHECKOUT_COMPLETE, variables)

    content = get_graphql_content(response)
    data = content["data"]["checkoutComplete"]
    assert not data["errors"]

    order_token = data["order"]["token"]
    order_id = data["order"]["id"]
    assert Order.objects.count() == 1
    order = Order.objects.first()
    assert str(order.id) == order_token
    assert order_id == graphene.Node.to_global_id("Order", order.id)

    gift_card.refresh_from_db()
    assert gift_card.current_balance == zero_money(gift_card.currency)
    assert gift_card.last_used_on

    assert not Checkout.objects.filter(pk=checkout.pk).exists(), (
        "Checkout should have been deleted"
    )


def test_checkout_complete_with_digital(
    api_client,
    checkout_with_digital_item,
    address,
    address_usa,
    transaction_events_generator,
    transaction_item_generator,
    customer_user,
):
    # given
    customer_user.addresses.clear()
    user_address_count = customer_user.addresses.count()

    checkout = prepare_checkout_for_test(
        checkout_with_digital_item,
        address,
        address_usa,
        None,
        transaction_item_generator,
        transaction_events_generator,
        user=customer_user,
    )

    variables = {
        "id": to_global_id_or_none(checkout),
        "redirectUrl": "https://www.example.com",
    }

    # when
    response = api_client.post_graphql(MUTATION_CHECKOUT_COMPLETE, variables)

    # then
    content = get_graphql_content(response)["data"]["checkoutComplete"]
    assert not content["errors"]

    order = Order.objects.first()
    # Ensure the order was actually created
    assert order, "The order should have been created"

    assert order.shipping_address
    assert order.billing_address
    assert order.draft_save_billing_address is None
    assert order.draft_save_shipping_address is None

    assert customer_user.addresses.count() == user_address_count + 2


def test_checkout_complete_with_digital_no_shipping_address_set(
    api_client,
    checkout_with_digital_item,
    address,
    transaction_events_generator,
    transaction_item_generator,
    customer_user,
):
    # given
    checkout = prepare_checkout_for_test(
        checkout_with_digital_item,
        None,
        address,
        None,
        transaction_item_generator,
        transaction_events_generator,
        user=customer_user,
    )

    variables = {
        "id": to_global_id_or_none(checkout),
        "redirectUrl": "https://www.example.com",
    }

    # when
    response = api_client.post_graphql(MUTATION_CHECKOUT_COMPLETE, variables)

    # then
    content = get_graphql_content(response)["data"]["checkoutComplete"]
    assert not content["errors"]

    order = Order.objects.first()
    # Ensure the order was actually created
    assert order, "The order should have been created"
    assert not order.shipping_address
    assert order.billing_address


def test_checkout_complete_with_digital_saving_addresses_off(
    api_client,
    checkout_with_digital_item,
    address,
    address_usa,
    transaction_events_generator,
    transaction_item_generator,
    customer_user,
):
    # given
    customer_user.addresses.clear()
    user_address_count = customer_user.addresses.count()

    checkout = prepare_checkout_for_test(
        checkout_with_digital_item,
        address,
        address_usa,
        None,
        transaction_item_generator,
        transaction_events_generator,
        user=customer_user,
        save_billing_address=False,
        save_shipping_address=False,
    )

    variables = {
        "id": to_global_id_or_none(checkout),
        "redirectUrl": "https://www.example.com",
    }

    # when
    response = api_client.post_graphql(MUTATION_CHECKOUT_COMPLETE, variables)

    # then
    content = get_graphql_content(response)["data"]["checkoutComplete"]
    assert not content["errors"]

    order = Order.objects.first()
    # Ensure the order was actually created
    assert order, "The order should have been created"

    assert order.shipping_address
    assert order.billing_address
    assert order.draft_save_billing_address is None
    assert order.draft_save_shipping_address is None

    assert customer_user.addresses.count() == user_address_count


def test_complete_checkout_for_local_click_and_collect(
    api_client,
    checkout_with_item_for_cc,
    address,
    warehouse_for_cc,
    warehouse,
    transaction_events_generator,
    transaction_item_generator,
):
    # given
    checkout = prepare_checkout_for_test(
        checkout_with_item_for_cc,
        None,
        address,
        None,
        transaction_item_generator,
        transaction_events_generator,
    )
    checkout.collection_point = warehouse_for_cc
    checkout.shipping_address = None
    checkout.save(update_fields=["collection_point", "shipping_address"])

    variables = {
        "id": to_global_id_or_none(checkout),
        "redirectUrl": "https://www.example.com",
    }

    line = checkout.lines.first()
    variant = line.variant

    # create another stock for the variant with the bigger quantity available
    Stock.objects.create(product_variant=variant, warehouse=warehouse, quantity=15)

    # when
    response = api_client.post_graphql(MUTATION_CHECKOUT_COMPLETE, variables)

    # then
    content = get_graphql_content(response)["data"]["checkoutComplete"]

    assert not content["errors"]
    assert Order.objects.count() == 1

    order = Order.objects.first()

    assert order.collection_point == warehouse_for_cc
    assert order.shipping_method is None
    assert order.shipping_address
    assert order.shipping_address.id != warehouse_for_cc.address.id
    assert order.shipping_price == zero_taxed_money(order.channel.currency_code)
    assert order.lines.count() == 1

    # ensure the allocation is made on the correct warehouse
    assert order.lines.first().allocations.first().stock.warehouse == warehouse_for_cc


def test_complete_checkout_for_global_click_and_collect(
    api_client,
    checkout_with_item_for_cc,
    address,
    warehouse_for_cc,
    warehouse,
    transaction_events_generator,
    transaction_item_generator,
):
    """Test that click-and-collect prefers the local stock even if other warehouses hold more stock."""
    # given
    checkout = prepare_checkout_for_test(
        checkout_with_item_for_cc,
        None,
        address,
        None,
        transaction_item_generator,
        transaction_events_generator,
    )

    warehouse_for_cc.click_and_collect_option = (
        WarehouseClickAndCollectOption.ALL_WAREHOUSES
    )
    warehouse_for_cc.save(update_fields=["click_and_collect_option"])

    checkout.collection_point = warehouse_for_cc
    checkout.save(update_fields=["collection_point"])

    variables = {
        "id": to_global_id_or_none(checkout),
        "redirectUrl": "https://www.example.com",
    }

    line = checkout.lines.first()
    variant = line.variant

    # create another stock for the variant with the bigger quantity available
    Stock.objects.create(product_variant=variant, warehouse=warehouse, quantity=50)

    # when
    response = api_client.post_graphql(MUTATION_CHECKOUT_COMPLETE, variables)

    # then
    content = get_graphql_content(response)["data"]["checkoutComplete"]

    assert not content["errors"]
    assert Order.objects.count() == 1

    order = Order.objects.latest("created_at")

    assert order.collection_point == warehouse_for_cc
    assert order.shipping_method is None
    assert order.shipping_address
    assert order.shipping_address.id != warehouse_for_cc.address.id
    assert order.shipping_price == zero_taxed_money(order.channel.currency_code)
    assert order.lines.count() == 1

    # ensure the allocation is made on the correct warehouse
    assert order.lines.first().allocations.first().stock.warehouse == warehouse_for_cc


def test_complete_checkout_raises_error_for_local_stock(
    api_client,
    checkout_with_item_for_cc,
    address,
    warehouse_for_cc,
    transaction_events_generator,
    transaction_item_generator,
):
    # given
    checkout = checkout_with_item_for_cc
    checkout_line = checkout.lines.first()
    stock = Stock.objects.get(product_variant=checkout_line.variant)
    quantity_available = get_available_quantity_for_stock(stock)
    checkout_line.quantity = quantity_available + 1
    checkout_line.save()

    checkout = prepare_checkout_for_test(
        checkout_with_item_for_cc,
        None,
        address,
        None,
        transaction_item_generator,
        transaction_events_generator,
    )

    variables = {
        "id": to_global_id_or_none(checkout),
        "redirectUrl": "https://www.example.com",
    }

    checkout.collection_point = warehouse_for_cc
    checkout.save(
        update_fields=[
            "collection_point",
        ]
    )

    # when
    response = api_client.post_graphql(MUTATION_CHECKOUT_COMPLETE, variables)

    # then
    content = get_graphql_content(response)["data"]["checkoutComplete"]
    assert content["errors"][0]["code"] == CheckoutErrorCode.INSUFFICIENT_STOCK.name
    assert Order.objects.count() == 0


def test_comp_checkout_builds_order_for_all_warehouse_even_if_not_available_locally(
    stocks_for_cc,
    warehouse_for_cc,
    checkout_with_item_for_cc,
    address,
    api_client,
    transaction_events_generator,
    transaction_item_generator,
):
    # given
    checkout = checkout_with_item_for_cc
    checkout_line = checkout.lines.first()
    stock = Stock.objects.get(
        product_variant=checkout_line.variant, warehouse=warehouse_for_cc
    )
    quantity_available = get_available_quantity_for_stock(stock)
    checkout_line.quantity = quantity_available + 1
    checkout_line.save()
    checkout = prepare_checkout_for_test(
        checkout_with_item_for_cc,
        None,
        address,
        None,
        transaction_item_generator,
        transaction_events_generator,
    )

    warehouse_for_cc.click_and_collect_option = (
        WarehouseClickAndCollectOption.ALL_WAREHOUSES
    )
    warehouse_for_cc.save()

    variables = {
        "id": to_global_id_or_none(checkout),
        "rediirectUrl": "https://www.example.com",
    }

    checkout.collection_point = warehouse_for_cc
    checkout.save(update_fields=["collection_point"])

    # when
    response = api_client.post_graphql(MUTATION_CHECKOUT_COMPLETE, variables)

    # then
    content = get_graphql_content(response)["data"]["checkoutComplete"]
    assert not content["errors"]
    assert Order.objects.count() == 1


def test_checkout_complete_raises_InsufficientStock_when_quantity_above_stock_sum(
    stocks_for_cc,
    warehouse_for_cc,
    checkout_with_item_for_cc,
    address,
    api_client,
    transaction_events_generator,
    transaction_item_generator,
):
    # given
    checkout = checkout_with_item_for_cc
    checkout_line = checkout.lines.first()
    overall_stock_quantity = (
        Stock.objects.filter(product_variant=checkout_line.variant).aggregate(
            Sum("quantity")
        )
    ).pop("quantity__sum")
    checkout_line.quantity = overall_stock_quantity + 1
    checkout_line.save()
    checkout = prepare_checkout_for_test(
        checkout_with_item_for_cc,
        None,
        address,
        None,
        transaction_item_generator,
        transaction_events_generator,
    )
    warehouse_for_cc.click_and_collect_option = (
        WarehouseClickAndCollectOption.ALL_WAREHOUSES
    )
    warehouse_for_cc.save()

    variables = {
        "id": to_global_id_or_none(checkout),
        "rediirectUrl": "https://www.example.com",
    }

    checkout.collection_point = warehouse_for_cc
    checkout.save(
        update_fields=[
            "collection_point",
        ]
    )

    # when
    response = api_client.post_graphql(MUTATION_CHECKOUT_COMPLETE, variables)

    # then
    content = get_graphql_content(response)["data"]["checkoutComplete"]
    assert content["errors"][0]["code"] == CheckoutErrorCode.INSUFFICIENT_STOCK.name
    assert Order.objects.count() == 0


def test_checkout_complete_raises_InvalidShippingMethod_when_warehouse_disabled(
    warehouse_for_cc,
    checkout_with_item_for_cc,
    address,
    api_client,
    transaction_events_generator,
    transaction_item_generator,
):
    # given
    checkout = prepare_checkout_for_test(
        checkout_with_item_for_cc,
        None,
        address,
        None,
        transaction_item_generator,
        transaction_events_generator,
    )
    variables = {
        "id": to_global_id_or_none(checkout),
        "redirectUrl": "https://www.example.com",
    }

    checkout.collection_point = warehouse_for_cc

    checkout.save(update_fields=["collection_point"])

    warehouse_for_cc.click_and_collect_option = WarehouseClickAndCollectOption.DISABLED
    warehouse_for_cc.save()

    manager = get_plugins_manager(allow_replica=False)
    lines, _ = fetch_checkout_lines(checkout)
    checkout_info = fetch_checkout_info(checkout, lines, manager)

    assert not checkout_info.valid_pick_up_points
    assert not checkout_info.get_delivery_method_info().is_method_in_valid_methods(
        checkout_info
    )
    # when
    response = api_client.post_graphql(MUTATION_CHECKOUT_COMPLETE, variables)

    # then
    content = get_graphql_content(response)["data"]["checkoutComplete"]

    assert (
        content["errors"][0]["code"] == CheckoutErrorCode.INVALID_SHIPPING_METHOD.name
    )
    assert Order.objects.count() == 0


@pytest.mark.integration
@patch("saleor.plugins.manager.PluginsManager.order_confirmed")
def test_checkout_complete_with_preorder_variant(
    order_confirmed_mock,
    site_settings,
    user_api_client,
    checkout_with_item_and_preorder_item,
    address,
    shipping_method,
    checkout_delivery,
    transaction_events_generator,
    transaction_item_generator,
):
    # given
    checkout = prepare_checkout_for_test(
        checkout_with_item_and_preorder_item,
        address,
        address,
        checkout_delivery(checkout_with_item_and_preorder_item, shipping_method),
        transaction_item_generator,
        transaction_events_generator,
    )

    variants_and_quantities = {line.variant_id: line.quantity for line in checkout}

    manager = get_plugins_manager(allow_replica=False)
    lines, _ = fetch_checkout_lines(checkout)
    checkout_info = fetch_checkout_info(checkout, lines, manager)
    total = calculations.calculate_checkout_total_with_gift_cards(
        manager, checkout_info, lines, address
    )

    channel = checkout.channel
    channel.automatically_confirm_all_new_orders = True
    channel.save()

    variables = {
        "id": to_global_id_or_none(checkout),
        "redirectUrl": "https://www.example.com",
    }

    # when
    response = user_api_client.post_graphql(MUTATION_CHECKOUT_COMPLETE, variables)

    # then
    content = get_graphql_content(response)
    data = content["data"]["checkoutComplete"]
    assert not data["errors"]

    order_token = data["order"]["token"]
    order_id = data["order"]["id"]
    assert Order.objects.count() == 1
    order = Order.objects.first()
    assert str(order.id) == order_token
    assert order_id == graphene.Node.to_global_id("Order", order.id)
    assert order.total.gross == total.gross
    assert order.subtotal.gross == get_subtotal(order.lines.all(), order.currency).gross

    assert order.lines.count() == len(variants_and_quantities)
    for variant_id, quantity in variants_and_quantities.items():
        assert order.lines.get(variant_id=variant_id).quantity == quantity

    preorder_line = order.lines.filter(variant__is_preorder=True).first()
    assert not preorder_line.allocations.exists()
    preorder_allocation = preorder_line.preorder_allocations.get()
    assert preorder_allocation.quantity == preorder_line.quantity

    stock_line = order.lines.filter(variant__is_preorder=False).first()
    assert stock_line.allocations.exists()
    assert not stock_line.preorder_allocations.exists()

    assert not Checkout.objects.filter(pk=checkout.pk).exists(), (
        "Checkout should have been deleted"
    )
    order_confirmed_mock.assert_called_once_with(order, webhooks=set())


def test_checkout_complete_with_click_collect_preorder_fails_for_disabled_warehouse(
    warehouse_for_cc,
    checkout_with_items_for_cc,
    address,
    api_client,
    transaction_events_generator,
    transaction_item_generator,
):
    # given
    checkout = prepare_checkout_for_test(
        checkout_with_items_for_cc,
        None,
        address,
        None,
        transaction_item_generator,
        transaction_events_generator,
    )

    variables = {
        "id": to_global_id_or_none(checkout),
        "redirectUrl": "https://www.example.com",
    }

    checkout_line = checkout.lines.first()
    checkout_line.variant.is_preorder = True
    checkout_line.variant.preorder_global_threshold = 100
    checkout_line.variant.save()

    for line in checkout.lines.all():
        if line.variant.channel_listings.filter(channel=checkout.channel).exists():
            continue

        line.variant.channel_listings.create(
            channel=checkout.channel,
            price_amount=Decimal(15),
            currency=checkout.currency,
        )

    checkout.collection_point = warehouse_for_cc
    checkout.save(update_fields=["collection_point"])

    warehouse_for_cc.click_and_collect_option = WarehouseClickAndCollectOption.DISABLED
    warehouse_for_cc.save()

    manager = get_plugins_manager(allow_replica=False)
    lines, _ = fetch_checkout_lines(checkout)
    checkout_info = fetch_checkout_info(checkout, lines, manager)

    assert not checkout_info.valid_pick_up_points
    assert not checkout_info.get_delivery_method_info().is_method_in_valid_methods(
        checkout_info
    )

    # when
    response = api_client.post_graphql(MUTATION_CHECKOUT_COMPLETE, variables)

    # then
    content = get_graphql_content(response)["data"]["checkoutComplete"]

    assert (
        content["errors"][0]["code"] == CheckoutErrorCode.INVALID_SHIPPING_METHOD.name
    )
    assert Order.objects.count() == 0


def test_checkout_complete_variant_channel_listing_does_not_exist(
    user_api_client,
    checkout_with_items,
    address,
    shipping_method,
    checkout_delivery,
    transaction_events_generator,
    transaction_item_generator,
):
    # given
    checkout = prepare_checkout_for_test(
        checkout_with_items,
        address,
        address,
        checkout_delivery(checkout_with_items, shipping_method),
        transaction_item_generator,
        transaction_events_generator,
    )

    checkout_line = checkout.lines.first()
    checkout_line_variant = checkout_line.variant
    checkout_line_variant.channel_listings.get(channel__id=checkout.channel_id).delete()

    redirect_url = "https://www.example.com"
    variables = {"id": to_global_id_or_none(checkout), "redirectUrl": redirect_url}

    # when
    response = user_api_client.post_graphql(MUTATION_CHECKOUT_COMPLETE, variables)

    # then
    content = get_graphql_content(response)
    data = content["data"]["checkoutComplete"]
    errors = data["errors"]
    assert len(errors) == 1
    assert errors[0]["code"] == CheckoutErrorCode.UNAVAILABLE_VARIANT_IN_CHANNEL.name
    assert errors[0]["field"] == "lines"
    assert errors[0]["variants"] == [
        graphene.Node.to_global_id("ProductVariant", checkout_line_variant.pk)
    ]

    assert Order.objects.count() == 0
    assert Checkout.objects.filter(pk=checkout.pk).exists()


def test_checkout_complete_variant_channel_listing_no_price(
    user_api_client,
    checkout_with_items,
    address,
    shipping_method,
    checkout_delivery,
    transaction_events_generator,
    transaction_item_generator,
):
    # given
    checkout = prepare_checkout_for_test(
        checkout_with_items,
        address,
        address,
        checkout_delivery(checkout_with_items, shipping_method),
        transaction_item_generator,
        transaction_events_generator,
    )

    variants = []
    for line in checkout.lines.all()[:2]:
        checkout_line_variant = line.variant
        variants.append(checkout_line_variant)
        variant_channel_listing = checkout_line_variant.channel_listings.get(
            channel__id=checkout.channel_id
        )
        variant_channel_listing.price_amount = None
        variant_channel_listing.save(update_fields=["price_amount"])

    redirect_url = "https://www.example.com"
    variables = {"id": to_global_id_or_none(checkout), "redirectUrl": redirect_url}

    # when
    response = user_api_client.post_graphql(MUTATION_CHECKOUT_COMPLETE, variables)

    # then
    content = get_graphql_content(response)
    data = content["data"]["checkoutComplete"]
    errors = data["errors"]
    assert len(errors) == 1
    assert errors[0]["code"] == CheckoutErrorCode.UNAVAILABLE_VARIANT_IN_CHANNEL.name
    assert errors[0]["field"] == "lines"
    assert set(errors[0]["variants"]) == {
        graphene.Node.to_global_id("ProductVariant", variant.pk) for variant in variants
    }

    assert Order.objects.count() == 0
    assert Checkout.objects.filter(pk=checkout.pk).exists()


def test_checkout_complete_product_channel_listing_does_not_exist(
    user_api_client,
    checkout_with_items,
    address,
    shipping_method,
    checkout_delivery,
    transaction_events_generator,
    transaction_item_generator,
):
    # given
    checkout = prepare_checkout_for_test(
        checkout_with_items,
        address,
        address,
        checkout_delivery(checkout_with_items, shipping_method),
        transaction_item_generator,
        transaction_events_generator,
    )

    checkout_line = checkout.lines.first()
    checkout_line_variant = checkout_line.variant
    checkout_line_variant.product.channel_listings.get(
        channel__id=checkout.channel_id
    ).delete()

    redirect_url = "https://www.example.com"
    variables = {"id": to_global_id_or_none(checkout), "redirectUrl": redirect_url}

    # when
    response = user_api_client.post_graphql(MUTATION_CHECKOUT_COMPLETE, variables)

    # then
    content = get_graphql_content(response)
    data = content["data"]["checkoutComplete"]
    errors = data["errors"]
    assert len(errors) == 1
    assert errors[0]["code"] == CheckoutErrorCode.UNAVAILABLE_VARIANT_IN_CHANNEL.name
    assert errors[0]["field"] == "lines"
    assert errors[0]["variants"] == [
        graphene.Node.to_global_id("ProductVariant", checkout_line_variant.pk)
    ]

    assert Order.objects.count() == 0
    assert Checkout.objects.filter(pk=checkout.pk).exists()


@pytest.mark.parametrize(
    "available_for_purchase",
    [None, datetime.datetime.now(tz=datetime.UTC) + datetime.timedelta(days=1)],
)
def test_checkout_complete_product_channel_listing_not_available_for_purchase(
    user_api_client,
    checkout_with_items,
    address,
    shipping_method,
    checkout_delivery,
    available_for_purchase,
    transaction_events_generator,
    transaction_item_generator,
):
    # given
    checkout = prepare_checkout_for_test(
        checkout_with_items,
        address,
        address,
        checkout_delivery(checkout_with_items, shipping_method),
        transaction_item_generator,
        transaction_events_generator,
    )

    checkout_line = checkout.lines.first()
    checkout_line_variant = checkout_line.variant
    product_channel_listings = checkout_line_variant.product.channel_listings.get(
        channel__id=checkout.channel_id
    )
    product_channel_listings.available_for_purchase_at = available_for_purchase
    product_channel_listings.save(update_fields=["available_for_purchase_at"])

    redirect_url = "https://www.example.com"
    variables = {"id": to_global_id_or_none(checkout), "redirectUrl": redirect_url}

    # when
    response = user_api_client.post_graphql(MUTATION_CHECKOUT_COMPLETE, variables)

    # then
    content = get_graphql_content(response)
    data = content["data"]["checkoutComplete"]
    errors = data["errors"]
    assert len(errors) == 1
    assert errors[0]["code"] == CheckoutErrorCode.UNAVAILABLE_VARIANT_IN_CHANNEL.name
    assert errors[0]["field"] == "lines"
    assert errors[0]["variants"] == [
        graphene.Node.to_global_id("ProductVariant", checkout_line_variant.pk)
    ]

    assert Order.objects.count() == 0
    assert Checkout.objects.filter(pk=checkout.pk).exists()


def test_checkout_complete_error_when_shipping_address_doesnt_have_all_required_fields(
    user_api_client,
    checkout_with_item,
    gift_card,
    address,
    shipping_method,
    checkout_delivery,
    transaction_events_generator,
    transaction_item_generator,
):
    # given
    shipping_address = Address.objects.create(
        first_name="John",
        last_name="Doe",
        company_name="Mirumee Software",
        street_address_1="Tęczowa 7",
        city="WROCŁAW",
        country="PL",
        phone="+48713988102",
    )  # missing postalCode

    checkout = prepare_checkout_for_test(
        checkout_with_item,
        shipping_address,
        address,
        checkout_delivery(checkout_with_item, shipping_method),
        transaction_item_generator,
        transaction_events_generator,
    )

    variables = {
        "id": to_global_id_or_none(checkout),
        "redirectUrl": "https://www.example.com",
    }

    # when
    response = user_api_client.post_graphql(MUTATION_CHECKOUT_COMPLETE, variables)

    # then
    content = get_graphql_content(response)
    data = content["data"]["checkoutComplete"]
    assert len(data["errors"]) == 1

    assert data["errors"][0]["code"] == "REQUIRED"
    assert data["errors"][0]["field"] == "postalCode"
    assert Order.objects.count() == 0


def test_checkout_complete_error_when_shipping_address_doesnt_have_all_valid_fields(
    user_api_client,
    checkout_with_item,
    gift_card,
    address,
    checkout_delivery,
    transaction_events_generator,
    transaction_item_generator,
):
    # given
    shipping_address = Address.objects.create(
        first_name="John",
        last_name="Doe",
        company_name="Mirumee Software",
        street_address_1="Tęczowa 7",
        city="WROCŁAW",
        country="PL",
        phone="+48713988102",
        postal_code="XX-ABC",
    )  # incorrect postalCode

    checkout = prepare_checkout_for_test(
        checkout_with_item,
        shipping_address,
        address,
        checkout_delivery(checkout_with_item),
        transaction_item_generator,
        transaction_events_generator,
    )

    variables = {
        "id": to_global_id_or_none(checkout),
        "redirectUrl": "https://www.example.com",
    }

    # when
    response = user_api_client.post_graphql(MUTATION_CHECKOUT_COMPLETE, variables)

    # then
    content = get_graphql_content(response)
    data = content["data"]["checkoutComplete"]
    assert len(data["errors"]) == 1

    assert data["errors"][0]["code"] == "INVALID"
    assert data["errors"][0]["field"] == "postalCode"
    assert Order.objects.count() == 0


def test_checkout_complete_error_when_billing_address_doesnt_have_all_required_fields(
    user_api_client,
    checkout_with_item,
    gift_card,
    address,
    checkout_delivery,
    transaction_events_generator,
    transaction_item_generator,
):
    # given
    billing_address = Address.objects.create(
        first_name="John",
        last_name="Doe",
        company_name="Mirumee Software",
        street_address_1="Tęczowa 7",
        city="WROCŁAW",
        country="PL",
        phone="+48713988102",
    )  # missing postalCode

    checkout = prepare_checkout_for_test(
        checkout_with_item,
        address,
        billing_address,
        checkout_delivery(checkout_with_item),
        transaction_item_generator,
        transaction_events_generator,
    )

    variables = {
        "id": to_global_id_or_none(checkout),
        "redirectUrl": "https://www.example.com",
    }

    # when
    response = user_api_client.post_graphql(MUTATION_CHECKOUT_COMPLETE, variables)

    # then
    content = get_graphql_content(response)
    data = content["data"]["checkoutComplete"]
    assert len(data["errors"]) == 1
    assert data["errors"][0]["code"] == "REQUIRED"
    assert data["errors"][0]["field"] == "postalCode"
    assert Order.objects.count() == 0


def test_checkout_complete_error_when_billing_address_doesnt_have_all_valid_fields(
    user_api_client,
    checkout_with_item,
    gift_card,
    address,
    checkout_delivery,
    transaction_events_generator,
    transaction_item_generator,
):
    # given
    billing_address = Address.objects.create(
        first_name="John",
        last_name="Doe",
        company_name="Mirumee Software",
        street_address_1="Tęczowa 7",
        city="WROCŁAW",
        country="PL",
        phone="+48713988102",
        postal_code="XX-ABC",
    )  # incorrect postalCode

    checkout = prepare_checkout_for_test(
        checkout_with_item,
        address,
        billing_address,
        checkout_delivery(checkout_with_item),
        transaction_item_generator,
        transaction_events_generator,
    )

    variables = {
        "id": to_global_id_or_none(checkout),
        "redirectUrl": "https://www.example.com",
    }

    # when
    response = user_api_client.post_graphql(MUTATION_CHECKOUT_COMPLETE, variables)

    # then
    content = get_graphql_content(response)
    data = content["data"]["checkoutComplete"]
    assert len(data["errors"]) == 1

    assert data["errors"][0]["code"] == "INVALID"
    assert data["errors"][0]["field"] == "postalCode"
    assert Order.objects.count() == 0


def test_checkout_complete_with_not_normalized_shipping_address(
    site_settings,
    user_api_client,
    checkout_with_gift_card,
    gift_card,
    address,
    checkout_delivery,
    transaction_events_generator,
    transaction_item_generator,
):
    # given

    shipping_address = Address.objects.create(
        country="US",
        city="Washington",
        country_area="District of Columbia",
        street_address_1="1600 Pennsylvania Avenue NW",
        postal_code="20500",
    )
    checkout = prepare_checkout_for_test(
        checkout_with_gift_card,
        shipping_address,
        address,
        checkout_delivery(checkout_with_gift_card),
        transaction_item_generator,
        transaction_events_generator,
    )

    redirect_url = "https://www.example.com"
    variables = {"id": to_global_id_or_none(checkout), "redirectUrl": redirect_url}

    # when
    response = user_api_client.post_graphql(MUTATION_CHECKOUT_COMPLETE, variables)

    # then
    content = get_graphql_content(response)
    data = content["data"]["checkoutComplete"]
    assert not data["errors"]

    order = Order.objects.first()
    shipping_address = order.shipping_address
    assert shipping_address
    assert shipping_address.city == "WASHINGTON"
    assert shipping_address.country_area == "DC"


def test_checkout_complete_with_not_normalized_billing_address(
    site_settings,
    user_api_client,
    checkout_with_gift_card,
    gift_card,
    address,
    checkout_delivery,
    transaction_events_generator,
    transaction_item_generator,
):
    # given
    billing_address = Address.objects.create(
        country="US",
        city="Washington",
        country_area="District of Columbia",
        street_address_1="1600 Pennsylvania Avenue NW",
        postal_code="20500",
    )
    checkout = prepare_checkout_for_test(
        checkout_with_gift_card,
        address,
        billing_address,
        checkout_delivery(checkout_with_gift_card),
        transaction_item_generator,
        transaction_events_generator,
    )

    redirect_url = "https://www.example.com"
    variables = {"id": to_global_id_or_none(checkout), "redirectUrl": redirect_url}

    # when
    response = user_api_client.post_graphql(MUTATION_CHECKOUT_COMPLETE, variables)

    # then
    content = get_graphql_content(response)
    data = content["data"]["checkoutComplete"]
    assert not data["errors"]

    order = Order.objects.first()
    billing_address = order.billing_address
    assert billing_address
    assert billing_address.city == "WASHINGTON"
    assert billing_address.country_area == "DC"


def test_checkout_complete_reservations_drop(
    site_settings,
    user_api_client,
    checkout_with_gift_card,
    gift_card,
    address,
    checkout_delivery,
    transaction_events_generator,
    transaction_item_generator,
):
    # given
    checkout = prepare_checkout_for_test(
        checkout_with_gift_card,
        address,
        address,
        checkout_delivery(checkout_with_gift_card),
        transaction_item_generator,
        transaction_events_generator,
    )

    redirect_url = "https://www.example.com"
    variables = {"id": to_global_id_or_none(checkout), "redirectUrl": redirect_url}

    # when
    response = user_api_client.post_graphql(MUTATION_CHECKOUT_COMPLETE, variables)

    # then
    content = get_graphql_content(response)
    data = content["data"]["checkoutComplete"]
    assert not data["errors"]
    assert not len(Reservation.objects.all())


@pytest.mark.integration
def test_checkout_complete_line_deleted_in_the_meantime(
    user_api_client,
    checkout_with_gift_card,
    gift_card,
    address,
    checkout_delivery,
    transaction_events_generator,
    transaction_item_generator,
):
    # given
    checkout = prepare_checkout_for_test(
        checkout_with_gift_card,
        address,
        address,
        checkout_delivery(checkout_with_gift_card),
        transaction_item_generator,
        transaction_events_generator,
    )

    redirect_url = "https://www.example.com"
    variables = {"id": to_global_id_or_none(checkout), "redirectUrl": redirect_url}

    def delete_order_line(*args, **kwargs):
        CheckoutLine.objects.get(id=checkout.lines.first().id).delete()

    # when
    with race_condition.RunBefore(
        "saleor.graphql.checkout.mutations.checkout_complete.complete_checkout",
        delete_order_line,
    ):
        response = user_api_client.post_graphql(MUTATION_CHECKOUT_COMPLETE, variables)

    content = get_graphql_content(response)
    data = content["data"]["checkoutComplete"]

    assert data["order"]
    assert not data["errors"]
    assert Order.objects.count() == 1
    assert not Checkout.objects.filter(pk=checkout.pk).exists()


def test_checkout_complete_with_invalid_address(
    user_api_client,
    checkout_with_item,
    address,
    shipping_method,
    checkout_delivery,
    customer_user,
):
    """Check if checkout can be completed with invalid address.

    After introducing `AddressInput.skip_validation`, Saleor may have invalid address
    stored in database.
    """
    # given
    checkout = checkout_with_item

    invalid_postal_code = "invalid postal code"
    address.postal_code = invalid_postal_code
    address.validation_skipped = True
    address.save(update_fields=["validation_skipped", "postal_code"])

    checkout.shipping_address = address
    checkout.assigned_delivery = checkout_delivery(checkout, shipping_method)
    checkout.billing_address = address
    checkout.tax_exemption = True
    checkout.user = customer_user
    checkout.save()

    customer_user.addresses.clear()
    user_address_count = customer_user.addresses.count()

    channel = checkout.channel
    channel.automatically_confirm_all_new_orders = True
    channel.allow_unpaid_orders = True
    channel.order_mark_as_paid_strategy = MarkAsPaidStrategy.TRANSACTION_FLOW
    channel.save()

    manager = get_plugins_manager(allow_replica=False)
    lines, _ = fetch_checkout_lines(checkout)
    checkout_info = fetch_checkout_info(checkout, lines, manager)
    total = calculations.calculate_checkout_total_with_gift_cards(
        manager, checkout_info, lines, address
    )

    update_checkout_payment_statuses(
        checkout=checkout_info.checkout,
        checkout_total_gross=total.gross,
        checkout_has_lines=bool(lines),
    )

    redirect_url = "https://www.example.com"
    variables = {"id": to_global_id_or_none(checkout), "redirectUrl": redirect_url}

    # when
    response = user_api_client.post_graphql(MUTATION_CHECKOUT_COMPLETE, variables)

    # then
    content = get_graphql_content(response)

    order = Order.objects.get()
    data = content["data"]["checkoutComplete"]
    assert not data["errors"]
    assert order.shipping_address.postal_code == invalid_postal_code
    assert order.billing_address.postal_code == invalid_postal_code
    assert customer_user.addresses.count() == user_address_count + 1
    assert order.draft_save_billing_address is None
    assert order.draft_save_shipping_address is None
    assert customer_user.addresses.first().id != order.shipping_address.id
    assert customer_user.addresses.first().id != order.billing_address.id


@patch("saleor.checkout.complete_checkout._get_unit_discount_reason")
def test_checkout_complete_log_unknown_discount_reason(
    mocked_discount_reason,
    user_api_client,
    checkout_with_item_and_voucher_specific_products,
    voucher_specific_product_type,
    address,
    checkout_delivery,
    transaction_events_generator,
    transaction_item_generator,
    caplog,
):
    # given
    mocked_discount_reason.return_value = None

    checkout = prepare_checkout_for_test(
        checkout_with_item_and_voucher_specific_products,
        address,
        address,
        checkout_delivery(checkout_with_item_and_voucher_specific_products),
        transaction_item_generator,
        transaction_events_generator,
    )

    variables = {
        "id": to_global_id_or_none(checkout),
        "redirectUrl": "https://www.example.com",
    }

    # when
    response = user_api_client.post_graphql(MUTATION_CHECKOUT_COMPLETE, variables)

    # then
    content = get_graphql_content(response)
    data = content["data"]["checkoutComplete"]
    assert not data["errors"]

    order = Order.objects.first()
    order_line = order.lines.first()
    assert not order_line.unit_discount_reason
    assert "Unknown discount reason" in caplog.text
    assert caplog.records[0].checkout_id == to_global_id_or_none(checkout)


@patch("saleor.order.calculations._recalculate_with_plugins")
@patch("saleor.plugins.manager.PluginsManager.order_confirmed")
def test_checkout_complete_empty_product_translation(
    order_confirmed_mock,
    recalculate_with_plugins_mock,
    user_api_client,
    checkout_with_gift_card,
    gift_card,
    address,
    checkout_delivery,
    transaction_events_generator,
    transaction_item_generator,
    caplog,
):
    # given
    checkout = prepare_checkout_for_test(
        checkout_with_gift_card,
        address,
        address,
        checkout_delivery(checkout_with_gift_card),
        transaction_item_generator,
        transaction_events_generator,
    )

    checkout_line = checkout.lines.first()
    checkout_line_quantity = checkout_line.quantity
    checkout_line_variant = checkout_line.variant
    checkout_line_product = checkout_line_variant.product

    checkout_line_product.translations.create(language_code="en")
    checkout_line_variant.translations.create(language_code="en")

    manager = get_plugins_manager(allow_replica=False)
    lines, _ = fetch_checkout_lines(checkout)
    checkout_info = fetch_checkout_info(checkout, lines, manager)
    total = calculations.calculate_checkout_total_with_gift_cards(
        manager, checkout_info, lines, address
    )

    channel = checkout.channel
    channel.automatically_confirm_all_new_orders = True
    channel.save()

    orders_count = Order.objects.count()
    redirect_url = "https://www.example.com"
    variables = {"id": to_global_id_or_none(checkout), "redirectUrl": redirect_url}

    # when
    response = user_api_client.post_graphql(MUTATION_CHECKOUT_COMPLETE, variables)

    # then
    content = get_graphql_content(response)
    data = content["data"]["checkoutComplete"]
    assert not data["errors"]

    order_token = data["order"]["token"]
    order_id = data["order"]["id"]
    assert Order.objects.count() == orders_count + 1
    order = Order.objects.first()
    assert order.status == OrderStatus.UNFULFILLED
    assert order.origin == OrderOrigin.CHECKOUT
    assert not order.original
    assert order_id == graphene.Node.to_global_id("Order", order.id)
    assert str(order.id) == order_token
    assert order.redirect_url == redirect_url
    assert order.total.gross == total.gross
    assert order.subtotal.gross == get_subtotal(order.lines.all(), order.currency).gross
    assert order.metadata == checkout.metadata_storage.metadata
    assert order.private_metadata == checkout.metadata_storage.private_metadata
    transaction = order.payment_transactions.first()
    assert transaction
    assert order.total_charged_amount == transaction.charged_value
    assert order.total_authorized == zero_money(order.currency)

    order_line = order.lines.first()

    assert checkout_line_quantity == order_line.quantity
    assert checkout_line_variant == order_line.variant
    assert order_line.translated_product_name == ""
    assert order_line.translated_variant_name == ""

    assert order.shipping_address == address
    assert order.shipping_method.id == int(
        checkout.assigned_delivery.shipping_method_id
    )
    assert order.search_vector

    gift_card.refresh_from_db()
    assert gift_card.current_balance == zero_money(gift_card.currency)
    assert gift_card.last_used_on
    assert GiftCardEvent.objects.filter(
        gift_card=gift_card, type=GiftCardEvents.USED_IN_ORDER
    )
    assert not Checkout.objects.filter(pk=checkout.pk).exists(), (
        "Checkout should have been deleted"
    )
    order_confirmed_mock.assert_called_once_with(order, webhooks=set())
    recalculate_with_plugins_mock.assert_not_called()

    assert not len(Reservation.objects.all())


def test_complete_checkout_order_status_changed_after_creation(
    checkout_with_item_total_0,
    customer_user,
    user_api_client,
):
    """Ensure order status is valid in the mutation response.

    In case that order is created with `UNCONFIRMED` and then changed into `UNFULFILLED`
    in post commit action, the returned order status should be upt-to-date.
    """
    # given
    checkout = checkout_with_item_total_0

    channel = checkout.channel
    channel.order_mark_as_paid_strategy = MarkAsPaidStrategy.TRANSACTION_FLOW
    channel.save(update_fields=["order_mark_as_paid_strategy"])

    checkout.billing_address = customer_user.default_billing_address
    checkout.save()

    update_checkout_payment_statuses(
        checkout, zero_money(checkout.currency), checkout_has_lines=True
    )

    variables = {
        "id": to_global_id_or_none(checkout),
        "redirectUrl": "https://www.example.com",
    }

    def immediate_on_commit(func):
        func()

    # when
    with patch.object(transaction, "on_commit", side_effect=immediate_on_commit):
        response = user_api_client.post_graphql(MUTATION_CHECKOUT_COMPLETE, variables)

    # then
    content = get_graphql_content(response)
    data = content["data"]["checkoutComplete"]
    assert not data["errors"]

    order = data["order"]
    assert order
    assert order["status"] == OrderStatus.UNFULFILLED.upper()


@patch("saleor.webhook.transport.synchronous.transport.send_webhook_request_sync")
@override_settings(PLUGINS=["saleor.plugins.webhook.plugin.WebhookPlugin"])
def test_checkout_complete_with_external_shipping_method(
    mocked_sync_webhook,
    user_api_client,
    checkout_with_item,
    transaction_item_generator,
    address,
    shipping_app,
):
    # given
    external_shipping_method_id = "ABC"
    external_shipping_name = "Provider - Economy"
    external_shipping_metadata_key = "external_metadata_key"
    external_shipping_metadata_value = "external_metadata_value"
    external_shipping_metadata = {
        external_shipping_metadata_key: external_shipping_metadata_value
    }
    graphql_external_method_id = graphene.Node.to_global_id(
        "app", f"{shipping_app.id}:{external_shipping_method_id}"
    )
    mock_json_response = [
        {
            "id": external_shipping_method_id,
            "name": external_shipping_name,
            "amount": "10",
            "currency": "USD",
            "maximum_delivery_days": "7",
            "metadata": external_shipping_metadata,
        }
    ]
    mocked_sync_webhook.return_value = mock_json_response

    checkout = checkout_with_item
    checkout.assigned_delivery = CheckoutDelivery.objects.create(
        checkout=checkout,
        external_shipping_method_id=graphql_external_method_id,
        name=external_shipping_name,
        price_amount="10.00",
        currency="USD",
        maximum_delivery_days=7,
        is_external=True,
    )
    checkout.shipping_address = address
    checkout.billing_address = address
    checkout.metadata_storage.store_value_in_metadata(items={"accepted": "true"})
    checkout.metadata_storage.store_value_in_private_metadata(
        items={"accepted": "false"}
    )
    checkout.tax_exemption = True
    checkout.save()
    checkout.metadata_storage.save()

    manager = get_plugins_manager(allow_replica=False)
    lines, _ = fetch_checkout_lines(checkout)
    checkout_info = fetch_checkout_info(checkout, lines, manager)
    total = calculations.calculate_checkout_total_with_gift_cards(
        manager, checkout_info, lines, address
    )

    transaction_item_generator(
        checkout_id=checkout.pk, authorized_value=total.gross.amount
    )

    update_checkout_payment_statuses(
        checkout=checkout_info.checkout,
        checkout_total_gross=total.gross,
        checkout_has_lines=bool(lines),
    )

    redirect_url = "https://www.example.com"
    variables = {"id": to_global_id_or_none(checkout), "redirectUrl": redirect_url}

    # when
    response = user_api_client.post_graphql(MUTATION_CHECKOUT_COMPLETE, variables)

    # then
    content = get_graphql_content(response)
    data = content["data"]["checkoutComplete"]
    assert not data["errors"]
    order = Order.objects.get()
    assert (
        order.private_metadata[PRIVATE_META_APP_SHIPPING_ID]
        == graphql_external_method_id
    )
    assert order.shipping_method_metadata == external_shipping_metadata
    assert data["order"]["shippingMethod"]["name"] == external_shipping_name
    expected_metadata = [
        {
            "key": external_shipping_metadata_key,
            "value": external_shipping_metadata_value,
        }
    ]
    assert data["order"]["shippingMethod"]["metadata"] == expected_metadata
    assert data["order"]["deliveryMethod"]["metadata"] == expected_metadata


@patch("saleor.webhook.transport.synchronous.transport.send_webhook_request_sync")
@override_settings(PLUGINS=["saleor.plugins.webhook.plugin.WebhookPlugin"])
def test_checkout_complete_with_external_shipping_method_private_metadata(
    mocked_sync_webhook,
    staff_api_client,
    checkout_with_item,
    transaction_item_generator,
    address,
    shipping_app,
    permission_manage_shipping,
):
    mutation_checkout_complete_with_private_metadata = """
        mutation checkoutComplete(
            $id: ID,
            $redirectUrl: String,
            $metadata: [MetadataInput!],
        ) {
        checkoutComplete(
                id: $id,
                redirectUrl: $redirectUrl,
                metadata: $metadata,
            ) {
            order {
                id
                shippingMethod {
                    privateMetadata {
                        key
                        value
                    }
                }
                deliveryMethod {
                    ... on ShippingMethod {
                        privateMetadata {
                            key
                            value
                        }
                    }
                }
            }
            errors {
                field,
                message,
                variants,
                code
            }
        }
    }
    """

    # given
    external_shipping_method_id = "ABC"
    external_shipping_name = "External provider - Economy"
    external_shipping_private_metadata_key = "external_private_metadata_key"
    external_shipping_private_metadata_value = "external_private_metadata_value"
    external_shipping_private_metadata = {
        external_shipping_private_metadata_key: external_shipping_private_metadata_value
    }
    graphql_external_method_id = graphene.Node.to_global_id(
        "app", f"{shipping_app.id}:{external_shipping_method_id}"
    )
    mock_json_response = [
        {
            "id": external_shipping_method_id,
            "name": external_shipping_name,
            "amount": "10",
            "currency": "USD",
            "maximum_delivery_days": "7",
            "private_metadata": external_shipping_private_metadata,
        }
    ]
    mocked_sync_webhook.return_value = mock_json_response

    checkout = checkout_with_item
    checkout.assigned_delivery = CheckoutDelivery.objects.create(
        checkout=checkout,
        external_shipping_method_id=graphql_external_method_id,
        name=external_shipping_name,
        price_amount="10.00",
        currency="USD",
        maximum_delivery_days=7,
        is_external=True,
    )
    checkout.shipping_address = address
    checkout.billing_address = address
    checkout.save()
    checkout.metadata_storage.save()

    manager = get_plugins_manager(allow_replica=False)
    lines, _ = fetch_checkout_lines(checkout)
    checkout_info = fetch_checkout_info(checkout, lines, manager)
    total = calculations.calculate_checkout_total_with_gift_cards(
        manager, checkout_info, lines, address
    )

    transaction_item_generator(
        checkout_id=checkout.pk, authorized_value=total.gross.amount
    )

    update_checkout_payment_statuses(
        checkout=checkout_info.checkout,
        checkout_total_gross=total.gross,
        checkout_has_lines=bool(lines),
    )

    redirect_url = "https://www.example.com"
    variables = {"id": to_global_id_or_none(checkout), "redirectUrl": redirect_url}

    # when
    staff_api_client.user.user_permissions.add(permission_manage_shipping)
    response = staff_api_client.post_graphql(
        mutation_checkout_complete_with_private_metadata, variables
    )

    # then
    content = get_graphql_content(response)
    data = content["data"]["checkoutComplete"]
    assert not data["errors"]
    order = Order.objects.get()
    expected_private_metadata = [
        {
            "key": external_shipping_private_metadata_key,
            "value": external_shipping_private_metadata_value,
        }
    ]
    assert order.shipping_method_private_metadata == external_shipping_private_metadata
    assert (
        data["order"]["shippingMethod"]["privateMetadata"] == expected_private_metadata
    )
    assert (
        data["order"]["deliveryMethod"]["privateMetadata"] == expected_private_metadata
    )


def test_checkout_complete_saving_addresses_off(
    user_api_client,
    checkout_with_item_and_voucher_specific_products,
    address,
    checkout_delivery,
    transaction_events_generator,
    transaction_item_generator,
    customer_user,
):
    # given
    checkout = prepare_checkout_for_test(
        checkout_with_item_and_voucher_specific_products,
        address,
        address,
        checkout_delivery(checkout_with_item_and_voucher_specific_products),
        transaction_item_generator,
        transaction_events_generator,
        user=customer_user,
        save_billing_address=False,
        save_shipping_address=False,
    )

    customer_user.addresses.clear()
    user_address_count = customer_user.addresses.count()

    variables = {
        "id": to_global_id_or_none(checkout),
        "redirectUrl": "https://www.example.com",
    }

    # when
    response = user_api_client.post_graphql(MUTATION_CHECKOUT_COMPLETE, variables)

    # then
    content = get_graphql_content(response)
    data = content["data"]["checkoutComplete"]
    assert not data["errors"]

    order = Order.objects.first()
    assert order.billing_address
    assert order.shipping_address
    assert customer_user.addresses.count() == user_address_count


def test_checkout_complete_saving_addresses_on(
    user_api_client,
    checkout_with_item_and_voucher_specific_products,
    address,
    address_usa,
    checkout_delivery,
    transaction_events_generator,
    transaction_item_generator,
    customer_user,
):
    # given
    checkout = prepare_checkout_for_test(
        checkout_with_item_and_voucher_specific_products,
        address,
        address_usa,
        checkout_delivery(checkout_with_item_and_voucher_specific_products),
        transaction_item_generator,
        transaction_events_generator,
        user=customer_user,
        save_billing_address=True,
        save_shipping_address=True,
    )

    customer_user.addresses.clear()
    user_address_count = customer_user.addresses.count()

    variables = {
        "id": to_global_id_or_none(checkout),
        "redirectUrl": "https://www.example.com",
    }

    # when
    response = user_api_client.post_graphql(MUTATION_CHECKOUT_COMPLETE, variables)

    # then
    content = get_graphql_content(response)
    data = content["data"]["checkoutComplete"]
    assert not data["errors"]

    order = Order.objects.first()
    assert order.billing_address
    assert order.shipping_address
    assert customer_user.addresses.count() == user_address_count + 2
    # ensure the the customer addresses are not the same instances as the order addresses
    customer_address_ids = list(customer_user.addresses.values_list("pk", flat=True))
    assert not (
        set(customer_address_ids)
        & {order.billing_address.pk, order.shipping_address.pk}
    )

    assert order.draft_save_billing_address is None
    assert order.draft_save_shipping_address is None


def test_checkout_complete_with_different_email_than_user_email(
    user_api_client,
    checkout_ready_to_complete,
    address,
    address_usa,
    transaction_events_generator,
    transaction_item_generator,
    customer_user,
):
    # given
    checkout = prepare_checkout_for_test(
        checkout_ready_to_complete,
        address,
        address_usa,
        checkout_ready_to_complete.assigned_delivery,
        transaction_item_generator,
        transaction_events_generator,
        user=customer_user,
        save_billing_address=True,
        save_shipping_address=True,
    )

    checkout.email = "different_email@example.com"
    checkout.user = customer_user
    checkout.save(update_fields=["email", "user"])
    assert checkout.user is not None
    assert checkout.user.email != checkout.email

    variables = {
        "id": to_global_id_or_none(checkout),
        "redirectUrl": "https://www.example.com",
    }

    # when
    response = user_api_client.post_graphql(MUTATION_CHECKOUT_COMPLETE, variables)

    # then
    content = get_graphql_content(response)
    data = content["data"]["checkoutComplete"]
    assert not data["errors"]

    order = Order.objects.first()
    assert order.user_email == checkout.email
    assert order.user.email == checkout.user.email


def test_checkout_complete_sets_product_type_id_for_all_order_lines(
    user_api_client,
    checkout_ready_to_complete,
    address,
    address_usa,
    transaction_events_generator,
    transaction_item_generator,
    customer_user,
):
    # given
    checkout = prepare_checkout_for_test(
        checkout_ready_to_complete,
        address,
        address_usa,
        checkout_ready_to_complete.assigned_delivery,
        transaction_item_generator,
        transaction_events_generator,
        user=customer_user,
        save_billing_address=True,
        save_shipping_address=True,
    )

    lines, _ = fetch_checkout_lines(checkout)

    variant_id_to_product_type_id_map = {
        line.variant.id: line.product_type.id for line in lines
    }

    variables = {
        "id": to_global_id_or_none(checkout),
        "redirectUrl": "https://www.example.com",
    }

    # when
    response = user_api_client.post_graphql(MUTATION_CHECKOUT_COMPLETE, variables)

    # then
    content = get_graphql_content(response)
    data = content["data"]["checkoutComplete"]
    assert not data["errors"]

    order = Order.objects.first()
    for line in order.lines.all():
        assert (
            line.product_type_id == variant_id_to_product_type_id_map[line.variant_id]
        )


<<<<<<< HEAD
@patch(
    "saleor.graphql.checkout.mutations.checkout_complete."
    "get_or_fetch_checkout_deliveries",
    wraps=get_or_fetch_checkout_deliveries,
)
def test_complete_refreshes_shipping_methods_when_stale(
    mocked_get_or_fetch_checkout_deliveries,
    user_api_client,
    checkout_ready_to_complete,
    transaction_item_generator,
    checkout_delivery,
):
    # given
    checkout = checkout_ready_to_complete
    checkout.delivery_methods_stale_at = timezone.now()
    checkout.save(update_fields=["delivery_methods_stale_at"])
    checkout.gift_cards.all().delete()

    manager = get_plugins_manager(allow_replica=False)
    lines, _ = fetch_checkout_lines(checkout)
    checkout_info = fetch_checkout_info(checkout, lines, manager)
    total = calculations.calculate_checkout_total_with_gift_cards(
        manager, checkout_info, lines, None
    )

    transaction_item_generator(
        checkout_id=checkout.pk, authorized_value=total.gross.amount
    )

    update_checkout_payment_statuses(
        checkout=checkout_info.checkout,
        checkout_total_gross=total.gross,
        checkout_has_lines=bool(lines),
    )

    redirect_url = "https://www.example.com"
    variables = {"id": to_global_id_or_none(checkout), "redirectUrl": redirect_url}

    # when
    response = user_api_client.post_graphql(MUTATION_CHECKOUT_COMPLETE, variables)

    # then
    content = get_graphql_content(response)
    data = content["data"]["checkoutComplete"]

    assert not data["errors"]
    assert mocked_get_or_fetch_checkout_deliveries.called


@patch(
    "saleor.checkout.fetch.fetch_shipping_methods_for_checkout",
    wraps=fetch_shipping_methods_for_checkout,
)
def test_complete_do_not_refresh_shipping_methods_when_not_stale(
    mocked_fetch_checkout_deliveries,
    user_api_client,
    checkout_ready_to_complete,
    transaction_item_generator,
    checkout_delivery,
):
    # given
    checkout = checkout_ready_to_complete
    checkout.delivery_methods_stale_at = timezone.now() + datetime.timedelta(hours=1)
    checkout.save(update_fields=["delivery_methods_stale_at"])
    checkout.gift_cards.all().delete()

    manager = get_plugins_manager(allow_replica=False)
    lines, _ = fetch_checkout_lines(checkout)
    checkout_info = fetch_checkout_info(checkout, lines, manager)
    total = calculations.calculate_checkout_total_with_gift_cards(
        manager, checkout_info, lines, None
    )

    transaction_item_generator(
        checkout_id=checkout.pk, authorized_value=total.gross.amount
    )

    update_checkout_payment_statuses(
        checkout=checkout_info.checkout,
        checkout_total_gross=total.gross,
        checkout_has_lines=bool(lines),
    )

    redirect_url = "https://www.example.com"
    variables = {"id": to_global_id_or_none(checkout), "redirectUrl": redirect_url}

    # when
    response = user_api_client.post_graphql(MUTATION_CHECKOUT_COMPLETE, variables)
=======
def test_checkout_complete_race_condition_on_preparing_checkout(
    user_api_client,
    checkout_with_item,
    address,
    shipping_method,
    transaction_events_generator,
    transaction_item_generator,
    order,
):
    # given
    checkout = prepare_checkout_for_test(
        checkout_with_item,
        address,
        address,
        shipping_method,
        transaction_item_generator,
        transaction_events_generator,
    )
    order.checkout_token = checkout.token
    order.save(update_fields=["checkout_token"])

    redirect_url = "https://www.example.com/new"
    variables = {"id": to_global_id_or_none(checkout), "redirectUrl": redirect_url}

    def delete_checkout(*args, **kwargs):
        checkout.delete()

    # when
    with race_condition.RunAfter(
        "saleor.checkout.complete_checkout.clean_checkout_shipping", delete_checkout
    ):
        response = user_api_client.post_graphql(MUTATION_CHECKOUT_COMPLETE, variables)
>>>>>>> 909d4529

    # then
    content = get_graphql_content(response)
    data = content["data"]["checkoutComplete"]

    assert not data["errors"]
<<<<<<< HEAD
    assert not mocked_fetch_checkout_deliveries.called


@patch(
    "saleor.graphql.checkout.mutations.checkout_complete."
    "get_or_fetch_checkout_deliveries",
    wraps=get_or_fetch_checkout_deliveries,
)
def test_complete_refreshes_shipping_methods_when_stale_and_invalid(
    mocked_get_or_fetch_checkout_deliveries,
    user_api_client,
    checkout_ready_to_complete,
    transaction_item_generator,
    checkout_delivery,
):
    # given
    checkout = checkout_ready_to_complete
    checkout.delivery_methods_stale_at = timezone.now()
    checkout.save(update_fields=["delivery_methods_stale_at"])
    checkout.gift_cards.all().delete()

    # Shipping is not available anymore
    ShippingMethod.objects.all().delete()

    manager = get_plugins_manager(allow_replica=False)
    lines, _ = fetch_checkout_lines(checkout)
    checkout_info = fetch_checkout_info(checkout, lines, manager)
    total = calculations.calculate_checkout_total_with_gift_cards(
        manager, checkout_info, lines, None
    )

    transaction_item_generator(
        checkout_id=checkout.pk, authorized_value=total.gross.amount
    )

    update_checkout_payment_statuses(
        checkout=checkout_info.checkout,
        checkout_total_gross=total.gross,
        checkout_has_lines=bool(lines),
    )

    redirect_url = "https://www.example.com"
    variables = {"id": to_global_id_or_none(checkout), "redirectUrl": redirect_url}

    # when
    response = user_api_client.post_graphql(MUTATION_CHECKOUT_COMPLETE, variables)

    # then
    content = get_graphql_content(response)
    data = content["data"]["checkoutComplete"]

    assert data["errors"]
    assert data["errors"][0]["code"] == CheckoutErrorCode.INVALID_SHIPPING_METHOD.name

    assert Order.objects.count() == 0
    assert mocked_get_or_fetch_checkout_deliveries.called
=======
    assert data["order"]
>>>>>>> 909d4529
<|MERGE_RESOLUTION|>--- conflicted
+++ resolved
@@ -5757,7 +5757,6 @@
         )
 
 
-<<<<<<< HEAD
 @patch(
     "saleor.graphql.checkout.mutations.checkout_complete."
     "get_or_fetch_checkout_deliveries",
@@ -5807,6 +5806,47 @@
     assert mocked_get_or_fetch_checkout_deliveries.called
 
 
+def test_checkout_complete_race_condition_on_preparing_checkout(
+    user_api_client,
+    checkout_with_item,
+    address,
+    shipping_method,
+    transaction_events_generator,
+    transaction_item_generator,
+    order,
+):
+    # given
+    checkout = prepare_checkout_for_test(
+        checkout_with_item,
+        address,
+        address,
+        shipping_method,
+        transaction_item_generator,
+        transaction_events_generator,
+    )
+    order.checkout_token = checkout.token
+    order.save(update_fields=["checkout_token"])
+
+    redirect_url = "https://www.example.com/new"
+    variables = {"id": to_global_id_or_none(checkout), "redirectUrl": redirect_url}
+
+    def delete_checkout(*args, **kwargs):
+        checkout.delete()
+
+    # when
+    with race_condition.RunAfter(
+        "saleor.checkout.complete_checkout.clean_checkout_shipping", delete_checkout
+    ):
+        response = user_api_client.post_graphql(MUTATION_CHECKOUT_COMPLETE, variables)
+
+    # then
+    content = get_graphql_content(response)
+    data = content["data"]["checkoutComplete"]
+
+    assert not data["errors"]
+    assert data["order"]
+
+
 @patch(
     "saleor.checkout.fetch.fetch_shipping_methods_for_checkout",
     wraps=fetch_shipping_methods_for_checkout,
@@ -5846,47 +5886,12 @@
 
     # when
     response = user_api_client.post_graphql(MUTATION_CHECKOUT_COMPLETE, variables)
-=======
-def test_checkout_complete_race_condition_on_preparing_checkout(
-    user_api_client,
-    checkout_with_item,
-    address,
-    shipping_method,
-    transaction_events_generator,
-    transaction_item_generator,
-    order,
-):
-    # given
-    checkout = prepare_checkout_for_test(
-        checkout_with_item,
-        address,
-        address,
-        shipping_method,
-        transaction_item_generator,
-        transaction_events_generator,
-    )
-    order.checkout_token = checkout.token
-    order.save(update_fields=["checkout_token"])
-
-    redirect_url = "https://www.example.com/new"
-    variables = {"id": to_global_id_or_none(checkout), "redirectUrl": redirect_url}
-
-    def delete_checkout(*args, **kwargs):
-        checkout.delete()
-
-    # when
-    with race_condition.RunAfter(
-        "saleor.checkout.complete_checkout.clean_checkout_shipping", delete_checkout
-    ):
-        response = user_api_client.post_graphql(MUTATION_CHECKOUT_COMPLETE, variables)
->>>>>>> 909d4529
 
     # then
     content = get_graphql_content(response)
     data = content["data"]["checkoutComplete"]
 
     assert not data["errors"]
-<<<<<<< HEAD
     assert not mocked_fetch_checkout_deliveries.called
 
 
@@ -5942,7 +5947,4 @@
     assert data["errors"][0]["code"] == CheckoutErrorCode.INVALID_SHIPPING_METHOD.name
 
     assert Order.objects.count() == 0
-    assert mocked_get_or_fetch_checkout_deliveries.called
-=======
-    assert data["order"]
->>>>>>> 909d4529
+    assert mocked_get_or_fetch_checkout_deliveries.called