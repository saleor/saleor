--- conflicted
+++ resolved
@@ -4856,37 +4856,6 @@
     assert order["status"] == OrderStatus.UNFULFILLED.upper()
 
 
-<<<<<<< HEAD
-def test_checkout_complete_log_saving_addresses_off(
-    user_api_client,
-    checkout_with_item_and_voucher_specific_products,
-    address,
-    shipping_method,
-    transaction_events_generator,
-    transaction_item_generator,
-    customer_user,
-):
-    # given
-    checkout = prepare_checkout_for_test(
-        checkout_with_item_and_voucher_specific_products,
-        address,
-        address,
-        shipping_method,
-        transaction_item_generator,
-        transaction_events_generator,
-        user=customer_user,
-        save_billing_address=False,
-        save_shipping_address=False,
-    )
-
-    customer_user.addresses.clear()
-    user_address_count = customer_user.addresses.count()
-
-    variables = {
-        "id": to_global_id_or_none(checkout),
-        "redirectUrl": "https://www.example.com",
-    }
-=======
 @patch("saleor.webhook.transport.synchronous.transport.send_webhook_request_sync")
 @override_settings(PLUGINS=["saleor.plugins.webhook.plugin.WebhookPlugin"])
 def test_checkout_complete_with_external_shipping_method(
@@ -4946,7 +4915,6 @@
 
     redirect_url = "https://www.example.com"
     variables = {"id": to_global_id_or_none(checkout), "redirectUrl": redirect_url}
->>>>>>> 2a94bed9
 
     # when
     response = user_api_client.post_graphql(MUTATION_CHECKOUT_COMPLETE, variables)
@@ -4955,16 +4923,52 @@
     content = get_graphql_content(response)
     data = content["data"]["checkoutComplete"]
     assert not data["errors"]
-<<<<<<< HEAD
-
-    order = Order.objects.first()
-    assert order.billing_address
-    assert order.shipping_address
-    assert customer_user.addresses.count() == user_address_count
-=======
     order = Order.objects.get()
     assert (
         order.private_metadata[PRIVATE_META_APP_SHIPPING_ID]
         == graphql_externa_method_id
     )
->>>>>>> 2a94bed9
+
+
+def test_checkout_complete_log_saving_addresses_off(
+    user_api_client,
+    checkout_with_item_and_voucher_specific_products,
+    address,
+    shipping_method,
+    transaction_events_generator,
+    transaction_item_generator,
+    customer_user,
+):
+    # given
+    checkout = prepare_checkout_for_test(
+        checkout_with_item_and_voucher_specific_products,
+        address,
+        address,
+        shipping_method,
+        transaction_item_generator,
+        transaction_events_generator,
+        user=customer_user,
+        save_billing_address=False,
+        save_shipping_address=False,
+    )
+
+    customer_user.addresses.clear()
+    user_address_count = customer_user.addresses.count()
+
+    variables = {
+        "id": to_global_id_or_none(checkout),
+        "redirectUrl": "https://www.example.com",
+    }
+
+    # when
+    response = user_api_client.post_graphql(MUTATION_CHECKOUT_COMPLETE, variables)
+
+    # then
+    content = get_graphql_content(response)
+    data = content["data"]["checkoutComplete"]
+    assert not data["errors"]
+
+    order = Order.objects.first()
+    assert order.billing_address
+    assert order.shipping_address
+    assert customer_user.addresses.count() == user_address_count