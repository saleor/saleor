import datetime
from decimal import Decimal
from unittest.mock import ANY, patch

import graphene
import pytest
from django.db import transaction
from django.db.models.aggregates import Sum
from django.utils import timezone
from prices import TaxedMoney

from .....account.models import Address
from .....channel import MarkAsPaidStrategy
from .....checkout import calculations
from .....checkout.error_codes import CheckoutErrorCode
from .....checkout.fetch import fetch_checkout_info, fetch_checkout_lines
from .....checkout.models import Checkout, CheckoutLine
from .....checkout.payment_utils import update_checkout_payment_statuses
from .....checkout.utils import add_voucher_to_checkout
from .....core.taxes import TaxError, zero_money, zero_taxed_money
from .....discount import DiscountType, DiscountValueType, RewardValueType
from .....discount.models import CheckoutLineDiscount, PromotionRule, Voucher
from .....giftcard import GiftCardEvents
from .....giftcard.models import GiftCard, GiftCardEvent
from .....order import OrderAuthorizeStatus, OrderChargeStatus, OrderOrigin, OrderStatus
from .....order.models import Fulfillment, Order
from .....payment import TransactionEventType
from .....payment.model_helpers import get_subtotal
from .....payment.transaction_item_calculations import recalculate_transaction_amounts
from .....plugins.manager import PluginsManager, get_plugins_manager
from .....product.models import (
    ProductChannelListing,
    ProductVariantChannelListing,
    VariantChannelListingPromotionRule,
)
from .....tests import race_condition
from .....warehouse.models import Reservation, Stock, WarehouseClickAndCollectOption
from .....warehouse.tests.utils import get_available_quantity_for_stock
from ....core.utils import to_global_id_or_none
from ....tests.utils import get_graphql_content

MUTATION_CHECKOUT_COMPLETE = """
    mutation checkoutComplete(
            $id: ID,
            $redirectUrl: String,
            $metadata: [MetadataInput!],
        ) {
        checkoutComplete(
                id: $id,
                redirectUrl: $redirectUrl,
                metadata: $metadata,
            ) {
            order {
                id
                status
                token
                original
                origin
                authorizeStatus
                chargeStatus
                deliveryMethod {
                    ... on Warehouse {
                        id
                    }
                    ... on ShippingMethod {
                        id
                    }
                }
                total {
                    currency
                    net {
                        amount
                    }
                    gross {
                        amount
                    }
                }
                undiscountedTotal {
                    currency
                    net {
                        amount
                    }
                    gross {
                        amount
                    }
                }
            }
            errors {
                field,
                message,
                variants,
                code
            }
            confirmationNeeded
            confirmationData
        }
    }
    """


def prepare_checkout_for_test(
    checkout,
    shipping_address,
    billing_address,
    shipping_method,
    transaction_item_generator,
    transaction_events_generator,
    voucher=None,
    user=None,
    save_shipping_address=None,
    save_billing_address=None,
):
    checkout.shipping_address = shipping_address
    checkout.shipping_method = shipping_method
    checkout.billing_address = billing_address
    if save_shipping_address is not None:
        checkout.save_shipping_address = save_shipping_address
    if save_billing_address is not None:
        checkout.save_billing_address = save_billing_address
    checkout.user = user
    checkout.save()

    manager = get_plugins_manager(allow_replica=False)
    lines, _ = fetch_checkout_lines(checkout)
    checkout_info = fetch_checkout_info(checkout, lines, manager)

    if voucher:
        add_voucher_to_checkout(
            manager,
            checkout_info,
            lines,
            voucher,
            voucher.codes.first(),
        )

    total = calculations.calculate_checkout_total_with_gift_cards(
        manager, checkout_info, lines, shipping_address
    )
    transaction = transaction_item_generator(checkout_id=checkout.pk)
    transaction_events_generator(
        transaction=transaction,
        psp_references=[
            "1",
        ],
        types=[
            TransactionEventType.CHARGE_SUCCESS,
        ],
        amounts=[
            total.gross.amount,
        ],
    )
    recalculate_transaction_amounts(transaction)
    update_checkout_payment_statuses(
        checkout=checkout_info.checkout,
        checkout_total_gross=total.gross,
        checkout_has_lines=bool(lines),
    )
    return checkout


def test_checkout_without_any_transaction(
    user_api_client,
    checkout_with_gift_card,
    gift_card,
    transaction_item_generator,
    address,
    shipping_method,
):
    # given
    checkout = checkout_with_gift_card
    checkout.shipping_address = address
    checkout.shipping_method = shipping_method
    checkout.billing_address = address
    checkout.tax_exemption = True
    checkout.save()

    channel = checkout.channel
    channel.automatically_confirm_all_new_orders = True
    channel.save()

    manager = get_plugins_manager(allow_replica=False)
    lines, _ = fetch_checkout_lines(checkout)
    checkout_info = fetch_checkout_info(checkout, lines, manager)
    total = calculations.calculate_checkout_total_with_gift_cards(
        manager, checkout_info, lines, address
    )

    update_checkout_payment_statuses(
        checkout=checkout_info.checkout,
        checkout_total_gross=total.gross,
        checkout_has_lines=bool(lines),
    )

    redirect_url = "https://www.example.com"
    variables = {"id": to_global_id_or_none(checkout), "redirectUrl": redirect_url}

    # when
    response = user_api_client.post_graphql(MUTATION_CHECKOUT_COMPLETE, variables)

    # then
    content = get_graphql_content(response)
    data = content["data"]["checkoutComplete"]
    assert data["errors"]
    assert len(data["errors"]) == 1
    assert data["errors"][0]["code"] == CheckoutErrorCode.CHECKOUT_NOT_FULLY_PAID.name


def test_checkout_without_any_transaction_allow_to_create_order(
    user_api_client,
    checkout_with_gift_card,
    gift_card,
    transaction_item_generator,
    address,
    shipping_method,
):
    # given
    checkout = checkout_with_gift_card
    checkout.shipping_address = address
    checkout.shipping_method = shipping_method
    checkout.billing_address = address
    checkout.tax_exemption = True
    checkout.save()

    channel = checkout.channel
    channel.automatically_confirm_all_new_orders = True
    channel.allow_unpaid_orders = True
    channel.order_mark_as_paid_strategy = MarkAsPaidStrategy.TRANSACTION_FLOW
    channel.save()

    manager = get_plugins_manager(allow_replica=False)
    lines, _ = fetch_checkout_lines(checkout)
    checkout_info = fetch_checkout_info(checkout, lines, manager)
    total = calculations.calculate_checkout_total_with_gift_cards(
        manager, checkout_info, lines, address
    )

    update_checkout_payment_statuses(
        checkout=checkout_info.checkout,
        checkout_total_gross=total.gross,
        checkout_has_lines=bool(lines),
    )

    redirect_url = "https://www.example.com"
    variables = {"id": to_global_id_or_none(checkout), "redirectUrl": redirect_url}

    # when
    response = user_api_client.post_graphql(MUTATION_CHECKOUT_COMPLETE, variables)

    # then
    content = get_graphql_content(response)

    order = Order.objects.get()
    data = content["data"]["checkoutComplete"]
    assert not data["errors"]
    assert to_global_id_or_none(order) == data["order"]["id"]

    assert order.total_charged == zero_money(order.currency)
    assert order.total_authorized == zero_money(order.currency)
    assert order.charge_status == OrderChargeStatus.NONE
    assert order.authorize_status == OrderAuthorizeStatus.NONE
    assert order.subtotal.gross == get_subtotal(order.lines.all(), order.currency).gross


def test_checkout_with_total_0(
    checkout_with_item_total_0,
    user_api_client,
    gift_card,
    transaction_item_generator,
    address,
    shipping_method,
    channel_USD,
):
    # given
    shipping_method.channel_listings.update(price_amount=Decimal(0))

    checkout = checkout_with_item_total_0
    checkout.shipping_address = address
    checkout.shipping_method = shipping_method
    checkout.billing_address = address
    checkout.save()

    manager = get_plugins_manager(allow_replica=False)
    lines, _ = fetch_checkout_lines(checkout)
    checkout_info = fetch_checkout_info(checkout, lines, manager)
    total = calculations.calculate_checkout_total_with_gift_cards(
        manager, checkout_info, lines, address
    )
    channel = checkout.channel
    channel.automatically_confirm_all_new_orders = True
    channel.order_mark_as_paid_strategy = MarkAsPaidStrategy.TRANSACTION_FLOW
    channel.save()

    update_checkout_payment_statuses(
        checkout=checkout_info.checkout,
        checkout_total_gross=total.gross,
        checkout_has_lines=bool(lines),
    )

    redirect_url = "https://www.example.com"
    variables = {"id": to_global_id_or_none(checkout), "redirectUrl": redirect_url}

    # when
    response = user_api_client.post_graphql(MUTATION_CHECKOUT_COMPLETE, variables)

    # then
    content = get_graphql_content(response)

    order = Order.objects.get()
    data = content["data"]["checkoutComplete"]
    assert not data["errors"]
    assert to_global_id_or_none(order) == data["order"]["id"]

    assert order.total_charged == zero_money(order.currency)
    assert order.total_authorized == zero_money(order.currency)
    assert order.charge_status == OrderChargeStatus.FULL
    assert order.authorize_status == OrderAuthorizeStatus.FULL
    assert order.subtotal.gross == get_subtotal(order.lines.all(), order.currency).gross
    assert order.shipping_price_gross_amount == 0
    assert order.base_shipping_price_amount == 0
    assert order.undiscounted_base_shipping_price_amount == 0


def test_checkout_with_authorized(
    user_api_client,
    checkout_with_gift_card,
    gift_card,
    transaction_item_generator,
    address,
    shipping_method,
):
    # given
    checkout = checkout_with_gift_card
    checkout.shipping_address = address
    checkout.shipping_method = shipping_method
    checkout.billing_address = address
    checkout.metadata_storage.store_value_in_metadata(items={"accepted": "true"})
    checkout.metadata_storage.store_value_in_private_metadata(
        items={"accepted": "false"}
    )
    checkout.tax_exemption = True
    checkout.save()
    checkout.metadata_storage.save()

    checkout_line = checkout.lines.first()
    checkout_line_quantity = checkout_line.quantity
    checkout_line_variant = checkout_line.variant

    channel = checkout.channel
    channel.automatically_confirm_all_new_orders = True
    channel.save()

    shipping_price = checkout.shipping_method.channel_listings.get(
        channel=checkout.channel
    ).price

    manager = get_plugins_manager(allow_replica=False)
    lines, _ = fetch_checkout_lines(checkout)
    checkout_info = fetch_checkout_info(checkout, lines, manager)
    total = calculations.calculate_checkout_total_with_gift_cards(
        manager, checkout_info, lines, address
    )

    transaction = transaction_item_generator(
        checkout_id=checkout.pk, authorized_value=total.gross.amount
    )

    update_checkout_payment_statuses(
        checkout=checkout_info.checkout,
        checkout_total_gross=total.gross,
        checkout_has_lines=bool(lines),
    )

    redirect_url = "https://www.example.com"
    variables = {"id": to_global_id_or_none(checkout), "redirectUrl": redirect_url}

    # when
    response = user_api_client.post_graphql(MUTATION_CHECKOUT_COMPLETE, variables)

    # then
    order = Order.objects.get()
    content = get_graphql_content(response)
    data = content["data"]["checkoutComplete"]
    assert not data["errors"]
    assert to_global_id_or_none(order) == data["order"]["id"]

    assert order.total_charged == zero_money(order.currency)
    assert order.total_authorized_amount == transaction.authorized_value
    assert order.charge_status == OrderChargeStatus.NONE
    assert order.authorize_status == OrderAuthorizeStatus.FULL

    assert order.status == OrderStatus.UNFULFILLED
    assert order.origin == OrderOrigin.CHECKOUT

    assert order.redirect_url == redirect_url
    assert order.total.gross == total.gross
    assert order.subtotal.gross == get_subtotal(order.lines.all(), order.currency).gross
    assert order.metadata == checkout.metadata_storage.metadata
    assert order.private_metadata == checkout.metadata_storage.private_metadata

    order_line = order.lines.first()
    line_tax_class = order_line.tax_class
    shipping_tax_class = shipping_method.tax_class

    assert checkout_line_quantity == order_line.quantity
    assert checkout_line_variant == order_line.variant

    assert order_line.tax_class == line_tax_class
    assert order_line.tax_class_name == line_tax_class.name
    assert order_line.tax_class_metadata == line_tax_class.metadata
    assert order_line.tax_class_private_metadata == line_tax_class.private_metadata

    assert order.shipping_address == address
    assert order.shipping_method == checkout.shipping_method
    assert order.shipping_tax_rate is not None
    assert order.shipping_tax_class_name == shipping_tax_class.name
    assert order.shipping_tax_class_metadata == shipping_tax_class.metadata
    assert (
        order.shipping_tax_class_private_metadata == shipping_tax_class.private_metadata
    )
    assert order.shipping_price_gross_amount == shipping_price.amount
    assert order.base_shipping_price_amount == shipping_price.amount
    assert order.undiscounted_base_shipping_price_amount == shipping_price.amount

    assert not Checkout.objects.filter()
    assert not len(Reservation.objects.all())


def test_checkout_with_charged(
    user_api_client,
    checkout_with_gift_card,
    gift_card,
    transaction_item_generator,
    address,
    shipping_method,
):
    # given
    checkout = checkout_with_gift_card
    checkout.shipping_address = address
    checkout.shipping_method = shipping_method
    checkout.billing_address = address
    checkout.metadata_storage.store_value_in_metadata(items={"accepted": "true"})
    checkout.metadata_storage.store_value_in_private_metadata(
        items={"accepted": "false"}
    )
    checkout.tax_exemption = True
    checkout.save()
    checkout.metadata_storage.save()

    checkout_line = checkout.lines.first()
    checkout_line_quantity = checkout_line.quantity
    checkout_line_variant = checkout_line.variant

    channel = checkout.channel
    channel.automatically_confirm_all_new_orders = True
    channel.save()

    manager = get_plugins_manager(allow_replica=False)
    lines, _ = fetch_checkout_lines(checkout)
    checkout_info = fetch_checkout_info(checkout, lines, manager)
    total = calculations.calculate_checkout_total_with_gift_cards(
        manager, checkout_info, lines, address
    )

    transaction = transaction_item_generator(
        checkout_id=checkout.pk, charged_value=total.gross.amount
    )

    update_checkout_payment_statuses(
        checkout=checkout_info.checkout,
        checkout_total_gross=total.gross,
        checkout_has_lines=bool(lines),
    )

    redirect_url = "https://www.example.com"
    variables = {"id": to_global_id_or_none(checkout), "redirectUrl": redirect_url}

    # when
    response = user_api_client.post_graphql(MUTATION_CHECKOUT_COMPLETE, variables)

    # then
    order = Order.objects.get()
    content = get_graphql_content(response)
    data = content["data"]["checkoutComplete"]
    assert not data["errors"]
    assert to_global_id_or_none(order) == data["order"]["id"]

    assert order.total_charged_amount == transaction.charged_value
    assert order.total_authorized == zero_money(order.currency)
    assert order.charge_status == OrderChargeStatus.FULL
    assert order.authorize_status == OrderAuthorizeStatus.FULL

    assert order.status == OrderStatus.UNFULFILLED
    assert order.origin == OrderOrigin.CHECKOUT

    assert order.redirect_url == redirect_url
    assert order.total.gross == total.gross
    assert order.subtotal.gross == get_subtotal(order.lines.all(), order.currency).gross
    assert order.metadata == checkout.metadata_storage.metadata
    assert order.private_metadata == checkout.metadata_storage.private_metadata

    order_line = order.lines.first()
    line_tax_class = order_line.tax_class
    shipping_tax_class = shipping_method.tax_class

    assert checkout_line_quantity == order_line.quantity
    assert checkout_line_variant == order_line.variant

    assert order_line.tax_class == line_tax_class
    assert order_line.tax_class_name == line_tax_class.name
    assert order_line.tax_class_metadata == line_tax_class.metadata
    assert order_line.tax_class_private_metadata == line_tax_class.private_metadata
    assert order_line.is_price_overridden is False

    assert order.shipping_address == address
    assert order.shipping_method == checkout.shipping_method
    assert order.shipping_tax_rate is not None
    assert order.shipping_tax_class_name == shipping_tax_class.name
    assert order.shipping_tax_class_metadata == shipping_tax_class.metadata
    assert (
        order.shipping_tax_class_private_metadata == shipping_tax_class.private_metadata
    )

    assert not Checkout.objects.filter()
    assert not len(Reservation.objects.all())


def test_checkout_price_override(
    user_api_client,
    checkout_with_gift_card,
    transaction_item_generator,
    address,
    shipping_method,
):
    # given
    checkout = checkout_with_gift_card
    checkout.shipping_address = address
    checkout.shipping_method = shipping_method
    checkout.billing_address = address
    checkout.metadata_storage.store_value_in_metadata(items={"accepted": "true"})
    checkout.metadata_storage.store_value_in_private_metadata(
        items={"accepted": "false"}
    )
    checkout.tax_exemption = True
    checkout.save()
    checkout.metadata_storage.save()

    checkout_line = checkout.lines.first()
    checkout_line.price_override = Decimal("2.0")
    checkout_line.save(update_fields=["price_override"])

    checkout_line_quantity = checkout_line.quantity
    checkout_line_variant = checkout_line.variant

    channel = checkout.channel
    channel.automatically_confirm_all_new_orders = True
    channel.save()

    manager = get_plugins_manager(allow_replica=False)
    lines, _ = fetch_checkout_lines(checkout)
    checkout_info = fetch_checkout_info(checkout, lines, manager)
    total = calculations.calculate_checkout_total_with_gift_cards(
        manager, checkout_info, lines, address
    )

    transaction = transaction_item_generator(
        checkout_id=checkout.pk, charged_value=total.gross.amount
    )

    update_checkout_payment_statuses(
        checkout=checkout_info.checkout,
        checkout_total_gross=total.gross,
        checkout_has_lines=bool(lines),
    )

    redirect_url = "https://www.example.com"
    variables = {"id": to_global_id_or_none(checkout), "redirectUrl": redirect_url}

    # when
    response = user_api_client.post_graphql(MUTATION_CHECKOUT_COMPLETE, variables)

    # then
    order = Order.objects.get()
    content = get_graphql_content(response)
    data = content["data"]["checkoutComplete"]
    assert not data["errors"]
    assert to_global_id_or_none(order) == data["order"]["id"]

    assert order.total_charged_amount == transaction.charged_value
    assert order.total_authorized == zero_money(order.currency)
    assert order.charge_status == OrderChargeStatus.FULL
    assert order.authorize_status == OrderAuthorizeStatus.FULL

    assert order.status == OrderStatus.UNFULFILLED
    assert order.origin == OrderOrigin.CHECKOUT

    assert order.redirect_url == redirect_url
    assert order.total.gross == total.gross
    assert order.metadata == checkout.metadata_storage.metadata
    assert order.private_metadata == checkout.metadata_storage.private_metadata

    order_line = order.lines.first()
    line_tax_class = order_line.tax_class
    shipping_tax_class = shipping_method.tax_class

    assert checkout_line_quantity == order_line.quantity
    assert checkout_line_variant == order_line.variant

    assert order_line.tax_class == line_tax_class
    assert order_line.tax_class_name == line_tax_class.name
    assert order_line.tax_class_metadata == line_tax_class.metadata
    assert order_line.tax_class_private_metadata == line_tax_class.private_metadata
    assert order_line.is_price_overridden is True
    assert (
        order_line.undiscounted_unit_price_gross_amount == checkout_line.price_override
    )

    assert order.shipping_address == address
    assert order.shipping_method == checkout.shipping_method
    assert order.shipping_tax_rate is not None
    assert order.shipping_tax_class_name == shipping_tax_class.name
    assert order.shipping_tax_class_metadata == shipping_tax_class.metadata
    assert (
        order.shipping_tax_class_private_metadata == shipping_tax_class.private_metadata
    )

    assert not Checkout.objects.filter()


def test_checkout_paid_with_multiple_transactions(
    user_api_client,
    checkout_with_gift_card,
    gift_card,
    transaction_item_generator,
    address,
    shipping_method,
):
    # given
    checkout = checkout_with_gift_card
    checkout.shipping_address = address
    checkout.shipping_method = shipping_method
    checkout.billing_address = address
    checkout.save()

    channel = checkout.channel
    channel.automatically_confirm_all_new_orders = True
    channel.save()

    manager = get_plugins_manager(allow_replica=False)
    lines, _ = fetch_checkout_lines(checkout)
    checkout_info = fetch_checkout_info(checkout, lines, manager)
    total = calculations.calculate_checkout_total_with_gift_cards(
        manager, checkout_info, lines, address
    )

    transaction = transaction_item_generator(
        checkout_id=checkout.pk, charged_value=total.gross.amount - Decimal("10")
    )
    second_transaction = transaction_item_generator(
        checkout_id=checkout.pk, charged_value=Decimal("10")
    )

    update_checkout_payment_statuses(
        checkout=checkout_info.checkout,
        checkout_total_gross=total.gross,
        checkout_has_lines=bool(lines),
    )

    redirect_url = "https://www.example.com"
    variables = {"id": to_global_id_or_none(checkout), "redirectUrl": redirect_url}

    # when
    response = user_api_client.post_graphql(MUTATION_CHECKOUT_COMPLETE, variables)

    # then
    order = Order.objects.get()
    content = get_graphql_content(response)
    data = content["data"]["checkoutComplete"]
    assert not data["errors"]
    assert to_global_id_or_none(order) == data["order"]["id"]

    assert (
        order.total_charged_amount
        == transaction.charged_value + second_transaction.charged_value
    )
    assert order.total_authorized == zero_money(order.currency)
    assert order.charge_status == OrderChargeStatus.FULL
    assert order.authorize_status == OrderAuthorizeStatus.FULL
    assert order.subtotal.gross == get_subtotal(order.lines.all(), order.currency).gross


def test_checkout_partially_paid(
    user_api_client,
    checkout_with_gift_card,
    gift_card,
    transaction_item_generator,
    address,
    shipping_method,
):
    # given
    checkout = checkout_with_gift_card
    checkout.shipping_address = address
    checkout.shipping_method = shipping_method
    checkout.billing_address = address
    checkout.tax_exemption = True
    checkout.save()

    channel = checkout.channel
    channel.automatically_confirm_all_new_orders = True
    channel.save()

    manager = get_plugins_manager(allow_replica=False)
    lines, _ = fetch_checkout_lines(checkout)
    checkout_info = fetch_checkout_info(checkout, lines, manager)
    total = calculations.calculate_checkout_total_with_gift_cards(
        manager, checkout_info, lines, address
    )

    transaction_item_generator(
        checkout_id=checkout.pk, charged_value=total.gross.amount - Decimal("10")
    )

    update_checkout_payment_statuses(
        checkout=checkout_info.checkout,
        checkout_total_gross=total.gross,
        checkout_has_lines=bool(lines),
    )

    redirect_url = "https://www.example.com"
    variables = {"id": to_global_id_or_none(checkout), "redirectUrl": redirect_url}

    # when
    response = user_api_client.post_graphql(MUTATION_CHECKOUT_COMPLETE, variables)

    # then
    content = get_graphql_content(response)
    data = content["data"]["checkoutComplete"]
    assert len(data["errors"]) == 1
    error = data["errors"][0]
    assert error["field"] == "id"
    assert error["code"] == CheckoutErrorCode.CHECKOUT_NOT_FULLY_PAID.name


def test_checkout_partially_paid_allow_unpaid_order(
    user_api_client,
    checkout_with_gift_card,
    gift_card,
    transaction_item_generator,
    address,
    shipping_method,
):
    # given
    checkout = checkout_with_gift_card
    checkout.shipping_address = address
    checkout.shipping_method = shipping_method
    checkout.billing_address = address
    checkout.tax_exemption = True
    checkout.save()

    channel = checkout.channel
    channel.automatically_confirm_all_new_orders = True
    channel.allow_unpaid_orders = True
    channel.save()

    manager = get_plugins_manager(allow_replica=False)
    lines, _ = fetch_checkout_lines(checkout)
    checkout_info = fetch_checkout_info(checkout, lines, manager)
    total = calculations.calculate_checkout_total_with_gift_cards(
        manager, checkout_info, lines, address
    )

    transaction = transaction_item_generator(
        checkout_id=checkout.pk, charged_value=total.gross.amount - Decimal("10")
    )

    update_checkout_payment_statuses(
        checkout=checkout_info.checkout,
        checkout_total_gross=total.gross,
        checkout_has_lines=bool(lines),
    )

    redirect_url = "https://www.example.com"
    variables = {"id": to_global_id_or_none(checkout), "redirectUrl": redirect_url}

    # when
    response = user_api_client.post_graphql(MUTATION_CHECKOUT_COMPLETE, variables)

    # then
    order = Order.objects.get()
    content = get_graphql_content(response)
    data = content["data"]["checkoutComplete"]
    assert not data["errors"]
    assert to_global_id_or_none(order) == data["order"]["id"]

    assert order.total_charged_amount == transaction.charged_value
    assert order.total_authorized == zero_money(order.currency)
    assert order.charge_status == OrderChargeStatus.PARTIAL
    assert order.authorize_status == OrderAuthorizeStatus.PARTIAL


def test_checkout_with_pending_charged(
    user_api_client,
    checkout_with_gift_card,
    gift_card,
    transaction_item_generator,
    address,
    shipping_method,
    transaction_events_generator,
):
    # given
    checkout = checkout_with_gift_card
    checkout.shipping_address = address
    checkout.shipping_method = shipping_method
    checkout.billing_address = address
    checkout.save()

    channel = checkout.channel
    channel.automatically_confirm_all_new_orders = True
    channel.save()

    manager = get_plugins_manager(allow_replica=False)
    lines, _ = fetch_checkout_lines(checkout)
    checkout_info = fetch_checkout_info(checkout, lines, manager)
    total = calculations.calculate_checkout_total_with_gift_cards(
        manager, checkout_info, lines, address
    )

    transaction = transaction_item_generator(checkout_id=checkout.pk)
    transaction_events_generator(
        transaction=transaction,
        psp_references=[
            "1",
        ],
        types=[
            TransactionEventType.CHARGE_REQUEST,
        ],
        amounts=[
            total.gross.amount,
        ],
    )
    recalculate_transaction_amounts(transaction)

    update_checkout_payment_statuses(
        checkout=checkout_info.checkout,
        checkout_total_gross=total.gross,
        checkout_has_lines=bool(lines),
    )

    redirect_url = "https://www.example.com"
    variables = {"id": to_global_id_or_none(checkout), "redirectUrl": redirect_url}

    # when
    response = user_api_client.post_graphql(MUTATION_CHECKOUT_COMPLETE, variables)

    # then
    order = Order.objects.get()
    content = get_graphql_content(response)
    data = content["data"]["checkoutComplete"]
    assert not data["errors"]
    assert to_global_id_or_none(order) == data["order"]["id"]

    assert order.total_charged == zero_money(order.currency)
    assert order.total_authorized == zero_money(order.currency)
    assert order.charge_status == OrderChargeStatus.NONE
    assert order.authorize_status == OrderAuthorizeStatus.NONE
    assert order.subtotal.gross == get_subtotal(order.lines.all(), order.currency).gross


def test_checkout_with_pending_authorized(
    user_api_client,
    checkout_with_gift_card,
    gift_card,
    transaction_item_generator,
    address,
    shipping_method,
    transaction_events_generator,
):
    # given
    checkout = checkout_with_gift_card
    checkout.shipping_address = address
    checkout.shipping_method = shipping_method
    checkout.billing_address = address
    checkout.metadata_storage.store_value_in_metadata(items={"accepted": "true"})
    checkout.metadata_storage.store_value_in_private_metadata(
        items={"accepted": "false"}
    )
    checkout.tax_exemption = True
    checkout.save()
    checkout.metadata_storage.save()

    checkout_line = checkout.lines.first()
    checkout_line_quantity = checkout_line.quantity
    checkout_line_variant = checkout_line.variant

    channel = checkout.channel
    channel.automatically_confirm_all_new_orders = True
    channel.save()

    manager = get_plugins_manager(allow_replica=False)
    lines, _ = fetch_checkout_lines(checkout)
    checkout_info = fetch_checkout_info(checkout, lines, manager)
    total = calculations.calculate_checkout_total_with_gift_cards(
        manager, checkout_info, lines, address
    )

    transaction = transaction_item_generator(checkout_id=checkout.pk)
    transaction_events_generator(
        transaction=transaction,
        psp_references=[
            "1",
        ],
        types=[
            TransactionEventType.AUTHORIZATION_REQUEST,
        ],
        amounts=[
            total.gross.amount,
        ],
    )
    recalculate_transaction_amounts(transaction)

    update_checkout_payment_statuses(
        checkout=checkout_info.checkout,
        checkout_total_gross=total.gross,
        checkout_has_lines=bool(lines),
    )

    redirect_url = "https://www.example.com"
    variables = {"id": to_global_id_or_none(checkout), "redirectUrl": redirect_url}

    # when
    response = user_api_client.post_graphql(MUTATION_CHECKOUT_COMPLETE, variables)

    # then
    order = Order.objects.get()
    content = get_graphql_content(response)
    data = content["data"]["checkoutComplete"]
    assert not data["errors"]
    assert to_global_id_or_none(order) == data["order"]["id"]

    assert order.total_charged == zero_money(order.currency)
    assert order.total_authorized == zero_money(order.currency)
    assert order.charge_status == OrderChargeStatus.NONE
    assert order.authorize_status == OrderAuthorizeStatus.NONE

    assert order.status == OrderStatus.UNFULFILLED
    assert order.origin == OrderOrigin.CHECKOUT

    assert order.redirect_url == redirect_url
    assert order.total.gross == total.gross
    assert order.subtotal.gross == get_subtotal(order.lines.all(), order.currency).gross
    assert order.metadata == checkout.metadata_storage.metadata
    assert order.private_metadata == checkout.metadata_storage.private_metadata

    order_line = order.lines.first()
    line_tax_class = order_line.tax_class
    shipping_tax_class = shipping_method.tax_class

    assert checkout_line_quantity == order_line.quantity
    assert checkout_line_variant == order_line.variant

    assert order_line.tax_class == line_tax_class
    assert order_line.tax_class_name == line_tax_class.name
    assert order_line.tax_class_metadata == line_tax_class.metadata
    assert order_line.tax_class_private_metadata == line_tax_class.private_metadata

    assert order.shipping_address == address
    assert order.shipping_method == checkout.shipping_method
    assert order.shipping_tax_rate is not None
    assert order.shipping_tax_class_name == shipping_tax_class.name
    assert order.shipping_tax_class_metadata == shipping_tax_class.metadata
    assert (
        order.shipping_tax_class_private_metadata == shipping_tax_class.private_metadata
    )

    assert not Checkout.objects.filter()
    assert not len(Reservation.objects.all())


def test_checkout_with_voucher_not_applicable(
    user_api_client,
    checkout_with_item_and_voucher,
    voucher,
    address,
    shipping_method,
    transaction_item_generator,
    transaction_events_generator,
):
    # given
    checkout = prepare_checkout_for_test(
        checkout_with_item_and_voucher,
        address,
        address,
        shipping_method,
        transaction_item_generator,
        transaction_events_generator,
    )
    Voucher.objects.all().delete()

    redirect_url = "https://www.example.com"
    variables = {"id": to_global_id_or_none(checkout), "redirectUrl": redirect_url}

    # when
    response = user_api_client.post_graphql(MUTATION_CHECKOUT_COMPLETE, variables)

    # then
    content = get_graphql_content(response)
    data = content["data"]["checkoutComplete"]

    assert data["errors"][0]["field"] == "voucherCode"
    assert data["errors"][0]["code"] == CheckoutErrorCode.VOUCHER_NOT_APPLICABLE.name


def test_checkout_with_voucher_inactive_code(
    user_api_client,
    checkout_with_item_and_voucher,
    voucher,
    address,
    shipping_method,
    transaction_item_generator,
    transaction_events_generator,
):
    # given
    code = voucher.codes.first()
    checkout = prepare_checkout_for_test(
        checkout_with_item_and_voucher,
        address,
        address,
        shipping_method,
        transaction_item_generator,
        transaction_events_generator,
    )
    code.is_active = False
    code.save(update_fields=["is_active"])

    redirect_url = "https://www.example.com"
    variables = {"id": to_global_id_or_none(checkout), "redirectUrl": redirect_url}

    # when
    response = user_api_client.post_graphql(MUTATION_CHECKOUT_COMPLETE, variables)

    # then
    content = get_graphql_content(response)
    data = content["data"]["checkoutComplete"]

    assert data["errors"][0]["field"] == "voucherCode"
    assert data["errors"][0]["code"] == CheckoutErrorCode.VOUCHER_NOT_APPLICABLE.name


def test_checkout_with_insufficient_stock(
    user_api_client,
    checkout_with_item,
    address,
    shipping_method,
    transaction_item_generator,
    transaction_events_generator,
):
    # given
    checkout = prepare_checkout_for_test(
        checkout_with_item,
        address,
        address,
        shipping_method,
        transaction_item_generator,
        transaction_events_generator,
    )
    checkout_line = checkout.lines.first()
    stock = Stock.objects.get(product_variant=checkout_line.variant)
    quantity_available = get_available_quantity_for_stock(stock)
    checkout_line.quantity = quantity_available + 1
    checkout_line.save()

    redirect_url = "https://www.example.com"
    variables = {"id": to_global_id_or_none(checkout), "redirectUrl": redirect_url}

    # when
    response = user_api_client.post_graphql(MUTATION_CHECKOUT_COMPLETE, variables)

    # then
    content = get_graphql_content(response)
    data = content["data"]["checkoutComplete"]

    assert data["errors"][0]["code"] == CheckoutErrorCode.INSUFFICIENT_STOCK.name


def test_checkout_with_gift_card_not_applicable(
    user_api_client,
    checkout_with_gift_card,
    gift_card,
    address,
    shipping_method,
    transaction_item_generator,
    transaction_events_generator,
):
    # given
    gift_card.expiry_date = datetime.datetime.now(
        tz=datetime.UTC
    ).date() - datetime.timedelta(days=1)
    gift_card.save(update_fields=["expiry_date"])

    checkout = prepare_checkout_for_test(
        checkout_with_gift_card,
        address,
        address,
        shipping_method,
        transaction_item_generator,
        transaction_events_generator,
    )

    redirect_url = "https://www.example.com"
    variables = {"id": to_global_id_or_none(checkout), "redirectUrl": redirect_url}

    # when
    response = user_api_client.post_graphql(MUTATION_CHECKOUT_COMPLETE, variables)

    # then
    content = get_graphql_content(response)
    data = content["data"]["checkoutComplete"]
    assert data["errors"][0]["field"] == "giftCards"
    assert data["errors"][0]["code"] == CheckoutErrorCode.INVALID.name


def test_checkout_with_variant_without_price(
    site_settings,
    user_api_client,
    checkout_with_item,
    gift_card,
    address,
    shipping_method,
    transaction_events_generator,
    transaction_item_generator,
):
    # given
    checkout = prepare_checkout_for_test(
        checkout_with_item,
        address,
        address,
        shipping_method,
        transaction_item_generator,
        transaction_events_generator,
    )

    checkout_line = checkout.lines.first()
    checkout_line_variant = checkout_line.variant
    checkout_line_variant.channel_listings.filter(channel=checkout.channel).update(
        price_amount=None
    )

    variant_id = to_global_id_or_none(checkout_line_variant)
    redirect_url = "https://www.example.com"
    variables = {"id": to_global_id_or_none(checkout), "redirectUrl": redirect_url}

    # when
    response = user_api_client.post_graphql(MUTATION_CHECKOUT_COMPLETE, variables)

    # then
    content = get_graphql_content(response)
    errors = content["data"]["checkoutComplete"]["errors"]
    assert errors[0]["code"] == CheckoutErrorCode.UNAVAILABLE_VARIANT_IN_CHANNEL.name
    assert errors[0]["field"] == "lines"
    assert errors[0]["variants"] == [variant_id]


@pytest.mark.parametrize(
    ("channel_listing_model", "listing_filter_field"),
    [
        (ProductVariantChannelListing, "variant_id"),
        (ProductChannelListing, "product__variants__id"),
    ],
)
def test_checkout_with_line_without_channel_listing(
    channel_listing_model,
    listing_filter_field,
    site_settings,
    user_api_client,
    checkout_with_item,
    gift_card,
    address,
    shipping_method,
    transaction_events_generator,
    transaction_item_generator,
):
    # given
    checkout = prepare_checkout_for_test(
        checkout_with_item,
        address,
        address,
        shipping_method,
        transaction_item_generator,
        transaction_events_generator,
    )

    checkout_line = checkout.lines.first()
    checkout_line_variant = checkout_line.variant

    channel_listing_model.objects.filter(
        channel_id=checkout.channel_id,
        **{listing_filter_field: checkout_line.variant_id},
    ).delete()

    variant_id = to_global_id_or_none(checkout_line_variant)
    redirect_url = "https://www.example.com"
    variables = {"id": to_global_id_or_none(checkout), "redirectUrl": redirect_url}

    # when
    response = user_api_client.post_graphql(MUTATION_CHECKOUT_COMPLETE, variables)

    # then
    content = get_graphql_content(response)
    errors = content["data"]["checkoutComplete"]["errors"]
    assert errors[0]["code"] == CheckoutErrorCode.UNAVAILABLE_VARIANT_IN_CHANNEL.name
    assert errors[0]["field"] == "lines"
    assert errors[0]["variants"] == [variant_id]


def test_checkout_complete_with_inactive_channel(
    user_api_client,
    checkout_with_gift_card,
    gift_card,
    address,
    shipping_method,
    transaction_events_generator,
    transaction_item_generator,
):
    # given
    checkout = prepare_checkout_for_test(
        checkout_with_gift_card,
        address,
        address,
        shipping_method,
        transaction_item_generator,
        transaction_events_generator,
    )
    channel = checkout.channel
    channel.is_active = False
    channel.save()

    checkout.metadata_storage.store_value_in_metadata(items={"accepted": "true"})
    checkout.metadata_storage.store_value_in_private_metadata(
        items={"accepted": "false"}
    )
    checkout.metadata_storage.save()

    variables = {
        "id": to_global_id_or_none(checkout),
        "redirectUrl": "https://www.example.com",
    }

    # when
    response = user_api_client.post_graphql(MUTATION_CHECKOUT_COMPLETE, variables)

    # then
    content = get_graphql_content(response)
    data = content["data"]["checkoutComplete"]
    assert data["errors"][0]["code"] == CheckoutErrorCode.CHANNEL_INACTIVE.name
    assert data["errors"][0]["field"] == "channel"


@pytest.mark.integration
@patch("saleor.order.calculations._recalculate_with_plugins")
@patch("saleor.plugins.manager.PluginsManager.order_confirmed")
def test_checkout_complete(
    order_confirmed_mock,
    recalculate_with_plugins_mock,
    user_api_client,
    checkout_with_gift_card,
    gift_card,
    address,
    address_usa,
    shipping_method,
    transaction_events_generator,
    transaction_item_generator,
    caplog,
):
    # given
    checkout = prepare_checkout_for_test(
        checkout_with_gift_card,
        address,
        address_usa,
        shipping_method,
        transaction_item_generator,
        transaction_events_generator,
    )

    checkout.metadata_storage.store_value_in_metadata(items={"accepted": "true"})
    checkout.metadata_storage.store_value_in_private_metadata(
        items={"accepted": "false"}
    )
    checkout.tax_exemption = True
    checkout.save()
    checkout.metadata_storage.save()

    checkout_line = checkout.lines.first()
    checkout_line_quantity = checkout_line.quantity
    checkout_line_variant = checkout_line.variant

    manager = get_plugins_manager(allow_replica=False)
    lines, _ = fetch_checkout_lines(checkout)
    checkout_info = fetch_checkout_info(checkout, lines, manager)
    total = calculations.calculate_checkout_total_with_gift_cards(
        manager, checkout_info, lines, address
    )

    channel = checkout.channel
    channel.automatically_confirm_all_new_orders = True
    channel.save()

    orders_count = Order.objects.count()
    redirect_url = "https://www.example.com"
    variables = {"id": to_global_id_or_none(checkout), "redirectUrl": redirect_url}

    # when
    response = user_api_client.post_graphql(MUTATION_CHECKOUT_COMPLETE, variables)

    # then
    content = get_graphql_content(response)
    data = content["data"]["checkoutComplete"]
    assert not data["errors"]

    order_token = data["order"]["token"]
    order_id = data["order"]["id"]
    assert Order.objects.count() == orders_count + 1
    order = Order.objects.first()
    assert order.status == OrderStatus.UNFULFILLED
    assert order.origin == OrderOrigin.CHECKOUT
    assert not order.original
    assert order_id == graphene.Node.to_global_id("Order", order.id)
    assert str(order.id) == order_token
    assert order.redirect_url == redirect_url
    assert order.total.gross == total.gross
    assert order.subtotal.gross == get_subtotal(order.lines.all(), order.currency).gross
    assert order.metadata == checkout.metadata_storage.metadata
    assert order.private_metadata == checkout.metadata_storage.private_metadata
    transaction = order.payment_transactions.first()
    assert transaction
    assert order.total_charged_amount == transaction.charged_value
    assert order.total_authorized == zero_money(order.currency)

    order_line = order.lines.first()
    line_tax_class = order_line.tax_class
    shipping_tax_class = shipping_method.tax_class

    assert checkout_line_quantity == order_line.quantity
    assert checkout_line_variant == order_line.variant

    assert order_line.tax_class == line_tax_class
    assert order_line.tax_class_name == line_tax_class.name
    assert order_line.tax_class_metadata == line_tax_class.metadata
    assert order_line.tax_class_private_metadata == line_tax_class.private_metadata

    assert order.billing_address.id == address_usa.id
    assert order.shipping_address == address
    assert order.draft_save_billing_address is None
    assert order.draft_save_shipping_address is None
    assert order.shipping_method == checkout.shipping_method
    assert order.shipping_tax_rate is not None
    assert order.shipping_tax_class_name == shipping_tax_class.name
    assert order.shipping_tax_class_metadata == shipping_tax_class.metadata
    assert (
        order.shipping_tax_class_private_metadata == shipping_tax_class.private_metadata
    )
    assert order.search_vector

    gift_card.refresh_from_db()
    assert gift_card.current_balance == zero_money(gift_card.currency)
    assert gift_card.last_used_on
    assert GiftCardEvent.objects.filter(
        gift_card=gift_card, type=GiftCardEvents.USED_IN_ORDER
    )
    assert not Checkout.objects.filter(pk=checkout.pk).exists(), (
        "Checkout should have been deleted"
    )
    order_confirmed_mock.assert_called_once_with(order, webhooks=set())
    recalculate_with_plugins_mock.assert_not_called()

    assert not len(Reservation.objects.all())

    assert (
        graphene.Node.to_global_id("Checkout", checkout_info.checkout.pk)
        == caplog.records[0].checkout_id
    )
    assert gift_card.initial_balance_amount == Decimal(
        caplog.records[0].gift_card_compensation
    )
    assert total.gross.amount == Decimal(
        caplog.records[0].total_after_gift_card_compensation
    )


@pytest.mark.integration
@patch("saleor.plugins.manager.PluginsManager.order_confirmed")
def test_checkout_complete_with_metadata(
    order_confirmed_mock,
    user_api_client,
    checkout_with_gift_card,
    gift_card,
    address,
    shipping_method,
    transaction_events_generator,
    transaction_item_generator,
):
    # given
    checkout = prepare_checkout_for_test(
        checkout_with_gift_card,
        address,
        address,
        shipping_method,
        transaction_item_generator,
        transaction_events_generator,
    )

    checkout.metadata_storage.store_value_in_metadata(items={"accepted": "true"})
    checkout.metadata_storage.store_value_in_private_metadata(
        items={"accepted": "false"}
    )
    checkout.metadata_storage.save()

    channel = checkout.channel
    channel.automatically_confirm_all_new_orders = True
    channel.save()

    redirect_url = "https://www.example.com"
    metadata_value = "metaValue"
    metadata_key = "metaKey"
    variables = {
        "id": to_global_id_or_none(checkout),
        "redirectUrl": redirect_url,
        "metadata": [{"key": metadata_key, "value": metadata_value}],
    }

    # when
    response = user_api_client.post_graphql(MUTATION_CHECKOUT_COMPLETE, variables)
    content = get_graphql_content(response)
    data = content["data"]["checkoutComplete"]

    # then
    assert not data["errors"]
    assert Order.objects.count() == 1
    order = Order.objects.first()
    assert order.status == OrderStatus.UNFULFILLED
    assert order.origin == OrderOrigin.CHECKOUT
    assert not order.original

    assert order.metadata == {
        **checkout.metadata_storage.metadata,
        metadata_key: metadata_value,
    }
    assert order.private_metadata == checkout.metadata_storage.private_metadata

    assert not Checkout.objects.filter(pk=checkout.pk).exists(), (
        "Checkout should have been deleted"
    )
    order_confirmed_mock.assert_called_once_with(order, webhooks=set())


@pytest.mark.integration
@patch("saleor.plugins.manager.PluginsManager.order_confirmed")
def test_checkout_complete_with_metadata_updates_existing_keys(
    site_settings,
    user_api_client,
    checkout_with_item,
    gift_card,
    address,
    shipping_method,
    transaction_events_generator,
    transaction_item_generator,
):
    # given
    checkout = prepare_checkout_for_test(
        checkout_with_item,
        address,
        address,
        shipping_method,
        transaction_item_generator,
        transaction_events_generator,
    )
    meta_key = "testKey"
    new_meta_value = "newValue"

    checkout.metadata_storage.store_value_in_metadata(items={meta_key: "oldValue"})
    checkout.metadata_storage.save()

    assert checkout.metadata_storage.metadata[meta_key] != new_meta_value

    channel = checkout.channel
    channel.automatically_confirm_all_new_orders = True
    channel.save()

    redirect_url = "https://www.example.com"
    variables = {
        "id": to_global_id_or_none(checkout),
        "redirectUrl": redirect_url,
        "metadata": [{"key": meta_key, "value": new_meta_value}],
    }

    # when
    response = user_api_client.post_graphql(
        MUTATION_CHECKOUT_COMPLETE,
        variables,
    )
    content = get_graphql_content(response)
    data = content["data"]["checkoutComplete"]

    # then
    assert not data["errors"]
    order = Order.objects.first()
    assert order.metadata == {meta_key: new_meta_value}


@pytest.mark.integration
@patch("saleor.plugins.manager.PluginsManager.order_confirmed")
def test_checkout_complete_with_metadata_checkout_without_metadata(
    order_confirmed_mock,
    user_api_client,
    checkout_with_gift_card,
    gift_card,
    address,
    shipping_method,
    transaction_events_generator,
    transaction_item_generator,
):
    # given
    checkout = prepare_checkout_for_test(
        checkout_with_gift_card,
        address,
        address,
        shipping_method,
        transaction_item_generator,
        transaction_events_generator,
    )
    # delete the current metadata
    checkout.metadata_storage.delete()

    channel = checkout.channel
    channel.automatically_confirm_all_new_orders = True
    channel.save()

    redirect_url = "https://www.example.com"
    metadata_value = "metaValue"
    metadata_key = "metaKey"
    variables = {
        "id": to_global_id_or_none(checkout),
        "redirectUrl": redirect_url,
        "metadata": [{"key": metadata_key, "value": metadata_value}],
    }

    # when
    response = user_api_client.post_graphql(MUTATION_CHECKOUT_COMPLETE, variables)
    content = get_graphql_content(response)
    data = content["data"]["checkoutComplete"]

    # then
    assert not data["errors"]
    assert Order.objects.count() == 1
    order = Order.objects.first()
    assert order.status == OrderStatus.UNFULFILLED
    assert order.origin == OrderOrigin.CHECKOUT
    assert not order.original

    assert order.metadata == {
        **checkout.metadata_storage.metadata,
        metadata_key: metadata_value,
    }
    assert order.private_metadata == checkout.metadata_storage.private_metadata

    assert not Checkout.objects.filter(pk=checkout.pk).exists(), (
        "Checkout should have been deleted"
    )
    order_confirmed_mock.assert_called_once_with(order, webhooks=set())


@pytest.mark.integration
@patch("saleor.graphql.checkout.mutations.checkout_complete.complete_checkout")
def test_checkout_complete_by_app(
    mocked_complete_checkout,
    app_api_client,
    checkout_with_item,
    customer_user,
    permission_impersonate_user,
    address,
    shipping_method,
    transaction_events_generator,
    transaction_item_generator,
):
    # given
    checkout = prepare_checkout_for_test(
        checkout_with_item,
        address,
        address,
        shipping_method,
        transaction_item_generator,
        transaction_events_generator,
    )
    mocked_complete_checkout.return_value = (None, True, {})
    checkout.user = customer_user
    checkout.save()

    redirect_url = "https://www.example.com"
    variables = {"id": to_global_id_or_none(checkout), "redirectUrl": redirect_url}

    # when
    response = app_api_client.post_graphql(
        MUTATION_CHECKOUT_COMPLETE,
        variables,
        permissions=[permission_impersonate_user],
        check_no_permissions=False,
    )

    # then
    content = get_graphql_content(response)
    data = content["data"]["checkoutComplete"]

    assert not data["errors"]

    mocked_complete_checkout.assert_called_once_with(
        checkout_info=ANY,
        lines=ANY,
        manager=ANY,
        payment_data=ANY,
        store_source=ANY,
        user=checkout.user,
        app=ANY,
        site_settings=ANY,
        redirect_url=ANY,
        metadata_list=ANY,
    )


@pytest.mark.integration
@patch("saleor.graphql.checkout.mutations.checkout_complete.complete_checkout")
def test_checkout_complete_by_app_with_missing_permission(
    mocked_complete_checkout,
    app_api_client,
    checkout_with_item,
    customer_user,
    permission_manage_users,
    address,
    shipping_method,
    transaction_events_generator,
    transaction_item_generator,
):
    # given
    checkout = prepare_checkout_for_test(
        checkout_with_item,
        address,
        address,
        shipping_method,
        transaction_item_generator,
        transaction_events_generator,
    )
    mocked_complete_checkout.return_value = (None, True, {})
    checkout.user = customer_user
    checkout.save()

    redirect_url = "https://www.example.com"
    variables = {"id": to_global_id_or_none(checkout), "redirectUrl": redirect_url}

    response = app_api_client.post_graphql(
        MUTATION_CHECKOUT_COMPLETE,
        variables,
        permissions=[permission_manage_users],
        check_no_permissions=False,
    )

    content = get_graphql_content(response)
    data = content["data"]["checkoutComplete"]

    assert not data["errors"]

    mocked_complete_checkout.assert_called_once_with(
        checkout_info=ANY,
        lines=ANY,
        manager=ANY,
        payment_data=ANY,
        store_source=ANY,
        user=None,
        app=ANY,
        site_settings=ANY,
        redirect_url=ANY,
        metadata_list=ANY,
    )


@patch("saleor.giftcard.utils.send_gift_card_notification")
@patch("saleor.plugins.manager.PluginsManager.order_confirmed")
def test_checkout_complete_gift_card_bought(
    order_confirmed_mock,
    send_notification_mock,
    site_settings,
    customer_user,
    user_api_client,
    checkout_with_gift_card_items,
    address,
    shipping_method,
    transaction_events_generator,
    transaction_item_generator,
):
    # given
    checkout = prepare_checkout_for_test(
        checkout_with_gift_card_items,
        address,
        address,
        shipping_method,
        transaction_item_generator,
        transaction_events_generator,
    )
    checkout.metadata_storage.store_value_in_metadata(items={"accepted": "true"})
    checkout.metadata_storage.store_value_in_private_metadata(
        items={"accepted": "false"}
    )
    checkout.metadata_storage.save()
    checkout.user = customer_user
    checkout.save()

    channel = checkout.channel
    channel.automatically_confirm_all_new_orders = True
    channel.automatically_fulfill_non_shippable_gift_card = True
    channel.save()

    redirect_url = "https://www.example.com"
    variables = {"id": to_global_id_or_none(checkout), "redirectUrl": redirect_url}

    # when
    response = user_api_client.post_graphql(MUTATION_CHECKOUT_COMPLETE, variables)

    # then
    content = get_graphql_content(response)
    data = content["data"]["checkoutComplete"]
    assert not data["errors"]

    assert Order.objects.count() == 1
    order = Order.objects.first()
    assert order.status == OrderStatus.PARTIALLY_FULFILLED

    gift_card = GiftCard.objects.get()
    assert GiftCardEvent.objects.filter(gift_card=gift_card, type=GiftCardEvents.BOUGHT)
    send_notification_mock.assert_called_once_with(
        customer_user,
        None,
        customer_user,
        customer_user.email,
        gift_card,
        ANY,
        checkout.channel.slug,
        resending=False,
    )
    order_confirmed_mock.assert_called_once_with(order, webhooks=set())
    assert Fulfillment.objects.count() == 1


@patch("saleor.plugins.manager.PluginsManager.order_confirmed")
def test_checkout_complete_with_shipping_voucher_and_gift_card(
    order_confirmed_mock,
    user_api_client,
    checkout_with_gift_card,
    gift_card,
    address,
    shipping_method,
    voucher_free_shipping,
    transaction_events_generator,
    transaction_item_generator,
):
    # given
    shipping_listing = shipping_method.channel_listings.get(
        channel_id=checkout_with_gift_card.channel_id
    )
    shipping_listing.price_amount = Decimal("35")
    shipping_listing.save(update_fields=["price_amount"])

    checkout = prepare_checkout_for_test(
        checkout_with_gift_card,
        address,
        address,
        shipping_method,
        transaction_item_generator,
        transaction_events_generator,
        voucher=voucher_free_shipping,
    )
    shipping_price = shipping_listing.price

    checkout.metadata_storage.store_value_in_metadata(items={"accepted": "true"})
    checkout.metadata_storage.store_value_in_private_metadata(
        items={"accepted": "false"}
    )
    checkout.tax_exemption = True
    checkout.save()
    checkout.metadata_storage.save()

    checkout_line = checkout.lines.first()
    checkout_line_quantity = checkout_line.quantity
    checkout_line_variant = checkout_line.variant

    manager = get_plugins_manager(allow_replica=False)
    lines, _ = fetch_checkout_lines(checkout)
    checkout_info = fetch_checkout_info(checkout, lines, manager)
    total = calculations.calculate_checkout_total_with_gift_cards(
        manager, checkout_info, lines, address
    )

    channel = checkout.channel
    channel.automatically_confirm_all_new_orders = True
    channel.save()

    orders_count = Order.objects.count()
    redirect_url = "https://www.example.com"
    variables = {"id": to_global_id_or_none(checkout), "redirectUrl": redirect_url}

    # when
    response = user_api_client.post_graphql(MUTATION_CHECKOUT_COMPLETE, variables)

    # then
    content = get_graphql_content(response)
    data = content["data"]["checkoutComplete"]
    assert not data["errors"]

    order_token = data["order"]["token"]
    order_id = data["order"]["id"]
    assert Order.objects.count() == orders_count + 1
    order = Order.objects.first()
    assert order.status == OrderStatus.UNFULFILLED
    assert order.origin == OrderOrigin.CHECKOUT
    assert not order.original
    assert order_id == graphene.Node.to_global_id("Order", order.id)
    assert str(order.id) == order_token
    assert order.redirect_url == redirect_url
    assert order.total.gross == total.gross
    subtotal = get_subtotal(order.lines.all(), order.currency).gross
    assert order.subtotal.gross == subtotal
    assert order.metadata == checkout.metadata_storage.metadata
    assert order.private_metadata == checkout.metadata_storage.private_metadata
    transaction = order.payment_transactions.first()
    assert transaction
    assert order.total_charged_amount == transaction.charged_value
    assert order.total_authorized == zero_money(order.currency)
    assert order.shipping_price == zero_taxed_money(order.currency)
    assert order.undiscounted_total == TaxedMoney(
        net=subtotal + shipping_price, gross=subtotal + shipping_price
    )

    order_line = order.lines.first()
    line_tax_class = order_line.tax_class
    shipping_tax_class = shipping_method.tax_class

    assert checkout_line_quantity == order_line.quantity
    assert checkout_line_variant == order_line.variant

    assert order_line.tax_class == line_tax_class
    assert order_line.tax_class_name == line_tax_class.name
    assert order_line.tax_class_metadata == line_tax_class.metadata
    assert order_line.tax_class_private_metadata == line_tax_class.private_metadata

    assert order.shipping_address == address
    assert order.shipping_method == checkout.shipping_method
    assert order.shipping_tax_rate is not None
    assert order.shipping_tax_class_name == shipping_tax_class.name
    assert order.shipping_tax_class_metadata == shipping_tax_class.metadata
    assert (
        order.shipping_tax_class_private_metadata == shipping_tax_class.private_metadata
    )
    assert order.search_vector

    gift_card.refresh_from_db()
    assert gift_card.current_balance == zero_money(gift_card.currency)
    assert gift_card.last_used_on
    assert GiftCardEvent.objects.filter(
        gift_card=gift_card, type=GiftCardEvents.USED_IN_ORDER
    )
    assert not Checkout.objects.filter(pk=checkout.pk).exists(), (
        "Checkout should have been deleted"
    )
    order_confirmed_mock.assert_called_once_with(order, webhooks=set())

    assert not len(Reservation.objects.all())


def test_checkout_complete_with_variant_without_sku(
    site_settings,
    user_api_client,
    checkout_with_item,
    gift_card,
    address,
    shipping_method,
    transaction_events_generator,
    transaction_item_generator,
):
    # given
    checkout = prepare_checkout_for_test(
        checkout_with_item,
        address,
        address,
        shipping_method,
        transaction_item_generator,
        transaction_events_generator,
    )

    checkout_line = checkout.lines.first()
    checkout_line_variant = checkout_line.variant
    checkout_line_variant.sku = None
    checkout_line_variant.save()

    channel = checkout.channel
    channel.automatically_confirm_all_new_orders = True
    channel.save()

    redirect_url = "https://www.example.com"
    variables = {"id": to_global_id_or_none(checkout), "redirectUrl": redirect_url}

    # when
    response = user_api_client.post_graphql(MUTATION_CHECKOUT_COMPLETE, variables)

    # then
    content = get_graphql_content(response)
    data = content["data"]["checkoutComplete"]
    assert not data["errors"]

    order_id = graphene.Node.from_global_id(data["order"]["id"])[1]
    assert Order.objects.count() == 1
    order = Order.objects.get(id=order_id)
    assert order.status == OrderStatus.UNFULFILLED
    assert order.origin == OrderOrigin.CHECKOUT

    order_line = order.lines.first()
    assert order_line.product_sku is None
    assert order_line.product_variant_id == order_line.variant.get_global_id()


@pytest.mark.integration
def test_checkout_with_voucher_complete(
    user_api_client,
    checkout_with_voucher_percentage,
    voucher_percentage,
    address,
    shipping_method,
    transaction_events_generator,
    transaction_item_generator,
):
    # given
    code = voucher_percentage.codes.first()
    checkout = prepare_checkout_for_test(
        checkout_with_voucher_percentage,
        address,
        address,
        shipping_method,
        transaction_item_generator,
        transaction_events_generator,
    )
    voucher_used_count = code.used
    voucher_percentage.usage_limit = voucher_used_count + 1
    voucher_percentage.save(update_fields=["usage_limit"])

    checkout.metadata_storage.store_value_in_metadata(items={"accepted": "true"})
    checkout.metadata_storage.store_value_in_private_metadata(
        items={"accepted": "false"}
    )
    checkout.metadata_storage.save()

    discount_amount = checkout.discount

    manager = get_plugins_manager(allow_replica=False)
    lines, _ = fetch_checkout_lines(checkout)
    checkout_info = fetch_checkout_info(checkout, lines, manager)

    total = calculations.checkout_total(
        manager=manager, checkout_info=checkout_info, lines=lines, address=address
    )

    variables = {
        "id": to_global_id_or_none(checkout),
        "redirectUrl": "https://www.example.com",
    }

    # when
    response = user_api_client.post_graphql(MUTATION_CHECKOUT_COMPLETE, variables)

    # then
    content = get_graphql_content(response)
    data = content["data"]["checkoutComplete"]
    assert not data["errors"]

    order_token = data["order"]["token"]
    order_id = data["order"]["id"]
    assert Order.objects.count() == 1
    order = Order.objects.first()
    assert str(order.id) == order_token
    assert order_id == graphene.Node.to_global_id("Order", order.id)
    assert order.metadata == checkout.metadata_storage.metadata
    assert order.private_metadata == checkout.metadata_storage.private_metadata

    assert order.total == total
    assert order.subtotal.gross == get_subtotal(order.lines.all(), order.currency).gross
    assert order.undiscounted_total == total + discount_amount

    code.refresh_from_db()
    assert code.used == voucher_used_count + 1
    order_discount = order.discounts.filter(type=DiscountType.VOUCHER).first()
    assert order_discount
    assert (
        order_discount.amount_value
        == (order.undiscounted_total - order.total).gross.amount
    )
    assert order.voucher == voucher_percentage
    assert order.voucher.code == code.code

    assert not Checkout.objects.filter(pk=checkout.pk).exists(), (
        "Checkout should have been deleted"
    )

    order_line = order.lines.first()
    assert (
        order_line.unit_discount_amount
        == (discount_amount / order_line.quantity).amount
    )
    assert order_line.unit_discount_reason


@pytest.mark.integration
def test_checkout_complete_with_entire_order_voucher_and_gift_card(
    user_api_client,
    checkout_with_voucher_percentage,
    voucher_percentage,
    gift_card,
    address,
    shipping_method,
    transaction_events_generator,
    transaction_item_generator,
):
    # given
    checkout_with_voucher_percentage.gift_cards.add(gift_card)
    code = voucher_percentage.codes.first()

    shipping_listing = shipping_method.channel_listings.get(
        channel_id=checkout_with_voucher_percentage.channel_id
    )
    shipping_listing.price_amount = Decimal("35")
    shipping_listing.save(update_fields=["price_amount"])

    checkout = prepare_checkout_for_test(
        checkout_with_voucher_percentage,
        address,
        address,
        shipping_method,
        transaction_item_generator,
        transaction_events_generator,
    )
    voucher_used_count = code.used
    voucher_percentage.usage_limit = voucher_used_count + 1
    voucher_percentage.save(update_fields=["usage_limit"])

    checkout.metadata_storage.store_value_in_metadata(items={"accepted": "true"})
    checkout.metadata_storage.store_value_in_private_metadata(
        items={"accepted": "false"}
    )
    checkout.metadata_storage.save()

    discount_amount = checkout.discount

    manager = get_plugins_manager(allow_replica=False)
    lines, _ = fetch_checkout_lines(checkout)
    checkout_info = fetch_checkout_info(checkout, lines, manager)

    total = calculations.calculate_checkout_total_with_gift_cards(
        manager, checkout_info, lines, address
    )
    shipping_price = shipping_method.channel_listings.get(
        channel=checkout.channel
    ).price
    gift_card_initial_balance = gift_card.initial_balance_amount

    variables = {
        "id": to_global_id_or_none(checkout),
        "redirectUrl": "https://www.example.com",
    }

    # when
    response = user_api_client.post_graphql(MUTATION_CHECKOUT_COMPLETE, variables)

    # then
    content = get_graphql_content(response)
    data = content["data"]["checkoutComplete"]
    assert not data["errors"]

    order_token = data["order"]["token"]
    order_id = data["order"]["id"]
    assert Order.objects.count() == 1
    order = Order.objects.first()
    assert str(order.id) == order_token
    assert order_id == graphene.Node.to_global_id("Order", order.id)
    assert order.metadata == checkout.metadata_storage.metadata
    assert order.private_metadata == checkout.metadata_storage.private_metadata

    assert order.total == total
    subtotal = get_subtotal(order.lines.all(), order.currency)
    assert order.subtotal.gross == subtotal.gross
    assert order.undiscounted_total == subtotal + shipping_price + discount_amount

    code.refresh_from_db()
    assert code.used == voucher_used_count + 1
    order_discount = order.discounts.filter(type=DiscountType.VOUCHER).first()
    assert order_discount
    assert (
        order_discount.amount_value
        == (order.undiscounted_total - order.total).gross.amount
        - gift_card_initial_balance
    )
    assert order.voucher == voucher_percentage
    assert order.voucher.code == code.code

    assert not Checkout.objects.filter(pk=checkout.pk).exists(), (
        "Checkout should have been deleted"
    )

    order_line = order.lines.first()
    assert (
        order_line.unit_discount_amount
        == (discount_amount / order_line.quantity).amount
    )
    assert order_line.unit_discount_reason

    gift_card.refresh_from_db()
    assert gift_card.current_balance == zero_money(gift_card.currency)
    assert gift_card.last_used_on
    assert GiftCardEvent.objects.filter(
        gift_card=gift_card, type=GiftCardEvents.USED_IN_ORDER
    )


@pytest.mark.integration
def test_checkout_complete_with_voucher_apply_once_per_order(
    user_api_client,
    checkout_with_voucher_percentage,
    voucher_percentage,
    address,
    shipping_method,
    transaction_events_generator,
    transaction_item_generator,
):
    # given
    checkout = checkout_with_voucher_percentage

    code = voucher_percentage.codes.first()
    voucher_used_count = code.used
    voucher_percentage.usage_limit = voucher_used_count + 1
    voucher_percentage.apply_once_per_order = True
    voucher_percentage.save(update_fields=["apply_once_per_order", "usage_limit"])

    checkout_line = checkout.lines.first()
    checkout_line_variant = checkout_line.variant

    discount_amount = checkout_line_variant.channel_listings.get(
        channel=checkout.channel
    ).price * (
        voucher_percentage.channel_listings.get(channel=checkout.channel).discount_value
        / 100
    )
    checkout.discount = discount_amount
    checkout = prepare_checkout_for_test(
        checkout,
        address,
        address,
        shipping_method,
        transaction_item_generator,
        transaction_events_generator,
    )

    manager = get_plugins_manager(allow_replica=False)
    lines, _ = fetch_checkout_lines(checkout)
    checkout_info = fetch_checkout_info(checkout, lines, manager)

    total = calculations.checkout_total(
        manager=manager, checkout_info=checkout_info, lines=lines, address=address
    )

    variables = {
        "id": to_global_id_or_none(checkout),
        "redirectUrl": "https://www.example.com",
    }

    # when
    response = user_api_client.post_graphql(MUTATION_CHECKOUT_COMPLETE, variables)

    # then
    content = get_graphql_content(response)
    data = content["data"]["checkoutComplete"]
    assert not data["errors"]

    order_token = data["order"]["token"]
    order_id = data["order"]["id"]
    assert Order.objects.count() == 1
    order = Order.objects.first()
    assert str(order.id) == order_token
    assert order_id == graphene.Node.to_global_id("Order", order.id)

    assert order.total == total
    assert order.subtotal.gross == get_subtotal(order.lines.all(), order.currency).gross
    assert order.undiscounted_total == total + discount_amount

    code.refresh_from_db()
    assert code.used == voucher_used_count + 1
    order_discount = order.discounts.filter(type=DiscountType.VOUCHER).first()
    assert order_discount
    assert (
        order_discount.amount_value
        == (order.undiscounted_total - order.total).gross.amount
    )
    assert order.voucher == voucher_percentage
    assert order.voucher.code == code.code

    assert not Checkout.objects.filter(pk=checkout.pk).exists(), (
        "Checkout should have been deleted"
    )


@pytest.mark.integration
def test_checkout_complete_with_voucher_apply_once_per_order_and_gift_card(
    user_api_client,
    checkout_with_voucher_percentage,
    voucher_percentage,
    gift_card,
    address,
    shipping_method,
    transaction_events_generator,
    transaction_item_generator,
):
    # given
    checkout = checkout_with_voucher_percentage
    checkout_with_voucher_percentage.gift_cards.add(gift_card)
    code = voucher_percentage.codes.first()

    shipping_listing = shipping_method.channel_listings.get(
        channel_id=checkout.channel_id
    )
    shipping_listing.price_amount = Decimal("35")
    shipping_listing.save(update_fields=["price_amount"])

    code = voucher_percentage.codes.first()
    voucher_used_count = code.used
    voucher_percentage.usage_limit = voucher_used_count + 1
    voucher_percentage.apply_once_per_order = True
    voucher_percentage.save(update_fields=["apply_once_per_order", "usage_limit"])

    checkout_line = checkout.lines.first()
    checkout_line_variant = checkout_line.variant

    discount_amount = checkout_line_variant.channel_listings.get(
        channel=checkout.channel
    ).price * (
        voucher_percentage.channel_listings.get(channel=checkout.channel).discount_value
        / 100
    )
    checkout.discount = discount_amount
    checkout = prepare_checkout_for_test(
        checkout,
        address,
        address,
        shipping_method,
        transaction_item_generator,
        transaction_events_generator,
    )

    manager = get_plugins_manager(allow_replica=False)
    lines, _ = fetch_checkout_lines(checkout)
    checkout_info = fetch_checkout_info(checkout, lines, manager)

    total = calculations.calculate_checkout_total_with_gift_cards(
        manager, checkout_info, lines, address
    )
    shipping_price = shipping_method.channel_listings.get(
        channel=checkout.channel
    ).price
    gift_card_initial_balance = gift_card.initial_balance_amount

    variables = {
        "id": to_global_id_or_none(checkout),
        "redirectUrl": "https://www.example.com",
    }

    # when
    response = user_api_client.post_graphql(MUTATION_CHECKOUT_COMPLETE, variables)

    # then
    content = get_graphql_content(response)
    data = content["data"]["checkoutComplete"]
    assert not data["errors"]

    order_token = data["order"]["token"]
    order_id = data["order"]["id"]
    assert Order.objects.count() == 1
    order = Order.objects.first()
    assert str(order.id) == order_token
    assert order_id == graphene.Node.to_global_id("Order", order.id)

    assert order.total == total
    subtotal = get_subtotal(order.lines.all(), order.currency)
    assert order.subtotal.gross == subtotal.gross
    assert order.undiscounted_total == subtotal + shipping_price + discount_amount

    code.refresh_from_db()
    assert code.used == voucher_used_count + 1
    order_discount = order.discounts.filter(type=DiscountType.VOUCHER).first()
    assert order_discount
    assert (
        order_discount.amount_value
        == (order.undiscounted_total - order.total).gross.amount
        - gift_card_initial_balance
    )
    assert order.voucher == voucher_percentage
    assert order.voucher.code == code.code

    assert not Checkout.objects.filter(pk=checkout.pk).exists(), (
        "Checkout should have been deleted"
    )

    gift_card.refresh_from_db()
    assert gift_card.current_balance == zero_money(gift_card.currency)
    assert gift_card.last_used_on
    assert GiftCardEvent.objects.filter(
        gift_card=gift_card, type=GiftCardEvents.USED_IN_ORDER
    )


@pytest.mark.integration
def test_checkout_complete_with_voucher_single_use(
    user_api_client,
    checkout_with_voucher_percentage,
    voucher_percentage,
    address,
    shipping_method,
    transaction_events_generator,
    transaction_item_generator,
):
    # given
    code = voucher_percentage.codes.first()
    checkout = prepare_checkout_for_test(
        checkout_with_voucher_percentage,
        address,
        address,
        shipping_method,
        transaction_item_generator,
        transaction_events_generator,
    )
    voucher_percentage.single_use = True
    voucher_percentage.save(update_fields=["single_use"])

    checkout.metadata_storage.store_value_in_metadata(items={"accepted": "true"})
    checkout.metadata_storage.store_value_in_private_metadata(
        items={"accepted": "false"}
    )
    checkout.metadata_storage.save()

    discount_amount = checkout.discount

    manager = get_plugins_manager(allow_replica=False)
    lines, _ = fetch_checkout_lines(checkout)
    checkout_info = fetch_checkout_info(checkout, lines, manager)

    total = calculations.checkout_total(
        manager=manager, checkout_info=checkout_info, lines=lines, address=address
    )

    variables = {
        "id": to_global_id_or_none(checkout),
        "redirectUrl": "https://www.example.com",
    }

    # when
    response = user_api_client.post_graphql(MUTATION_CHECKOUT_COMPLETE, variables)

    # then
    content = get_graphql_content(response)
    data = content["data"]["checkoutComplete"]
    assert not data["errors"]

    order_token = data["order"]["token"]
    order_id = data["order"]["id"]
    assert Order.objects.count() == 1
    order = Order.objects.first()
    assert str(order.id) == order_token
    assert order_id == graphene.Node.to_global_id("Order", order.id)
    assert order.metadata == checkout.metadata_storage.metadata
    assert order.private_metadata == checkout.metadata_storage.private_metadata

    assert order.total == total
    assert order.subtotal.gross == get_subtotal(order.lines.all(), order.currency).gross
    assert order.undiscounted_total == total + discount_amount

    code.refresh_from_db()
    order_discount = order.discounts.filter(type=DiscountType.VOUCHER).first()
    assert order_discount
    assert (
        order_discount.amount_value
        == (order.undiscounted_total - order.total).gross.amount
    )
    code.refresh_from_db()
    assert code.is_active is False
    assert order.voucher == voucher_percentage
    assert order.voucher.code == code.code

    assert not Checkout.objects.filter(pk=checkout.pk).exists(), (
        "Checkout should have been deleted"
    )


@patch("saleor.plugins.manager.PluginsManager.order_confirmed")
def test_checkout_complete_with_shipping_voucher(
    order_confirmed_mock,
    user_api_client,
    checkout_with_voucher_free_shipping,
    address,
    shipping_method,
    voucher_free_shipping,
    transaction_events_generator,
    transaction_item_generator,
):
    # given
    checkout = checkout_with_voucher_free_shipping
    shipping_listing = shipping_method.channel_listings.get(
        channel_id=checkout.channel_id
    )
    shipping_listing.price_amount = Decimal("35")
    shipping_listing.save(update_fields=["price_amount"])
    checkout.discount = shipping_listing.price
    checkout.save(update_fields=["discount_amount"])

    checkout = prepare_checkout_for_test(
        checkout,
        address,
        address,
        shipping_method,
        transaction_item_generator,
        transaction_events_generator,
    )

    checkout.metadata_storage.store_value_in_metadata(items={"accepted": "true"})
    checkout.metadata_storage.store_value_in_private_metadata(
        items={"accepted": "false"}
    )
    checkout.tax_exemption = True
    checkout.save()
    checkout.metadata_storage.save()

    checkout_line = checkout.lines.first()
    checkout_line_quantity = checkout_line.quantity
    checkout_line_variant = checkout_line.variant

    manager = get_plugins_manager(allow_replica=False)
    lines, _ = fetch_checkout_lines(checkout)
    checkout_info = fetch_checkout_info(checkout, lines, manager)
    total = calculations.calculate_checkout_total_with_gift_cards(
        manager, checkout_info, lines, address
    )

    channel = checkout.channel
    channel.automatically_confirm_all_new_orders = True
    channel.save()

    orders_count = Order.objects.count()
    redirect_url = "https://www.example.com"
    variables = {"id": to_global_id_or_none(checkout), "redirectUrl": redirect_url}

    # when
    response = user_api_client.post_graphql(MUTATION_CHECKOUT_COMPLETE, variables)

    # then
    content = get_graphql_content(response)
    data = content["data"]["checkoutComplete"]
    assert not data["errors"]

    order_token = data["order"]["token"]
    order_id = data["order"]["id"]
    assert Order.objects.count() == orders_count + 1
    order = Order.objects.first()
    assert order.status == OrderStatus.UNFULFILLED
    assert order.origin == OrderOrigin.CHECKOUT
    assert order.voucher == voucher_free_shipping
    assert not order.original
    assert order_id == graphene.Node.to_global_id("Order", order.id)
    assert str(order.id) == order_token
    assert order.redirect_url == redirect_url
    assert order.total.gross == total.gross
    assert order.metadata == checkout.metadata_storage.metadata
    assert order.private_metadata == checkout.metadata_storage.private_metadata
    transaction = order.payment_transactions.first()
    assert transaction
    assert order.total_charged_amount == transaction.charged_value
    assert order.shipping_price == zero_taxed_money(order.currency)

    order_line = order.lines.first()
    line_tax_class = order_line.tax_class
    shipping_tax_class = shipping_method.tax_class

    assert checkout_line_quantity == order_line.quantity
    assert checkout_line_variant == order_line.variant

    assert order_line.tax_class == line_tax_class
    assert order_line.tax_class_name == line_tax_class.name
    assert order_line.tax_class_metadata == line_tax_class.metadata
    assert order_line.tax_class_private_metadata == line_tax_class.private_metadata
    assert not order_line.unit_discount_reason
    assert not order_line.unit_discount_amount

    assert order.shipping_address == address
    assert order.shipping_method == checkout.shipping_method
    assert order.shipping_tax_rate is not None
    assert order.shipping_tax_class_name == shipping_tax_class.name
    assert order.shipping_tax_class_metadata == shipping_tax_class.metadata
    assert (
        order.shipping_tax_class_private_metadata == shipping_tax_class.private_metadata
    )
    assert order.search_vector

    assert not Checkout.objects.filter(pk=checkout.pk).exists(), (
        "Checkout should have been deleted"
    )
    order_confirmed_mock.assert_called_once_with(order, webhooks=set())

    assert not len(Reservation.objects.all())


def test_checkout_with_voucher_complete_product_on_sale(
    user_api_client,
    checkout_with_voucher_percentage,
    voucher_percentage,
    catalogue_promotion_without_rules,
    address,
    shipping_method,
    transaction_events_generator,
    transaction_item_generator,
):
    # given
    checkout = prepare_checkout_for_test(
        checkout_with_voucher_percentage,
        address,
        address,
        shipping_method,
        transaction_item_generator,
        transaction_events_generator,
    )
    code = voucher_percentage.codes.first()
    voucher_used_count = code.used
    voucher_percentage.usage_limit = voucher_used_count + 1
    voucher_percentage.save(update_fields=["usage_limit"])

    old_sale_id = 1
    catalogue_promotion_without_rules.old_sale_id = old_sale_id
    catalogue_promotion_without_rules.save(update_fields=["old_sale_id"])

    checkout_line = checkout.lines.first()
    checkout_line_variant = checkout_line.variant

    channel = checkout.channel
    reward_value = Decimal("5")
    rule = catalogue_promotion_without_rules.rules.create(
        catalogue_predicate={
            "productPredicate": {
                "ids": [
                    graphene.Node.to_global_id(
                        "Product", checkout_line_variant.product.id
                    )
                ]
            }
        },
        reward_value_type=RewardValueType.FIXED,
        reward_value=reward_value,
    )
    rule.channels.add(channel)

    variant_channel_listing = checkout_line_variant.channel_listings.get(
        channel=channel
    )

    variant_channel_listing.discounted_price_amount = (
        variant_channel_listing.price_amount - reward_value
    )
    variant_channel_listing.save(update_fields=["discounted_price_amount"])

    variant_channel_listing.variantlistingpromotionrule.create(
        promotion_rule=rule,
        discount_amount=reward_value,
        currency=channel.currency_code,
    )
    CheckoutLineDiscount.objects.create(
        line=checkout_line,
        type=DiscountType.PROMOTION,
        value_type=DiscountValueType.FIXED,
        amount_value=reward_value,
        currency=channel.currency_code,
        promotion_rule=rule,
        reason=f"Sale: {graphene.Node.to_global_id('Sale', old_sale_id)}",
    )

    catalogue_promotion_without_rules.name = ""
    catalogue_promotion_without_rules.save(update_fields=["name"])

    manager = get_plugins_manager(allow_replica=False)
    lines, _ = fetch_checkout_lines(checkout)
    checkout_info = fetch_checkout_info(checkout, lines, manager)

    total = calculations.checkout_total(
        manager=manager,
        checkout_info=checkout_info,
        lines=lines,
        address=address,
    )

    variables = {
        "id": to_global_id_or_none(checkout),
        "redirectUrl": "https://www.example.com",
    }

    # when
    response = user_api_client.post_graphql(MUTATION_CHECKOUT_COMPLETE, variables)

    # then
    content = get_graphql_content(response)
    data = content["data"]["checkoutComplete"]
    assert not data["errors"]

    order_token = data["order"]["token"]
    order_id = data["order"]["id"]
    assert Order.objects.count() == 1
    order = Order.objects.first()
    assert str(order.id) == order_token
    assert order_id == graphene.Node.to_global_id("Order", order.id)

    order_line = order.lines.first()
    assert order.total == total
    assert order.subtotal.gross == get_subtotal(order.lines.all(), order.currency).gross
    assert order.undiscounted_total == total + (
        order_line.undiscounted_total_price - order_line.total_price
    )
    assert order_line.sale_id == graphene.Node.to_global_id(
        "Sale", catalogue_promotion_without_rules.old_sale_id
    )
    assert order_line.unit_discount_reason == (
        f"Entire order voucher code: {code.code} & Sale: {order_line.sale_id}"
    )

    code.refresh_from_db()
    assert code.used == voucher_used_count + 1
    assert order.voucher == voucher_percentage
    assert order.voucher.code == code.code

    assert not Checkout.objects.filter(pk=checkout.pk).exists(), (
        "Checkout should have been deleted"
    )


def test_checkout_with_voucher_on_specific_product_complete(
    user_api_client,
    checkout_with_item_and_voucher_specific_products,
    voucher_specific_product_type,
    address,
    shipping_method,
    transaction_events_generator,
    transaction_item_generator,
):
    # given
    checkout = prepare_checkout_for_test(
        checkout_with_item_and_voucher_specific_products,
        address,
        address,
        shipping_method,
        transaction_item_generator,
        transaction_events_generator,
    )
    code = voucher_specific_product_type.codes.first()
    voucher_used_count = code.used
    voucher_specific_product_type.usage_limit = voucher_used_count + 1
    voucher_specific_product_type.save(update_fields=["usage_limit"])

    checkout.lines.first()

    manager = get_plugins_manager(allow_replica=False)
    lines, _ = fetch_checkout_lines(checkout)
    checkout_info = fetch_checkout_info(checkout, lines, manager)

    total = calculations.checkout_total(
        manager=manager, checkout_info=checkout_info, lines=lines, address=address
    )

    variables = {
        "id": to_global_id_or_none(checkout),
        "redirectUrl": "https://www.example.com",
    }

    # when
    response = user_api_client.post_graphql(MUTATION_CHECKOUT_COMPLETE, variables)

    # then
    content = get_graphql_content(response)
    data = content["data"]["checkoutComplete"]
    assert not data["errors"]

    order_token = data["order"]["token"]
    order_id = data["order"]["id"]
    assert Order.objects.count() == 1
    order = Order.objects.first()
    assert str(order.id) == order_token
    assert order_id == graphene.Node.to_global_id("Order", order.id)

    order_line = order.lines.first()
    assert order.total == total
    assert order.subtotal.gross == get_subtotal(order.lines.all(), order.currency).gross
    assert order.undiscounted_total == total + (
        order_line.undiscounted_total_price - order_line.total_price
    )

    order_discount = order.discounts.filter(type=DiscountType.VOUCHER).first()
    assert order_discount
    assert (
        order_discount.amount_value
        == (order.undiscounted_total - order.total).gross.amount
    )

    code.refresh_from_db()
    assert code.used == voucher_used_count + 1
    assert order.voucher == voucher_specific_product_type
    assert order.voucher.code == code.code

    assert not Checkout.objects.filter(pk=checkout.pk).exists(), (
        "Checkout should have been deleted"
    )


def test_checkout_complete_with_voucher_on_specific_product_and_gift_card(
    user_api_client,
    checkout_with_item_and_voucher_specific_products,
    voucher_specific_product_type,
    gift_card,
    address,
    shipping_method,
    transaction_events_generator,
    transaction_item_generator,
    django_capture_on_commit_callbacks,
):
    # given
    checkout_with_item_and_voucher_specific_products.gift_cards.add(gift_card)

    shipping_listing = shipping_method.channel_listings.get(
        channel_id=checkout_with_item_and_voucher_specific_products.channel_id
    )
    shipping_listing.price_amount = Decimal("35")
    shipping_listing.save(update_fields=["price_amount"])

    checkout = prepare_checkout_for_test(
        checkout_with_item_and_voucher_specific_products,
        address,
        address,
        shipping_method,
        transaction_item_generator,
        transaction_events_generator,
    )
    code = voucher_specific_product_type.codes.first()
    voucher_used_count = code.used
    voucher_specific_product_type.usage_limit = voucher_used_count + 1
    voucher_specific_product_type.save(update_fields=["usage_limit"])

    checkout.lines.first()

    manager = get_plugins_manager(allow_replica=False)
    lines, _ = fetch_checkout_lines(checkout)
    checkout_info = fetch_checkout_info(checkout, lines, manager)

    total = calculations.calculate_checkout_total_with_gift_cards(
        manager, checkout_info, lines, address
    )
    shipping_price = shipping_method.channel_listings.get(
        channel=checkout.channel
    ).price
    gift_card_initial_balance = gift_card.initial_balance_amount

    variables = {
        "id": to_global_id_or_none(checkout),
        "redirectUrl": "https://www.example.com",
    }

    # when
    with django_capture_on_commit_callbacks(execute=True):
        response = user_api_client.post_graphql(MUTATION_CHECKOUT_COMPLETE, variables)

    # then
    content = get_graphql_content(response)
    data = content["data"]["checkoutComplete"]
    assert not data["errors"]

    order_token = data["order"]["token"]
    order_id = data["order"]["id"]
    assert Order.objects.count() == 1
    order = Order.objects.first()
    assert str(order.id) == order_token
    assert order_id == graphene.Node.to_global_id("Order", order.id)

    order_line = order.lines.first()
    assert order.total == total
    subtotal = get_subtotal(order.lines.all(), order.currency)
    assert order.subtotal.gross == subtotal.gross
    assert (
        order.undiscounted_total
        == subtotal
        + (order_line.undiscounted_total_price - order_line.total_price)
        + shipping_price
    )

    order_discount = order.discounts.filter(type=DiscountType.VOUCHER).first()
    assert order_discount
    assert (
        order_discount.amount_value
        == (order.undiscounted_total - order.total).gross.amount
        - gift_card_initial_balance
    )

    code.refresh_from_db()
    assert code.used == voucher_used_count + 1
    assert order.voucher == voucher_specific_product_type
    assert order.voucher.code == code.code

    assert not Checkout.objects.filter(pk=checkout.pk).exists(), (
        "Checkout should have been deleted"
    )

    gift_card.refresh_from_db()
    assert gift_card.current_balance == zero_money(gift_card.currency)
    assert gift_card.last_used_on
    assert GiftCardEvent.objects.filter(
        gift_card=gift_card, type=GiftCardEvents.USED_IN_ORDER
    )


def test_checkout_complete_product_on_promotion(
    user_api_client,
    checkout_with_item,
    catalogue_promotion_without_rules,
    address,
    shipping_method,
    transaction_events_generator,
    transaction_item_generator,
):
    # given
    checkout = prepare_checkout_for_test(
        checkout_with_item,
        address,
        address,
        shipping_method,
        transaction_item_generator,
        transaction_events_generator,
    )

    checkout_line = checkout.lines.first()
    checkout_line_variant = checkout_line.variant

    channel = checkout.channel

    reward_value = Decimal("5")
    rule = catalogue_promotion_without_rules.rules.create(
        catalogue_predicate={
            "productPredicate": {
                "ids": [
                    graphene.Node.to_global_id(
                        "Product", checkout_line_variant.product.id
                    )
                ]
            }
        },
        reward_value_type=RewardValueType.FIXED,
        reward_value=reward_value,
    )
    rule.channels.add(channel)

    variant_channel_listing = checkout_line_variant.channel_listings.get(
        channel=channel
    )

    variant_channel_listing.discounted_price_amount = (
        variant_channel_listing.price_amount - reward_value
    )
    variant_channel_listing.save(update_fields=["discounted_price_amount"])

    variant_channel_listing.variantlistingpromotionrule.create(
        promotion_rule=rule,
        discount_amount=reward_value,
        currency=channel.currency_code,
    )
    CheckoutLineDiscount.objects.create(
        line=checkout_line,
        type=DiscountType.PROMOTION,
        value_type=DiscountValueType.FIXED,
        amount_value=reward_value,
        currency=channel.currency_code,
        promotion_rule=rule,
    )

    manager = get_plugins_manager(allow_replica=False)
    lines, _ = fetch_checkout_lines(checkout)
    checkout_info = fetch_checkout_info(checkout, lines, manager)

    total = calculations.checkout_total(
        manager=manager,
        checkout_info=checkout_info,
        lines=lines,
        address=address,
    )

    variables = {
        "id": to_global_id_or_none(checkout),
        "redirectUrl": "https://www.example.com",
    }

    # when
    response = user_api_client.post_graphql(MUTATION_CHECKOUT_COMPLETE, variables)

    # then
    content = get_graphql_content(response)
    data = content["data"]["checkoutComplete"]
    assert not data["errors"]

    order_token = data["order"]["token"]
    order_id = data["order"]["id"]
    assert Order.objects.count() == 1
    order = Order.objects.first()
    assert str(order.id) == order_token
    assert order_id == graphene.Node.to_global_id("Order", order.id)

    order_line = order.lines.first()
    assert order.total == total
    assert order.subtotal.gross == get_subtotal(order.lines.all(), order.currency).gross
    assert order.undiscounted_total == total + (
        order_line.undiscounted_total_price - order_line.total_price
    )
    assert order_line.sale_id == graphene.Node.to_global_id(
        "Promotion", catalogue_promotion_without_rules.id
    )
    assert not Checkout.objects.filter(pk=checkout.pk).exists(), (
        "Checkout should have been deleted"
    )


def test_checkout_complete_multiple_rules_applied(
    user_api_client,
    checkout_with_item,
    address,
    shipping_method,
    catalogue_promotion_without_rules,
    transaction_events_generator,
    transaction_item_generator,
):
    # given
    checkout = prepare_checkout_for_test(
        checkout_with_item,
        address,
        address,
        shipping_method,
        transaction_item_generator,
        transaction_events_generator,
    )

    checkout_line = checkout.lines.first()
    checkout_line_variant = checkout_line.variant

    channel = checkout.channel

    reward_value_1 = Decimal("2")
    reward_value_2 = Decimal("10")
    rule_1, rule_2 = PromotionRule.objects.bulk_create(
        [
            PromotionRule(
                name="Percentage promotion rule 1",
                promotion=catalogue_promotion_without_rules,
                reward_value_type=RewardValueType.FIXED,
                reward_value=reward_value_1,
                catalogue_predicate={
                    "productPredicate": {
                        "ids": [
                            graphene.Node.to_global_id(
                                "Product", checkout_line_variant.product_id
                            )
                        ]
                    }
                },
            ),
            PromotionRule(
                name="Percentage promotion rule 2",
                promotion=catalogue_promotion_without_rules,
                reward_value_type=RewardValueType.PERCENTAGE,
                reward_value=reward_value_2,
                catalogue_predicate={
                    "variantPredicate": {
                        "ids": [
                            graphene.Node.to_global_id(
                                "ProductVariant", checkout_line_variant.id
                            )
                        ]
                    }
                },
            ),
        ]
    )

    rule_1.channels.add(channel)
    rule_2.channels.add(channel)

    variant_channel_listing = checkout_line_variant.channel_listings.get(
        channel=channel
    )
    discount_amount_2 = reward_value_2 / 100 * variant_channel_listing.price.amount
    discounted_price = (
        variant_channel_listing.price.amount - reward_value_1 - discount_amount_2
    )
    variant_channel_listing.discounted_price_amount = discounted_price
    variant_channel_listing.save(update_fields=["discounted_price_amount"])

    VariantChannelListingPromotionRule.objects.bulk_create(
        [
            VariantChannelListingPromotionRule(
                variant_channel_listing=variant_channel_listing,
                promotion_rule=rule_1,
                discount_amount=reward_value_1,
                currency=channel.currency_code,
            ),
            VariantChannelListingPromotionRule(
                variant_channel_listing=variant_channel_listing,
                promotion_rule=rule_2,
                discount_amount=discount_amount_2,
                currency=channel.currency_code,
            ),
        ]
    )

    CheckoutLineDiscount.objects.bulk_create(
        [
            CheckoutLineDiscount(
                line=checkout_line,
                type=DiscountType.PROMOTION,
                value_type=DiscountValueType.FIXED,
                amount_value=reward_value_1,
                currency=channel.currency_code,
                promotion_rule=rule_1,
            ),
            CheckoutLineDiscount(
                line=checkout_line,
                type=DiscountType.PROMOTION,
                value_type=DiscountValueType.FIXED,
                amount_value=discount_amount_2,
                currency=channel.currency_code,
                promotion_rule=rule_2,
            ),
        ]
    )

    manager = get_plugins_manager(allow_replica=False)
    lines, _ = fetch_checkout_lines(checkout)
    checkout_info = fetch_checkout_info(checkout, lines, manager)

    total = calculations.checkout_total(
        manager=manager,
        checkout_info=checkout_info,
        lines=lines,
        address=address,
    )

    variables = {
        "id": to_global_id_or_none(checkout),
        "redirectUrl": "https://www.example.com",
    }

    # when
    response = user_api_client.post_graphql(MUTATION_CHECKOUT_COMPLETE, variables)

    # then
    content = get_graphql_content(response)
    data = content["data"]["checkoutComplete"]
    assert not data["errors"]

    order_token = data["order"]["token"]
    order_id = data["order"]["id"]
    assert Order.objects.count() == 1
    order = Order.objects.first()
    assert str(order.id) == order_token
    assert order_id == graphene.Node.to_global_id("Order", order.id)

    order_line = order.lines.first()
    assert order.total == total
    assert order.subtotal.gross == get_subtotal(order.lines.all(), order.currency).gross
    assert order.undiscounted_total == total + (
        order_line.undiscounted_total_price - order_line.total_price
    )

    assert order_line.sale_id == graphene.Node.to_global_id(
        "Promotion", catalogue_promotion_without_rules.id
    )
    assert not Checkout.objects.filter(pk=checkout.pk).exists(), (
        "Checkout should have been deleted"
    )


def test_checkout_with_voucher_on_specific_product_complete_with_product_on_promotion(
    user_api_client,
    checkout_with_item_and_voucher_specific_products,
    voucher_specific_product_type,
    catalogue_promotion_with_single_rule,
    address,
    shipping_method,
    transaction_events_generator,
    transaction_item_generator,
):
    # given
    checkout = prepare_checkout_for_test(
        checkout_with_item_and_voucher_specific_products,
        address,
        address,
        shipping_method,
        transaction_item_generator,
        transaction_events_generator,
    )
    code = voucher_specific_product_type.codes.first()
    voucher_used_count = code.used
    voucher_specific_product_type.usage_limit = voucher_used_count + 1
    voucher_specific_product_type.save(update_fields=["usage_limit"])

    checkout_line = checkout.lines.first()
    checkout_line_variant = checkout_line.variant
    checkout_line_variant_id = graphene.Node.to_global_id(
        "ProductVariant", checkout_line_variant.id
    )

    rule = catalogue_promotion_with_single_rule.rules.first()
    predicate = {"variantPredicate": {"ids": [checkout_line_variant_id]}}
    rule.catalogue_predicate = predicate
    rule.save(update_fields=["catalogue_predicate"])

    manager = get_plugins_manager(allow_replica=False)
    lines, _ = fetch_checkout_lines(checkout)
    checkout_info = fetch_checkout_info(checkout, lines, manager)

    total = calculations.checkout_total(
        manager=manager,
        checkout_info=checkout_info,
        lines=lines,
        address=address,
    )

    variables = {
        "id": to_global_id_or_none(checkout),
        "redirectUrl": "https://www.example.com",
    }

    # when
    response = user_api_client.post_graphql(MUTATION_CHECKOUT_COMPLETE, variables)

    # then
    content = get_graphql_content(response)
    data = content["data"]["checkoutComplete"]
    assert not data["errors"]

    order_token = data["order"]["token"]
    order_id = data["order"]["id"]
    assert Order.objects.count() == 1
    order = Order.objects.first()
    assert str(order.id) == order_token
    assert order_id == graphene.Node.to_global_id("Order", order.id)

    order_line = order.lines.first()
    assert order.total == total
    assert order.subtotal.gross == get_subtotal(order.lines.all(), order.currency).gross
    assert order.undiscounted_total == total + (
        order_line.undiscounted_total_price - order_line.total_price
    )

    code.refresh_from_db()
    assert code.used == voucher_used_count + 1

    assert not Checkout.objects.filter(pk=checkout.pk).exists(), (
        "Checkout should have been deleted"
    )


@patch.object(PluginsManager, "preprocess_order_creation")
@pytest.mark.integration
def test_checkout_with_voucher_not_increase_uses_on_preprocess_order_creation_failure(
    mocked_preprocess_order_creation,
    user_api_client,
    checkout_with_voucher_percentage,
    voucher_percentage,
    address,
    shipping_method,
    transaction_events_generator,
    transaction_item_generator,
):
    # given
    checkout = prepare_checkout_for_test(
        checkout_with_voucher_percentage,
        address,
        address,
        shipping_method,
        transaction_item_generator,
        transaction_events_generator,
    )
    mocked_preprocess_order_creation.side_effect = TaxError("tax error!")
    code = voucher_percentage.codes.first()
    code.used = 0
    voucher_percentage.usage_limit = 1
    voucher_percentage.save(update_fields=["usage_limit"])
    code.save(update_fields=["used"])

    variables = {
        "id": to_global_id_or_none(checkout),
        "redirectUrl": "https://www.example.com",
    }

    # when
    response = user_api_client.post_graphql(MUTATION_CHECKOUT_COMPLETE, variables)

    # then
    content = get_graphql_content(response)
    data = content["data"]["checkoutComplete"]

    assert data["errors"][0]["code"] == CheckoutErrorCode.TAX_ERROR.name

    code.refresh_from_db()
    assert code.used == 0

    assert Checkout.objects.filter(pk=checkout.pk).exists(), (
        "Checkout shouldn't have been deleted"
    )


@pytest.mark.integration
def test_checkout_complete_without_inventory_tracking(
    user_api_client,
    checkout_with_variant_without_inventory_tracking,
    address,
    shipping_method,
    transaction_events_generator,
    transaction_item_generator,
):
    # given
    checkout = prepare_checkout_for_test(
        checkout_with_variant_without_inventory_tracking,
        address,
        address,
        shipping_method,
        transaction_item_generator,
        transaction_events_generator,
    )

    checkout_line = checkout.lines.first()
    checkout_line_quantity = checkout_line.quantity
    checkout_line_variant = checkout_line.variant

    variables = {
        "id": to_global_id_or_none(checkout),
        "redirectUrl": "https://www.example.com",
    }

    # when
    response = user_api_client.post_graphql(MUTATION_CHECKOUT_COMPLETE, variables)

    # then
    content = get_graphql_content(response)
    data = content["data"]["checkoutComplete"]
    assert not data["errors"]

    order_token = data["order"]["token"]
    order_id = data["order"]["id"]
    assert Order.objects.count() == 1
    order = Order.objects.first()
    assert str(order.id) == order_token
    assert order_id == graphene.Node.to_global_id("Order", order.id)

    order_line = order.lines.first()
    assert checkout_line_quantity == order_line.quantity
    assert checkout_line_variant == order_line.variant
    assert not order_line.allocations.all()


def test_checkout_complete_checkout_without_lines(
    site_settings,
    user_api_client,
    checkout,
    address,
    shipping_method,
    transaction_events_generator,
    transaction_item_generator,
):
    # given
    checkout = prepare_checkout_for_test(
        checkout,
        address,
        address,
        shipping_method,
        transaction_item_generator,
        transaction_events_generator,
    )

    manager = get_plugins_manager(allow_replica=False)
    lines, _ = fetch_checkout_lines(checkout)
    assert not lines
    checkout_info = fetch_checkout_info(checkout, lines, manager)
    calculations.calculate_checkout_total_with_gift_cards(
        manager, checkout_info, lines, address
    )
    channel = checkout.channel
    channel.automatically_confirm_all_new_orders = True
    channel.save()

    redirect_url = "https://www.example.com"
    variables = {"id": to_global_id_or_none(checkout), "redirectUrl": redirect_url}

    # when
    response = user_api_client.post_graphql(MUTATION_CHECKOUT_COMPLETE, variables)

    # then
    content = get_graphql_content(response)
    data = content["data"]["checkoutComplete"]
    errors = data["errors"]
    assert len(errors) == 1
    assert errors[0]["field"] == "lines"
    assert errors[0]["code"] == CheckoutErrorCode.NO_LINES.name


def test_checkout_complete_insufficient_stock_reserved_by_other_user(
    site_settings_with_reservations,
    user_api_client,
    checkout_with_item,
    address,
    shipping_method,
    channel_USD,
    transaction_events_generator,
    transaction_item_generator,
):
    # given
    checkout = prepare_checkout_for_test(
        checkout_with_item,
        address,
        address,
        shipping_method,
        transaction_item_generator,
        transaction_events_generator,
    )

    checkout_line = checkout.lines.first()
    stock = Stock.objects.get(product_variant=checkout_line.variant)
    quantity_available = get_available_quantity_for_stock(stock)

    other_checkout = Checkout.objects.create(channel=channel_USD, currency="USD")
    other_checkout_line = other_checkout.lines.create(
        variant=checkout_line.variant,
        quantity=quantity_available,
        undiscounted_unit_price_amount=checkout_line.variant.channel_listings.get(
            channel=channel_USD
        ).price_amount,
    )
    Reservation.objects.create(
        checkout_line=other_checkout_line,
        stock=stock,
        quantity_reserved=quantity_available,
        reserved_until=timezone.now() + datetime.timedelta(minutes=5),
    )

    checkout_line.quantity = 1
    checkout_line.save()

    variables = {
        "id": to_global_id_or_none(checkout),
        "redirectUrl": "https://www.example.com",
    }
    orders_count = Order.objects.count()
    response = user_api_client.post_graphql(MUTATION_CHECKOUT_COMPLETE, variables)
    content = get_graphql_content(response)
    data = content["data"]["checkoutComplete"]
    assert data["errors"][0]["message"] == "Insufficient product stock: 123"
    assert orders_count == Order.objects.count()


def test_checkout_complete_own_reservation(
    site_settings_with_reservations,
    user_api_client,
    checkout_with_item,
    address,
    shipping_method,
    channel_USD,
    transaction_events_generator,
    transaction_item_generator,
):
    # given
    checkout = prepare_checkout_for_test(
        checkout_with_item,
        address,
        address,
        shipping_method,
        transaction_item_generator,
        transaction_events_generator,
    )
    checkout_line = checkout.lines.first()
    stock = Stock.objects.get(product_variant=checkout_line.variant)
    quantity_available = get_available_quantity_for_stock(stock)

    checkout_line.quantity = quantity_available
    checkout_line.save()

    reservation = Reservation.objects.create(
        checkout_line=checkout_line,
        stock=stock,
        quantity_reserved=quantity_available,
        reserved_until=timezone.now() + datetime.timedelta(minutes=5),
    )

    variables = {
        "id": to_global_id_or_none(checkout),
        "redirectUrl": "https://www.example.com",
    }

    # when
    response = user_api_client.post_graphql(MUTATION_CHECKOUT_COMPLETE, variables)

    # then
    content = get_graphql_content(response)
    data = content["data"]["checkoutComplete"]
    assert not data["errors"]

    order_token = data["order"]["token"]
    order_id = data["order"]["id"]
    assert Order.objects.count() == 1
    order = Order.objects.first()
    assert str(order.id) == order_token
    assert order_id == graphene.Node.to_global_id("Order", order.id)

    order_line = order.lines.first()
    assert order_line.quantity == quantity_available
    assert order_line.variant == checkout_line.variant

    assert not Checkout.objects.filter(pk=checkout.pk).exists(), (
        "Checkout should have been deleted"
    )

    # Reservation associated with checkout has been deleted
    with pytest.raises(Reservation.DoesNotExist):
        reservation.refresh_from_db()


def test_checkout_complete_without_redirect_url(
    user_api_client,
    checkout_with_gift_card,
    gift_card,
    address,
    shipping_method,
    transaction_events_generator,
    transaction_item_generator,
):
    # given
    checkout = prepare_checkout_for_test(
        checkout_with_gift_card,
        address,
        address,
        shipping_method,
        transaction_item_generator,
        transaction_events_generator,
    )
    variables = {"id": to_global_id_or_none(checkout)}
    response = user_api_client.post_graphql(MUTATION_CHECKOUT_COMPLETE, variables)

    content = get_graphql_content(response)
    data = content["data"]["checkoutComplete"]
    assert not data["errors"]

    order_token = data["order"]["token"]
    order_id = data["order"]["id"]
    assert Order.objects.count() == 1
    order = Order.objects.first()
    assert str(order.id) == order_token
    assert order_id == graphene.Node.to_global_id("Order", order.id)

    gift_card.refresh_from_db()
    assert gift_card.current_balance == zero_money(gift_card.currency)
    assert gift_card.last_used_on

    assert not Checkout.objects.filter(pk=checkout.pk).exists(), (
        "Checkout should have been deleted"
    )


def test_checkout_complete_with_digital(
    api_client,
    checkout_with_digital_item,
    address,
    address_usa,
    transaction_events_generator,
    transaction_item_generator,
    customer_user,
):
    # given
    customer_user.addresses.clear()
    user_address_count = customer_user.addresses.count()

    checkout = prepare_checkout_for_test(
        checkout_with_digital_item,
        address,
        address_usa,
        None,
        transaction_item_generator,
        transaction_events_generator,
        user=customer_user,
    )

    variables = {
        "id": to_global_id_or_none(checkout),
        "redirectUrl": "https://www.example.com",
    }

    # when
    response = api_client.post_graphql(MUTATION_CHECKOUT_COMPLETE, variables)

    # then
    content = get_graphql_content(response)["data"]["checkoutComplete"]
    assert not content["errors"]

    order = Order.objects.first()
    # Ensure the order was actually created
    assert order, "The order should have been created"

    assert order.shipping_address
    assert order.billing_address
    assert order.draft_save_billing_address is None
    assert order.draft_save_shipping_address is None

    assert customer_user.addresses.count() == user_address_count + 2


def test_checkout_complete_with_digital_no_shipping_address_set(
    api_client,
    checkout_with_digital_item,
    address,
    transaction_events_generator,
    transaction_item_generator,
    customer_user,
):
    # given
    checkout = prepare_checkout_for_test(
        checkout_with_digital_item,
        None,
        address,
        None,
        transaction_item_generator,
        transaction_events_generator,
        user=customer_user,
    )

    variables = {
        "id": to_global_id_or_none(checkout),
        "redirectUrl": "https://www.example.com",
    }

    # when
    response = api_client.post_graphql(MUTATION_CHECKOUT_COMPLETE, variables)

    # then
    content = get_graphql_content(response)["data"]["checkoutComplete"]
    assert not content["errors"]

    order = Order.objects.first()
    # Ensure the order was actually created
    assert order, "The order should have been created"
    assert not order.shipping_address
    assert order.billing_address


def test_checkout_complete_with_digital_saving_addresses_off(
    api_client,
    checkout_with_digital_item,
    address,
    address_usa,
    transaction_events_generator,
    transaction_item_generator,
    customer_user,
):
    # given
    customer_user.addresses.clear()
    user_address_count = customer_user.addresses.count()

    checkout = prepare_checkout_for_test(
        checkout_with_digital_item,
        address,
        address_usa,
        None,
        transaction_item_generator,
        transaction_events_generator,
        user=customer_user,
        save_billing_address=False,
        save_shipping_address=False,
    )

    variables = {
        "id": to_global_id_or_none(checkout),
        "redirectUrl": "https://www.example.com",
    }

    # when
    response = api_client.post_graphql(MUTATION_CHECKOUT_COMPLETE, variables)

    # then
    content = get_graphql_content(response)["data"]["checkoutComplete"]
    assert not content["errors"]

    order = Order.objects.first()
    # Ensure the order was actually created
    assert order, "The order should have been created"

    assert order.shipping_address
    assert order.billing_address
    assert order.draft_save_billing_address is None
    assert order.draft_save_shipping_address is None

    assert customer_user.addresses.count() == user_address_count


def test_complete_checkout_for_local_click_and_collect(
    api_client,
    checkout_with_item_for_cc,
    address,
    warehouse_for_cc,
    warehouse,
    transaction_events_generator,
    transaction_item_generator,
):
    # given
    checkout = prepare_checkout_for_test(
        checkout_with_item_for_cc,
        None,
        address,
        None,
        transaction_item_generator,
        transaction_events_generator,
    )
    checkout.collection_point = warehouse_for_cc
    checkout.shipping_address = None
    checkout.save(update_fields=["collection_point", "shipping_address"])

    variables = {
        "id": to_global_id_or_none(checkout),
        "redirectUrl": "https://www.example.com",
    }

    line = checkout.lines.first()
    variant = line.variant

    # create another stock for the variant with the bigger quantity available
    Stock.objects.create(product_variant=variant, warehouse=warehouse, quantity=15)

    # when
    response = api_client.post_graphql(MUTATION_CHECKOUT_COMPLETE, variables)

    # then
    content = get_graphql_content(response)["data"]["checkoutComplete"]

    assert not content["errors"]
    assert Order.objects.count() == 1

    order = Order.objects.first()

    assert order.collection_point == warehouse_for_cc
    assert order.shipping_method is None
    assert order.shipping_address
    assert order.shipping_address.id != warehouse_for_cc.address.id
    assert order.shipping_price == zero_taxed_money(order.channel.currency_code)
    assert order.lines.count() == 1

    # ensure the allocation is made on the correct warehouse
    assert order.lines.first().allocations.first().stock.warehouse == warehouse_for_cc


def test_complete_checkout_for_global_click_and_collect(
    api_client,
    checkout_with_item_for_cc,
    address,
    warehouse_for_cc,
    warehouse,
    transaction_events_generator,
    transaction_item_generator,
):
    """Test that click-and-collect prefers the local stock even if other warehouses hold more stock."""
    # given
    checkout = prepare_checkout_for_test(
        checkout_with_item_for_cc,
        None,
        address,
        None,
        transaction_item_generator,
        transaction_events_generator,
    )

    warehouse_for_cc.click_and_collect_option = (
        WarehouseClickAndCollectOption.ALL_WAREHOUSES
    )
    warehouse_for_cc.save(update_fields=["click_and_collect_option"])

    checkout.collection_point = warehouse_for_cc
    checkout.save(update_fields=["collection_point"])

    variables = {
        "id": to_global_id_or_none(checkout),
        "redirectUrl": "https://www.example.com",
    }

    line = checkout.lines.first()
    variant = line.variant

    # create another stock for the variant with the bigger quantity available
    Stock.objects.create(product_variant=variant, warehouse=warehouse, quantity=50)

    # when
    response = api_client.post_graphql(MUTATION_CHECKOUT_COMPLETE, variables)

    # then
    content = get_graphql_content(response)["data"]["checkoutComplete"]

    assert not content["errors"]
    assert Order.objects.count() == 1

    order = Order.objects.latest("created_at")

    assert order.collection_point == warehouse_for_cc
    assert order.shipping_method is None
    assert order.shipping_address
    assert order.shipping_address.id != warehouse_for_cc.address.id
    assert order.shipping_price == zero_taxed_money(order.channel.currency_code)
    assert order.lines.count() == 1

    # ensure the allocation is made on the correct warehouse
    assert order.lines.first().allocations.first().stock.warehouse == warehouse_for_cc


def test_complete_checkout_raises_error_for_local_stock(
    api_client,
    checkout_with_item_for_cc,
    address,
    warehouse_for_cc,
    transaction_events_generator,
    transaction_item_generator,
):
    # given
    checkout = prepare_checkout_for_test(
        checkout_with_item_for_cc,
        None,
        address,
        None,
        transaction_item_generator,
        transaction_events_generator,
    )
    checkout_line = checkout.lines.first()
    stock = Stock.objects.get(product_variant=checkout_line.variant)
    quantity_available = get_available_quantity_for_stock(stock)
    checkout_line.quantity = quantity_available + 1
    checkout_line.save()

    variables = {
        "id": to_global_id_or_none(checkout),
        "rediirectUrl": "https://www.example.com",
    }

    checkout.collection_point = warehouse_for_cc
    checkout.save(
        update_fields=[
            "collection_point",
        ]
    )

    # when
    response = api_client.post_graphql(MUTATION_CHECKOUT_COMPLETE, variables)

    # then
    content = get_graphql_content(response)["data"]["checkoutComplete"]
    assert content["errors"][0]["code"] == CheckoutErrorCode.INSUFFICIENT_STOCK.name
    assert Order.objects.count() == 0


def test_comp_checkout_builds_order_for_all_warehouse_even_if_not_available_locally(
    stocks_for_cc,
    warehouse_for_cc,
    checkout_with_item_for_cc,
    address,
    api_client,
    transaction_events_generator,
    transaction_item_generator,
):
    # given
    checkout = prepare_checkout_for_test(
        checkout_with_item_for_cc,
        None,
        address,
        None,
        transaction_item_generator,
        transaction_events_generator,
    )
    checkout_line = checkout.lines.first()
    stock = Stock.objects.get(
        product_variant=checkout_line.variant, warehouse=warehouse_for_cc
    )
    quantity_available = get_available_quantity_for_stock(stock)
    checkout_line.quantity = quantity_available + 1
    checkout_line.save()

    warehouse_for_cc.click_and_collect_option = (
        WarehouseClickAndCollectOption.ALL_WAREHOUSES
    )
    warehouse_for_cc.save()

    variables = {
        "id": to_global_id_or_none(checkout),
        "rediirectUrl": "https://www.example.com",
    }

    checkout.collection_point = warehouse_for_cc
    checkout.save(update_fields=["collection_point"])

    # when
    response = api_client.post_graphql(MUTATION_CHECKOUT_COMPLETE, variables)

    # then
    content = get_graphql_content(response)["data"]["checkoutComplete"]
    assert not content["errors"]
    assert Order.objects.count() == 1


def test_checkout_complete_raises_InsufficientStock_when_quantity_above_stock_sum(
    stocks_for_cc,
    warehouse_for_cc,
    checkout_with_item_for_cc,
    address,
    api_client,
    transaction_events_generator,
    transaction_item_generator,
):
    # given
    checkout = prepare_checkout_for_test(
        checkout_with_item_for_cc,
        None,
        address,
        None,
        transaction_item_generator,
        transaction_events_generator,
    )
    checkout_line = checkout.lines.first()
    overall_stock_quantity = (
        Stock.objects.filter(product_variant=checkout_line.variant).aggregate(
            Sum("quantity")
        )
    ).pop("quantity__sum")
    checkout_line.quantity = overall_stock_quantity + 1
    checkout_line.save()
    warehouse_for_cc.click_and_collect_option = (
        WarehouseClickAndCollectOption.ALL_WAREHOUSES
    )
    warehouse_for_cc.save()

    variables = {
        "id": to_global_id_or_none(checkout),
        "rediirectUrl": "https://www.example.com",
    }

    checkout.collection_point = warehouse_for_cc
    checkout.save(
        update_fields=[
            "collection_point",
        ]
    )

    # when
    response = api_client.post_graphql(MUTATION_CHECKOUT_COMPLETE, variables)

    # then
    content = get_graphql_content(response)["data"]["checkoutComplete"]
    assert content["errors"][0]["code"] == CheckoutErrorCode.INSUFFICIENT_STOCK.name
    assert Order.objects.count() == 0


def test_checkout_complete_raises_InvalidShippingMethod_when_warehouse_disabled(
    warehouse_for_cc,
    checkout_with_item_for_cc,
    address,
    api_client,
    transaction_events_generator,
    transaction_item_generator,
):
    # given
    checkout = prepare_checkout_for_test(
        checkout_with_item_for_cc,
        None,
        address,
        None,
        transaction_item_generator,
        transaction_events_generator,
    )
    variables = {
        "id": to_global_id_or_none(checkout),
        "redirectUrl": "https://www.example.com",
    }

    checkout.collection_point = warehouse_for_cc

    checkout.save(update_fields=["collection_point"])

    warehouse_for_cc.click_and_collect_option = WarehouseClickAndCollectOption.DISABLED
    warehouse_for_cc.save()

    manager = get_plugins_manager(allow_replica=False)
    lines, _ = fetch_checkout_lines(checkout)
    checkout_info = fetch_checkout_info(checkout, lines, manager)

    assert not checkout_info.valid_pick_up_points
    assert not checkout_info.delivery_method_info.is_method_in_valid_methods(
        checkout_info
    )
    # when
    response = api_client.post_graphql(MUTATION_CHECKOUT_COMPLETE, variables)

    # then
    content = get_graphql_content(response)["data"]["checkoutComplete"]

    assert (
        content["errors"][0]["code"] == CheckoutErrorCode.INVALID_SHIPPING_METHOD.name
    )
    assert Order.objects.count() == 0


@pytest.mark.integration
@patch("saleor.plugins.manager.PluginsManager.order_confirmed")
def test_checkout_complete_with_preorder_variant(
    order_confirmed_mock,
    site_settings,
    user_api_client,
    checkout_with_item_and_preorder_item,
    address,
    shipping_method,
    transaction_events_generator,
    transaction_item_generator,
):
    # given
    checkout = prepare_checkout_for_test(
        checkout_with_item_and_preorder_item,
        address,
        address,
        shipping_method,
        transaction_item_generator,
        transaction_events_generator,
    )

    variants_and_quantities = {line.variant_id: line.quantity for line in checkout}

    manager = get_plugins_manager(allow_replica=False)
    lines, _ = fetch_checkout_lines(checkout)
    checkout_info = fetch_checkout_info(checkout, lines, manager)
    total = calculations.calculate_checkout_total_with_gift_cards(
        manager, checkout_info, lines, address
    )

    channel = checkout.channel
    channel.automatically_confirm_all_new_orders = True
    channel.save()

    variables = {
        "id": to_global_id_or_none(checkout),
        "redirectUrl": "https://www.example.com",
    }

    # when
    response = user_api_client.post_graphql(MUTATION_CHECKOUT_COMPLETE, variables)

    # then
    content = get_graphql_content(response)
    data = content["data"]["checkoutComplete"]
    assert not data["errors"]

    order_token = data["order"]["token"]
    order_id = data["order"]["id"]
    assert Order.objects.count() == 1
    order = Order.objects.first()
    assert str(order.id) == order_token
    assert order_id == graphene.Node.to_global_id("Order", order.id)
    assert order.total.gross == total.gross
    assert order.subtotal.gross == get_subtotal(order.lines.all(), order.currency).gross

    assert order.lines.count() == len(variants_and_quantities)
    for variant_id, quantity in variants_and_quantities.items():
        assert order.lines.get(variant_id=variant_id).quantity == quantity

    preorder_line = order.lines.filter(variant__is_preorder=True).first()
    assert not preorder_line.allocations.exists()
    preorder_allocation = preorder_line.preorder_allocations.get()
    assert preorder_allocation.quantity == preorder_line.quantity

    stock_line = order.lines.filter(variant__is_preorder=False).first()
    assert stock_line.allocations.exists()
    assert not stock_line.preorder_allocations.exists()

    assert not Checkout.objects.filter(pk=checkout.pk).exists(), (
        "Checkout should have been deleted"
    )
    order_confirmed_mock.assert_called_once_with(order, webhooks=set())


def test_checkout_complete_with_click_collect_preorder_fails_for_disabled_warehouse(
    warehouse_for_cc,
    checkout_with_items_for_cc,
    address,
    api_client,
    transaction_events_generator,
    transaction_item_generator,
):
    # given
    checkout = prepare_checkout_for_test(
        checkout_with_items_for_cc,
        None,
        address,
        None,
        transaction_item_generator,
        transaction_events_generator,
    )

    variables = {
        "id": to_global_id_or_none(checkout),
        "redirectUrl": "https://www.example.com",
    }

    checkout_line = checkout.lines.first()
    checkout_line.variant.is_preorder = True
    checkout_line.variant.preorder_global_threshold = 100
    checkout_line.variant.save()

    for line in checkout.lines.all():
        if line.variant.channel_listings.filter(channel=checkout.channel).exists():
            continue

        line.variant.channel_listings.create(
            channel=checkout.channel,
            price_amount=Decimal(15),
            currency=checkout.currency,
        )

    checkout.collection_point = warehouse_for_cc
    checkout.save(update_fields=["collection_point"])

    warehouse_for_cc.click_and_collect_option = WarehouseClickAndCollectOption.DISABLED
    warehouse_for_cc.save()

    manager = get_plugins_manager(allow_replica=False)
    lines, _ = fetch_checkout_lines(checkout)
    checkout_info = fetch_checkout_info(checkout, lines, manager)

    assert not checkout_info.valid_pick_up_points
    assert not checkout_info.delivery_method_info.is_method_in_valid_methods(
        checkout_info
    )

    # when
    response = api_client.post_graphql(MUTATION_CHECKOUT_COMPLETE, variables)

    # then
    content = get_graphql_content(response)["data"]["checkoutComplete"]

    assert (
        content["errors"][0]["code"] == CheckoutErrorCode.INVALID_SHIPPING_METHOD.name
    )
    assert Order.objects.count() == 0


def test_checkout_complete_variant_channel_listing_does_not_exist(
    user_api_client,
    checkout_with_items,
    address,
    shipping_method,
    transaction_events_generator,
    transaction_item_generator,
):
    # given
    checkout = prepare_checkout_for_test(
        checkout_with_items,
        address,
        address,
        shipping_method,
        transaction_item_generator,
        transaction_events_generator,
    )

    checkout_line = checkout.lines.first()
    checkout_line_variant = checkout_line.variant
    checkout_line_variant.channel_listings.get(channel__id=checkout.channel_id).delete()

    redirect_url = "https://www.example.com"
    variables = {"id": to_global_id_or_none(checkout), "redirectUrl": redirect_url}

    # when
    response = user_api_client.post_graphql(MUTATION_CHECKOUT_COMPLETE, variables)

    # then
    content = get_graphql_content(response)
    data = content["data"]["checkoutComplete"]
    errors = data["errors"]
    assert len(errors) == 1
    assert errors[0]["code"] == CheckoutErrorCode.UNAVAILABLE_VARIANT_IN_CHANNEL.name
    assert errors[0]["field"] == "lines"
    assert errors[0]["variants"] == [
        graphene.Node.to_global_id("ProductVariant", checkout_line_variant.pk)
    ]

    assert Order.objects.count() == 0
    assert Checkout.objects.filter(pk=checkout.pk).exists()


def test_checkout_complete_variant_channel_listing_no_price(
    user_api_client,
    checkout_with_items,
    address,
    shipping_method,
    transaction_events_generator,
    transaction_item_generator,
):
    # given
    checkout = prepare_checkout_for_test(
        checkout_with_items,
        address,
        address,
        shipping_method,
        transaction_item_generator,
        transaction_events_generator,
    )

    variants = []
    for line in checkout.lines.all()[:2]:
        checkout_line_variant = line.variant
        variants.append(checkout_line_variant)
        variant_channel_listing = checkout_line_variant.channel_listings.get(
            channel__id=checkout.channel_id
        )
        variant_channel_listing.price_amount = None
        variant_channel_listing.save(update_fields=["price_amount"])

    redirect_url = "https://www.example.com"
    variables = {"id": to_global_id_or_none(checkout), "redirectUrl": redirect_url}

    # when
    response = user_api_client.post_graphql(MUTATION_CHECKOUT_COMPLETE, variables)

    # then
    content = get_graphql_content(response)
    data = content["data"]["checkoutComplete"]
    errors = data["errors"]
    assert len(errors) == 1
    assert errors[0]["code"] == CheckoutErrorCode.UNAVAILABLE_VARIANT_IN_CHANNEL.name
    assert errors[0]["field"] == "lines"
    assert set(errors[0]["variants"]) == {
        graphene.Node.to_global_id("ProductVariant", variant.pk) for variant in variants
    }

    assert Order.objects.count() == 0
    assert Checkout.objects.filter(pk=checkout.pk).exists()


def test_checkout_complete_product_channel_listing_does_not_exist(
    user_api_client,
    checkout_with_items,
    address,
    shipping_method,
    transaction_events_generator,
    transaction_item_generator,
):
    # given
    checkout = prepare_checkout_for_test(
        checkout_with_items,
        address,
        address,
        shipping_method,
        transaction_item_generator,
        transaction_events_generator,
    )

    checkout_line = checkout.lines.first()
    checkout_line_variant = checkout_line.variant
    checkout_line_variant.product.channel_listings.get(
        channel__id=checkout.channel_id
    ).delete()

    redirect_url = "https://www.example.com"
    variables = {"id": to_global_id_or_none(checkout), "redirectUrl": redirect_url}

    # when
    response = user_api_client.post_graphql(MUTATION_CHECKOUT_COMPLETE, variables)

    # then
    content = get_graphql_content(response)
    data = content["data"]["checkoutComplete"]
    errors = data["errors"]
    assert len(errors) == 1
    assert errors[0]["code"] == CheckoutErrorCode.UNAVAILABLE_VARIANT_IN_CHANNEL.name
    assert errors[0]["field"] == "lines"
    assert errors[0]["variants"] == [
        graphene.Node.to_global_id("ProductVariant", checkout_line_variant.pk)
    ]

    assert Order.objects.count() == 0
    assert Checkout.objects.filter(pk=checkout.pk).exists()


@pytest.mark.parametrize(
    "available_for_purchase",
    [None, datetime.datetime.now(tz=datetime.UTC) + datetime.timedelta(days=1)],
)
def test_checkout_complete_product_channel_listing_not_available_for_purchase(
    user_api_client,
    checkout_with_items,
    address,
    shipping_method,
    available_for_purchase,
    transaction_events_generator,
    transaction_item_generator,
):
    # given
    checkout = prepare_checkout_for_test(
        checkout_with_items,
        address,
        address,
        shipping_method,
        transaction_item_generator,
        transaction_events_generator,
    )

    checkout_line = checkout.lines.first()
    checkout_line_variant = checkout_line.variant
    product_channel_listings = checkout_line_variant.product.channel_listings.get(
        channel__id=checkout.channel_id
    )
    product_channel_listings.available_for_purchase_at = available_for_purchase
    product_channel_listings.save(update_fields=["available_for_purchase_at"])

    redirect_url = "https://www.example.com"
    variables = {"id": to_global_id_or_none(checkout), "redirectUrl": redirect_url}

    # when
    response = user_api_client.post_graphql(MUTATION_CHECKOUT_COMPLETE, variables)

    # then
    content = get_graphql_content(response)
    data = content["data"]["checkoutComplete"]
    errors = data["errors"]
    assert len(errors) == 1
    assert errors[0]["code"] == CheckoutErrorCode.UNAVAILABLE_VARIANT_IN_CHANNEL.name
    assert errors[0]["field"] == "lines"
    assert errors[0]["variants"] == [
        graphene.Node.to_global_id("ProductVariant", checkout_line_variant.pk)
    ]

    assert Order.objects.count() == 0
    assert Checkout.objects.filter(pk=checkout.pk).exists()


def test_checkout_complete_error_when_shipping_address_doesnt_have_all_required_fields(
    user_api_client,
    checkout_with_item,
    gift_card,
    address,
    shipping_method,
    transaction_events_generator,
    transaction_item_generator,
):
    # given
    shipping_address = Address.objects.create(
        first_name="John",
        last_name="Doe",
        company_name="Mirumee Software",
        street_address_1="Tęczowa 7",
        city="WROCŁAW",
        country="PL",
        phone="+48713988102",
    )  # missing postalCode

    checkout = prepare_checkout_for_test(
        checkout_with_item,
        shipping_address,
        address,
        shipping_method,
        transaction_item_generator,
        transaction_events_generator,
    )

    variables = {
        "id": to_global_id_or_none(checkout),
        "redirectUrl": "https://www.example.com",
    }

    # when
    response = user_api_client.post_graphql(MUTATION_CHECKOUT_COMPLETE, variables)

    # then
    content = get_graphql_content(response)
    data = content["data"]["checkoutComplete"]
    assert len(data["errors"]) == 1

    assert data["errors"][0]["code"] == "REQUIRED"
    assert data["errors"][0]["field"] == "postalCode"
    assert Order.objects.count() == 0


def test_checkout_complete_error_when_shipping_address_doesnt_have_all_valid_fields(
    user_api_client,
    checkout_with_item,
    gift_card,
    address,
    shipping_method,
    transaction_events_generator,
    transaction_item_generator,
):
    # given
    shipping_address = Address.objects.create(
        first_name="John",
        last_name="Doe",
        company_name="Mirumee Software",
        street_address_1="Tęczowa 7",
        city="WROCŁAW",
        country="PL",
        phone="+48713988102",
        postal_code="XX-ABC",
    )  # incorrect postalCode

    checkout = prepare_checkout_for_test(
        checkout_with_item,
        shipping_address,
        address,
        shipping_method,
        transaction_item_generator,
        transaction_events_generator,
    )

    variables = {
        "id": to_global_id_or_none(checkout),
        "redirectUrl": "https://www.example.com",
    }

    # when
    response = user_api_client.post_graphql(MUTATION_CHECKOUT_COMPLETE, variables)

    # then
    content = get_graphql_content(response)
    data = content["data"]["checkoutComplete"]
    assert len(data["errors"]) == 1

    assert data["errors"][0]["code"] == "INVALID"
    assert data["errors"][0]["field"] == "postalCode"
    assert Order.objects.count() == 0


def test_checkout_complete_error_when_billing_address_doesnt_have_all_required_fields(
    user_api_client,
    checkout_with_item,
    gift_card,
    address,
    shipping_method,
    transaction_events_generator,
    transaction_item_generator,
):
    # given
    billing_address = Address.objects.create(
        first_name="John",
        last_name="Doe",
        company_name="Mirumee Software",
        street_address_1="Tęczowa 7",
        city="WROCŁAW",
        country="PL",
        phone="+48713988102",
    )  # missing postalCode

    checkout = prepare_checkout_for_test(
        checkout_with_item,
        address,
        billing_address,
        shipping_method,
        transaction_item_generator,
        transaction_events_generator,
    )

    variables = {
        "id": to_global_id_or_none(checkout),
        "redirectUrl": "https://www.example.com",
    }

    # when
    response = user_api_client.post_graphql(MUTATION_CHECKOUT_COMPLETE, variables)

    # then
    content = get_graphql_content(response)
    data = content["data"]["checkoutComplete"]
    assert len(data["errors"]) == 1
    assert data["errors"][0]["code"] == "REQUIRED"
    assert data["errors"][0]["field"] == "postalCode"
    assert Order.objects.count() == 0


def test_checkout_complete_error_when_billing_address_doesnt_have_all_valid_fields(
    user_api_client,
    checkout_with_item,
    gift_card,
    address,
    shipping_method,
    transaction_events_generator,
    transaction_item_generator,
):
    # given
    billing_address = Address.objects.create(
        first_name="John",
        last_name="Doe",
        company_name="Mirumee Software",
        street_address_1="Tęczowa 7",
        city="WROCŁAW",
        country="PL",
        phone="+48713988102",
        postal_code="XX-ABC",
    )  # incorrect postalCode

    checkout = prepare_checkout_for_test(
        checkout_with_item,
        address,
        billing_address,
        shipping_method,
        transaction_item_generator,
        transaction_events_generator,
    )

    variables = {
        "id": to_global_id_or_none(checkout),
        "redirectUrl": "https://www.example.com",
    }

    # when
    response = user_api_client.post_graphql(MUTATION_CHECKOUT_COMPLETE, variables)

    # then
    content = get_graphql_content(response)
    data = content["data"]["checkoutComplete"]
    assert len(data["errors"]) == 1

    assert data["errors"][0]["code"] == "INVALID"
    assert data["errors"][0]["field"] == "postalCode"
    assert Order.objects.count() == 0


def test_checkout_complete_with_not_normalized_shipping_address(
    site_settings,
    user_api_client,
    checkout_with_gift_card,
    gift_card,
    address,
    shipping_method,
    transaction_events_generator,
    transaction_item_generator,
):
    # given

    shipping_address = Address.objects.create(
        country="US",
        city="Washington",
        country_area="District of Columbia",
        street_address_1="1600 Pennsylvania Avenue NW",
        postal_code="20500",
    )
    checkout = prepare_checkout_for_test(
        checkout_with_gift_card,
        shipping_address,
        address,
        shipping_method,
        transaction_item_generator,
        transaction_events_generator,
    )

    redirect_url = "https://www.example.com"
    variables = {"id": to_global_id_or_none(checkout), "redirectUrl": redirect_url}

    # when
    response = user_api_client.post_graphql(MUTATION_CHECKOUT_COMPLETE, variables)

    # then
    content = get_graphql_content(response)
    data = content["data"]["checkoutComplete"]
    assert not data["errors"]

    order = Order.objects.first()
    shipping_address = order.shipping_address
    assert shipping_address
    assert shipping_address.city == "WASHINGTON"
    assert shipping_address.country_area == "DC"


def test_checkout_complete_with_not_normalized_billing_address(
    site_settings,
    user_api_client,
    checkout_with_gift_card,
    gift_card,
    address,
    shipping_method,
    transaction_events_generator,
    transaction_item_generator,
):
    # given
    billing_address = Address.objects.create(
        country="US",
        city="Washington",
        country_area="District of Columbia",
        street_address_1="1600 Pennsylvania Avenue NW",
        postal_code="20500",
    )
    checkout = prepare_checkout_for_test(
        checkout_with_gift_card,
        address,
        billing_address,
        shipping_method,
        transaction_item_generator,
        transaction_events_generator,
    )

    redirect_url = "https://www.example.com"
    variables = {"id": to_global_id_or_none(checkout), "redirectUrl": redirect_url}

    # when
    response = user_api_client.post_graphql(MUTATION_CHECKOUT_COMPLETE, variables)

    # then
    content = get_graphql_content(response)
    data = content["data"]["checkoutComplete"]
    assert not data["errors"]

    order = Order.objects.first()
    billing_address = order.billing_address
    assert billing_address
    assert billing_address.city == "WASHINGTON"
    assert billing_address.country_area == "DC"


def test_checkout_complete_reservations_drop(
    site_settings,
    user_api_client,
    checkout_with_gift_card,
    gift_card,
    address,
    shipping_method,
    transaction_events_generator,
    transaction_item_generator,
):
    # given
    checkout = prepare_checkout_for_test(
        checkout_with_gift_card,
        address,
        address,
        shipping_method,
        transaction_item_generator,
        transaction_events_generator,
    )

    redirect_url = "https://www.example.com"
    variables = {"id": to_global_id_or_none(checkout), "redirectUrl": redirect_url}

    # when
    response = user_api_client.post_graphql(MUTATION_CHECKOUT_COMPLETE, variables)

    # then
    content = get_graphql_content(response)
    data = content["data"]["checkoutComplete"]
    assert not data["errors"]
    assert not len(Reservation.objects.all())


@pytest.mark.integration
def test_checkout_complete_line_deleted_in_the_meantime(
    user_api_client,
    checkout_with_gift_card,
    gift_card,
    address,
    shipping_method,
    transaction_events_generator,
    transaction_item_generator,
):
    # given
    checkout = prepare_checkout_for_test(
        checkout_with_gift_card,
        address,
        address,
        shipping_method,
        transaction_item_generator,
        transaction_events_generator,
    )

    redirect_url = "https://www.example.com"
    variables = {"id": to_global_id_or_none(checkout), "redirectUrl": redirect_url}

    def delete_order_line(*args, **kwargs):
        CheckoutLine.objects.get(id=checkout.lines.first().id).delete()

    # when
    with race_condition.RunBefore(
        "saleor.graphql.checkout.mutations.checkout_complete.complete_checkout",
        delete_order_line,
    ):
        response = user_api_client.post_graphql(MUTATION_CHECKOUT_COMPLETE, variables)

    content = get_graphql_content(response)
    data = content["data"]["checkoutComplete"]

    assert data["order"]
    assert not data["errors"]
    assert Order.objects.count() == 1
    assert not Checkout.objects.filter(pk=checkout.pk).exists()


def test_checkout_complete_with_invalid_address(
    user_api_client,
    checkout_with_item,
    transaction_item_generator,
    address,
    shipping_method,
):
    """Check if checkout can be completed with invalid address.

    After introducing `AddressInput.skip_validation`, Saleor may have invalid address
    stored in database.
    """
    # given
    checkout = checkout_with_item

    invalid_postal_code = "invalid postal code"
    address.postal_code = invalid_postal_code
    address.validation_skipped = True
    address.save(update_fields=["validation_skipped", "postal_code"])

    checkout.shipping_address = address
    checkout.shipping_method = shipping_method
    checkout.billing_address = address
    checkout.tax_exemption = True
    checkout.save()

    channel = checkout.channel
    channel.automatically_confirm_all_new_orders = True
    channel.allow_unpaid_orders = True
    channel.order_mark_as_paid_strategy = MarkAsPaidStrategy.TRANSACTION_FLOW
    channel.save()

    manager = get_plugins_manager(allow_replica=False)
    lines, _ = fetch_checkout_lines(checkout)
    checkout_info = fetch_checkout_info(checkout, lines, manager)
    total = calculations.calculate_checkout_total_with_gift_cards(
        manager, checkout_info, lines, address
    )

    update_checkout_payment_statuses(
        checkout=checkout_info.checkout,
        checkout_total_gross=total.gross,
        checkout_has_lines=bool(lines),
    )

    redirect_url = "https://www.example.com"
    variables = {"id": to_global_id_or_none(checkout), "redirectUrl": redirect_url}

    # when
    response = user_api_client.post_graphql(MUTATION_CHECKOUT_COMPLETE, variables)

    # then
    content = get_graphql_content(response)

    order = Order.objects.get()
    data = content["data"]["checkoutComplete"]
    assert not data["errors"]
    assert order.shipping_address.postal_code == invalid_postal_code
    assert order.billing_address.postal_code == invalid_postal_code


@patch("saleor.checkout.complete_checkout._get_unit_discount_reason")
def test_checkout_complete_log_unknown_discount_reason(
    mocked_discount_reason,
    user_api_client,
    checkout_with_item_and_voucher_specific_products,
    voucher_specific_product_type,
    address,
    shipping_method,
    transaction_events_generator,
    transaction_item_generator,
    caplog,
):
    # given
    mocked_discount_reason.return_value = None

    checkout = prepare_checkout_for_test(
        checkout_with_item_and_voucher_specific_products,
        address,
        address,
        shipping_method,
        transaction_item_generator,
        transaction_events_generator,
    )

    variables = {
        "id": to_global_id_or_none(checkout),
        "redirectUrl": "https://www.example.com",
    }

    # when
    response = user_api_client.post_graphql(MUTATION_CHECKOUT_COMPLETE, variables)

    # then
    content = get_graphql_content(response)
    data = content["data"]["checkoutComplete"]
    assert not data["errors"]

    order = Order.objects.first()
    order_line = order.lines.first()
    assert not order_line.unit_discount_reason
    assert "Unknown discount reason" in caplog.text
    assert caplog.records[0].checkout_id == to_global_id_or_none(checkout)


<<<<<<< HEAD
def test_checkout_complete_log_saving_addresses_off(
    user_api_client,
    checkout_with_item_and_voucher_specific_products,
=======
@patch("saleor.order.calculations._recalculate_with_plugins")
@patch("saleor.plugins.manager.PluginsManager.order_confirmed")
def test_checkout_complete_empty_product_translation(
    order_confirmed_mock,
    recalculate_with_plugins_mock,
    user_api_client,
    checkout_with_gift_card,
    gift_card,
>>>>>>> af31f14e
    address,
    shipping_method,
    transaction_events_generator,
    transaction_item_generator,
<<<<<<< HEAD
    customer_user,
):
    # given
    checkout = prepare_checkout_for_test(
        checkout_with_item_and_voucher_specific_products,
=======
    caplog,
):
    # given
    checkout = prepare_checkout_for_test(
        checkout_with_gift_card,
>>>>>>> af31f14e
        address,
        address,
        shipping_method,
        transaction_item_generator,
        transaction_events_generator,
<<<<<<< HEAD
        user=customer_user,
        save_billing_address=False,
        save_shipping_address=False,
    )

    customer_user.addresses.clear()
    user_address_count = customer_user.addresses.count()
=======
    )

    checkout_line = checkout.lines.first()
    checkout_line_quantity = checkout_line.quantity
    checkout_line_variant = checkout_line.variant
    checkout_line_product = checkout_line_variant.product

    checkout_line_product.translations.create(language_code="en")
    checkout_line_variant.translations.create(language_code="en")

    manager = get_plugins_manager(allow_replica=False)
    lines, _ = fetch_checkout_lines(checkout)
    checkout_info = fetch_checkout_info(checkout, lines, manager)
    total = calculations.calculate_checkout_total_with_gift_cards(
        manager, checkout_info, lines, address
    )

    channel = checkout.channel
    channel.automatically_confirm_all_new_orders = True
    channel.save()

    orders_count = Order.objects.count()
    redirect_url = "https://www.example.com"
    variables = {"id": to_global_id_or_none(checkout), "redirectUrl": redirect_url}

    # when
    response = user_api_client.post_graphql(MUTATION_CHECKOUT_COMPLETE, variables)

    # then
    content = get_graphql_content(response)
    data = content["data"]["checkoutComplete"]
    assert not data["errors"]

    order_token = data["order"]["token"]
    order_id = data["order"]["id"]
    assert Order.objects.count() == orders_count + 1
    order = Order.objects.first()
    assert order.status == OrderStatus.UNFULFILLED
    assert order.origin == OrderOrigin.CHECKOUT
    assert not order.original
    assert order_id == graphene.Node.to_global_id("Order", order.id)
    assert str(order.id) == order_token
    assert order.redirect_url == redirect_url
    assert order.total.gross == total.gross
    assert order.subtotal.gross == get_subtotal(order.lines.all(), order.currency).gross
    assert order.metadata == checkout.metadata_storage.metadata
    assert order.private_metadata == checkout.metadata_storage.private_metadata
    transaction = order.payment_transactions.first()
    assert transaction
    assert order.total_charged_amount == transaction.charged_value
    assert order.total_authorized == zero_money(order.currency)

    order_line = order.lines.first()

    assert checkout_line_quantity == order_line.quantity
    assert checkout_line_variant == order_line.variant
    assert order_line.translated_product_name == ""
    assert order_line.translated_variant_name == ""

    assert order.shipping_address == address
    assert order.shipping_method == checkout.shipping_method
    assert order.search_vector

    gift_card.refresh_from_db()
    assert gift_card.current_balance == zero_money(gift_card.currency)
    assert gift_card.last_used_on
    assert GiftCardEvent.objects.filter(
        gift_card=gift_card, type=GiftCardEvents.USED_IN_ORDER
    )
    assert not Checkout.objects.filter(pk=checkout.pk).exists(), (
        "Checkout should have been deleted"
    )
    order_confirmed_mock.assert_called_once_with(order, webhooks=set())
    recalculate_with_plugins_mock.assert_not_called()

    assert not len(Reservation.objects.all())


def test_complete_checkout_order_status_changed_after_creation(
    checkout_with_item_total_0,
    customer_user,
    user_api_client,
):
    """Ensure order status is valid in the mutation response.

    In case that order is created with `UNCONFIRMED` and then changed into `UNFULFILLED`
    in post commit action, the returned order status should be upt-to-date.
    """
    # given
    checkout = checkout_with_item_total_0

    channel = checkout.channel
    channel.order_mark_as_paid_strategy = MarkAsPaidStrategy.TRANSACTION_FLOW
    channel.save(update_fields=["order_mark_as_paid_strategy"])

    checkout.billing_address = customer_user.default_billing_address
    checkout.save()

    update_checkout_payment_statuses(
        checkout, zero_money(checkout.currency), checkout_has_lines=True
    )
>>>>>>> af31f14e

    variables = {
        "id": to_global_id_or_none(checkout),
        "redirectUrl": "https://www.example.com",
    }

<<<<<<< HEAD
    # when
    response = user_api_client.post_graphql(MUTATION_CHECKOUT_COMPLETE, variables)
=======
    def immediate_on_commit(func):
        func()

    # when
    with patch.object(transaction, "on_commit", side_effect=immediate_on_commit):
        response = user_api_client.post_graphql(MUTATION_CHECKOUT_COMPLETE, variables)
>>>>>>> af31f14e

    # then
    content = get_graphql_content(response)
    data = content["data"]["checkoutComplete"]
    assert not data["errors"]

<<<<<<< HEAD
    order = Order.objects.first()
    assert order.billing_address
    assert order.shipping_address
    assert customer_user.addresses.count() == user_address_count
=======
    order = data["order"]
    assert order
    assert order["status"] == OrderStatus.UNFULFILLED.upper()
>>>>>>> af31f14e
<|MERGE_RESOLUTION|>--- conflicted
+++ resolved
@@ -4709,11 +4709,6 @@
     assert caplog.records[0].checkout_id == to_global_id_or_none(checkout)
 
 
-<<<<<<< HEAD
-def test_checkout_complete_log_saving_addresses_off(
-    user_api_client,
-    checkout_with_item_and_voucher_specific_products,
-=======
 @patch("saleor.order.calculations._recalculate_with_plugins")
 @patch("saleor.plugins.manager.PluginsManager.order_confirmed")
 def test_checkout_complete_empty_product_translation(
@@ -4722,38 +4717,20 @@
     user_api_client,
     checkout_with_gift_card,
     gift_card,
->>>>>>> af31f14e
-    address,
-    shipping_method,
-    transaction_events_generator,
-    transaction_item_generator,
-<<<<<<< HEAD
-    customer_user,
-):
-    # given
-    checkout = prepare_checkout_for_test(
-        checkout_with_item_and_voucher_specific_products,
-=======
+    address,
+    shipping_method,
+    transaction_events_generator,
+    transaction_item_generator,
     caplog,
 ):
     # given
     checkout = prepare_checkout_for_test(
         checkout_with_gift_card,
->>>>>>> af31f14e
-        address,
-        address,
-        shipping_method,
-        transaction_item_generator,
-        transaction_events_generator,
-<<<<<<< HEAD
-        user=customer_user,
-        save_billing_address=False,
-        save_shipping_address=False,
-    )
-
-    customer_user.addresses.clear()
-    user_address_count = customer_user.addresses.count()
-=======
+        address,
+        address,
+        shipping_method,
+        transaction_item_generator,
+        transaction_events_generator,
     )
 
     checkout_line = checkout.lines.first()
@@ -4855,37 +4832,68 @@
     update_checkout_payment_statuses(
         checkout, zero_money(checkout.currency), checkout_has_lines=True
     )
->>>>>>> af31f14e
 
     variables = {
         "id": to_global_id_or_none(checkout),
         "redirectUrl": "https://www.example.com",
     }
 
-<<<<<<< HEAD
-    # when
-    response = user_api_client.post_graphql(MUTATION_CHECKOUT_COMPLETE, variables)
-=======
     def immediate_on_commit(func):
         func()
 
     # when
     with patch.object(transaction, "on_commit", side_effect=immediate_on_commit):
         response = user_api_client.post_graphql(MUTATION_CHECKOUT_COMPLETE, variables)
->>>>>>> af31f14e
 
     # then
     content = get_graphql_content(response)
     data = content["data"]["checkoutComplete"]
     assert not data["errors"]
 
-<<<<<<< HEAD
+    order = data["order"]
+    assert order
+    assert order["status"] == OrderStatus.UNFULFILLED.upper()
+
+
+def test_checkout_complete_log_saving_addresses_off(
+    user_api_client,
+    checkout_with_item_and_voucher_specific_products,
+    address,
+    shipping_method,
+    transaction_events_generator,
+    transaction_item_generator,
+    customer_user,
+):
+    # given
+    checkout = prepare_checkout_for_test(
+        checkout_with_item_and_voucher_specific_products,
+        address,
+        address,
+        shipping_method,
+        transaction_item_generator,
+        transaction_events_generator,
+        user=customer_user,
+        save_billing_address=False,
+        save_shipping_address=False,
+    )
+
+    customer_user.addresses.clear()
+    user_address_count = customer_user.addresses.count()
+
+    variables = {
+        "id": to_global_id_or_none(checkout),
+        "redirectUrl": "https://www.example.com",
+    }
+
+    # when
+    response = user_api_client.post_graphql(MUTATION_CHECKOUT_COMPLETE, variables)
+
+    # then
+    content = get_graphql_content(response)
+    data = content["data"]["checkoutComplete"]
+    assert not data["errors"]
+
     order = Order.objects.first()
     assert order.billing_address
     assert order.shipping_address
-    assert customer_user.addresses.count() == user_address_count
-=======
-    order = data["order"]
-    assert order
-    assert order["status"] == OrderStatus.UNFULFILLED.upper()
->>>>>>> af31f14e
+    assert customer_user.addresses.count() == user_address_count