--- conflicted
+++ resolved
@@ -351,14 +351,7 @@
 
 
 @mock.patch("saleor.webhook.transport.synchronous.transport.send_webhook_request_sync")
-<<<<<<< HEAD
-=======
-@patch(
-    "saleor.graphql.checkout.mutations.checkout_delivery_method_update."
-    "clean_delivery_method"
-)
 def test_checkout_delivery_method_update_external_shipping_long_external_id(
-    mock_clean_delivery,
     mock_send_request,
     api_client,
     checkout_with_item_for_cc,
@@ -368,7 +361,6 @@
 ):
     checkout = checkout_with_item_for_cc
     query = MUTATION_UPDATE_DELIVERY_METHOD
-    mock_clean_delivery.return_value = True
 
     settings.PLUGINS = ["saleor.plugins.webhook.plugin.WebhookPlugin"]
     response_method_id = "A" * 700  # External ID longer than 512 characters
@@ -398,19 +390,11 @@
     errors = data["errors"]
 
     assert not errors
-    assert (
-        PRIVATE_META_APP_SHIPPING_ID not in checkout.metadata_storage.private_metadata
-    )
     assert checkout.external_shipping_method_id == method_id
     assert len(checkout.external_shipping_method_id) > 900
 
 
 @mock.patch("saleor.webhook.transport.synchronous.transport.send_webhook_request_sync")
-@patch(
-    "saleor.graphql.checkout.mutations.checkout_delivery_method_update."
-    "clean_delivery_method"
-)
->>>>>>> 533a1a82
 def test_checkout_delivery_method_update_external_shipping_when_invalid(
     mock_send_request,
     api_client,
@@ -984,12 +968,7 @@
             "send_webhook_queue": settings.CHECKOUT_WEBHOOK_EVENTS_CELERY_QUEUE_NAME,
             "telemetry_context": ANY,
         },
-<<<<<<< HEAD
         bind=True,
-=======
-        queue=settings.CHECKOUT_WEBHOOK_EVENTS_CELERY_QUEUE_NAME,
-        MessageGroupId="example.com:saleorappadditional",
->>>>>>> 533a1a82
     )
 
     # Deferred payload covers the async actions
@@ -1090,12 +1069,7 @@
             "send_webhook_queue": settings.CHECKOUT_WEBHOOK_EVENTS_CELERY_QUEUE_NAME,
             "telemetry_context": ANY,
         },
-<<<<<<< HEAD
         bind=True,
-=======
-        queue=settings.CHECKOUT_WEBHOOK_EVENTS_CELERY_QUEUE_NAME,
-        MessageGroupId="example.com:saleorappadditional",
->>>>>>> 533a1a82
     )
 
     # Deferred payload covers the sync and async actions
@@ -1184,12 +1158,7 @@
             "send_webhook_queue": settings.CHECKOUT_WEBHOOK_EVENTS_CELERY_QUEUE_NAME,
             "telemetry_context": ANY,
         },
-<<<<<<< HEAD
         bind=True,
-=======
-        queue=settings.CHECKOUT_WEBHOOK_EVENTS_CELERY_QUEUE_NAME,
-        MessageGroupId="example.com:saleorappadditional",
->>>>>>> 533a1a82
     )
 
     # Deferred payload covers the async actions
