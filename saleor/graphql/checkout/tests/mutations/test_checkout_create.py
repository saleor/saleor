--- conflicted
+++ resolved
@@ -2101,29 +2101,16 @@
     assert shipping_address.street_address_1 == address_data["streetAddress1"]
 
 
-<<<<<<< HEAD
 def test_checkout_create_with_billing_address_disabled_fields_normalization(
-=======
-def test_checkout_create_with_disabled_fields_normalization_raises_required_error(
->>>>>>> 802b2d1e
     api_client, stock, channel_USD
 ):
     # given
     address_data = {
-<<<<<<< HEAD
         "country": "US",
         "city": "Washington",
         "countryArea": "District of Columbia",
         "streetAddress1": "1600 Pennsylvania Avenue NW",
         "postalCode": "20500",
-=======
-        "city": "Wroclaw",
-        "country": "PL",
-        "firstName": "John",
-        "lastName": "Doe",
-        "phone": "+12125094995",
-        "streetAddress1": "Teczowa 7",
->>>>>>> 802b2d1e
     }
     variant = stock.product_variant
     variant_id = graphene.Node.to_global_id("ProductVariant", variant.id)
@@ -2132,15 +2119,8 @@
         "checkoutInput": {
             "lines": [{"quantity": 1, "variantId": variant_id}],
             "email": "test@example.com",
-<<<<<<< HEAD
             "billingAddress": address_data,
             "validationRules": {"billingAddress": {"enableFieldsNormalization": False}},
-=======
-            "shippingAddress": address_data,
-            "validationRules": {
-                "shippingAddress": {"enableFieldsNormalization": False}
-            },
->>>>>>> 802b2d1e
             "channel": channel_USD.slug,
         }
     }
@@ -2150,7 +2130,6 @@
 
     # then
     data = get_graphql_content(response)["data"]["checkoutCreate"]
-<<<<<<< HEAD
     assert not data["errors"]
     created_checkout = Checkout.objects.first()
     assert created_checkout
@@ -2160,11 +2139,43 @@
     assert billing_address.country_area == address_data["countryArea"]
     assert billing_address.postal_code == address_data["postalCode"]
     assert billing_address.street_address_1 == address_data["streetAddress1"]
-=======
+
+
+def test_checkout_create_with_disabled_fields_normalization_raises_required_error(
+    api_client, stock, channel_USD
+):
+    # given
+    address_data = {
+        "city": "Wroclaw",
+        "country": "PL",
+        "firstName": "John",
+        "lastName": "Doe",
+        "phone": "+12125094995",
+        "streetAddress1": "Teczowa 7",
+    }
+    variant = stock.product_variant
+    variant_id = graphene.Node.to_global_id("ProductVariant", variant.id)
+
+    variables = {
+        "checkoutInput": {
+            "lines": [{"quantity": 1, "variantId": variant_id}],
+            "email": "test@example.com",
+            "shippingAddress": address_data,
+            "validationRules": {
+                "shippingAddress": {"enableFieldsNormalization": False}
+            },
+            "channel": channel_USD.slug,
+        }
+    }
+
+    # when
+    response = api_client.post_graphql(MUTATION_CHECKOUT_CREATE, variables)
+
+    # then
+    data = get_graphql_content(response)["data"]["checkoutCreate"]
     assert len(data["errors"]) == 1
     assert data["errors"][0]["field"] == "postalCode"
     assert data["errors"][0]["code"] == "REQUIRED"
->>>>>>> 802b2d1e
 
 
 @pytest.mark.parametrize("with_shipping_address", (True, False))
