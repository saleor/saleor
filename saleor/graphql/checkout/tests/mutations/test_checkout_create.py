import datetime
import warnings
from unittest import mock

import graphene
import pytest
import pytz
from django.test import override_settings
from django.utils import timezone

from .....account.models import Address
from .....channel.utils import DEPRECATION_WARNING_MESSAGE
from .....checkout import AddressType
from .....checkout.error_codes import CheckoutErrorCode
from .....checkout.fetch import fetch_checkout_lines
from .....checkout.models import Checkout
from .....checkout.utils import calculate_checkout_quantity
from .....product.models import ProductChannelListing
from .....warehouse.models import Reservation, Stock
from ....tests.utils import assert_no_permission, get_graphql_content

MUTATION_CHECKOUT_CREATE = """
    mutation createCheckout($checkoutInput: CheckoutCreateInput!) {
      checkoutCreate(input: $checkoutInput) {
        checkout {
          id
          token
          email
          quantity
          lines {
            quantity
          }
        }
        errors {
          field
          message
          code
          variants
          addressType
        }
      }
    }
"""


@mock.patch("saleor.plugins.webhook.plugin.get_webhooks_for_event")
@mock.patch("saleor.plugins.webhook.plugin.trigger_webhooks_async")
def test_checkout_create_triggers_webhooks(
    mocked_webhook_trigger,
    mocked_get_webhooks_for_event,
    any_webhook,
    user_api_client,
    stock,
    graphql_address_data,
    settings,
    channel_USD,
):
    """Create checkout object using GraphQL API."""
    mocked_get_webhooks_for_event.return_value = [any_webhook]
    settings.PLUGINS = ["saleor.plugins.webhook.plugin.WebhookPlugin"]
    variant = stock.product_variant
    variant_id = graphene.Node.to_global_id("ProductVariant", variant.id)
    shipping_address = graphql_address_data
    variables = {
        "checkoutInput": {
            "channel": channel_USD.slug,
            "lines": [{"quantity": 1, "variantId": variant_id}],
            "email": user_api_client.user.email,
            "shippingAddress": shipping_address,
        }
    }
    assert not Checkout.objects.exists()
    response = user_api_client.post_graphql(MUTATION_CHECKOUT_CREATE, variables)
    get_graphql_content(response)

    assert mocked_webhook_trigger.called


def test_checkout_create_with_default_channel(
    api_client, stock, graphql_address_data, channel_USD
):
    variant = stock.product_variant
    variant_id = graphene.Node.to_global_id("ProductVariant", variant.id)
    test_email = "test@example.com"
    shipping_address = graphql_address_data
    quantity = 1
    variables = {
        "checkoutInput": {
            "lines": [{"quantity": quantity, "variantId": variant_id}],
            "email": test_email,
            "shippingAddress": shipping_address,
        }
    }
    assert not Checkout.objects.exists()
    with warnings.catch_warnings(record=True) as warns:
        response = api_client.post_graphql(MUTATION_CHECKOUT_CREATE, variables)
        get_graphql_content(response)["data"]["checkoutCreate"]

    new_checkout = Checkout.objects.first()
    lines, _ = fetch_checkout_lines(new_checkout)
    assert new_checkout.channel == channel_USD
    assert calculate_checkout_quantity(lines) == quantity

    assert any(
        [str(warning.message) == DEPRECATION_WARNING_MESSAGE for warning in warns]
    )


def test_checkout_create_with_variant_without_sku(
    api_client, stock, graphql_address_data, channel_USD
):
    variant = stock.product_variant
    variant.sku = None
    variant.save()
    variant_id = graphene.Node.to_global_id("ProductVariant", variant.id)
    test_email = "test@example.com"
    shipping_address = graphql_address_data
    quantity = 1
    variables = {
        "checkoutInput": {
            "channel": channel_USD.slug,
            "lines": [{"quantity": quantity, "variantId": variant_id}],
            "email": test_email,
            "shippingAddress": shipping_address,
        }
    }
    assert not Checkout.objects.exists()
    response = api_client.post_graphql(MUTATION_CHECKOUT_CREATE, variables)
    get_graphql_content(response)["data"]["checkoutCreate"]

    new_checkout = Checkout.objects.first()
    lines, _ = fetch_checkout_lines(new_checkout)
    assert new_checkout.channel == channel_USD
    assert calculate_checkout_quantity(lines) == quantity
    assert lines[0].variant.sku is None


def test_checkout_create_with_inactive_channel(
    api_client, stock, graphql_address_data, channel_USD
):
    channel = channel_USD
    channel.is_active = False
    channel.save()

    variant = stock.product_variant
    variant_id = graphene.Node.to_global_id("ProductVariant", variant.id)
    test_email = "test@example.com"
    shipping_address = graphql_address_data
    variables = {
        "checkoutInput": {
            "channel": channel.slug,
            "lines": [{"quantity": 1, "variantId": variant_id}],
            "email": test_email,
            "shippingAddress": shipping_address,
        }
    }

    response = api_client.post_graphql(MUTATION_CHECKOUT_CREATE, variables)

    error = get_graphql_content(response)["data"]["checkoutCreate"]["errors"][0]

    assert error["field"] == "channel"
    assert error["code"] == CheckoutErrorCode.CHANNEL_INACTIVE.name


def test_checkout_create_with_zero_quantity(
    api_client, stock, graphql_address_data, channel_USD
):
    variant = stock.product_variant
    variant_id = graphene.Node.to_global_id("ProductVariant", variant.id)
    test_email = "test@example.com"
    shipping_address = graphql_address_data
    variables = {
        "checkoutInput": {
            "channel": channel_USD.slug,
            "lines": [{"quantity": 0, "variantId": variant_id}],
            "email": test_email,
            "shippingAddress": shipping_address,
        }
    }

    response = api_client.post_graphql(MUTATION_CHECKOUT_CREATE, variables)

    error = get_graphql_content(response)["data"]["checkoutCreate"]["errors"][0]

    assert error["field"] == "quantity"
    assert error["code"] == CheckoutErrorCode.ZERO_QUANTITY.name


def test_checkout_create_with_unavailable_variant(
    api_client, stock, graphql_address_data, channel_USD
):
    variant = stock.product_variant
    variant.channel_listings.filter(channel=channel_USD).update(price_amount=None)
    variant_id = graphene.Node.to_global_id("ProductVariant", variant.id)
    test_email = "test@example.com"
    shipping_address = graphql_address_data
    variables = {
        "checkoutInput": {
            "channel": channel_USD.slug,
            "lines": [{"quantity": 1, "variantId": variant_id}],
            "email": test_email,
            "shippingAddress": shipping_address,
        }
    }

    response = api_client.post_graphql(MUTATION_CHECKOUT_CREATE, variables)

    error = get_graphql_content(response)["data"]["checkoutCreate"]["errors"][0]

    assert error["field"] == "lines"
    assert error["code"] == CheckoutErrorCode.UNAVAILABLE_VARIANT_IN_CHANNEL.name
    assert error["variants"] == [variant_id]


def test_checkout_create_with_malicious_variant_id(
    api_client, stock, graphql_address_data, channel_USD
):

    variant = stock.product_variant
    variant.channel_listings.filter(channel=channel_USD).update(price_amount=None)
    test_email = "test@example.com"
    shipping_address = graphql_address_data
    variant_id = (
        "UHJvZHVjdFZhcmlhbnQ6NDkxMyd8fERCTVNfUElQRS5SRUNFSVZFX01FU1N"
        "BR0UoQ0hSKDk4KXx8Q0hSKDk4KXx8Q0hSKDk4KSwxNSl8fCc="
    )
    # This string translates to
    # ProductVariant:4913'||DBMS_PIPE.RECEIVE_MESSAGE(CHR(98)||CHR(98)||CHR(98),15)||'

    variables = {
        "checkoutInput": {
            "channel": channel_USD.slug,
            "lines": [{"quantity": 1, "variantId": variant_id}],
            "email": test_email,
            "shippingAddress": shipping_address,
        }
    }

    response = api_client.post_graphql(MUTATION_CHECKOUT_CREATE, variables)

    error = get_graphql_content(response)["data"]["checkoutCreate"]["errors"][0]

    assert error["field"] == "variantId"
    assert error["code"] == "GRAPHQL_ERROR"


def test_checkout_create_with_inactive_default_channel(
    api_client, stock, graphql_address_data, channel_USD
):
    channel_USD.is_active = False
    channel_USD.save()

    variant = stock.product_variant
    variant_id = graphene.Node.to_global_id("ProductVariant", variant.id)
    test_email = "test@example.com"
    shipping_address = graphql_address_data
    variables = {
        "checkoutInput": {
            "lines": [{"quantity": 1, "variantId": variant_id}],
            "email": test_email,
            "shippingAddress": shipping_address,
        }
    }

    assert not Checkout.objects.exists()
    with warnings.catch_warnings(record=True) as warns:
        response = api_client.post_graphql(MUTATION_CHECKOUT_CREATE, variables)
        get_graphql_content(response)["data"]["checkoutCreate"]

    new_checkout = Checkout.objects.first()

    assert new_checkout.channel == channel_USD

    assert any(
        [str(warning.message) == DEPRECATION_WARNING_MESSAGE for warning in warns]
    )


def test_checkout_create_with_inactive_and_active_default_channel(
    api_client, stock, graphql_address_data, channel_USD, channel_PLN
):
    channel_PLN.is_active = False
    channel_PLN.save()

    variant = stock.product_variant
    variant_id = graphene.Node.to_global_id("ProductVariant", variant.id)
    test_email = "test@example.com"
    shipping_address = graphql_address_data
    variables = {
        "checkoutInput": {
            "lines": [{"quantity": 1, "variantId": variant_id}],
            "email": test_email,
            "shippingAddress": shipping_address,
        }
    }

    assert not Checkout.objects.exists()
    with warnings.catch_warnings(record=True) as warns:
        response = api_client.post_graphql(MUTATION_CHECKOUT_CREATE, variables)
        get_graphql_content(response)["data"]["checkoutCreate"]

    new_checkout = Checkout.objects.first()

    assert new_checkout.channel == channel_USD

    assert any(
        [str(warning.message) == DEPRECATION_WARNING_MESSAGE for warning in warns]
    )


def test_checkout_create_with_inactive_and_two_active_default_channel(
    api_client, stock, graphql_address_data, channel_USD, channel_PLN, other_channel_USD
):
    channel_USD.is_active = False
    channel_USD.save()

    variant = stock.product_variant
    variant_id = graphene.Node.to_global_id("ProductVariant", variant.id)
    test_email = "test@example.com"
    shipping_address = graphql_address_data
    variables = {
        "checkoutInput": {
            "lines": [{"quantity": 1, "variantId": variant_id}],
            "email": test_email,
            "shippingAddress": shipping_address,
        }
    }

    response = api_client.post_graphql(MUTATION_CHECKOUT_CREATE, variables)

    error = get_graphql_content(response)["data"]["checkoutCreate"]["errors"][0]

    assert error["field"] == "channel"
    assert error["code"] == CheckoutErrorCode.MISSING_CHANNEL_SLUG.name


def test_checkout_create_with_many_active_default_channel(
    api_client, stock, graphql_address_data, channel_USD, channel_PLN
):
    variant = stock.product_variant
    variant_id = graphene.Node.to_global_id("ProductVariant", variant.id)
    test_email = "test@example.com"
    shipping_address = graphql_address_data
    variables = {
        "checkoutInput": {
            "lines": [{"quantity": 1, "variantId": variant_id}],
            "email": test_email,
            "shippingAddress": shipping_address,
        }
    }

    response = api_client.post_graphql(MUTATION_CHECKOUT_CREATE, variables)

    error = get_graphql_content(response)["data"]["checkoutCreate"]["errors"][0]

    assert error["field"] == "channel"
    assert error["code"] == CheckoutErrorCode.MISSING_CHANNEL_SLUG.name


def test_checkout_create_with_many_inactive_default_channel(
    api_client, stock, graphql_address_data, channel_USD, channel_PLN
):
    channel_USD.is_active = False
    channel_USD.save()
    channel_PLN.is_active = False
    channel_PLN.save()
    variant = stock.product_variant
    variant_id = graphene.Node.to_global_id("ProductVariant", variant.id)
    test_email = "test@example.com"
    shipping_address = graphql_address_data
    variables = {
        "checkoutInput": {
            "lines": [{"quantity": 1, "variantId": variant_id}],
            "email": test_email,
            "shippingAddress": shipping_address,
        }
    }

    response = api_client.post_graphql(MUTATION_CHECKOUT_CREATE, variables)

    error = get_graphql_content(response)["data"]["checkoutCreate"]["errors"][0]

    assert error["field"] == "channel"
    assert error["code"] == CheckoutErrorCode.MISSING_CHANNEL_SLUG.name


def test_checkout_create_with_multiple_channel_without_channel_slug(
    api_client, stock, graphql_address_data, channel_USD, channel_PLN
):
    variant = stock.product_variant
    variant_id = graphene.Node.to_global_id("ProductVariant", variant.id)
    test_email = "test@example.com"
    shipping_address = graphql_address_data
    variables = {
        "checkoutInput": {
            "lines": [{"quantity": 1, "variantId": variant_id}],
            "email": test_email,
            "shippingAddress": shipping_address,
        }
    }

    response = api_client.post_graphql(MUTATION_CHECKOUT_CREATE, variables)

    error = get_graphql_content(response)["data"]["checkoutCreate"]["errors"][0]

    assert error["field"] == "channel"
    assert error["code"] == CheckoutErrorCode.MISSING_CHANNEL_SLUG.name


def test_checkout_create_with_multiple_channel_with_channel_slug(
    api_client, stock, graphql_address_data, channel_USD, channel_PLN
):
    variant = stock.product_variant
    variant_id = graphene.Node.to_global_id("ProductVariant", variant.id)
    test_email = "test@example.com"
    shipping_address = graphql_address_data
    variables = {
        "checkoutInput": {
            "channel": channel_USD.slug,
            "lines": [{"quantity": 1, "variantId": variant_id}],
            "email": test_email,
            "shippingAddress": shipping_address,
        }
    }
    assert not Checkout.objects.exists()

    response = api_client.post_graphql(MUTATION_CHECKOUT_CREATE, variables)

    content = get_graphql_content(response)["data"]["checkoutCreate"]

    new_checkout = Checkout.objects.first()
    assert new_checkout is not None
    assert new_checkout.channel == channel_USD
    checkout_data = content["checkout"]
    assert checkout_data["token"] == str(new_checkout.token)
    assert new_checkout.lines.count() == 1
    checkout_line = new_checkout.lines.first()
    assert checkout_line.variant == variant
    assert checkout_line.quantity == 1


def test_checkout_create_with_existing_checkout_in_other_channel(
    user_api_client, stock, graphql_address_data, channel_USD, user_checkout_PLN
):
    variant = stock.product_variant
    variant_id = graphene.Node.to_global_id("ProductVariant", variant.id)
    test_email = "test@example.com"
    shipping_address = graphql_address_data
    old_checkout = Checkout.objects.first()

    variables = {
        "checkoutInput": {
            "channel": channel_USD.slug,
            "lines": [{"quantity": 1, "variantId": variant_id}],
            "email": test_email,
            "shippingAddress": shipping_address,
        }
    }

    response = user_api_client.post_graphql(MUTATION_CHECKOUT_CREATE, variables)

    content = get_graphql_content(response)["data"]["checkoutCreate"]

    checkout_data = content["checkout"]
    assert checkout_data["token"] != str(old_checkout.token)


def test_checkout_create_with_inactive_channel_slug(
    api_client, stock, graphql_address_data, channel_USD
):
    channel = channel_USD
    channel.is_active = False
    channel.save()
    variant = stock.product_variant
    variant_id = graphene.Node.to_global_id("ProductVariant", variant.id)
    test_email = "test@example.com"
    shipping_address = graphql_address_data
    variables = {
        "checkoutInput": {
            "channel": channel_USD.slug,
            "lines": [{"quantity": 1, "variantId": variant_id}],
            "email": test_email,
            "shippingAddress": shipping_address,
        }
    }
    response = api_client.post_graphql(MUTATION_CHECKOUT_CREATE, variables)

    error = get_graphql_content(response)["data"]["checkoutCreate"]["errors"][0]

    assert error["field"] == "channel"
    assert error["code"] == CheckoutErrorCode.CHANNEL_INACTIVE.name


def test_checkout_create(api_client, stock, graphql_address_data, channel_USD):
    """Create checkout object using GraphQL API."""
    variant = stock.product_variant
    variant_id = graphene.Node.to_global_id("ProductVariant", variant.id)
    test_email = "test@example.com"
    shipping_address = graphql_address_data
    variables = {
        "checkoutInput": {
            "channel": channel_USD.slug,
            "lines": [{"quantity": 1, "variantId": variant_id}],
            "email": test_email,
            "shippingAddress": shipping_address,
        }
    }
    assert not Checkout.objects.exists()
    response = api_client.post_graphql(MUTATION_CHECKOUT_CREATE, variables)
    content = get_graphql_content(response)["data"]["checkoutCreate"]

    new_checkout = Checkout.objects.first()
    assert new_checkout is not None
    checkout_data = content["checkout"]
    assert checkout_data["token"] == str(new_checkout.token)
    assert new_checkout.lines.count() == 1
    checkout_line = new_checkout.lines.first()
    assert checkout_line.variant == variant
    assert checkout_line.quantity == 1
    assert new_checkout.shipping_address is not None
    assert new_checkout.shipping_address.first_name == shipping_address["firstName"]
    assert new_checkout.shipping_address.last_name == shipping_address["lastName"]
    assert (
        new_checkout.shipping_address.street_address_1
        == shipping_address["streetAddress1"]
    )
    assert (
        new_checkout.shipping_address.street_address_2
        == shipping_address["streetAddress2"]
    )
    assert new_checkout.shipping_address.postal_code == shipping_address["postalCode"]
    assert new_checkout.shipping_address.country == shipping_address["country"]
    assert new_checkout.shipping_address.city == shipping_address["city"].upper()
    assert not Reservation.objects.exists()


def test_checkout_create_with_custom_price(
    app_api_client,
    stock,
    graphql_address_data,
    channel_USD,
    permission_handle_checkouts,
):
    """Ensure that app with handle checkouts permission can set custom price."""
    variant = stock.product_variant
    variant_id = graphene.Node.to_global_id("ProductVariant", variant.id)
    test_email = "test@example.com"
    shipping_address = graphql_address_data
    price = 12.25
    variables = {
        "checkoutInput": {
            "channel": channel_USD.slug,
            "lines": [{"quantity": 1, "variantId": variant_id, "price": price}],
            "email": test_email,
            "shippingAddress": shipping_address,
        }
    }
    assert not Checkout.objects.exists()
    response = app_api_client.post_graphql(
        MUTATION_CHECKOUT_CREATE, variables, permissions=[permission_handle_checkouts]
    )
    content = get_graphql_content(response)["data"]["checkoutCreate"]

    new_checkout = Checkout.objects.first()
    assert new_checkout is not None
    checkout_data = content["checkout"]
    assert checkout_data["token"] == str(new_checkout.token)
    assert new_checkout.lines.count() == 1
    checkout_line = new_checkout.lines.first()
    assert checkout_line.variant == variant
    assert checkout_line.quantity == 1
    assert checkout_line.price_override == price


def test_checkout_create_with_custom_price_duplicated_items(
    app_api_client,
    stock,
    graphql_address_data,
    channel_USD,
    permission_handle_checkouts,
):
    """Ensure that when the same item with a custom price is provided multiple times,
    the price from the last occurrence will be set."""
    variant = stock.product_variant
    variant_id = graphene.Node.to_global_id("ProductVariant", variant.id)
    test_email = "test@example.com"
    shipping_address = graphql_address_data
    price_1 = 12.25
    price_2 = 20.25
    variables = {
        "checkoutInput": {
            "channel": channel_USD.slug,
            "lines": [
                {"quantity": 1, "variantId": variant_id, "price": price_1},
                {"quantity": 1, "variantId": variant_id, "price": price_2},
            ],
            "email": test_email,
            "shippingAddress": shipping_address,
        }
    }
    assert not Checkout.objects.exists()
    response = app_api_client.post_graphql(
        MUTATION_CHECKOUT_CREATE, variables, permissions=[permission_handle_checkouts]
    )
    content = get_graphql_content(response)["data"]["checkoutCreate"]

    new_checkout = Checkout.objects.first()
    assert new_checkout is not None
    checkout_data = content["checkout"]
    assert checkout_data["token"] == str(new_checkout.token)
    assert new_checkout.lines.count() == 1
    checkout_line = new_checkout.lines.first()
    assert checkout_line.variant == variant
    assert checkout_line.quantity == 2
    assert checkout_line.price_override == price_2


def test_checkout_create_with_custom_price_by_app_no_perm(
    app_api_client, stock, graphql_address_data, channel_USD
):
    """Ensure that app without handle checkouts permission cannot set custom price."""
    variant = stock.product_variant
    variant_id = graphene.Node.to_global_id("ProductVariant", variant.id)
    test_email = "test@example.com"
    shipping_address = graphql_address_data
    price = 12.25
    variables = {
        "checkoutInput": {
            "channel": channel_USD.slug,
            "lines": [{"quantity": 1, "variantId": variant_id, "price": price}],
            "email": test_email,
            "shippingAddress": shipping_address,
        }
    }
    assert not Checkout.objects.exists()
    response = app_api_client.post_graphql(MUTATION_CHECKOUT_CREATE, variables)
    assert_no_permission(response)


def test_checkout_create_with_custom_price_by_staff_with_handle_checkouts(
    staff_api_client,
    stock,
    graphql_address_data,
    channel_USD,
    permission_handle_checkouts,
):
    """Ensure that staff with handle checkouts permission cannot set custom price."""
    staff_api_client.user.user_permissions.add(permission_handle_checkouts)
    variant = stock.product_variant
    variant_id = graphene.Node.to_global_id("ProductVariant", variant.id)
    test_email = "test@example.com"
    shipping_address = graphql_address_data
    price = 12.25
    variables = {
        "checkoutInput": {
            "channel": channel_USD.slug,
            "lines": [{"quantity": 1, "variantId": variant_id, "price": price}],
            "email": test_email,
            "shippingAddress": shipping_address,
        }
    }
    assert not Checkout.objects.exists()
    response = staff_api_client.post_graphql(MUTATION_CHECKOUT_CREATE, variables)
    assert_no_permission(response)


def test_checkout_create_no_email(api_client, stock, graphql_address_data, channel_USD):
    """Create checkout object using GraphQL API."""
    variant = stock.product_variant
    variant_id = graphene.Node.to_global_id("ProductVariant", variant.id)
    shipping_address = graphql_address_data
    variables = {
        "checkoutInput": {
            "channel": channel_USD.slug,
            "lines": [{"quantity": 1, "variantId": variant_id}],
            "shippingAddress": shipping_address,
        }
    }
    assert not Checkout.objects.exists()
    response = api_client.post_graphql(MUTATION_CHECKOUT_CREATE, variables)
    content = get_graphql_content(response)["data"]["checkoutCreate"]

    new_checkout = Checkout.objects.first()
    assert new_checkout is not None
    checkout_data = content["checkout"]
    assert checkout_data["token"] == str(new_checkout.token)
    assert new_checkout.lines.count() == 1
    checkout_line = new_checkout.lines.first()
    assert checkout_line.variant == variant
    assert checkout_line.quantity == 1
    assert new_checkout.shipping_address is not None
    assert new_checkout.email is None
    assert new_checkout.shipping_address.first_name == shipping_address["firstName"]
    assert new_checkout.shipping_address.last_name == shipping_address["lastName"]
    assert (
        new_checkout.shipping_address.street_address_1
        == shipping_address["streetAddress1"]
    )
    assert (
        new_checkout.shipping_address.street_address_2
        == shipping_address["streetAddress2"]
    )
    assert new_checkout.shipping_address.postal_code == shipping_address["postalCode"]
    assert new_checkout.shipping_address.country == shipping_address["country"]
    assert new_checkout.shipping_address.city == shipping_address["city"].upper()


def test_checkout_create_with_invalid_channel_slug(
    api_client, stock, graphql_address_data, channel_USD
):
    variant = stock.product_variant
    variant_id = graphene.Node.to_global_id("ProductVariant", variant.id)
    test_email = "test@example.com"
    invalid_slug = "invalid-slug"
    shipping_address = graphql_address_data
    variables = {
        "checkoutInput": {
            "channel": invalid_slug,
            "lines": [{"quantity": 1, "variantId": variant_id}],
            "email": test_email,
            "shippingAddress": shipping_address,
        }
    }
    response = api_client.post_graphql(MUTATION_CHECKOUT_CREATE, variables)
    content = get_graphql_content(response)["data"]["checkoutCreate"]
    error = content["errors"][0]

    assert error["code"] == CheckoutErrorCode.NOT_FOUND.name
    assert error["field"] == "channel"


def test_checkout_create_no_channel_shipping_zones(
    api_client, stock, graphql_address_data, channel_USD
):
    """Create checkout object using GraphQL API."""
    channel_USD.shipping_zones.clear()
    variant = stock.product_variant
    variant_id = graphene.Node.to_global_id("ProductVariant", variant.id)
    test_email = "test@example.com"
    shipping_address = graphql_address_data
    variables = {
        "checkoutInput": {
            "channel": channel_USD.slug,
            "lines": [{"quantity": 1, "variantId": variant_id}],
            "email": test_email,
            "shippingAddress": shipping_address,
        }
    }
    assert not Checkout.objects.exists()
    response = api_client.post_graphql(MUTATION_CHECKOUT_CREATE, variables)
    content = get_graphql_content(response)["data"]["checkoutCreate"]

    new_checkout = Checkout.objects.first()
    assert new_checkout is None
    errors = content["errors"]
    assert len(errors) == 1
    assert errors[0]["code"] == CheckoutErrorCode.INSUFFICIENT_STOCK.name
    assert errors[0]["field"] == "quantity"


def test_checkout_create_multiple_warehouse(
    api_client, variant_with_many_stocks, graphql_address_data, channel_USD
):
    variant = variant_with_many_stocks
    variant_id = graphene.Node.to_global_id("ProductVariant", variant.id)
    test_email = "test@example.com"
    shipping_address = graphql_address_data
    variables = {
        "checkoutInput": {
            "channel": channel_USD.slug,
            "lines": [{"quantity": 4, "variantId": variant_id}],
            "email": test_email,
            "shippingAddress": shipping_address,
        }
    }
    assert not Checkout.objects.exists()
    response = api_client.post_graphql(MUTATION_CHECKOUT_CREATE, variables)
    content = get_graphql_content(response)["data"]["checkoutCreate"]

    new_checkout = Checkout.objects.first()
    assert new_checkout is not None
    checkout_data = content["checkout"]
    assert checkout_data["token"] == str(new_checkout.token)
    assert new_checkout.lines.count() == 1
    checkout_line = new_checkout.lines.first()
    assert checkout_line.variant == variant
    assert checkout_line.quantity == 4


def test_checkout_create_with_reservation(
    site_settings_with_reservations,
    api_client,
    variant_with_many_stocks,
    graphql_address_data,
    channel_USD,
):
    variant = variant_with_many_stocks
    variant_id = graphene.Node.to_global_id("ProductVariant", variant.id)
    test_email = "test@example.com"
    shipping_address = graphql_address_data
    variables = {
        "checkoutInput": {
            "channel": channel_USD.slug,
            "lines": [{"quantity": 4, "variantId": variant_id}],
            "email": test_email,
            "shippingAddress": shipping_address,
        }
    }
    assert not Checkout.objects.exists()
    response = api_client.post_graphql(MUTATION_CHECKOUT_CREATE, variables)
    get_graphql_content(response)["data"]["checkoutCreate"]

    new_checkout = Checkout.objects.first()
    assert new_checkout.lines.count() == 1
    checkout_line = new_checkout.lines.first()
    assert checkout_line
    reservation = checkout_line.reservations.first()
    assert reservation
    assert reservation.checkout_line == checkout_line
    assert reservation.quantity_reserved == checkout_line.quantity
    assert reservation.reserved_until > timezone.now()


def test_checkout_create_with_null_as_addresses(api_client, stock, channel_USD):
    """Create checkout object using GraphQL API."""
    variant = stock.product_variant
    variant_id = graphene.Node.to_global_id("ProductVariant", variant.id)
    test_email = "test@example.com"
    variables = {
        "checkoutInput": {
            "channel": channel_USD.slug,
            "lines": [{"quantity": 1, "variantId": variant_id}],
            "email": test_email,
            "shippingAddress": None,
            "billingAddress": None,
        }
    }
    assert not Checkout.objects.exists()
    response = api_client.post_graphql(MUTATION_CHECKOUT_CREATE, variables)
    content = get_graphql_content(response)["data"]["checkoutCreate"]

    new_checkout = Checkout.objects.first()
    assert new_checkout is not None
    checkout_data = content["checkout"]
    assert checkout_data["token"] == str(new_checkout.token)
    assert new_checkout.lines.count() == 1
    checkout_line = new_checkout.lines.first()
    assert checkout_line.variant == variant
    assert checkout_line.quantity == 1
    assert new_checkout.shipping_address is None
    assert new_checkout.billing_address is None


def test_checkout_create_with_variant_without_inventory_tracking(
    api_client, variant_without_inventory_tracking, channel_USD
):
    """Create checkout object using GraphQL API."""
    variant = variant_without_inventory_tracking
    variant_id = graphene.Node.to_global_id("ProductVariant", variant.id)
    test_email = "test@example.com"
    variables = {
        "checkoutInput": {
            "channel": channel_USD.slug,
            "lines": [{"quantity": 1, "variantId": variant_id}],
            "email": test_email,
            "shippingAddress": None,
            "billingAddress": None,
        }
    }
    assert not Checkout.objects.exists()
    response = api_client.post_graphql(MUTATION_CHECKOUT_CREATE, variables)
    content = get_graphql_content(response)["data"]["checkoutCreate"]

    new_checkout = Checkout.objects.first()
    assert new_checkout is not None
    checkout_data = content["checkout"]
    assert checkout_data["token"] == str(new_checkout.token)
    assert new_checkout.lines.count() == 1
    checkout_line = new_checkout.lines.first()
    assert checkout_line.variant == variant
    assert checkout_line.quantity == 1
    assert new_checkout.shipping_address is None
    assert new_checkout.billing_address is None


@pytest.mark.parametrize(
    "quantity, expected_error_message, error_code",
    (
        (
            -1,
            "The quantity should be higher than zero.",
            CheckoutErrorCode.ZERO_QUANTITY,
        ),
        (
            51,
            "Cannot add more than 50 times this item: SKU_A.",
            CheckoutErrorCode.QUANTITY_GREATER_THAN_LIMIT,
        ),
    ),
)
def test_checkout_create_cannot_add_invalid_quantities(
    api_client,
    stock,
    graphql_address_data,
    quantity,
    channel_USD,
    expected_error_message,
    error_code,
):
    variant = stock.product_variant
    variant_id = graphene.Node.to_global_id("ProductVariant", variant.id)
    test_email = "test@example.com"
    shipping_address = graphql_address_data
    variables = {
        "checkoutInput": {
            "lines": [{"quantity": quantity, "variantId": variant_id}],
            "email": test_email,
            "shippingAddress": shipping_address,
            "channel": channel_USD.slug,
        }
    }
    assert not Checkout.objects.exists()
    response = api_client.post_graphql(MUTATION_CHECKOUT_CREATE, variables)
    content = get_graphql_content(response)["data"]["checkoutCreate"]
    assert content["errors"]
    assert content["errors"] == [
        {
            "field": "quantity",
            "message": expected_error_message,
            "code": error_code.name,
            "variants": None,
            "addressType": None,
        }
    ]


def test_checkout_create_reuse_checkout(checkout, user_api_client, stock):
    # assign user to the checkout
    checkout.user = user_api_client.user
    checkout.save()
    variant = stock.product_variant

    variant_id = graphene.Node.to_global_id("ProductVariant", variant.id)
    variables = {
        "checkoutInput": {
            "lines": [{"quantity": 1, "variantId": variant_id}],
            "channel": checkout.channel.slug,
        },
    }
    response = user_api_client.post_graphql(MUTATION_CHECKOUT_CREATE, variables)
    content = get_graphql_content(response)["data"]["checkoutCreate"]

    checkout_data = content["checkout"]
    assert checkout_data["token"] != str(checkout.token)

    assert len(checkout_data["lines"]) == 1


def test_checkout_create_required_country_shipping_address(
    api_client, stock, graphql_address_data, channel_USD
):
    variant = stock.product_variant
    variant_id = graphene.Node.to_global_id("ProductVariant", variant.id)
    shipping_address = graphql_address_data
    del shipping_address["country"]
    variables = {
        "checkoutInput": {
            "lines": [{"quantity": 1, "variantId": variant_id}],
            "email": "test@example.com",
            "shippingAddress": shipping_address,
            "channel": channel_USD.slug,
        }
    }

    response = api_client.post_graphql(MUTATION_CHECKOUT_CREATE, variables)
    content = get_graphql_content(response)

    checkout_errors = content["data"]["checkoutCreate"]["errors"]
    assert checkout_errors[0]["field"] == "country"
    assert checkout_errors[0]["code"] == CheckoutErrorCode.REQUIRED.name
    assert checkout_errors[0]["addressType"] == AddressType.SHIPPING.upper()


def test_checkout_create_required_country_billing_address(
    api_client, stock, graphql_address_data, channel_USD
):
    variant = stock.product_variant
    variant_id = graphene.Node.to_global_id("ProductVariant", variant.id)
    billing_address = graphql_address_data
    del billing_address["country"]
    variables = {
        "checkoutInput": {
            "lines": [{"quantity": 1, "variantId": variant_id}],
            "email": "test@example.com",
            "billingAddress": billing_address,
            "channel": channel_USD.slug,
        }
    }

    response = api_client.post_graphql(MUTATION_CHECKOUT_CREATE, variables)
    content = get_graphql_content(response)

    checkout_errors = content["data"]["checkoutCreate"]["errors"]
    assert checkout_errors[0]["field"] == "country"
    assert checkout_errors[0]["code"] == CheckoutErrorCode.REQUIRED.name
    assert checkout_errors[0]["addressType"] == AddressType.BILLING.upper()


def test_checkout_create_default_email_for_logged_in_customer(
    user_api_client, stock, channel_USD
):
    variant = stock.product_variant
    variant_id = graphene.Node.to_global_id("ProductVariant", variant.id)
    variables = {
        "checkoutInput": {
            "lines": [{"quantity": 1, "variantId": variant_id}],
            "channel": channel_USD.slug,
        }
    }
    response = user_api_client.post_graphql(MUTATION_CHECKOUT_CREATE, variables)
    customer = user_api_client.user
    content = get_graphql_content(response)
    new_checkout = Checkout.objects.first()
    assert new_checkout is not None
    checkout_data = content["data"]["checkoutCreate"]["checkout"]
    assert checkout_data["email"] == str(customer.email)
    assert new_checkout.user.id == customer.id
    assert new_checkout.email == customer.email


def test_checkout_create_logged_in_customer(user_api_client, stock, channel_USD):
    variant = stock.product_variant
    variant_id = graphene.Node.to_global_id("ProductVariant", variant.id)
    variables = {
        "checkoutInput": {
            "channel": channel_USD.slug,
            "email": user_api_client.user.email,
            "lines": [{"quantity": 1, "variantId": variant_id}],
        }
    }
    assert not Checkout.objects.exists()
    response = user_api_client.post_graphql(MUTATION_CHECKOUT_CREATE, variables)
    content = get_graphql_content(response)
    new_checkout = Checkout.objects.first()
    assert new_checkout is not None
    checkout_data = content["data"]["checkoutCreate"]["checkout"]
    assert checkout_data["token"] == str(new_checkout.token)
    checkout_user = new_checkout.user
    customer = user_api_client.user
    assert customer.id == checkout_user.id
    assert new_checkout.shipping_address is None
    assert new_checkout.billing_address is None
    assert customer.email == new_checkout.email


def test_checkout_create_logged_in_customer_custom_email(
    user_api_client, stock, channel_USD
):
    variant = stock.product_variant
    variant_id = graphene.Node.to_global_id("ProductVariant", variant.id)
    customer = user_api_client.user
    custom_email = "custom@example.com"
    variables = {
        "checkoutInput": {
            "channel": channel_USD.slug,
            "lines": [{"quantity": 1, "variantId": variant_id}],
            "email": custom_email,
        }
    }
    assert not Checkout.objects.exists()
    assert not custom_email == customer.email
    response = user_api_client.post_graphql(MUTATION_CHECKOUT_CREATE, variables)
    content = get_graphql_content(response)
    new_checkout = Checkout.objects.first()
    assert new_checkout is not None
    checkout_data = content["data"]["checkoutCreate"]["checkout"]
    assert checkout_data["token"] == str(new_checkout.token)
    checkout_user = new_checkout.user
    assert customer.id == checkout_user.id
    assert new_checkout.email == custom_email


def test_checkout_create_logged_in_customer_custom_addresses(
    user_api_client, stock, graphql_address_data, channel_USD
):
    variant = stock.product_variant
    variant_id = graphene.Node.to_global_id("ProductVariant", variant.id)
    shipping_address = graphql_address_data
    billing_address = graphql_address_data
    variables = {
        "checkoutInput": {
            "channel": channel_USD.slug,
            "email": user_api_client.user.email,
            "lines": [{"quantity": 1, "variantId": variant_id}],
            "shippingAddress": shipping_address,
            "billingAddress": billing_address,
        }
    }
    assert not Checkout.objects.exists()
    response = user_api_client.post_graphql(MUTATION_CHECKOUT_CREATE, variables)
    content = get_graphql_content(response)
    new_checkout = Checkout.objects.first()
    assert new_checkout is not None
    checkout_data = content["data"]["checkoutCreate"]["checkout"]
    assert checkout_data["token"] == str(new_checkout.token)
    checkout_user = new_checkout.user
    customer = user_api_client.user
    assert customer.id == checkout_user.id
    assert not (
        customer.default_shipping_address_id == new_checkout.shipping_address_id
    )
    assert not (customer.default_billing_address_id == new_checkout.billing_address_id)
    assert new_checkout.shipping_address.first_name == shipping_address["firstName"]
    assert new_checkout.billing_address.first_name == billing_address["firstName"]


def test_checkout_create_check_lines_quantity_multiple_warehouse(
    user_api_client, variant_with_many_stocks, graphql_address_data, channel_USD
):
    variant = variant_with_many_stocks

    variant_id = graphene.Node.to_global_id("ProductVariant", variant.id)
    test_email = "test@example.com"
    shipping_address = graphql_address_data
    variables = {
        "checkoutInput": {
            "lines": [{"quantity": 16, "variantId": variant_id}],
            "email": test_email,
            "shippingAddress": shipping_address,
            "channel": channel_USD.slug,
        }
    }
    assert not Checkout.objects.exists()
    response = user_api_client.post_graphql(MUTATION_CHECKOUT_CREATE, variables)
    content = get_graphql_content(response)
    data = content["data"]["checkoutCreate"]
    assert data["errors"][0]["message"] == (
        "Could not add items SKU_A. Only 7 remaining in stock."
    )
    assert data["errors"][0]["field"] == "quantity"


def test_checkout_create_when_all_stocks_exceeded(
    user_api_client, variant_with_many_stocks, graphql_address_data, channel_USD
):
    variant = variant_with_many_stocks
    variant_id = graphene.Node.to_global_id("ProductVariant", variant.id)
    variables = {
        "checkoutInput": {
            "lines": [{"quantity": 16, "variantId": variant_id}],
            "email": "test@example.com",
            "shippingAddress": graphql_address_data,
            "channel": channel_USD.slug,
        }
    }

    # make stocks exceeded and assert
    variant.stocks.update(quantity=-99)
    for stock in variant.stocks.all():
        assert stock.quantity == -99

    response = user_api_client.post_graphql(MUTATION_CHECKOUT_CREATE, variables)
    content = get_graphql_content(response)
    data = content["data"]["checkoutCreate"]
    assert data["errors"][0]["message"] == (
        "Could not add items SKU_A. Only 0 remaining in stock."
    )
    assert data["errors"][0]["field"] == "quantity"


def test_checkout_create_when_one_stock_exceeded(
    user_api_client, variant_with_many_stocks, graphql_address_data, channel_USD
):
    variant = variant_with_many_stocks
    variant_id = graphene.Node.to_global_id("ProductVariant", variant.id)
    variables = {
        "checkoutInput": {
            "lines": [{"quantity": 16, "variantId": variant_id}],
            "email": "test@example.com",
            "shippingAddress": graphql_address_data,
            "channel": channel_USD.slug,
        }
    }

    # make first stock exceeded
    stock = variant.stocks.first()
    stock.quantity = -1
    stock.save()

    response = user_api_client.post_graphql(MUTATION_CHECKOUT_CREATE, variables)
    content = get_graphql_content(response)
    data = content["data"]["checkoutCreate"]
    assert data["errors"][0]["message"] == (
        "Could not add items SKU_A. Only 2 remaining in stock."
    )
    assert data["errors"][0]["field"] == "quantity"


@override_settings(DEFAULT_COUNTRY="DE")
def test_checkout_create_sets_country_from_shipping_address_country(
    user_api_client,
    variant_with_many_stocks_different_shipping_zones,
    graphql_address_data,
    channel_USD,
):
    variant = variant_with_many_stocks_different_shipping_zones
    variant_id = graphene.Node.to_global_id("ProductVariant", variant.id)
    test_email = "test@example.com"
    shipping_address = graphql_address_data
    shipping_address["country"] = "US"
    shipping_address["countryArea"] = "New York"
    shipping_address["postalCode"] = 10001
    variables = {
        "checkoutInput": {
            "channel": channel_USD.slug,
            "lines": [{"quantity": 1, "variantId": variant_id}],
            "email": test_email,
            "shippingAddress": shipping_address,
        }
    }
    assert not Checkout.objects.exists()
    response = user_api_client.post_graphql(MUTATION_CHECKOUT_CREATE, variables)
    content = get_graphql_content(response)
    content["data"]["checkoutCreate"]
    checkout = Checkout.objects.first()
    assert checkout.country == "US"


def test_checkout_create_sets_country_when_no_shipping_address_is_given(
    api_client, variant_with_many_stocks_different_shipping_zones, channel_USD
):
    variant = variant_with_many_stocks_different_shipping_zones
    variant_id = graphene.Node.to_global_id("ProductVariant", variant.id)
    test_email = "test@example.com"
    variables = {
        "checkoutInput": {
            "channel": channel_USD.slug,
            "lines": [{"quantity": 1, "variantId": variant_id}],
            "email": test_email,
        }
    }
    assert not Checkout.objects.exists()

    # should set channel's default_country
    api_client.post_graphql(MUTATION_CHECKOUT_CREATE, variables)
    checkout = Checkout.objects.first()
    assert checkout.country == channel_USD.default_country


@override_settings(DEFAULT_COUNTRY="DE")
def test_checkout_create_check_lines_quantity_for_zone_insufficient_stocks(
    user_api_client,
    variant_with_many_stocks_different_shipping_zones,
    graphql_address_data,
    channel_USD,
):
    """Check if insufficient stock exception will be raised.
    If item from checkout will not have enough quantity in correct shipping zone for
    shipping address INSUFICIENT_STOCK checkout error should be raised."""
    variant = variant_with_many_stocks_different_shipping_zones
    Stock.objects.filter(
        warehouse__shipping_zones__countries__contains="US", product_variant=variant
    ).update(quantity=0)
    variant_id = graphene.Node.to_global_id("ProductVariant", variant.id)
    test_email = "test@example.com"
    shipping_address = graphql_address_data
    shipping_address["country"] = "US"
    shipping_address["countryArea"] = "New York"
    shipping_address["postalCode"] = 10001
    variables = {
        "checkoutInput": {
            "lines": [{"quantity": 1, "variantId": variant_id}],
            "email": test_email,
            "shippingAddress": shipping_address,
            "channel": channel_USD.slug,
        }
    }
    assert not Checkout.objects.exists()
    response = user_api_client.post_graphql(MUTATION_CHECKOUT_CREATE, variables)
    content = get_graphql_content(response)
    data = content["data"]["checkoutCreate"]
    assert not data["checkout"]
    errors = data["errors"]
    assert errors[0]["code"] == CheckoutErrorCode.INSUFFICIENT_STOCK.name
    assert errors[0]["field"] == "quantity"


def test_checkout_create_check_lines_quantity(
    user_api_client, stock, graphql_address_data, channel_USD
):
    variant = stock.product_variant
    variant_id = graphene.Node.to_global_id("ProductVariant", variant.id)
    test_email = "test@example.com"
    shipping_address = graphql_address_data
    variables = {
        "checkoutInput": {
            "lines": [{"quantity": 16, "variantId": variant_id}],
            "email": test_email,
            "shippingAddress": shipping_address,
            "channel": channel_USD.slug,
        }
    }
    assert not Checkout.objects.exists()
    response = user_api_client.post_graphql(MUTATION_CHECKOUT_CREATE, variables)
    content = get_graphql_content(response)
    data = content["data"]["checkoutCreate"]
    assert data["errors"][0]["message"] == (
        "Could not add items SKU_A. Only 15 remaining in stock."
    )
    assert data["errors"][0]["field"] == "quantity"


@pytest.mark.parametrize("is_preorder", [True, False])
def test_checkout_create_check_lines_quantity_when_limit_per_variant_is_set_raise_err(
    user_api_client, stock, graphql_address_data, channel_USD, is_preorder
):
    limit_per_customer = 5
    variant = stock.product_variant
    variant.quantity_limit_per_customer = limit_per_customer
    variant.is_preorder = is_preorder
    variant.preorder_end_date = timezone.now() + datetime.timedelta(days=1)
    variant.save(
        update_fields=[
            "quantity_limit_per_customer",
            "is_preorder",
            "preorder_end_date",
        ]
    )
    variant_id = graphene.Node.to_global_id("ProductVariant", variant.id)
    shipping_address = graphql_address_data
    test_email = "test@example.com"
    variables = {
        "checkoutInput": {
            "lines": [{"quantity": 6, "variantId": variant_id}],
            "email": test_email,
            "shippingAddress": shipping_address,
            "channel": channel_USD.slug,
        }
    }
    assert not Checkout.objects.exists()

    response = user_api_client.post_graphql(MUTATION_CHECKOUT_CREATE, variables)
    content = get_graphql_content(response)
    data = content["data"]["checkoutCreate"]

    assert data["errors"][0]["message"] == (
        f"Cannot add more than {limit_per_customer} times this item: {variant}."
    )
    assert data["errors"][0]["field"] == "quantity"


@pytest.mark.parametrize("is_preorder", [True, False])
def test_checkout_create_check_lines_quantity_respects_site_settings(
    user_api_client,
    stock,
    graphql_address_data,
    channel_USD,
    site_settings,
    is_preorder,
):
    global_limit = 5
    variant = stock.product_variant
    variant.is_preorder = is_preorder
    variant.preorder_end_date = timezone.now() + datetime.timedelta(days=1)
    variant.save(
        update_fields=[
            "is_preorder",
            "preorder_end_date",
        ]
    )
    site_settings.limit_quantity_per_checkout = global_limit
    site_settings.save(update_fields=["limit_quantity_per_checkout"])
    variant_id = graphene.Node.to_global_id("ProductVariant", variant.id)
    shipping_address = graphql_address_data
    test_email = "test@example.com"
    variables = {
        "checkoutInput": {
            "lines": [{"quantity": 6, "variantId": variant_id}],
            "email": test_email,
            "shippingAddress": shipping_address,
            "channel": channel_USD.slug,
        }
    }
    assert not Checkout.objects.exists()

    response = user_api_client.post_graphql(MUTATION_CHECKOUT_CREATE, variables)
    content = get_graphql_content(response)
    data = content["data"]["checkoutCreate"]

    assert data["errors"][0]["message"] == (
        f"Cannot add more than {global_limit} times this item: {variant}."
    )
    assert data["errors"][0]["field"] == "quantity"


@pytest.mark.parametrize("is_preorder", [True, False])
def test_checkout_create_check_lines_quantity_site_settings_no_limit(
    user_api_client,
    stock,
    graphql_address_data,
    channel_USD,
    site_settings,
    is_preorder,
):
    variant = stock.product_variant
    variant.is_preorder = is_preorder
    variant.preorder_end_date = timezone.now() + datetime.timedelta(days=1)
    variant.save(
        update_fields=[
            "is_preorder",
            "preorder_end_date",
        ]
    )
    site_settings.limit_quantity_per_checkout = None
    site_settings.save(update_fields=["limit_quantity_per_checkout"])
    variant_id = graphene.Node.to_global_id("ProductVariant", variant.id)
    shipping_address = graphql_address_data
    test_email = "test@example.com"
    variables = {
        "checkoutInput": {
            "lines": [{"quantity": 15, "variantId": variant_id}],
            "email": test_email,
            "shippingAddress": shipping_address,
            "channel": channel_USD.slug,
        }
    }
    assert not Checkout.objects.exists()

    response = user_api_client.post_graphql(MUTATION_CHECKOUT_CREATE, variables)
    content = get_graphql_content(response)
    data = content["data"]["checkoutCreate"]

    assert not data["errors"]
    assert Checkout.objects.first()


def test_checkout_create_check_lines_quantity_against_reservations(
    site_settings_with_reservations,
    user_api_client,
    stock,
    graphql_address_data,
    channel_USD,
    checkout,
):
    variant = stock.product_variant
    checkout_line = checkout.lines.create(
        variant=variant,
        quantity=3,
    )
    Reservation.objects.create(
        checkout_line=checkout_line,
        stock=stock,
        quantity_reserved=3,
        reserved_until=timezone.now() + datetime.timedelta(minutes=5),
    )

    variant_id = graphene.Node.to_global_id("ProductVariant", variant.id)
    test_email = "test@example.com"
    shipping_address = graphql_address_data
    variables = {
        "checkoutInput": {
            "lines": [{"quantity": 15, "variantId": variant_id}],
            "email": test_email,
            "shippingAddress": shipping_address,
            "channel": channel_USD.slug,
        }
    }
    assert Checkout.objects.count() == 1
    response = user_api_client.post_graphql(MUTATION_CHECKOUT_CREATE, variables)
    content = get_graphql_content(response)
    data = content["data"]["checkoutCreate"]
    assert data["errors"][0]["message"] == (
        "Could not add items SKU_A. Only 12 remaining in stock."
    )
    assert data["errors"][0]["field"] == "quantity"


def test_checkout_create_unavailable_for_purchase_product(
    user_api_client, stock, graphql_address_data, channel_USD
):
    # given
    variant = stock.product_variant
    product = variant.product

    product.channel_listings.update(available_for_purchase_at=None)

    variant_id = graphene.Node.to_global_id("ProductVariant", variant.id)
    test_email = "test@example.com"
    shipping_address = graphql_address_data
    variables = {
        "checkoutInput": {
            "lines": [{"quantity": 10, "variantId": variant_id}],
            "email": test_email,
            "shippingAddress": shipping_address,
            "channel": channel_USD.slug,
        }
    }
    assert not Checkout.objects.exists()

    # when
    response = user_api_client.post_graphql(MUTATION_CHECKOUT_CREATE, variables)

    # then
    content = get_graphql_content(response)
    data = content["data"]["checkoutCreate"]

    errors = data["errors"]
    assert len(errors) == 1
    assert errors[0]["field"] == "lines"
    assert errors[0]["code"] == CheckoutErrorCode.PRODUCT_UNAVAILABLE_FOR_PURCHASE.name
    assert errors[0]["variants"] == [variant_id]


def test_checkout_create_available_for_purchase_from_tomorrow_product(
    user_api_client, stock, graphql_address_data, channel_USD
):
    # given
    variant = stock.product_variant
    product = variant.product

    product.channel_listings.update(
        available_for_purchase_at=datetime.datetime.now(pytz.UTC)
        + datetime.timedelta(days=1)
    )

    variant_id = graphene.Node.to_global_id("ProductVariant", variant.id)
    test_email = "test@example.com"
    shipping_address = graphql_address_data
    variables = {
        "checkoutInput": {
            "lines": [{"quantity": 10, "variantId": variant_id}],
            "email": test_email,
            "shippingAddress": shipping_address,
            "channel": channel_USD.slug,
        }
    }
    assert not Checkout.objects.exists()

    # when
    response = user_api_client.post_graphql(MUTATION_CHECKOUT_CREATE, variables)

    # then
    content = get_graphql_content(response)
    data = content["data"]["checkoutCreate"]

    errors = data["errors"]
    assert len(errors) == 1
    assert errors[0]["field"] == "lines"
    assert errors[0]["code"] == CheckoutErrorCode.PRODUCT_UNAVAILABLE_FOR_PURCHASE.name
    assert errors[0]["variants"] == [variant_id]


def test_create_checkout_with_unpublished_product(
    user_api_client, checkout_with_item, stock, channel_USD
):
    variant = stock.product_variant
    product = variant.product
    ProductChannelListing.objects.filter(product=product, channel=channel_USD).update(
        is_published=False
    )
    variant_id = graphene.Node.to_global_id("ProductVariant", variant.pk)

    query = """
            mutation CreateCheckout($checkoutInput: CheckoutCreateInput!) {
              checkoutCreate(input: $checkoutInput) {
                errors {
                  code
                  message
                }
                checkout {
                  id
                }
              }
            }
        """
    variables = {
        "checkoutInput": {
            "channel": channel_USD.slug,
            "email": "test@example.com",
            "lines": [{"variantId": variant_id, "quantity": 1}],
        }
    }
    response = get_graphql_content(user_api_client.post_graphql(query, variables))
    error = response["data"]["checkoutCreate"]["errors"][0]
    assert error["code"] == CheckoutErrorCode.PRODUCT_NOT_PUBLISHED.name


<<<<<<< HEAD
@pytest.mark.parametrize(
    "address_data",
    [
        {"country": "PL"},  # missing postalCode, streetAddress
        {"country": "PL", "postalCode": "53-601"},  # missing streetAddress
        {"country": "US"},
        {
            "country": "US",
            "city": "New York",
        },  # missing postalCode, streetAddress, countryArea
    ],
)
def test_checkout_create_with_skip_required_doesnt_raise_error(
    address_data, api_client, stock, channel_USD
):
    # given
    variant = stock.product_variant
    variant_id = graphene.Node.to_global_id("ProductVariant", variant.id)

    variables = {
        "checkoutInput": {
            "lines": [{"quantity": 1, "variantId": variant_id}],
            "email": "test@example.com",
            "shippingAddress": address_data,
            "validationRules": {"shippingAddress": {"skipRequired": True}},
            "channel": channel_USD.slug,
        }
    }

    # when
    response = api_client.post_graphql(MUTATION_CHECKOUT_CREATE, variables)

    # then
    data = get_graphql_content(response)["data"]["checkoutCreate"]
    created_checkout = Checkout.objects.first()

    assert not data["errors"]
    assert created_checkout
    assert created_checkout.shipping_address


def test_checkout_create_with_skip_required_raises_validation_error(
    api_client, stock, channel_USD
):
    # given
    variant = stock.product_variant
    variant_id = graphene.Node.to_global_id("ProductVariant", variant.id)

    variables = {
        "checkoutInput": {
            "lines": [{"quantity": 1, "variantId": variant_id}],
            "email": "test@example.com",
            "shippingAddress": {"country": "US", "postalCode": "XX-123"},
            "validationRules": {"shippingAddress": {"skipRequired": True}},
            "channel": channel_USD.slug,
        }
    }

    # when
    response = api_client.post_graphql(MUTATION_CHECKOUT_CREATE, variables)

    # then
    created_checkout = Checkout.objects.first()
    data = get_graphql_content(response)["data"]["checkoutCreate"]
    assert len(data["errors"]) == 1
    assert data["errors"][0]["code"] == "INVALID"
    assert data["errors"][0]["field"] == "postalCode"
    assert created_checkout is None


def test_checkout_create_with_skip_required_saves_address(
    api_client, stock, channel_USD
):
    # given
    variant = stock.product_variant
    variant_id = graphene.Node.to_global_id("ProductVariant", variant.id)

    variables = {
        "checkoutInput": {
            "lines": [{"quantity": 1, "variantId": variant_id}],
            "email": "test@example.com",
            "shippingAddress": {"country": "PL", "postalCode": "53-601"},
            "validationRules": {"shippingAddress": {"skipRequired": True}},
            "channel": channel_USD.slug,
        }
    }

    # when
    response = api_client.post_graphql(MUTATION_CHECKOUT_CREATE, variables)

    # then
    data = get_graphql_content(response)["data"]["checkoutCreate"]
    created_checkout = Checkout.objects.first()

    assert not data["errors"]
    assert created_checkout is not None
    assert created_checkout.shipping_address
    assert created_checkout.shipping_address.country.code == "PL"
    assert created_checkout.shipping_address.postal_code == "53-601"


@pytest.mark.parametrize(
    "address_data",
    [
        {
            "country": "PL",
            "city": "Wroclaw",
            "postalCode": "XYZ",
            "streetAddress1": "Teczowa 7",
        },  # incorrect postalCode
        {
            "country": "US",
            "city": "New York",
            "countryArea": "ABC",
            "streetAddress1": "New street",
            "postalCode": "53-601",
        },  # incorrect postalCode
    ],
)
def test_checkout_create_with_skip_value_check_doesnt_raise_error(
    address_data, api_client, stock, channel_USD
):
    # given
    variant = stock.product_variant
    variant_id = graphene.Node.to_global_id("ProductVariant", variant.id)

    variables = {
        "checkoutInput": {
            "lines": [{"quantity": 1, "variantId": variant_id}],
            "email": "test@example.com",
            "shippingAddress": address_data,
            "validationRules": {"shippingAddress": {"skipValueCheck": True}},
            "channel": channel_USD.slug,
        }
    }

    # when
    response = api_client.post_graphql(MUTATION_CHECKOUT_CREATE, variables)

    # then
    data = get_graphql_content(response)["data"]["checkoutCreate"]
    created_checkout = Checkout.objects.first()

    assert not data["errors"]
    assert created_checkout
    assert created_checkout.shipping_address


@pytest.mark.parametrize(
    "address_data",
    [
        {
            "country": "PL",
            "city": "Wroclaw",
            "postalCode": "XYZ",
        },  # incorrect postalCode
        {
            "country": "US",
            "city": "New York",
            "countryArea": "XYZ",
            "postalCode": "XYZ",
        },  # incorrect postalCode
    ],
)
def test_checkout_create_with_skip_value_raises_required_fields_error(
    address_data, api_client, stock, channel_USD
):
    # given
    variant = stock.product_variant
    variant_id = graphene.Node.to_global_id("ProductVariant", variant.id)

    variables = {
        "checkoutInput": {
            "lines": [{"quantity": 1, "variantId": variant_id}],
            "email": "test@example.com",
            "shippingAddress": address_data,
            "validationRules": {"shippingAddress": {"skipValueCheck": True}},
            "channel": channel_USD.slug,
        }
    }

    # when
    response = api_client.post_graphql(MUTATION_CHECKOUT_CREATE, variables)

    # then
    created_checkout = Checkout.objects.first()
    data = get_graphql_content(response)["data"]["checkoutCreate"]
    assert len(data["errors"]) == 1
    assert data["errors"][0]["code"] == "REQUIRED"
    assert data["errors"][0]["field"] == "streetAddress1"
    assert created_checkout is None


def test_checkout_create_with_skip_value_check_saves_address(
    api_client, stock, channel_USD
):
    # given
    city = "Wroclaw"
    street_address = "Teczowa 7"
    postal_code = "XX-601"  # incorrect format for PL
    country_code = "PL"

    variant = stock.product_variant
    variant_id = graphene.Node.to_global_id("ProductVariant", variant.id)

    variables = {
        "checkoutInput": {
            "lines": [{"quantity": 1, "variantId": variant_id}],
            "email": "test@example.com",
            "shippingAddress": {
                "country": country_code,
                "city": city,
                "streetAddress1": street_address,
                "postalCode": postal_code,
            },
            "validationRules": {"shippingAddress": {"skipValueCheck": True}},
            "channel": channel_USD.slug,
        }
    }

    # when
    response = api_client.post_graphql(MUTATION_CHECKOUT_CREATE, variables)

    # then
    created_checkout = Checkout.objects.first()
    data = get_graphql_content(response)["data"]["checkoutCreate"]
    assert not data["errors"]

    assert created_checkout
    assert created_checkout.shipping_address
    assert created_checkout.shipping_address.street_address_1 == street_address
    assert created_checkout.shipping_address.city == city
    assert created_checkout.shipping_address.postal_code == postal_code
    assert created_checkout.shipping_address.country.code == country_code


@pytest.mark.parametrize(
    "address_data",
    [
        {
            "country": "PL",
            "postalCode": "XYZ",
        },  # incorrect postalCode, missing city, streetAddress
        {
            "country": "US",
            "countryArea": "DC",
            "postalCode": "XYZ",
        },  # incorrect postalCode, missing city
    ],
)
def test_checkout_create_with_skip_value_and_skip_required_fields(
    address_data, api_client, stock, channel_USD
):
    # given
    variant = stock.product_variant
    variant_id = graphene.Node.to_global_id("ProductVariant", variant.id)

    variables = {
        "checkoutInput": {
            "lines": [{"quantity": 1, "variantId": variant_id}],
            "email": "test@example.com",
            "shippingAddress": address_data,
            "validationRules": {
                "shippingAddress": {"skipValueCheck": True, "skipRequired": True}
            },
            "channel": channel_USD.slug,
        }
    }

    # when
    response = api_client.post_graphql(MUTATION_CHECKOUT_CREATE, variables)

    # then
    created_checkout = Checkout.objects.first()
    data = get_graphql_content(response)["data"]["checkoutCreate"]
    assert not data["errors"]
    assert created_checkout.shipping_address


def test_checkout_create_with_skip_value_and_skip_required_saves_address(
    api_client, stock, channel_USD
):
    # given
    city = "Wroclaw"
    postal_code = "XX-601"  # incorrect format for PL
    country_code = "PL"

    variant = stock.product_variant
    variant_id = graphene.Node.to_global_id("ProductVariant", variant.id)

    variables = {
        "checkoutInput": {
            "lines": [{"quantity": 1, "variantId": variant_id}],
            "email": "test@example.com",
            "shippingAddress": {
                "country": country_code,
                "city": city,
                "postalCode": postal_code,
            },
            "validationRules": {
                "shippingAddress": {"skipValueCheck": True, "skipRequired": True}
            },
            "channel": channel_USD.slug,
        }
    }

    # when
    response = api_client.post_graphql(MUTATION_CHECKOUT_CREATE, variables)

    # then
    created_checkout = Checkout.objects.first()
    data = get_graphql_content(response)["data"]["checkoutCreate"]
    assert not data["errors"]

    assert created_checkout
    assert created_checkout.shipping_address
    assert created_checkout.shipping_address.country.code == country_code
    assert created_checkout.shipping_address.postal_code == postal_code
    assert created_checkout.shipping_address.city == city
    assert created_checkout.shipping_address.street_address_1 == ""
=======
@pytest.mark.parametrize("with_shipping_address", (True, False))
def test_create_checkout_with_digital(
    api_client,
    digital_content,
    graphql_address_data,
    with_shipping_address,
    channel_USD,
):
    """Test creating a checkout with a shipping address gets the address ignored."""

    address_count = Address.objects.count()

    variant = digital_content.product_variant
    variant_id = graphene.Node.to_global_id("ProductVariant", variant.pk)

    checkout_input = {
        "channel": channel_USD.slug,
        "lines": [{"quantity": 1, "variantId": variant_id}],
        "email": "customer@example.com",
    }

    if with_shipping_address:
        checkout_input["shippingAddress"] = graphql_address_data

    get_graphql_content(
        api_client.post_graphql(
            MUTATION_CHECKOUT_CREATE, {"checkoutInput": checkout_input}
        )
    )["data"]["checkoutCreate"]

    # Retrieve the created checkout
    checkout = Checkout.objects.get()

    # Check that the shipping address was ignored, thus not created
    assert (
        checkout.shipping_address is None
    ), "The address shouldn't have been associated"
    assert (
        Address.objects.count() == address_count
    ), "No address should have been created"
>>>>>>> 3af968e7
<|MERGE_RESOLUTION|>--- conflicted
+++ resolved
@@ -1586,7 +1586,6 @@
     assert error["code"] == CheckoutErrorCode.PRODUCT_NOT_PUBLISHED.name
 
 
-<<<<<<< HEAD
 @pytest.mark.parametrize(
     "address_data",
     [
@@ -1907,7 +1906,8 @@
     assert created_checkout.shipping_address.postal_code == postal_code
     assert created_checkout.shipping_address.city == city
     assert created_checkout.shipping_address.street_address_1 == ""
-=======
+
+
 @pytest.mark.parametrize("with_shipping_address", (True, False))
 def test_create_checkout_with_digital(
     api_client,
@@ -1947,5 +1947,4 @@
     ), "The address shouldn't have been associated"
     assert (
         Address.objects.count() == address_count
-    ), "No address should have been created"
->>>>>>> 3af968e7
+    ), "No address should have been created"