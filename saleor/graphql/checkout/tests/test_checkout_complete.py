from decimal import Decimal
from unittest.mock import patch

import graphene
import pytest

from ....checkout import calculations
from ....checkout.error_codes import CheckoutErrorCode
from ....checkout.models import Checkout
from ....checkout.utils import fetch_checkout_lines
from ....core.exceptions import InsufficientStock
from ....core.taxes import zero_money
from ....order import OrderStatus
from ....order.models import Order
from ....payment import ChargeStatus, PaymentError, TransactionKind
from ....payment.gateways.dummy_credit_card import TOKEN_VALIDATION_MAPPING
from ....payment.interface import GatewayResponse
from ....plugins.manager import get_plugins_manager
from ....warehouse.models import Stock
from ....warehouse.tests.utils import get_available_quantity_for_stock
from ...tests.utils import get_graphql_content

MUTATION_CHECKOUT_COMPLETE = """
    mutation checkoutComplete($checkoutId: ID!, $redirectUrl: String) {
        checkoutComplete(checkoutId: $checkoutId, redirectUrl: $redirectUrl) {
            order {
                id,
                token
            },
            checkoutErrors {
                field,
                message,
                code
            }
            confirmationNeeded
            confirmationData
        }
    }
    """


ACTION_REQUIRED_GATEWAY_RESPONSE = GatewayResponse(
    is_success=True,
    action_required=True,
    action_required_data={
        "paymentData": "test",
        "paymentMethodType": "scheme",
        "url": "https://test.adyen.com/hpp/3d/validate.shtml",
        "data": {
            "MD": "md-test-data",
            "PaReq": "PaReq-test-data",
            "TermUrl": "http://127.0.0.1:3000/",
        },
        "method": "POST",
        "type": "redirect",
    },
    kind=TransactionKind.CAPTURE,
    amount=Decimal(3.0),
    currency="usd",
    transaction_id="1234",
    error=None,
)


def test_checkout_complete_order_already_exists(
    user_api_client, order_with_lines, checkout_with_gift_card,
):
    checkout = checkout_with_gift_card
    orders_count = Order.objects.count()
    order_with_lines.checkout_token = checkout.pk
    order_with_lines.save()
    checkout_id = graphene.Node.to_global_id("Checkout", checkout.pk)
    variables = {"checkoutId": checkout_id, "redirectUrl": "https://www.example.com"}
    checkout.delete()
    response = user_api_client.post_graphql(MUTATION_CHECKOUT_COMPLETE, variables)

    content = get_graphql_content(response)
    data = content["data"]["checkoutComplete"]
    assert not data["checkoutErrors"]

    order_token = data["order"]["token"]
    assert Order.objects.count() == orders_count
    assert order_with_lines.token == order_token


def test_checkout_complete_with_inactive_channel_order_already_exists(
    user_api_client, order_with_lines, checkout_with_gift_card,
):
    checkout = checkout_with_gift_card
    order_with_lines.checkout_token = checkout.pk
    channel = order_with_lines.channel
    channel.is_active = False
    channel.save()
    order_with_lines.save()

    checkout_id = graphene.Node.to_global_id("Checkout", checkout.pk)
    variables = {"checkoutId": checkout_id, "redirectUrl": "https://www.example.com"}
    checkout.delete()
    response = user_api_client.post_graphql(MUTATION_CHECKOUT_COMPLETE, variables)

    content = get_graphql_content(response)
    data = content["data"]["checkoutComplete"]
    assert data["checkoutErrors"][0]["code"] == CheckoutErrorCode.CHANNEL_INACTIVE.name
    assert data["checkoutErrors"][0]["field"] == "channel"


def test_checkout_complete_with_inactive_channel(
    user_api_client,
    checkout_with_gift_card,
    gift_card,
    payment_dummy,
    address,
    shipping_method,
):
    assert not gift_card.last_used_on

    checkout = checkout_with_gift_card
    channel = checkout.channel
    channel.is_active = False
    channel.save()
    checkout.shipping_address = address
    checkout.shipping_method = shipping_method
    checkout.billing_address = address
    checkout.store_value_in_metadata(items={"accepted": "true"})
    checkout.store_value_in_private_metadata(items={"accepted": "false"})
    checkout.save()

    manager = get_plugins_manager()
    lines = fetch_checkout_lines(checkout)

    total = calculations.calculate_checkout_total_with_gift_cards(
        manager=manager, checkout=checkout, lines=lines, address=address, discounts=[]
    )
    payment = payment_dummy
    payment.is_active = True
    payment.order = None
    payment.total = total.gross.amount
    payment.currency = total.gross.currency
    payment.checkout = checkout
    payment.save()
    assert not payment.transactions.exists()

    checkout_id = graphene.Node.to_global_id("Checkout", checkout.pk)
    variables = {"checkoutId": checkout_id, "redirectUrl": "https://www.example.com"}
    response = user_api_client.post_graphql(MUTATION_CHECKOUT_COMPLETE, variables)

    content = get_graphql_content(response)
    data = content["data"]["checkoutComplete"]
    assert data["checkoutErrors"][0]["code"] == CheckoutErrorCode.CHANNEL_INACTIVE.name
    assert data["checkoutErrors"][0]["field"] == "channel"


@pytest.mark.integration
@patch("saleor.plugins.manager.PluginsManager.order_confirmed")
def test_checkout_complete(
    order_confirmed_mock,
    site_settings,
    user_api_client,
    checkout_with_gift_card,
    gift_card,
    payment_dummy,
    address,
    shipping_method,
):

    assert not gift_card.last_used_on

    checkout = checkout_with_gift_card
    checkout.shipping_address = address
    checkout.shipping_method = shipping_method
    checkout.billing_address = address
    checkout.store_value_in_metadata(items={"accepted": "true"})
    checkout.store_value_in_private_metadata(items={"accepted": "false"})
    checkout.save()

    checkout_line = checkout.lines.first()
    checkout_line_quantity = checkout_line.quantity
    checkout_line_variant = checkout_line.variant

<<<<<<< HEAD
    manager = get_plugins_manager()
    lines = fetch_checkout_lines(checkout)
    total = calculations.calculate_checkout_total_with_gift_cards(
        manager, checkout, lines, address
    )
=======
    site_settings.automatically_confirm_all_new_orders = True
    site_settings.save()

    total = calculations.calculate_checkout_total_with_gift_cards(checkout=checkout)
>>>>>>> d7c13a47
    payment = payment_dummy
    payment.is_active = True
    payment.order = None
    payment.total = total.gross.amount
    payment.currency = total.gross.currency
    payment.checkout = checkout
    payment.save()
    assert not payment.transactions.exists()

    orders_count = Order.objects.count()
    checkout_id = graphene.Node.to_global_id("Checkout", checkout.pk)
    redirect_url = "https://www.example.com"
    variables = {"checkoutId": checkout_id, "redirectUrl": redirect_url}
    response = user_api_client.post_graphql(MUTATION_CHECKOUT_COMPLETE, variables)

    content = get_graphql_content(response)
    data = content["data"]["checkoutComplete"]
    assert not data["checkoutErrors"]

    order_token = data["order"]["token"]
    assert Order.objects.count() == orders_count + 1
    order = Order.objects.first()
    assert order.status == OrderStatus.UNFULFILLED
    assert order.token == order_token
    assert order.redirect_url == redirect_url
    assert order.total.gross == total.gross
    assert order.metadata == checkout.metadata
    assert order.private_metadata == checkout.private_metadata

    order_line = order.lines.first()
    assert checkout_line_quantity == order_line.quantity
    assert checkout_line_variant == order_line.variant
    assert order.shipping_address == address
    assert order.shipping_method == checkout.shipping_method
    assert order.payments.exists()
    order_payment = order.payments.first()
    assert order_payment == payment
    assert payment.transactions.count() == 1

    gift_card.refresh_from_db()
    assert gift_card.current_balance == zero_money(gift_card.currency)
    assert gift_card.last_used_on

    assert not Checkout.objects.filter(
        pk=checkout.pk
    ).exists(), "Checkout should have been deleted"
    order_confirmed_mock.assert_called_once_with(order)


@patch("saleor.plugins.manager.PluginsManager.order_confirmed")
def test_checkout_complete_requires_confirmation(
    order_confirmed_mock,
    user_api_client,
    site_settings,
    payment_dummy,
    checkout_ready_to_complete,
):
    site_settings.automatically_confirm_all_new_orders = False
    site_settings.save()
    payment = payment_dummy
    payment.checkout = checkout_ready_to_complete
    payment.save()

    checkout_id = graphene.Node.to_global_id("Checkout", checkout_ready_to_complete.pk)
    variables = {"checkoutId": checkout_id, "redirectUrl": "https://www.example.com"}
    response = user_api_client.post_graphql(MUTATION_CHECKOUT_COMPLETE, variables)
    content = get_graphql_content(response)

    order_id = int(
        graphene.Node.from_global_id(
            content["data"]["checkoutComplete"]["order"]["id"]
        )[1]
    )
    order = Order.objects.get(pk=order_id)
    assert order.status == OrderStatus.UNCONFIRMED
    order_confirmed_mock.assert_not_called()


@pytest.mark.integration
def test_checkout_with_voucher_complete(
    user_api_client,
    checkout_with_voucher_percentage,
    voucher_percentage,
    payment_dummy,
    address,
    shipping_method,
):
    voucher_used_count = voucher_percentage.used

    checkout = checkout_with_voucher_percentage
    checkout.shipping_address = address
    checkout.shipping_method = shipping_method
    checkout.billing_address = address
    checkout.store_value_in_metadata(items={"accepted": "true"})
    checkout.store_value_in_private_metadata(items={"accepted": "false"})
    checkout.save()

    checkout_line = checkout.lines.first()
    checkout_line_quantity = checkout_line.quantity
    checkout_line_variant = checkout_line.variant

    manager = get_plugins_manager()
    lines = fetch_checkout_lines(checkout)

    total = calculations.checkout_total(
        manager=manager, checkout=checkout, lines=lines, address=address
    )
    payment = payment_dummy
    payment.is_active = True
    payment.order = None
    payment.total = total.gross.amount
    payment.currency = total.gross.currency
    payment.checkout = checkout
    payment.save()
    assert not payment.transactions.exists()

    orders_count = Order.objects.count()
    checkout_id = graphene.Node.to_global_id("Checkout", checkout.pk)
    variables = {"checkoutId": checkout_id, "redirectUrl": "https://www.example.com"}
    response = user_api_client.post_graphql(MUTATION_CHECKOUT_COMPLETE, variables)

    content = get_graphql_content(response)
    data = content["data"]["checkoutComplete"]
    assert not data["checkoutErrors"]

    order_token = data["order"]["token"]
    assert Order.objects.count() == orders_count + 1
    order = Order.objects.first()
    assert order.token == order_token
    assert order.metadata == checkout.metadata
    assert order.private_metadata == checkout.private_metadata

    order_line = order.lines.first()
    assert checkout_line_quantity == order_line.quantity
    assert checkout_line_variant == order_line.variant
    assert order.shipping_address == address
    assert order.shipping_method == checkout.shipping_method
    assert order.payments.exists()
    order_payment = order.payments.first()
    assert order_payment == payment
    assert payment.transactions.count() == 1

    voucher_percentage.refresh_from_db()
    assert voucher_percentage.used == voucher_used_count + 1

    assert not Checkout.objects.filter(
        pk=checkout.pk
    ).exists(), "Checkout should have been deleted"


@pytest.mark.integration
def test_checkout_complete_without_inventory_tracking(
    user_api_client,
    checkout_with_variant_without_inventory_tracking,
    payment_dummy,
    address,
    shipping_method,
):
    checkout = checkout_with_variant_without_inventory_tracking
    checkout.shipping_address = address
    checkout.shipping_method = shipping_method
    checkout.billing_address = address
    checkout.store_value_in_metadata(items={"accepted": "true"})
    checkout.store_value_in_private_metadata(items={"accepted": "false"})
    checkout.save()

    checkout_line = checkout.lines.first()
    checkout_line_quantity = checkout_line.quantity
    checkout_line_variant = checkout_line.variant

    manager = get_plugins_manager()
    lines = fetch_checkout_lines(checkout)
    total = calculations.checkout_total(
        manager=manager, checkout=checkout, lines=lines, address=address
    )
    payment = payment_dummy
    payment.is_active = True
    payment.order = None
    payment.total = total.gross.amount
    payment.currency = total.gross.currency
    payment.checkout = checkout
    payment.save()
    assert not payment.transactions.exists()

    orders_count = Order.objects.count()
    checkout_id = graphene.Node.to_global_id("Checkout", checkout.pk)
    variables = {"checkoutId": checkout_id, "redirectUrl": "https://www.example.com"}
    response = user_api_client.post_graphql(MUTATION_CHECKOUT_COMPLETE, variables)

    content = get_graphql_content(response)
    data = content["data"]["checkoutComplete"]
    assert not data["checkoutErrors"]

    order_token = data["order"]["token"]
    assert Order.objects.count() == orders_count + 1
    order = Order.objects.first()
    assert order.token == order_token
    assert order.total.gross == total.gross
    assert order.metadata == checkout.metadata
    assert order.private_metadata == checkout.private_metadata

    order_line = order.lines.first()
    assert checkout_line_quantity == order_line.quantity
    assert checkout_line_variant == order_line.variant
    assert not order_line.allocations.all()
    assert order.shipping_address == address
    assert order.shipping_method == checkout.shipping_method
    assert order.payments.exists()
    order_payment = order.payments.first()
    assert order_payment == payment
    assert payment.transactions.count() == 1

    assert not Checkout.objects.filter(
        pk=checkout.pk
    ).exists(), "Checkout should have been deleted"


@pytest.mark.integration
@pytest.mark.parametrize("token, error", list(TOKEN_VALIDATION_MAPPING.items()))
@patch(
    "saleor.payment.gateways.dummy_credit_card.plugin."
    "DummyCreditCardGatewayPlugin.DEFAULT_ACTIVE",
    True,
)
def test_checkout_complete_error_in_gateway_response_for_dummy_credit_card(
    token,
    error,
    user_api_client,
    checkout_with_gift_card,
    gift_card,
    payment_dummy_credit_card,
    address,
    shipping_method,
):
    assert not gift_card.last_used_on

    checkout = checkout_with_gift_card
    checkout.shipping_address = address
    checkout.shipping_method = shipping_method
    checkout.billing_address = address
    checkout.store_value_in_metadata(items={"accepted": "true"})
    checkout.store_value_in_private_metadata(items={"accepted": "false"})
    checkout.save()

    manager = get_plugins_manager()
    lines = fetch_checkout_lines(checkout)
    total = calculations.calculate_checkout_total_with_gift_cards(
        manager, checkout, lines, address
    )
    payment = payment_dummy_credit_card
    payment.is_active = True
    payment.order = None
    payment.total = total.gross.amount
    payment.currency = total.gross.currency
    payment.checkout = checkout
    payment.token = token
    payment.save()
    assert not payment.transactions.exists()

    orders_count = Order.objects.count()
    checkout_id = graphene.Node.to_global_id("Checkout", checkout.pk)
    variables = {"checkoutId": checkout_id, "redirectUrl": "https://www.example.com"}
    response = user_api_client.post_graphql(MUTATION_CHECKOUT_COMPLETE, variables)

    content = get_graphql_content(response)
    data = content["data"]["checkoutComplete"]
    assert len(data["checkoutErrors"])
    assert data["checkoutErrors"][0]["message"] == error
    assert payment.transactions.count() == 1
    assert Order.objects.count() == orders_count


ERROR_GATEWAY_RESPONSE = GatewayResponse(
    is_success=False,
    action_required=False,
    kind=TransactionKind.CAPTURE,
    amount=Decimal(0),
    currency="usd",
    transaction_id="1234",
    error="ERROR",
)


def _process_payment_transaction_returns_error(*args, **kwards):
    return ERROR_GATEWAY_RESPONSE


def _process_payment_raise_error(*args, **kwargs):
    raise PaymentError("Oops! Something went wrong.")


@pytest.fixture(
    params=[_process_payment_raise_error, _process_payment_transaction_returns_error]
)
def error_side_effect(request):
    return request.param


def test_checkout_complete_does_not_delete_checkout_after_unsuccessful_payment(
    mock_get_manager,
    error_side_effect,
    user_api_client,
    checkout_with_voucher,
    voucher,
    payment_dummy,
    address,
    shipping_method,
):
    mock_get_manager.process_payment.side_effect = error_side_effect
    expected_voucher_usage_count = voucher.used
    checkout = checkout_with_voucher
    checkout.shipping_address = address
    checkout.shipping_method = shipping_method
    checkout.billing_address = address
    checkout.save()

    manager = get_plugins_manager()
    lines = fetch_checkout_lines(checkout)
    taxed_total = calculations.checkout_total(
        manager=manager, checkout=checkout, lines=lines, address=address
    )
    payment = payment_dummy
    payment.is_active = True
    payment.order = None
    payment.total = taxed_total.gross.amount
    payment.currency = taxed_total.gross.currency
    payment.checkout = checkout
    payment.save()
    assert not payment.transactions.exists()

    orders_count = Order.objects.count()
    checkout_id = graphene.Node.to_global_id("Checkout", checkout.pk)
    variables = {"checkoutId": checkout_id, "redirectUrl": "https://www.example.com"}
    response = user_api_client.post_graphql(MUTATION_CHECKOUT_COMPLETE, variables)
    get_graphql_content(response)

    assert Order.objects.count() == orders_count

    payment.refresh_from_db(fields=["order"])
    transaction = payment.transactions.get()
    assert transaction.error
    assert payment.order is None

    # ensure the voucher usage count was not incremented
    voucher.refresh_from_db(fields=["used"])
    assert voucher.used == expected_voucher_usage_count

    assert Checkout.objects.filter(
        pk=checkout.pk
    ).exists(), "Checkout should not have been deleted"


def test_checkout_complete_invalid_checkout_id(user_api_client):
    checkout_id = "invalidId"
    variables = {"checkoutId": checkout_id, "redirectUrl": "https://www.example.com"}
    orders_count = Order.objects.count()
    response = user_api_client.post_graphql(MUTATION_CHECKOUT_COMPLETE, variables)
    content = get_graphql_content(response)
    data = content["data"]["checkoutComplete"]
    assert (
        data["checkoutErrors"][0]["message"] == "Couldn't resolve to a node: invalidId"
    )
    assert data["checkoutErrors"][0]["field"] == "checkoutId"
    assert orders_count == Order.objects.count()


def test_checkout_complete_no_payment(
    user_api_client, checkout_with_item, address, shipping_method
):
    checkout = checkout_with_item
    checkout.shipping_address = address
    checkout.shipping_method = shipping_method
    checkout.billing_address = address
    checkout.save()
    checkout_id = graphene.Node.to_global_id("Checkout", checkout.pk)
    variables = {"checkoutId": checkout_id, "redirectUrl": "https://www.example.com"}
    orders_count = Order.objects.count()
    response = user_api_client.post_graphql(MUTATION_CHECKOUT_COMPLETE, variables)
    content = get_graphql_content(response)
    data = content["data"]["checkoutComplete"]
    assert data["checkoutErrors"][0]["message"] == (
        "Provided payment methods can not cover the checkout's total amount"
    )
    assert orders_count == Order.objects.count()


def test_checkout_complete_confirmation_needed(
    mock_get_manager,
    user_api_client,
    checkout_with_item,
    address,
    payment_dummy,
    shipping_method,
):
    mock_get_manager.process_payment.return_value = ACTION_REQUIRED_GATEWAY_RESPONSE
    checkout = checkout_with_item
    checkout.shipping_address = address
    checkout.shipping_method = shipping_method
    checkout.billing_address = address
    checkout.save()

    manager = get_plugins_manager()
    lines = fetch_checkout_lines(checkout)
    total = calculations.checkout_total(
        manager=manager, checkout=checkout, lines=lines, address=address
    )
    payment = payment_dummy
    payment.is_active = True
    payment.order = None
    payment.total = total.gross.amount
    payment.currency = total.gross.currency
    payment.checkout = checkout
    payment.save()

    checkout_id = graphene.Node.to_global_id("Checkout", checkout.pk)
    variables = {"checkoutId": checkout_id, "redirectUrl": "https://www.example.com"}
    orders_count = Order.objects.count()

    response = user_api_client.post_graphql(MUTATION_CHECKOUT_COMPLETE, variables)
    content = get_graphql_content(response)
    data = content["data"]["checkoutComplete"]
    assert not data["checkoutErrors"]
    assert data["confirmationNeeded"] is True
    assert data["confirmationData"]

    new_orders_count = Order.objects.count()
    assert new_orders_count == orders_count
    checkout.refresh_from_db()
    payment_dummy.refresh_from_db()
    assert payment_dummy.is_active
    assert payment_dummy.to_confirm


def test_checkout_confirm(
    user_api_client,
    mock_get_manager,
    checkout_with_item,
    payment_txn_to_confirm,
    address,
    shipping_method,
):
    response = ACTION_REQUIRED_GATEWAY_RESPONSE
    response.action_required = False
    mock_get_manager.confirm_payment.return_value = response

    checkout = checkout_with_item
    checkout.shipping_address = address
    checkout.shipping_method = shipping_method
    checkout.billing_address = address
    checkout.save()

    manager = get_plugins_manager()
    lines = fetch_checkout_lines(checkout)
    total = calculations.checkout_total(
        manager=manager, checkout=checkout, lines=lines, address=address
    )
    payment = payment_txn_to_confirm
    payment.is_active = True
    payment.order = None
    payment.total = total.gross.amount
    payment.currency = total.gross.currency
    payment.checkout = checkout
    payment.save()

    checkout_id = graphene.Node.to_global_id("Checkout", checkout.pk)
    orders_count = Order.objects.count()

    variables = {"checkoutId": checkout_id, "redirectUrl": "https://www.example.com"}
    response = user_api_client.post_graphql(MUTATION_CHECKOUT_COMPLETE, variables)
    content = get_graphql_content(response)
    data = content["data"]["checkoutComplete"]

    assert not data["checkoutErrors"]
    assert not data["confirmationNeeded"]

    mock_get_manager.confirm_payment.assert_called_once()

    new_orders_count = Order.objects.count()
    assert new_orders_count == orders_count + 1


def test_checkout_complete_insufficient_stock(
    user_api_client, checkout_with_item, address, payment_dummy, shipping_method
):
    checkout = checkout_with_item
    checkout_line = checkout.lines.first()
    stock = Stock.objects.get(product_variant=checkout_line.variant)
    quantity_available = get_available_quantity_for_stock(stock)
    checkout_line.quantity = quantity_available + 1
    checkout_line.save()
    checkout.shipping_address = address
    checkout.shipping_method = shipping_method
    checkout.billing_address = address
    checkout.save()

    manager = get_plugins_manager()
    lines = fetch_checkout_lines(checkout)
    total = calculations.checkout_total(
        manager=manager, checkout=checkout, lines=lines, address=address
    )

    payment = payment_dummy
    payment.is_active = True
    payment.order = None
    payment.total = total.gross.amount
    payment.currency = total.gross.currency
    payment.checkout = checkout
    payment.save()
    checkout_id = graphene.Node.to_global_id("Checkout", checkout.pk)
    variables = {"checkoutId": checkout_id, "redirectUrl": "https://www.example.com"}
    orders_count = Order.objects.count()
    response = user_api_client.post_graphql(MUTATION_CHECKOUT_COMPLETE, variables)
    content = get_graphql_content(response)
    data = content["data"]["checkoutComplete"]
    assert data["checkoutErrors"][0]["message"] == "Insufficient product stock: 123"
    assert orders_count == Order.objects.count()


@patch("saleor.checkout.complete_checkout.gateway.refund")
def test_checkout_complete_insufficient_stock_payment_refunded(
    gateway_refund_mock,
    checkout_with_item,
    address,
    shipping_method,
    payment_dummy,
    user_api_client,
):
    # given
    checkout = checkout_with_item
    checkout_line = checkout.lines.first()
    stock = Stock.objects.get(product_variant=checkout_line.variant)
    quantity_available = get_available_quantity_for_stock(stock)
    checkout_line.quantity = quantity_available + 1
    checkout_line.save()

    checkout.shipping_address = address
    checkout.shipping_method = shipping_method
    checkout.billing_address = address
    checkout.save()

    manager = get_plugins_manager()
    lines = fetch_checkout_lines(checkout)
    total = calculations.checkout_total(
        manager=manager, checkout=checkout, lines=lines, address=address
    )

    payment = payment_dummy
    payment.is_active = True
    payment.order = None
    payment.total = total.gross.amount
    payment.currency = total.gross.currency
    payment.checkout = checkout
    payment.charge_status = ChargeStatus.FULLY_CHARGED
    payment.save()

    checkout_id = graphene.Node.to_global_id("Checkout", checkout.pk)
    variables = {"checkoutId": checkout_id, "redirectUrl": "https://www.example.com"}
    orders_count = Order.objects.count()

    # when
    response = user_api_client.post_graphql(MUTATION_CHECKOUT_COMPLETE, variables)

    # then
    content = get_graphql_content(response)
    data = content["data"]["checkoutComplete"]

    assert data["checkoutErrors"][0]["message"] == "Insufficient product stock: 123"
    assert orders_count == Order.objects.count()

    gateway_refund_mock.assert_called_once_with(payment)


@patch("saleor.checkout.complete_checkout.gateway.void")
def test_checkout_complete_insufficient_stock_payment_voided(
    gateway_void_mock,
    checkout_with_item,
    address,
    shipping_method,
    payment_txn_preauth,
    user_api_client,
):
    # given
    checkout = checkout_with_item
    checkout_line = checkout.lines.first()
    stock = Stock.objects.get(product_variant=checkout_line.variant)
    quantity_available = get_available_quantity_for_stock(stock)
    checkout_line.quantity = quantity_available + 1
    checkout_line.save()

    checkout.shipping_address = address
    checkout.shipping_method = shipping_method
    checkout.billing_address = address
    checkout.save()

    manager = get_plugins_manager()
    lines = fetch_checkout_lines(checkout)
    total = calculations.checkout_total(
        manager=manager, checkout=checkout, lines=lines, address=address
    )

    payment = payment_txn_preauth
    payment.is_active = True
    payment.order = None
    payment.total = total.gross.amount
    payment.currency = total.gross.currency
    payment.checkout = checkout
    payment.charge_status = ChargeStatus.NOT_CHARGED
    payment.save()

    checkout_id = graphene.Node.to_global_id("Checkout", checkout.pk)
    variables = {"checkoutId": checkout_id, "redirectUrl": "https://www.example.com"}
    orders_count = Order.objects.count()

    # when
    response = user_api_client.post_graphql(MUTATION_CHECKOUT_COMPLETE, variables)

    # then
    content = get_graphql_content(response)
    data = content["data"]["checkoutComplete"]

    assert data["checkoutErrors"][0]["message"] == "Insufficient product stock: 123"
    assert orders_count == Order.objects.count()

    gateway_void_mock.assert_called_once_with(payment)


def test_checkout_complete_without_redirect_url(
    user_api_client,
    checkout_with_gift_card,
    gift_card,
    payment_dummy,
    address,
    shipping_method,
):

    assert not gift_card.last_used_on

    checkout = checkout_with_gift_card
    checkout.shipping_address = address
    checkout.shipping_method = shipping_method
    checkout.billing_address = address
    checkout.save()

    checkout_line = checkout.lines.first()
    checkout_line_quantity = checkout_line.quantity
    checkout_line_variant = checkout_line.variant

    manager = get_plugins_manager()
    lines = fetch_checkout_lines(checkout)
    total = calculations.calculate_checkout_total_with_gift_cards(
        manager, checkout, lines, address
    )
    payment = payment_dummy
    payment.is_active = True
    payment.order = None
    payment.total = total.gross.amount
    payment.currency = total.gross.currency
    payment.checkout = checkout
    payment.save()
    assert not payment.transactions.exists()

    orders_count = Order.objects.count()
    checkout_id = graphene.Node.to_global_id("Checkout", checkout.pk)
    variables = {"checkoutId": checkout_id}
    response = user_api_client.post_graphql(MUTATION_CHECKOUT_COMPLETE, variables)

    content = get_graphql_content(response)
    data = content["data"]["checkoutComplete"]
    assert not data["checkoutErrors"]

    order_token = data["order"]["token"]
    assert Order.objects.count() == orders_count + 1
    order = Order.objects.first()
    assert order.token == order_token
    assert order.total.gross == total.gross

    order_line = order.lines.first()
    assert checkout_line_quantity == order_line.quantity
    assert checkout_line_variant == order_line.variant
    assert order.shipping_address == address
    assert order.shipping_method == checkout.shipping_method
    assert order.payments.exists()
    order_payment = order.payments.first()
    assert order_payment == payment
    assert payment.transactions.count() == 1

    gift_card.refresh_from_db()
    assert gift_card.current_balance == zero_money(gift_card.currency)
    assert gift_card.last_used_on

    assert not Checkout.objects.filter(
        pk=checkout.pk
    ).exists(), "Checkout should have been deleted"


@patch("saleor.checkout.complete_checkout.gateway.payment_refund_or_void")
def test_checkout_complete_payment_payment_total_different_than_checkout(
    gateway_refund_or_void_mock,
    checkout_with_items,
    payment_dummy,
    user_api_client,
    address,
    shipping_method,
):
    # given
    checkout = checkout_with_items
    checkout.shipping_address = address
    checkout.shipping_method = shipping_method
    checkout.billing_address = address
    checkout.save()

    manager = get_plugins_manager()
    lines = fetch_checkout_lines(checkout)
    total = calculations.checkout_total(
        manager=manager, checkout=checkout, lines=lines, address=address
    )

    payment = payment_dummy
    payment.is_active = True
    payment.order = None
    payment.total = total.gross.amount - Decimal(10)
    payment.currency = total.gross.currency
    payment.checkout = checkout
    payment.save()
    assert not payment.transactions.exists()

    orders_count = Order.objects.count()
    checkout_id = graphene.Node.to_global_id("Checkout", checkout.pk)
    variables = {"checkoutId": checkout_id, "redirectUrl": "https://www.example.com"}

    # when
    response = user_api_client.post_graphql(MUTATION_CHECKOUT_COMPLETE, variables)

    # then
    content = get_graphql_content(response)
    data = content["data"]["checkoutComplete"]

    assert (
        data["checkoutErrors"][0]["code"]
        == CheckoutErrorCode.CHECKOUT_NOT_FULLY_PAID.name
    )
    assert orders_count == Order.objects.count()

    gateway_refund_or_void_mock.assert_called_with(payment)


def test_order_already_exists(
    user_api_client, checkout_ready_to_complete, payment_dummy, order_with_lines
):

    checkout = checkout_ready_to_complete
    order_with_lines.checkout_token = checkout.token
    order_with_lines.save()

    checkout_id = graphene.Node.to_global_id("Checkout", checkout.pk)
    checkout.delete()
    variables = {"checkoutId": checkout_id, "redirectUrl": "https://www.example.com"}
    response = user_api_client.post_graphql(MUTATION_CHECKOUT_COMPLETE, variables)

    content = get_graphql_content(response)
    data = content["data"]["checkoutComplete"]
    assert not data["checkoutErrors"]

    order_token = data["order"]["token"]
    assert Order.objects.count() == 1
    order = Order.objects.first()
    assert order.token == order_token

    assert Checkout.objects.count() == 0


@patch("saleor.checkout.complete_checkout._create_order")
def test_create_order_raises_insufficient_stock(
    mocked_create_order, user_api_client, checkout_ready_to_complete, payment_dummy
):
    mocked_create_order.side_effect = InsufficientStock("InsufficientStock")
    checkout = checkout_ready_to_complete
    manager = get_plugins_manager()
    lines = fetch_checkout_lines(checkout)
    total = calculations.calculate_checkout_total_with_gift_cards(
        manager, checkout, lines, checkout.shipping_address
    )
    payment = payment_dummy
    payment.is_active = True
    payment.order = None
    payment.total = total.gross.amount
    payment.currency = total.gross.currency
    payment.checkout = checkout
    payment.save()

    checkout_id = graphene.Node.to_global_id("Checkout", checkout.pk)
    variables = {"checkoutId": checkout_id, "redirectUrl": "https://www.example.com"}
    response = user_api_client.post_graphql(MUTATION_CHECKOUT_COMPLETE, variables)

    content = get_graphql_content(response)
    data = content["data"]["checkoutComplete"]
    assert (
        data["checkoutErrors"][0]["code"] == CheckoutErrorCode.INSUFFICIENT_STOCK.name
    )
    assert mocked_create_order.called

    payment.refresh_from_db()
    assert payment.charge_status == ChargeStatus.FULLY_REFUNDED


def test_checkout_complete_with_digital(
    api_client, checkout_with_digital_item, address, payment_dummy
):
    """Ensure it is possible to complete a digital checkout without shipping."""

    order_count = Order.objects.count()
    checkout = checkout_with_digital_item
    checkout_id = graphene.Node.to_global_id("Checkout", checkout.pk)
    variables = {"checkoutId": checkout_id, "redirectUrl": "https://www.example.com"}

    # Set a billing address
    checkout.billing_address = address
    checkout.save(update_fields=["billing_address"])

    # Create a dummy payment to charge
    manager = get_plugins_manager()
    lines = fetch_checkout_lines(checkout)
    total = calculations.checkout_total(
        manager=manager, checkout=checkout, lines=lines, address=address
    )
    payment = payment_dummy
    payment.is_active = True
    payment.order = None
    payment.total = total.gross.amount
    payment.currency = total.gross.currency
    payment.checkout = checkout
    payment.save()
    assert not payment.transactions.exists()

    # Send the creation request
    response = api_client.post_graphql(MUTATION_CHECKOUT_COMPLETE, variables)
    content = get_graphql_content(response)["data"]["checkoutComplete"]
    assert not content["checkoutErrors"]

    # Ensure the order was actually created
    assert (
        Order.objects.count() == order_count + 1
    ), "The order should have been created"


@pytest.mark.integration
def test_checkout_complete_0_total_value(
    user_api_client,
    checkout_with_item,
    gift_card,
    payment_dummy,
    address,
    shipping_method,
):

    assert not gift_card.last_used_on

    checkout = checkout_with_item
    checkout.billing_address = address
    checkout.store_value_in_metadata(items={"accepted": "true"})
    checkout.store_value_in_private_metadata(items={"accepted": "false"})
    checkout.save()

    checkout_line = checkout.lines.first()
    checkout_line_quantity = checkout_line.quantity
    checkout_line_variant = checkout_line.variant

    product_type = checkout_line_variant.product.product_type
    product_type.is_shipping_required = False
    product_type.save(update_fields=["is_shipping_required"])

    checkout_line_variant.cost_price_amount = Decimal(0)
    checkout_line_variant.price_amount = Decimal(0)
    checkout_line_variant.save()

    checkout.refresh_from_db()

    manager = get_plugins_manager()
    lines = fetch_checkout_lines(checkout)
    total = calculations.checkout_total(
        manager=manager, checkout=checkout, lines=lines, address=address
    )
    payment = payment_dummy
    payment.is_active = True
    payment.order = None
    payment.total = total.gross.amount
    payment.currency = total.gross.currency
    payment.checkout = checkout
    payment.save()
    assert not payment.transactions.exists()

    orders_count = Order.objects.count()
    checkout_id = graphene.Node.to_global_id("Checkout", checkout.pk)
    variables = {"checkoutId": checkout_id, "redirectUrl": "https://www.example.com"}
    response = user_api_client.post_graphql(MUTATION_CHECKOUT_COMPLETE, variables)

    content = get_graphql_content(response)
    data = content["data"]["checkoutComplete"]
    assert not data["checkoutErrors"]

    order_token = data["order"]["token"]
    assert Order.objects.count() == orders_count + 1
    order = Order.objects.first()
    assert order.token == order_token
    assert order.total.gross == total.gross
    assert order.metadata == checkout.metadata
    assert order.private_metadata == checkout.private_metadata

    order_line = order.lines.first()
    assert checkout_line_quantity == order_line.quantity
    assert checkout_line_variant == order_line.variant
    assert order.shipping_address is None
    assert order.shipping_method is None
    assert order.payments.exists()
    order_payment = order.payments.first()
    assert order_payment == payment
    assert payment.transactions.count() == 1

    assert not Checkout.objects.filter(
        pk=checkout.pk
    ).exists(), "Checkout should have been deleted"<|MERGE_RESOLUTION|>--- conflicted
+++ resolved
@@ -177,18 +177,13 @@
     checkout_line_quantity = checkout_line.quantity
     checkout_line_variant = checkout_line.variant
 
-<<<<<<< HEAD
     manager = get_plugins_manager()
     lines = fetch_checkout_lines(checkout)
     total = calculations.calculate_checkout_total_with_gift_cards(
         manager, checkout, lines, address
     )
-=======
     site_settings.automatically_confirm_all_new_orders = True
     site_settings.save()
-
-    total = calculations.calculate_checkout_total_with_gift_cards(checkout=checkout)
->>>>>>> d7c13a47
     payment = payment_dummy
     payment.is_active = True
     payment.order = None
