--- conflicted
+++ resolved
@@ -21,24 +21,6 @@
     return qs
 
 
-<<<<<<< HEAD
-def filter_app_extension_target(qs, _, value):
-    if value in [target for target, _ in AppExtensionTarget.CHOICES]:
-        qs = qs.filter(target__iexact=value)
-    return qs
-
-
-def filter_app_extension_mount(qs, _, value):
-    if value:
-        q_objects = Q()
-        for v in value:
-            q_objects |= Q(mount__iexact=v)
-        qs = qs.filter(q_objects)
-    return qs
-
-
-=======
->>>>>>> d2b8ef04
 def filter_app_extension_mount_name(qs, _, value):
     if value:
         q_objects = Q()
