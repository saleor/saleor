--- conflicted
+++ resolved
@@ -8,11 +8,7 @@
 from ..core.fields import FilterConnectionField, PermissionsField
 from ..core.types import FilterInputObjectType, NonNullList
 from ..core.utils import from_global_id_or_error
-<<<<<<< HEAD
-from .dataloaders import AppByIdLoader, AppExtensionByIdLoader
-=======
 from .dataloaders import AppByIdLoader, AppExtensionByIdLoader, app_promise_callback
->>>>>>> 792acfb0
 from .filters import AppExtensionFilter, AppFilter
 from .mutations import (
     AppActivate,
@@ -124,14 +120,9 @@
         return create_connection_slice(qs, info, kwargs, AppCountableConnection)
 
     @staticmethod
-<<<<<<< HEAD
-    def resolve_app(_root, info, *, id=None):
-        if app := info.context.app:
-=======
     @app_promise_callback
     def resolve_app(_root, info: ResolveInfo, app, *, id=None):
         if app:
->>>>>>> 792acfb0
             if not id:
                 return app
             _, app_id = from_global_id_or_error(id, only_type="App")
