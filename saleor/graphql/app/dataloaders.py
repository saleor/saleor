from collections import defaultdict

from ...app.models import App, AppExtension
from ..core.dataloaders import DataLoader


class AppByIdLoader(DataLoader):
    context_key = "app_by_id"

    def batch_load(self, keys):
        apps = App.objects.using(self.database_connection_name).in_bulk(keys)
        return [apps.get(key) for key in keys]


class AppExtensionByIdLoader(DataLoader):
    context_key = "app_extension_by_id"

    def batch_load(self, keys):
        extensions = AppExtension.objects.using(self.database_connection_name).in_bulk(
            keys
        )
        return [extensions.get(key) for key in keys]


class AppExtensionByAppIdLoader(DataLoader):
    context_key = "app_extension_by_app_id"

    def batch_load(self, keys):
        extensions = AppExtension.objects.using(self.database_connection_name).filter(
            app_id__in=keys
        )
        extensions_map = defaultdict(list)
        app_extension_loader = AppExtensionByIdLoader(self.context)
        for extension in extensions.iterator():
            extensions_map[extension.app_id].append(extension)
            app_extension_loader.prime(extension.id, extension)
<<<<<<< HEAD
        return [extensions_map.get(app_id, []) for app_id in keys]
=======
        return [extensions_map.get(app_id, []) for app_id in keys]


class AppByTokenLoader(DataLoader):
    context_key = "app_by_token"

    def batch_load(self, keys):
        last_4s_to_raw_token_map = defaultdict(list)
        for raw_token in keys:
            last_4s_to_raw_token_map[raw_token[-4:]].append(raw_token)

        # The app should always be taken from the default database.
        # The app is retrieved from the database before the mutation code is reached,
        # in case the replica database is set the app from the replica will be returned.
        # In such case, when in the mutation there is another ask for an app,
        # the cached instance from the replica is returned. Then the error is raised
        # when any object is saved with a reference to this app.
        # Because of that loaders that are used in context shouldn't use
        # the replica database.
        tokens = AppToken.objects.filter(
            token_last_4__in=last_4s_to_raw_token_map.keys()
        ).values_list("auth_token", "token_last_4", "app_id")
        authed_apps = {}
        for auth_token, token_last_4, app_id in tokens:
            for raw_token in last_4s_to_raw_token_map[token_last_4]:
                if check_password(raw_token, auth_token):
                    authed_apps[raw_token] = app_id

        apps = App.objects.filter(id__in=authed_apps.values(), is_active=True).in_bulk()

        return [apps.get(authed_apps.get(key)) for key in keys]


def promise_app(context):
    auth_token = get_token_from_request(context)
    if not auth_token or len(auth_token) != 30:
        return None
    return AppByTokenLoader(context).load(auth_token)


def load_app(context):
    if hasattr(context, "app"):
        return context.app
    promise = promise_app(context)
    return None if promise is None else promise.get()
>>>>>>> f5b8251d
<|MERGE_RESOLUTION|>--- conflicted
+++ resolved
@@ -1,6 +1,9 @@
 from collections import defaultdict
 
-from ...app.models import App, AppExtension
+from django.contrib.auth.hashers import check_password
+
+from ...app.models import App, AppExtension, AppToken
+from ...core.auth import get_token_from_request
 from ..core.dataloaders import DataLoader
 
 
@@ -34,9 +37,6 @@
         for extension in extensions.iterator():
             extensions_map[extension.app_id].append(extension)
             app_extension_loader.prime(extension.id, extension)
-<<<<<<< HEAD
-        return [extensions_map.get(app_id, []) for app_id in keys]
-=======
         return [extensions_map.get(app_id, []) for app_id in keys]
 
 
@@ -81,5 +81,4 @@
     if hasattr(context, "app"):
         return context.app
     promise = promise_app(context)
-    return None if promise is None else promise.get()
->>>>>>> f5b8251d
+    return None if promise is None else promise.get()