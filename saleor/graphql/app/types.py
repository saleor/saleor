import base64
import datetime

import graphene

from ...app import models
from ...app.types import AppExtensionHttpMethod, AppExtensionTarget
from ...core.exceptions import PermissionDenied
from ...core.jwt import JWT_THIRDPARTY_ACCESS_TYPE
from ...core.utils import build_absolute_uri
from ...permission.auth_filters import AuthorizationFilters, is_staff_user
from ...permission.enums import AppPermission
from ...permission.utils import message_one_of_permissions_required
from ...thumbnail import PIL_IDENTIFIER_TO_MIME_TYPE
from ...thumbnail.utils import (
    ProcessedIconImage,
    get_icon_thumbnail_format,
    get_image_or_proxy_url,
    get_thumbnail_format,
    get_thumbnail_size,
)
from ...webhook.circuit_breaker.breaker_board import (
    initialize_breaker_board,
)
from ..account.utils import is_owner_or_has_one_of_perms
from ..core import ResolveInfo, SaleorContext
from ..core.connection import CountableConnection
from ..core.context import get_database_connection_name
from ..core.dataloaders import DataLoader
from ..core.descriptions import ADDED_IN_319, ADDED_IN_321, ADDED_IN_322
from ..core.doc_category import DOC_CATEGORY_APPS
from ..core.federation import federated_entity, resolve_federation_references
from ..core.scalars import JSON, DateTime
from ..core.types import (
    BaseEnum,
    BaseObjectType,
    IconThumbnailField,
    Job,
    ModelObjectType,
    NonNullList,
    Permission,
)
from ..core.utils import from_global_id_or_error
from ..meta.types import ObjectWithMetadata
from ..utils import format_permissions_for_display, get_user_or_app_from_context
from ..webhook.dataloaders import WebhooksByAppIdLoader
from ..webhook.enums import WebhookEventTypeAsyncEnum, WebhookEventTypeSyncEnum
from ..webhook.types import Webhook
from .dataloaders import (
    AppByIdLoader,
    AppExtensionByAppIdLoader,
    AppTokensByAppIdLoader,
    ThumbnailByAppIdSizeAndFormatLoader,
    ThumbnailByAppInstallationIdSizeAndFormatLoader,
    app_promise_callback,
)
from .enums import (
    AppTypeEnum,
    CircuitBreakerState,
    CircuitBreakerStateEnum,
)
from .resolvers import (
    resolve_access_token_for_app,
    resolve_access_token_for_app_extension,
    resolve_app_extension_url,
)

breaker_board = initialize_breaker_board()


# Maximal thumbnail size for manifest preview
MANIFEST_THUMBNAIL_MAX_SIZE = 512


def has_required_permission(app: models.App, context: SaleorContext):
    requester = get_user_or_app_from_context(context)
    if not is_owner_or_has_one_of_perms(requester, app, AppPermission.MANAGE_APPS):
        raise PermissionDenied(
            permissions=[AppPermission.MANAGE_APPS, AuthorizationFilters.OWNER]
        )


def check_permission_for_access_to_meta(root: models.App, info: ResolveInfo, app):
    has_access = has_access_to_app_public_meta(root, info, app)
    if not has_access:
        raise PermissionDenied(
            permissions=[AppPermission.MANAGE_APPS, AuthorizationFilters.OWNER]
        )


def has_access_to_app_public_meta(root, info: ResolveInfo, app) -> bool:
    auth_token = info.context.decoded_auth_token or {}
    app_id: str | int | None
    if auth_token.get("type") == JWT_THIRDPARTY_ACCESS_TYPE:
        _, app_id = from_global_id_or_error(auth_token["app"], "App")
    else:
        app_id = app.id if app else None
    if app_id is not None and int(app_id) == root.id:
        return True
    requester = get_user_or_app_from_context(info.context)
    if not requester:
        return False
    return requester.has_perm(AppPermission.MANAGE_APPS)


class AppManifestExtension(BaseObjectType):
    permissions = NonNullList(
        Permission,
        description="List of the app extension's permissions.",
        required=True,
    )
    label = graphene.String(
        description="Label of the extension to show in the dashboard.", required=True
    )
    url = graphene.String(
        description="URL of a view where extension's iframe is placed.", required=True
    )

    mount_name = graphene.String(
        description="Name of the extension mount point in the dashboard. Replaces `mount`"
        + ADDED_IN_322,
        required=True,
    )

    target_name = graphene.String(
        description="Name of the extension target in the dashboard. Replaces `target`"
        + ADDED_IN_322,
        required=True,
    )

    settings = graphene.Field(
        JSON,
        description="App extension settings. Replaces options field." + ADDED_IN_322,
        required=True,
    )

    class Meta:
        doc_category = DOC_CATEGORY_APPS

    @staticmethod
    def resolve_target(root, _info: ResolveInfo):
        return root.get("target") or AppExtensionTarget.POPUP

    @staticmethod
    def resolve_url(root, _info: ResolveInfo):
        """Return an extension URL."""
        return resolve_app_extension_url(root)

    @staticmethod
    def resolve_target_name(root, _info: ResolveInfo):
        # Temporary upper(), but TODO return it directly from DB once we migrate DB
        return (root.get("target") or "POPUP").upper()

    @staticmethod
    def resolve_mount_name(root, _info: ResolveInfo):
        # Temporary upper(), but TODO return it directly from DB once we migrate DB
        return root["mount"].upper()

    @staticmethod
    def resolve_settings(root, _info: ResolveInfo):
        return root.get("options") or {}


class HttpMethod(BaseEnum):
    POST = AppExtensionHttpMethod.POST
    GET = AppExtensionHttpMethod.GET


class AppExtension(AppManifestExtension, ModelObjectType[models.AppExtension]):
    id = graphene.GlobalID(required=True, description="The ID of the app extension.")
    app = graphene.Field(
        "saleor.graphql.app.types.App",
        required=True,
        description="The app assigned to app extension.",
    )
    access_token = graphene.String(
        description="JWT token used to authenticate by third-party app extension."
    )

    class Meta:
        description = "Represents app data."
        interfaces = [graphene.relay.Node]
        model = models.AppExtension

    @staticmethod
    def resolve_url(root, info: ResolveInfo):
        return (
            AppByIdLoader(info.context)
            .load(root.app_id)
            .then(
                lambda app: AppManifestExtension.resolve_url(
                    {"target": root.target, "app_url": app.app_url, "url": root.url},
                    info,
                )
            )
        )

    def resolve_mount(root: models.AppExtension, _info: ResolveInfo):
        # Convert to lowercase for enum compatibility (deprecated field)
        # Handles both lowercase (pre-migration) and uppercase (post-migration) values
        return root.mount.lower()

    @staticmethod
<<<<<<< HEAD
    def resolve_target(root: models.AppExtension, _info: ResolveInfo):
        # Convert to lowercase for enum compatibility (deprecated field)
        # Handles both lowercase (pre-migration) and uppercase (post-migration) values
        return root.target.lower()

    @staticmethod
=======
>>>>>>> d2b8ef04
    def resolve_mount_name(root: models.AppExtension, _info: ResolveInfo):
        # Convert to uppercase due to migration logic (lowercase enum -> uppercase string after migration)
        return root.mount.upper()

    @staticmethod
    def resolve_target_name(root: models.AppExtension, _info: ResolveInfo):
        # Convert to uppercase due to migration logic (lowercase enum -> uppercase string after migration)
        return root.target.upper()

    @staticmethod
    @app_promise_callback
    def resolve_app(root, info: ResolveInfo, app_requestor):
        # Resolve if app from context is the same as requested app
        if app_requestor and app_requestor.id == root.app_id:
            return AppByIdLoader(info.context).load(root.app_id)

        # Reject if app from context is different from requested app
        if app_requestor and app_requestor.id != root.app_id:
            raise PermissionDenied(permissions=[AuthorizationFilters.OWNER])

        # Resolve app if a user from the context is authenticated
        # At this point, it's always user, because we exit for app in checks above
        maybe_user = get_user_or_app_from_context(info.context)

        # Allow staff users to access app data, no MANAGE_APPS needed
        if maybe_user and is_staff_user(info.context):
            return AppByIdLoader(info.context).load(root.app_id)

        # If none of the conditions are met, reject with permission denied
        raise PermissionDenied(
            permissions=[AppPermission.MANAGE_APPS, AuthorizationFilters.OWNER]
        )

    @staticmethod
    def resolve_permissions(root: models.AppExtension, _info: ResolveInfo):
        permissions = root.permissions.prefetch_related("content_type").order_by(
            "codename"
        )
        return format_permissions_for_display(permissions)

    @staticmethod
    def resolve_access_token(root: models.AppExtension, info: ResolveInfo):
        def _resolve_access_token(app):
            return resolve_access_token_for_app_extension(info, root, app)

        return AppByIdLoader(info.context).load(root.app_id).then(_resolve_access_token)

<<<<<<< HEAD
    # TODO Remove in 3.23 - deprecated field
    @staticmethod
    def resolve_options(root: models.AppExtension, _info: ResolveInfo):
        http_method = root.http_target_method

        # Make it case-insensitive due to migration logic - enum will become uppercased in DB
        if root.target.upper() == AppExtensionTarget.WIDGET.upper():
            return AppExtensionOptionsWidget(
                widget_target=WidgetTargetOptions(method=http_method),
            )

        # Make it case-insensitive due to migration logic - enum will become uppercased in DB
        if root.target.upper() == AppExtensionTarget.NEW_TAB.upper():
            return AppExtensionOptionsNewTab(
                new_tab_target=NewTabTargetOptions(method=http_method),
            )

        return None

=======
>>>>>>> d2b8ef04
    # TODO Return settings directly from the DB
    @staticmethod
    def resolve_settings(root: models.AppExtension, _info: ResolveInfo):
        """Return app extension settings as plain JSON with same structure as options."""
        http_method = root.http_target_method

        # New data model contains settings, migration will fill the old ones
        if root.settings:
            return root.settings

        # Fallback if settings not propagated in DB yet
        # Make it case-insensitive due to migration logic - enum will become uppercased in DB
        if root.target.upper() == AppExtensionTarget.WIDGET.upper():
            return {
                "widgetTarget": {
                    "method": http_method,
                }
            }

        if root.target.upper() == AppExtensionTarget.NEW_TAB.upper():
            return {
                "newTabTarget": {
                    "method": http_method,
                }
            }

        return {}


class AppExtensionCountableConnection(CountableConnection):
    class Meta:
        doc_category = DOC_CATEGORY_APPS
        node = AppExtension


class AppManifestWebhook(BaseObjectType):
    name = graphene.String(description="The name of the webhook.", required=True)
    async_events = NonNullList(
        WebhookEventTypeAsyncEnum,
        description="The asynchronous events that webhook wants to subscribe.",
    )
    sync_events = NonNullList(
        WebhookEventTypeSyncEnum,
        description="The synchronous events that webhook wants to subscribe.",
    )
    query = graphene.String(
        description="Subscription query of a webhook", required=True
    )
    target_url = graphene.String(
        description="The url to receive the payload.", required=True
    )

    class Meta:
        doc_category = DOC_CATEGORY_APPS

    @staticmethod
    def resolve_async_events(root, _info: ResolveInfo):
        return [WebhookEventTypeAsyncEnum[name] for name in root.get("asyncEvents", [])]

    @staticmethod
    def resolve_sync_events(root, _info: ResolveInfo):
        return [WebhookEventTypeSyncEnum[name] for name in root.get("syncEvents", [])]

    @staticmethod
    def resolve_target_url(root, _info: ResolveInfo):
        return root["targetUrl"]


class AppManifestRequiredSaleorVersion(BaseObjectType):
    constraint = graphene.String(
        description="Required Saleor version as semver range.",
        required=True,
    )
    satisfied = graphene.Boolean(
        description="Informs if the Saleor version matches the required one.",
        required=True,
    )

    class Meta:
        doc_category = DOC_CATEGORY_APPS


class AppManifestBrandLogo(BaseObjectType):
    default = IconThumbnailField(
        graphene.String,
        description="Data URL with a base64 encoded logo image.",
        required=True,
    )

    class Meta:
        doc_category = DOC_CATEGORY_APPS
        description = "Represents the app's manifest brand data."

    @staticmethod
    def resolve_default(
        root,
        _info: ResolveInfo,
        *,
        size: int | None = None,
        format: str | None = None,
    ):
        format = get_icon_thumbnail_format(format)
        # limit thumbnail max size as it is transferred
        # as text and used for preview purposes only
        if size == 0:
            size = MANIFEST_THUMBNAIL_MAX_SIZE
        size = min(get_thumbnail_size(size), MANIFEST_THUMBNAIL_MAX_SIZE)

        logo_img = root["default"]
        # prepare thumbnail on the fly
        processed_image = ProcessedIconImage(logo_img, size, format)
        thumbnail, thumbnail_format = processed_image.create_thumbnail()
        mimetype = PIL_IDENTIFIER_TO_MIME_TYPE[thumbnail_format]

        thumbnail_str = base64.b64encode(thumbnail.read()).decode()
        return f"data:{mimetype};base64,{thumbnail_str}"


class AppBrandLogo(BaseObjectType):
    default = IconThumbnailField(
        graphene.String,
        description="URL to the default logo image.",
        required=True,
    )

    class Meta:
        doc_category = DOC_CATEGORY_APPS
        description = "Represents the app's brand logo data."

    @staticmethod
    def resolve_default(
        root: models.App | models.AppInstallation,
        info: ResolveInfo,
        *,
        size: int | None = None,
        format: str | None = None,
    ):
        if not root.brand_logo_default:
            return None
        if size == 0:
            return build_absolute_uri(root.brand_logo_default.url)

        format = get_thumbnail_format(format)
        selected_size = get_thumbnail_size(size)

        if isinstance(root, models.App):
            object_type = "App"
            dataloader: type[DataLoader] = ThumbnailByAppIdSizeAndFormatLoader
        elif isinstance(root, models.AppInstallation):
            object_type = "AppInstallation"
            dataloader = ThumbnailByAppInstallationIdSizeAndFormatLoader
        else:
            return None

        def _resolve_logo(thumbnail):
            url = get_image_or_proxy_url(
                thumbnail, str(root.uuid), object_type, selected_size, format
            )
            return build_absolute_uri(url)

        return (
            dataloader(info.context)
            .load((root.id, selected_size, format))
            .then(_resolve_logo)
        )


class AppBrand(BaseObjectType):
    logo = graphene.Field(
        AppBrandLogo,
        required=True,
        description="App's logos details.",
    )

    class Meta:
        description = "Represents the app's brand data."
        doc_category = DOC_CATEGORY_APPS

    @staticmethod
    def resolve_logo(root: models.App | models.AppInstallation, _info: ResolveInfo):
        return root


class AppManifestBrand(BaseObjectType):
    logo = graphene.Field(
        AppManifestBrandLogo,
        description="App's logos details.",
        required=True,
    )

    class Meta:
        description = "Represents the app's manifest brand data."
        doc_category = DOC_CATEGORY_APPS


class Manifest(BaseObjectType):
    identifier = graphene.String(
        required=True, description="The identifier of the manifest for the app."
    )
    version = graphene.String(
        required=True, description="The version of the manifest for the app."
    )
    name = graphene.String(
        required=True, description="The name of the manifest for the app ."
    )
    about = graphene.String(
        description="Description of the app displayed in the dashboard."
    )
    permissions = NonNullList(
        Permission, description="The array permissions required for the app."
    )
    app_url = graphene.String(description="App website rendered in the dashboard.")
    configuration_url = graphene.String(
        description="URL to iframe with the configuration for the app.",
        deprecation_reason="Use `appUrl` instead.",
    )
    token_target_url = graphene.String(
        description=(
            "Endpoint used during process of app installation, [see installing an app.]"
            "(https://docs.saleor.io/developer/extending/apps/installing-apps#installing-an-app)"
        )
    )
    data_privacy = graphene.String(
        description="Description of the data privacy defined for this app.",
        deprecation_reason="Use `dataPrivacyUrl` instead.",
    )
    data_privacy_url = graphene.String(description="URL to the full privacy policy.")
    homepage_url = graphene.String(description="External URL to the app homepage.")
    support_url = graphene.String(
        description="External URL to the page where app users can find support."
    )
    extensions = NonNullList(
        AppManifestExtension,
        required=True,
        description=(
            "List of extensions that will be mounted in Saleor's dashboard. "
            "For details, please [see the extension section.]"
            "(https://docs.saleor.io/developer/extending/apps/extending-dashboard-with-apps#key-concepts)"
        ),
    )
    webhooks = NonNullList(
        AppManifestWebhook,
        description="List of the app's webhooks.",
        required=True,
    )
    audience = graphene.String(
        description=(
            "The audience that will be included in all JWT tokens for the app."
        )
    )
    required_saleor_version = graphene.Field(
        AppManifestRequiredSaleorVersion,
        description="Determines the app's required Saleor version as semver range.",
    )
    author = graphene.String(description="The App's author name.")
    brand = graphene.Field(
        AppManifestBrand,
        description="App's brand data.",
    )

    class Meta:
        description = "The manifest definition."
        doc_category = DOC_CATEGORY_APPS

    @staticmethod
    def resolve_extensions(root, _info: ResolveInfo):
        for extension in root.extensions:
            extension["app_url"] = root.app_url
        return root.extensions


class AppToken(BaseObjectType):
    id = graphene.GlobalID(required=True, description="The ID of the app token.")
    name = graphene.String(description="Name of the authenticated token.")
    auth_token = graphene.String(description="Last 4 characters of the token.")

    class Meta:
        description = "Represents token data."
        doc_category = DOC_CATEGORY_APPS
        interfaces = [graphene.relay.Node]
        permissions = (AppPermission.MANAGE_APPS,)

    @staticmethod
    def get_node(info: ResolveInfo, id):
        try:
            return models.AppToken.objects.using(
                get_database_connection_name(info.context)
            ).get(pk=id)
        except models.AppToken.DoesNotExist:
            return None

    @staticmethod
    def resolve_auth_token(root: models.AppToken, _info: ResolveInfo):
        return root.token_last_4


@federated_entity("id")
class App(ModelObjectType[models.App]):
    id = graphene.GlobalID(required=True, description="The ID of the app.")
    identifier = graphene.String(
        required=False, description="Canonical app ID from the manifest" + ADDED_IN_319
    )
    permissions = NonNullList(Permission, description="List of the app's permissions.")
    created = DateTime(description="The date and time when the app was created.")
    is_active = graphene.Boolean(
        description="Determine if app will be set active or not."
    )
    name = graphene.String(description="Name of the app.")
    type = AppTypeEnum(description="Type of the app.")
    tokens = NonNullList(
        AppToken,
        description=(
            "Last 4 characters of the tokens."
            + message_one_of_permissions_required(
                [AppPermission.MANAGE_APPS, AuthorizationFilters.OWNER]
            )
        ),
    )
    webhooks = NonNullList(
        Webhook,
        description=(
            "List of webhooks assigned to this app."
            + message_one_of_permissions_required(
                [AppPermission.MANAGE_APPS, AuthorizationFilters.OWNER]
            )
        ),
    )

    about_app = graphene.String(description="Description of this app.")

    data_privacy = graphene.String(
        description="Description of the data privacy defined for this app.",
        deprecation_reason="Use `dataPrivacyUrl` instead.",
    )
    data_privacy_url = graphene.String(
        description="URL to details about the privacy policy on the app owner page."
    )
    homepage_url = graphene.String(description="Homepage of the app.")
    support_url = graphene.String(description="Support page for the app.")
    configuration_url = graphene.String(
        description="URL to iframe with the configuration for the app.",
        deprecation_reason="Use `appUrl` instead.",
    )
    app_url = graphene.String(description="URL to iframe with the app.")
    manifest_url = graphene.String(
        description="URL to manifest used during app's installation."
    )
    version = graphene.String(description="Version number of the app.")
    access_token = graphene.String(
        description="JWT token used to authenticate by third-party app."
    )
    author = graphene.String(description="The App's author name.")
    extensions = NonNullList(
        AppExtension,
        description="App's dashboard extensions.",
        required=True,
    )
    brand = graphene.Field(AppBrand, description="App's brand data.")
    breaker_state = CircuitBreakerStateEnum(
        description="Circuit breaker state, if open, sync webhooks operation is disrupted."
        + ADDED_IN_321,
        required=True,
    )
    breaker_last_state_change = DateTime(
        description="Circuit breaker last state change date." + ADDED_IN_321,
        required=False,
    )

    class Meta:
        description = "Represents app data."
        interfaces = [graphene.relay.Node, ObjectWithMetadata]
        model = models.App

    @staticmethod
    def resolve_created(root: models.App, _info: ResolveInfo):
        return root.created_at

    @staticmethod
    def resolve_permissions(root: models.App, info: ResolveInfo):
        permissions = (
            root.permissions.using(get_database_connection_name(info.context))
            .prefetch_related("content_type")
            .order_by("codename")
        )
        return format_permissions_for_display(permissions)

    @staticmethod
    def resolve_tokens(root: models.App, info: ResolveInfo):
        has_required_permission(root, info.context)
        return AppTokensByAppIdLoader(info.context).load(root.id)

    @staticmethod
    def resolve_webhooks(root: models.App, info: ResolveInfo):
        has_required_permission(root, info.context)
        return WebhooksByAppIdLoader(info.context).load(root.id)

    @staticmethod
    def resolve_access_token(root: models.App, info: ResolveInfo):
        return resolve_access_token_for_app(info, root)

    @staticmethod
    def resolve_extensions(root: models.App, info: ResolveInfo):
        return AppExtensionByAppIdLoader(info.context).load(root.id)

    @staticmethod
    def __resolve_references(roots: list["App"], info: ResolveInfo):
        from .resolvers import resolve_apps

        requestor = get_user_or_app_from_context(info.context)
        if not requestor or not requestor.has_perm(AppPermission.MANAGE_APPS):
            qs = models.App.objects.none()
        else:
            qs = resolve_apps(info)

        return resolve_federation_references(App, roots, qs)

    @staticmethod
    @app_promise_callback
    def resolve_metadata(root: models.App, info: ResolveInfo, app):
        check_permission_for_access_to_meta(root, info, app)
        return ObjectWithMetadata.resolve_metadata(root, info)

    @staticmethod
    @app_promise_callback
    def resolve_metafield(root: models.App, info: ResolveInfo, app, *, key: str):
        check_permission_for_access_to_meta(root, info, app)
        return ObjectWithMetadata.resolve_metafield(root, info, key=key)

    @staticmethod
    @app_promise_callback
    def resolve_metafields(root: models.App, info: ResolveInfo, app, *, keys=None):
        check_permission_for_access_to_meta(root, info, app)
        return ObjectWithMetadata.resolve_metafields(root, info, keys=keys)

    @staticmethod
    def resolve_brand(root: models.App, _info: ResolveInfo):
        if root.brand_logo_default:
            return root
        return None

    @staticmethod
    def resolve_breaker_state(root: models.App, _info: ResolveInfo):
        if breaker_board:
            state, _ = breaker_board.storage.get_app_state(root.id)
            return state
        return CircuitBreakerState.CLOSED

    @staticmethod
    def resolve_breaker_last_state_change(root: models.App, _info: ResolveInfo):
        if breaker_board:
            _, changed_at = breaker_board.storage.get_app_state(root.id)
            if changed_at:
                return datetime.datetime.fromtimestamp(changed_at, tz=datetime.UTC)
        return None


class AppCountableConnection(CountableConnection):
    class Meta:
        doc_category = DOC_CATEGORY_APPS
        node = App


class AppInstallation(ModelObjectType[models.AppInstallation]):
    id = graphene.GlobalID(required=True, description="The ID of the app installation.")
    app_name = graphene.String(
        required=True, description="The name of the app installation."
    )
    manifest_url = graphene.String(
        required=True,
        description="The URL address of manifest for the app installation.",
    )
    brand = graphene.Field(AppBrand, description="App's brand data.")

    class Meta:
        model = models.AppInstallation
        description = "Represents ongoing installation of app."
        interfaces = [graphene.relay.Node, Job]

    @staticmethod
    def resolve_brand(root: models.AppInstallation, _info: ResolveInfo):
        if root.brand_logo_default:
            return root
        return None<|MERGE_RESOLUTION|>--- conflicted
+++ resolved
@@ -195,21 +195,6 @@
             )
         )
 
-    def resolve_mount(root: models.AppExtension, _info: ResolveInfo):
-        # Convert to lowercase for enum compatibility (deprecated field)
-        # Handles both lowercase (pre-migration) and uppercase (post-migration) values
-        return root.mount.lower()
-
-    @staticmethod
-<<<<<<< HEAD
-    def resolve_target(root: models.AppExtension, _info: ResolveInfo):
-        # Convert to lowercase for enum compatibility (deprecated field)
-        # Handles both lowercase (pre-migration) and uppercase (post-migration) values
-        return root.target.lower()
-
-    @staticmethod
-=======
->>>>>>> d2b8ef04
     def resolve_mount_name(root: models.AppExtension, _info: ResolveInfo):
         # Convert to uppercase due to migration logic (lowercase enum -> uppercase string after migration)
         return root.mount.upper()
@@ -257,28 +242,6 @@
 
         return AppByIdLoader(info.context).load(root.app_id).then(_resolve_access_token)
 
-<<<<<<< HEAD
-    # TODO Remove in 3.23 - deprecated field
-    @staticmethod
-    def resolve_options(root: models.AppExtension, _info: ResolveInfo):
-        http_method = root.http_target_method
-
-        # Make it case-insensitive due to migration logic - enum will become uppercased in DB
-        if root.target.upper() == AppExtensionTarget.WIDGET.upper():
-            return AppExtensionOptionsWidget(
-                widget_target=WidgetTargetOptions(method=http_method),
-            )
-
-        # Make it case-insensitive due to migration logic - enum will become uppercased in DB
-        if root.target.upper() == AppExtensionTarget.NEW_TAB.upper():
-            return AppExtensionOptionsNewTab(
-                new_tab_target=NewTabTargetOptions(method=http_method),
-            )
-
-        return None
-
-=======
->>>>>>> d2b8ef04
     # TODO Return settings directly from the DB
     @staticmethod
     def resolve_settings(root: models.AppExtension, _info: ResolveInfo):
