import json
from functools import partial
from unittest.mock import patch

import graphene
import pytest
from django.utils.functional import SimpleLazyObject
from freezegun import freeze_time
from mock import ANY

from ....attribute.utils import associate_attribute_values_to_instance
from ....discount.error_codes import DiscountErrorCode
from ....discount.models import Promotion
<<<<<<< HEAD
from ....discount.tests.sale_converter import convert_sales_to_promotions
=======
from ....discount.sale_converter import convert_sales_to_promotions
>>>>>>> 7c2b88f5
from ....permission.models import Permission
from ....tests.utils import dummy_editorjs
from ....webhook.event_types import WebhookEventAsyncType
from ...core.enums import LanguageCodeEnum
from ...tests.utils import assert_no_permission, get_graphql_content
from ..schema import TranslatableKinds


def test_product_translation(user_api_client, product, channel_USD):
    description = dummy_editorjs("test desription")
    product.translations.create(
        language_code="pl", name="Produkt", description=description
    )

    query = """
    query productById($productId: ID!, $channel: String) {
        product(id: $productId, channel: $channel) {
            translation(languageCode: PL) {
                name
                description
                descriptionJson
                language {
                    code
                }
            }
        }
    }
    """

    product_id = graphene.Node.to_global_id("Product", product.id)
    response = user_api_client.post_graphql(
        query, {"productId": product_id, "channel": channel_USD.slug}
    )
    data = get_graphql_content(response)["data"]

    translation_data = data["product"]["translation"]
    assert translation_data["name"] == "Produkt"
    assert translation_data["language"]["code"] == "PL"
    assert (
        translation_data["description"]
        == translation_data["descriptionJson"]
        == dummy_editorjs("test desription", json_format=True)
    )


def test_product_translation_without_description(user_api_client, product, channel_USD):
    product.translations.create(language_code="pl", name="Produkt")

    query = """
    query productById($productId: ID!, $channel: String) {
        product(id: $productId, channel: $channel) {
            translation(languageCode: PL) {
                name
                description
                descriptionJson
                language {
                    code
                }
            }
        }
    }
    """

    product_id = graphene.Node.to_global_id("Product", product.id)
    response = user_api_client.post_graphql(
        query, {"productId": product_id, "channel": channel_USD.slug}
    )
    data = get_graphql_content(response)["data"]

    translation_data = data["product"]["translation"]
    assert translation_data["name"] == "Produkt"
    assert translation_data["language"]["code"] == "PL"
    assert translation_data["description"] is None
    assert translation_data["descriptionJson"] == "{}"


def test_product_translation_with_app(app_api_client, product, channel_USD):
    product.translations.create(language_code="pl", name="Produkt")

    query = """
    query productById($productId: ID!, $channel: String) {
        product(id: $productId, channel: $channel) {
            translation(languageCode: PL) {
                name
                language {
                    code
                }
            }
        }
    }
    """

    product_id = graphene.Node.to_global_id("Product", product.id)
    response = app_api_client.post_graphql(
        query, {"productId": product_id, "channel": channel_USD.slug}
    )
    data = get_graphql_content(response)["data"]

    assert data["product"]["translation"]["name"] == "Produkt"
    assert data["product"]["translation"]["language"]["code"] == "PL"


def test_product_variant_translation(user_api_client, variant, channel_USD):
    variant.translations.create(language_code="pl", name="Wariant")

    query = """
    query productVariantById($productVariantId: ID!, $channel: String) {
        productVariant(id: $productVariantId, channel: $channel) {
            translation(languageCode: PL) {
                name
                language {
                    code
                }
            }
        }
    }
    """

    product_variant_id = graphene.Node.to_global_id("ProductVariant", variant.id)
    response = user_api_client.post_graphql(
        query, {"productVariantId": product_variant_id, "channel": channel_USD.slug}
    )
    data = get_graphql_content(response)["data"]

    assert data["productVariant"]["translation"]["name"] == "Wariant"
    assert data["productVariant"]["translation"]["language"]["code"] == "PL"


def test_collection_translation(user_api_client, published_collection, channel_USD):
    description = dummy_editorjs("test desription")
    published_collection.translations.create(
        language_code="pl", name="Kolekcja", description=description
    )

    query = """
    query collectionById($collectionId: ID!, $channel: String) {
        collection(id: $collectionId, channel: $channel) {
            translation(languageCode: PL) {
                name
                description
                descriptionJson
                language {
                    code
                }
            }
        }
    }
    """

    collection_id = graphene.Node.to_global_id("Collection", published_collection.id)
    variables = {"collectionId": collection_id, "channel": channel_USD.slug}
    response = user_api_client.post_graphql(query, variables)
    data = get_graphql_content(response)["data"]

    translation_data = data["collection"]["translation"]
    assert translation_data["name"] == "Kolekcja"
    assert translation_data["language"]["code"] == "PL"
    assert (
        translation_data["description"]
        == translation_data["descriptionJson"]
        == dummy_editorjs("test desription", json_format=True)
    )


def test_collection_translation_without_description(
    user_api_client, published_collection, channel_USD
):
    published_collection.translations.create(language_code="pl", name="Kolekcja")

    query = """
    query collectionById($collectionId: ID!, $channel: String) {
        collection(id: $collectionId, channel: $channel) {
            translation(languageCode: PL) {
                name
                description
                descriptionJson
                language {
                    code
                }
            }
        }
    }
    """

    collection_id = graphene.Node.to_global_id("Collection", published_collection.id)
    variables = {"collectionId": collection_id, "channel": channel_USD.slug}
    response = user_api_client.post_graphql(query, variables)
    data = get_graphql_content(response)["data"]

    translation_data = data["collection"]["translation"]
    assert translation_data["name"] == "Kolekcja"
    assert translation_data["language"]["code"] == "PL"
    assert translation_data["description"] is None
    assert translation_data["descriptionJson"] == "{}"


def test_category_translation(user_api_client, category):
    description = dummy_editorjs("test description")
    category.translations.create(
        language_code="pl", name="Kategoria", description=description
    )

    query = """
    query categoryById($categoryId: ID!) {
        category(id: $categoryId) {
            translation(languageCode: PL) {
                name
                description
                descriptionJson
                language {
                    code
                }
            }
        }
    }
    """

    category_id = graphene.Node.to_global_id("Category", category.id)
    response = user_api_client.post_graphql(query, {"categoryId": category_id})
    data = get_graphql_content(response)["data"]

    translation_data = data["category"]["translation"]
    assert translation_data["name"] == "Kategoria"
    assert translation_data["language"]["code"] == "PL"
    assert (
        translation_data["description"]
        == translation_data["descriptionJson"]
        == dummy_editorjs("test description", json_format=True)
    )


def test_category_translation_without_description(user_api_client, category):
    category.translations.create(language_code="pl", name="Kategoria")

    query = """
    query categoryById($categoryId: ID!) {
        category(id: $categoryId) {
            translation(languageCode: PL) {
                name
                description
                descriptionJson
                language {
                    code
                }
            }
        }
    }
    """

    category_id = graphene.Node.to_global_id("Category", category.id)
    response = user_api_client.post_graphql(query, {"categoryId": category_id})
    data = get_graphql_content(response)["data"]

    translation_data = data["category"]["translation"]
    assert translation_data["name"] == "Kategoria"
    assert translation_data["language"]["code"] == "PL"
    assert translation_data["description"] is None
    assert translation_data["descriptionJson"] == "{}"


def test_voucher_translation(staff_api_client, voucher, permission_manage_discounts):
    voucher.translations.create(language_code="pl", name="Bon")

    query = """
    query voucherById($voucherId: ID!) {
        voucher(id: $voucherId) {
            translation(languageCode: PL) {
                name
                language {
                    code
                }
            }
        }
    }
    """

    voucher_id = graphene.Node.to_global_id("Voucher", voucher.id)
    response = staff_api_client.post_graphql(
        query, {"voucherId": voucher_id}, permissions=[permission_manage_discounts]
    )
    data = get_graphql_content(response)["data"]

    assert data["voucher"]["translation"]["name"] == "Bon"
    assert data["voucher"]["translation"]["language"]["code"] == "PL"


def test_sale_translation(
    staff_api_client, promotion_converted_from_sale, permission_manage_discounts
):
    sale = promotion_converted_from_sale
    sale.translations.create(language_code="pl", name="Wyprz")

    query = """
    query saleById($saleId: ID!) {
        sale(id: $saleId) {
            translation(languageCode: PL) {
                name
                language {
                    code
                }
            }
        }
    }
    """

    sale_id = graphene.Node.to_global_id("Sale", sale.old_sale_id)
    response = staff_api_client.post_graphql(
        query, {"saleId": sale_id}, permissions=[permission_manage_discounts]
    )
    data = get_graphql_content(response)["data"]

    assert data["sale"]["translation"]["name"] == "Wyprz"
    assert data["sale"]["translation"]["language"]["code"] == "PL"


def test_page_translation(user_api_client, page):
    content = dummy_editorjs("test content")
    page.translations.create(language_code="pl", title="Strona", content=content)

    query = """
    query pageById($pageId: ID!) {
        page(id: $pageId) {
            translation(languageCode: PL) {
                title
                content
                contentJson
                language {
                    code
                }
            }
        }
    }
    """

    page_id = graphene.Node.to_global_id("Page", page.id)
    response = user_api_client.post_graphql(query, {"pageId": page_id})
    data = get_graphql_content(response)["data"]

    translation_data = data["page"]["translation"]
    assert translation_data["title"] == "Strona"
    assert translation_data["language"]["code"] == "PL"
    assert (
        translation_data["content"]
        == translation_data["contentJson"]
        == dummy_editorjs("test content", json_format=True)
    )


def test_page_translation_without_content(user_api_client, page):
    page.translations.create(language_code="pl", title="Strona")

    query = """
    query pageById($pageId: ID!) {
        page(id: $pageId) {
            translation(languageCode: PL) {
                title
                content
                contentJson
                language {
                    code
                }
            }
        }
    }
    """

    page_id = graphene.Node.to_global_id("Page", page.id)
    response = user_api_client.post_graphql(query, {"pageId": page_id})
    data = get_graphql_content(response)["data"]

    translation_data = data["page"]["translation"]
    assert translation_data["title"] == "Strona"
    assert translation_data["language"]["code"] == "PL"
    assert translation_data["content"] is None
    assert translation_data["contentJson"] == "{}"


def test_attribute_translation(user_api_client, color_attribute):
    color_attribute.translations.create(language_code="pl", name="Kolor")

    query = """
    query {
        attributes(first: 1) {
            edges {
                node {
                    translation(languageCode: PL) {
                        name
                        language {
                            code
                        }
                    }
                }
            }
        }
    }
    """

    response = user_api_client.post_graphql(query)
    data = get_graphql_content(response)["data"]

    attribute = data["attributes"]["edges"][0]["node"]
    assert attribute["translation"]["name"] == "Kolor"
    assert attribute["translation"]["language"]["code"] == "PL"


def test_attribute_value_translation(user_api_client, attribute_value_generator):
    # given
    pink_attribute_value = attribute_value_generator(
        slug="pink",
        name="Pink",
        value="#FF69B4",
    )
    pink_attribute_value.translations.create(
        language_code="pl", name="Różowy", rich_text=dummy_editorjs("Pink")
    )

    query = """
    query {
        attributes(first: 1) {
            edges {
                node {
                    choices(first: 10) {
                        edges {
                            node {
                                translation(languageCode: PL) {
                                    name
                                    richText
                                    language {
                                        code
                                    }
                                }
                            }
                        }
                    }
                }
            }
        }
    }
    """

    attribute_value_id = graphene.Node.to_global_id(
        "AttributeValue", pink_attribute_value.id
    )

    # when
    response = user_api_client.post_graphql(
        query, {"attributeValueId": attribute_value_id}
    )
    data = get_graphql_content(response)["data"]

    # then
    attribute_value = data["attributes"]["edges"][0]["node"]["choices"]["edges"][-1][
        "node"
    ]
    assert attribute_value["translation"]["name"] == "Różowy"
    assert attribute_value["translation"]["richText"] == json.dumps(
        dummy_editorjs("Pink")
    )
    assert attribute_value["translation"]["language"]["code"] == "PL"


def test_shipping_method_translation(
    staff_api_client, shipping_method, permission_manage_shipping
):
    shipping_method.translations.create(language_code="pl", name="DHL Polska")

    query = """
    query shippingZoneById($shippingZoneId: ID!) {
        shippingZone(id: $shippingZoneId) {
            shippingMethods {
                translation(languageCode: PL) {
                    name
                    language {
                        code
                    }
                }
            }
        }
    }
    """

    shipping_zone_id = graphene.Node.to_global_id(
        "ShippingZone", shipping_method.shipping_zone.id
    )
    response = staff_api_client.post_graphql(
        query,
        {"shippingZoneId": shipping_zone_id},
        permissions=[permission_manage_shipping],
    )
    data = get_graphql_content(response)["data"]

    shipping_method = data["shippingZone"]["shippingMethods"][-1]
    assert shipping_method["translation"]["name"] == "DHL Polska"
    assert shipping_method["translation"]["language"]["code"] == "PL"


def test_menu_item_translation(user_api_client, menu_item):
    menu_item.translations.create(language_code="pl", name="Odnośnik 1")

    query = """
    query menuItemById($menuItemId: ID!) {
        menuItem(id: $menuItemId) {
            translation(languageCode: PL) {
                name
                language {
                    code
                }
            }
        }
    }
    """

    menu_item_id = graphene.Node.to_global_id("MenuItem", menu_item.id)
    response = user_api_client.post_graphql(query, {"menuItemId": menu_item_id})
    data = get_graphql_content(response)["data"]

    assert data["menuItem"]["translation"]["name"] == "Odnośnik 1"
    assert data["menuItem"]["translation"]["language"]["code"] == "PL"


def test_shop_translation(user_api_client, site_settings):
    site_settings.translations.create(language_code="pl", header_text="Nagłówek")

    query = """
    query {
        shop {
            translation(languageCode: PL) {
                headerText
                language {
                    code
                }
            }
        }
    }
    """

    response = user_api_client.post_graphql(query)
    data = get_graphql_content(response)["data"]

    assert data["shop"]["translation"]["headerText"] == "Nagłówek"
    assert data["shop"]["translation"]["language"]["code"] == "PL"


def test_product_no_translation(user_api_client, product, channel_USD):
    query = """
    query productById($productId: ID!, $channel: String) {
        product(id: $productId, channel: $channel) {
            translation(languageCode: PL) {
                name
                language {
                    code
                }
            }
        }
    }
    """

    product_id = graphene.Node.to_global_id("Product", product.id)
    response = user_api_client.post_graphql(
        query, {"productId": product_id, "channel": channel_USD.slug}
    )
    data = get_graphql_content(response)["data"]

    assert data["product"]["translation"] is None


def test_product_variant_no_translation(user_api_client, variant, channel_USD):
    query = """
    query productVariantById($productVariantId: ID!, $channel: String) {
        productVariant(id: $productVariantId, channel: $channel) {
            translation(languageCode: PL) {
                name
                language {
                    code
                }
            }
        }
    }
    """

    product_variant_id = graphene.Node.to_global_id("ProductVariant", variant.id)
    response = user_api_client.post_graphql(
        query, {"productVariantId": product_variant_id, "channel": channel_USD.slug}
    )
    data = get_graphql_content(response)["data"]

    assert data["productVariant"]["translation"] is None


def test_collection_no_translation(user_api_client, published_collection, channel_USD):
    query = """
    query collectionById($collectionId: ID!, $channel: String) {
        collection(id: $collectionId, channel: $channel) {
            translation(languageCode: PL) {
                name
                language {
                    code
                }
            }
        }
    }
    """

    collection_id = graphene.Node.to_global_id("Collection", published_collection.id)
    variables = {"collectionId": collection_id, "channel": channel_USD.slug}
    response = user_api_client.post_graphql(query, variables)
    data = get_graphql_content(response)["data"]

    assert data["collection"]["translation"] is None


def test_category_no_translation(user_api_client, category):
    query = """
    query categoryById($categoryId: ID!) {
        category(id: $categoryId) {
            translation(languageCode: PL) {
                name
                language {
                    code
                }
            }
        }
    }
    """

    category_id = graphene.Node.to_global_id("Category", category.id)
    response = user_api_client.post_graphql(query, {"categoryId": category_id})
    data = get_graphql_content(response)["data"]

    assert data["category"]["translation"] is None


def test_voucher_no_translation(staff_api_client, voucher, permission_manage_discounts):
    query = """
    query voucherById($voucherId: ID!) {
        voucher(id: $voucherId) {
            translation(languageCode: PL) {
                name
                language {
                    code
                }
            }
        }
    }
    """

    voucher_id = graphene.Node.to_global_id("Voucher", voucher.id)
    response = staff_api_client.post_graphql(
        query, {"voucherId": voucher_id}, permissions=[permission_manage_discounts]
    )
    data = get_graphql_content(response)["data"]

    assert data["voucher"]["translation"] is None


def test_page_no_translation(user_api_client, page):
    query = """
    query pageById($pageId: ID!) {
        page(id: $pageId) {
            translation(languageCode: PL) {
                title
                language {
                    code
                }
            }
        }
    }
    """

    page_id = graphene.Node.to_global_id("Page", page.id)
    response = user_api_client.post_graphql(query, {"pageId": page_id})
    data = get_graphql_content(response)["data"]

    assert data["page"]["translation"] is None


def test_attribute_no_translation(user_api_client, color_attribute):
    query = """
    query {
        attributes(first: 1) {
            edges {
                node {
                    translation(languageCode: PL) {
                        name
                        language {
                            code
                        }
                    }
                }
            }
        }
    }
    """

    response = user_api_client.post_graphql(query)
    data = get_graphql_content(response)["data"]

    attribute = data["attributes"]["edges"][0]["node"]
    assert attribute["translation"] is None


def test_attribute_value_no_translation(user_api_client, pink_attribute_value):
    query = """
    query {
        attributes(first: 1) {
            edges {
                node {
                    choices(first: 10) {
                        edges {
                            node {
                                translation(languageCode: PL) {
                                    name
                                    language {
                                        code
                                    }
                                }
                            }
                        }
                    }
                }
            }
        }
    }
    """

    attribute_value_id = graphene.Node.to_global_id(
        "AttributeValue", pink_attribute_value.id
    )
    response = user_api_client.post_graphql(
        query, {"attributeValueId": attribute_value_id}
    )
    data = get_graphql_content(response)["data"]

    attribute_value = data["attributes"]["edges"][0]["node"]["choices"]["edges"][-1][
        "node"
    ]
    assert attribute_value["translation"] is None


def test_shipping_method_no_translation(
    staff_api_client, shipping_method, permission_manage_shipping
):
    query = """
    query shippingZoneById($shippingZoneId: ID!) {
        shippingZone(id: $shippingZoneId) {
            shippingMethods {
                translation(languageCode: PL) {
                    name
                    language {
                        code
                    }
                }
            }
        }
    }
    """

    shipping_zone_id = graphene.Node.to_global_id(
        "ShippingZone", shipping_method.shipping_zone.id
    )
    response = staff_api_client.post_graphql(
        query,
        {"shippingZoneId": shipping_zone_id},
        permissions=[permission_manage_shipping],
    )
    data = get_graphql_content(response)["data"]

    shipping_method = data["shippingZone"]["shippingMethods"][0]
    assert shipping_method["translation"] is None


def test_menu_item_no_translation(user_api_client, menu_item):
    query = """
    query menuItemById($menuItemId: ID!) {
        menuItem(id: $menuItemId) {
            translation(languageCode: PL) {
                name
                language {
                    code
                }
            }
        }
    }
    """

    menu_item_id = graphene.Node.to_global_id("MenuItem", menu_item.id)
    response = user_api_client.post_graphql(query, {"menuItemId": menu_item_id})
    data = get_graphql_content(response)["data"]

    assert data["menuItem"]["translation"] is None


def test_shop_no_translation(user_api_client, site_settings):
    query = """
    query {
        shop {
            translation(languageCode: PL) {
                headerText
                language {
                    code
                }
            }
        }
    }
    """

    response = user_api_client.post_graphql(query)
    data = get_graphql_content(response)["data"]

    assert data["shop"]["translation"] is None


PRODUCT_TRANSLATE_MUTATION = """
    mutation productTranslate($productId: ID!, $input: TranslationInput!) {
        productTranslate(id: $productId, languageCode: PL, input: $input) {
            product {
                translation(languageCode: PL) {
                    name
                    description
                    language {
                        code
                    }
                }
            }
            errors {
                field
                code
            }
        }
    }
"""


@freeze_time("1914-06-28 10:50")
@patch("saleor.plugins.webhook.plugin.get_webhooks_for_event")
@patch("saleor.plugins.webhook.plugin.trigger_webhooks_async")
def test_product_create_translation(
    mocked_webhook_trigger,
    mocked_get_webhooks_for_event,
    any_webhook,
    staff_api_client,
    product,
    permission_manage_translations,
    settings,
):
    mocked_get_webhooks_for_event.return_value = [any_webhook]
    settings.PLUGINS = ["saleor.plugins.webhook.plugin.WebhookPlugin"]

    product_id = graphene.Node.to_global_id("Product", product.id)
    response = staff_api_client.post_graphql(
        PRODUCT_TRANSLATE_MUTATION,
        {"productId": product_id, "input": {"name": "Produkt PL"}},
        permissions=[permission_manage_translations],
    )
    data = get_graphql_content(response)["data"]["productTranslate"]

    assert data["product"]["translation"]["name"] == "Produkt PL"
    assert data["product"]["translation"]["language"]["code"] == "PL"

    translation = product.translations.first()
    mocked_webhook_trigger.assert_called_once_with(
        None,
        WebhookEventAsyncType.TRANSLATION_CREATED,
        [any_webhook],
        translation,
        SimpleLazyObject(lambda: staff_api_client.user),
        legacy_data_generator=ANY,
    )
    assert isinstance(
        mocked_webhook_trigger.call_args.kwargs["legacy_data_generator"], partial
    )


def test_product_create_translation_for_description(
    staff_api_client, product, permission_manage_translations
):
    product_id = graphene.Node.to_global_id("Product", product.id)
    description = dummy_editorjs("description", True)
    variables = {"productId": product_id, "input": {"description": description}}
    response = staff_api_client.post_graphql(
        PRODUCT_TRANSLATE_MUTATION,
        variables,
        permissions=[permission_manage_translations],
    )
    data = get_graphql_content(response)["data"]["productTranslate"]

    assert data["product"]["translation"]["name"] is None
    assert data["product"]["translation"]["description"] == description
    assert data["product"]["translation"]["language"]["code"] == "PL"


def test_product_create_translation_for_description_and_name_as_null(
    staff_api_client, product, permission_manage_translations
):
    product_id = graphene.Node.to_global_id("Product", product.id)
    description = dummy_editorjs("description", True)
    variables = {
        "productId": product_id,
        "input": {"description": description, "name": None},
    }
    response = staff_api_client.post_graphql(
        PRODUCT_TRANSLATE_MUTATION,
        variables,
        permissions=[permission_manage_translations],
    )
    data = get_graphql_content(response)["data"]["productTranslate"]

    assert data["product"]["translation"]["name"] is None
    assert data["product"]["translation"]["description"] == description
    assert data["product"]["translation"]["language"]["code"] == "PL"


def test_product_create_translation_with_app(
    app_api_client, product, permission_manage_translations
):
    product_id = graphene.Node.to_global_id("Product", product.id)
    response = app_api_client.post_graphql(
        PRODUCT_TRANSLATE_MUTATION,
        {"productId": product_id, "input": {"name": "Produkt PL"}},
        permissions=[permission_manage_translations],
    )
    data = get_graphql_content(response)["data"]["productTranslate"]

    assert data["product"]["translation"]["name"] == "Produkt PL"
    assert data["product"]["translation"]["language"]["code"] == "PL"


def test_product_create_translation_by_translatable_content_id(
    staff_api_client, product, permission_manage_translations
):
    translatable_content_id = graphene.Node.to_global_id(
        "ProductTranslatableContent", product.id
    )
    response = staff_api_client.post_graphql(
        PRODUCT_TRANSLATE_MUTATION,
        {"productId": translatable_content_id, "input": {"name": "Produkt PL"}},
        permissions=[permission_manage_translations],
    )
    data = get_graphql_content(response)["data"]["productTranslate"]
    assert data["product"]["translation"]["name"] == "Produkt PL"
    assert data["product"]["translation"]["language"]["code"] == "PL"


def test_product_create_translation_validates_name_length(
    staff_api_client, product, permission_manage_translations
):
    product_id = graphene.Node.to_global_id("Product", product.id)
    variables = {
        "productId": product_id,
        "input": {"description": None, "name": "Long" * 100},
    }
    response = staff_api_client.post_graphql(
        PRODUCT_TRANSLATE_MUTATION,
        variables,
        permissions=[permission_manage_translations],
    )
    data = get_graphql_content(response)["data"]["productTranslate"]

    assert data["product"] is None
    assert data["errors"] == [
        {"field": "name", "code": "INVALID"},
    ]


def test_product_create_translation_by_invalid_translatable_content_id(
    staff_api_client, product, permission_manage_translations
):
    translatable_content_id = (
        "UHJvZHVjdFRyYW5zbGF0YWJsZUNvbnRlbnQ6NDkxMyd8fERCTVN"
        "fUElQRS5SRUNFSVZFX01FU1NBR0UoQ0hSKDk4KXx8Q0hSKDk4KXx8Q"
        "0hSKDk4KSwxNSl8fA=="
    )

    # String decodes to
    # ProductTranslatableContent:4913'||
    # DBMS_PIPE.RECEIVE_MESSAGE(CHR(98)||CHR(98)||CHR(98),15)||
    response = staff_api_client.post_graphql(
        PRODUCT_TRANSLATE_MUTATION,
        {"productId": translatable_content_id, "input": {"name": "Produkt PL"}},
        permissions=[permission_manage_translations],
    )
    data = get_graphql_content(response)["data"]["productTranslate"]
    errors = data["errors"][0]
    assert errors["code"] == "INVALID"
    assert errors["field"] == "id"


@freeze_time("1914-06-28 10:50")
@patch("saleor.plugins.webhook.plugin.get_webhooks_for_event")
@patch("saleor.plugins.webhook.plugin.trigger_webhooks_async")
def test_product_update_translation(
    mocked_webhook_trigger,
    mocked_get_webhooks_for_event,
    any_webhook,
    staff_api_client,
    product,
    permission_manage_translations,
    settings,
):
    mocked_get_webhooks_for_event.return_value = [any_webhook]
    settings.PLUGINS = ["saleor.plugins.webhook.plugin.WebhookPlugin"]

    translation = product.translations.create(language_code="pl", name="Produkt")

    product_id = graphene.Node.to_global_id("Product", product.id)
    response = staff_api_client.post_graphql(
        PRODUCT_TRANSLATE_MUTATION,
        {"productId": product_id, "input": {"name": "Produkt PL"}},
        permissions=[permission_manage_translations],
    )
    data = get_graphql_content(response)["data"]["productTranslate"]

    assert data["product"]["translation"]["name"] == "Produkt PL"
    assert data["product"]["translation"]["language"]["code"] == "PL"

    translation.refresh_from_db()
    mocked_webhook_trigger.assert_called_once_with(
        None,
        WebhookEventAsyncType.TRANSLATION_UPDATED,
        [any_webhook],
        translation,
        SimpleLazyObject(lambda: staff_api_client.user),
        legacy_data_generator=ANY,
    )
    assert isinstance(
        mocked_webhook_trigger.call_args.kwargs["legacy_data_generator"], partial
    )


PRODUCT_VARIANT_TRANSLATE_MUTATION = """
mutation productVariantTranslate(
    $productVariantId: ID!, $input: NameTranslationInput!
    ) {
    productVariantTranslate(
            id: $productVariantId, languageCode: PL,
            input: $input) {
        productVariant {
            translation(languageCode: PL) {
                name
                language {
                    code
                }
            }
        }
        errors {
            field
            code
        }
    }
}
"""


@freeze_time("1914-06-28 10:50")
@patch("saleor.plugins.webhook.plugin.get_webhooks_for_event")
@patch("saleor.plugins.webhook.plugin.trigger_webhooks_async")
def test_product_variant_create_translation(
    mocked_webhook_trigger,
    mocked_get_webhooks_for_event,
    any_webhook,
    staff_api_client,
    variant,
    channel_USD,
    permission_manage_translations,
    settings,
):
    mocked_get_webhooks_for_event.return_value = [any_webhook]
    settings.PLUGINS = ["saleor.plugins.webhook.plugin.WebhookPlugin"]

    product_variant_id = graphene.Node.to_global_id("ProductVariant", variant.id)
    response = staff_api_client.post_graphql(
        PRODUCT_VARIANT_TRANSLATE_MUTATION,
        {"productVariantId": product_variant_id, "input": {"name": "Wariant PL"}},
        permissions=[permission_manage_translations],
    )
    data = get_graphql_content(response)["data"]["productVariantTranslate"]

    assert data["productVariant"]["translation"]["name"] == "Wariant PL"
    assert data["productVariant"]["translation"]["language"]["code"] == "PL"

    translation = variant.translations.first()
    mocked_webhook_trigger.assert_called_with(
        None,
        WebhookEventAsyncType.TRANSLATION_CREATED,
        [any_webhook],
        translation,
        SimpleLazyObject(lambda: staff_api_client.user),
        legacy_data_generator=ANY,
    )
    assert isinstance(
        mocked_webhook_trigger.call_args.kwargs["legacy_data_generator"], partial
    )


def test_product_variant_create_translation_by_translatable_content_id(
    staff_api_client,
    variant,
    channel_USD,
    permission_manage_translations,
):
    translatable_content_id = graphene.Node.to_global_id(
        "ProductVariantTranslatableContent", variant.id
    )
    response = staff_api_client.post_graphql(
        PRODUCT_VARIANT_TRANSLATE_MUTATION,
        {"productVariantId": translatable_content_id, "input": {"name": "Wariant PL"}},
        permissions=[permission_manage_translations],
    )
    data = get_graphql_content(response)["data"]["productVariantTranslate"]
    assert data["productVariant"]["translation"]["name"] == "Wariant PL"
    assert data["productVariant"]["translation"]["language"]["code"] == "PL"


@freeze_time("1914-06-28 10:50")
@patch("saleor.plugins.webhook.plugin.get_webhooks_for_event")
@patch("saleor.plugins.webhook.plugin.trigger_webhooks_async")
def test_product_variant_update_translation(
    mocked_webhook_trigger,
    mocked_get_webhooks_for_event,
    any_webhook,
    staff_api_client,
    variant,
    permission_manage_translations,
    settings,
):
    mocked_get_webhooks_for_event.return_value = [any_webhook]
    settings.PLUGINS = ["saleor.plugins.webhook.plugin.WebhookPlugin"]

    translation = variant.translations.create(language_code="pl", name="Wariant")

    product_variant_id = graphene.Node.to_global_id("ProductVariant", variant.id)
    response = staff_api_client.post_graphql(
        PRODUCT_VARIANT_TRANSLATE_MUTATION,
        {"productVariantId": product_variant_id, "input": {"name": "Wariant PL"}},
        permissions=[permission_manage_translations],
    )
    data = get_graphql_content(response)["data"]["productVariantTranslate"]

    assert data["productVariant"]["translation"]["name"] == "Wariant PL"
    assert data["productVariant"]["translation"]["language"]["code"] == "PL"

    translation.refresh_from_db()
    mocked_webhook_trigger.assert_called_with(
        None,
        WebhookEventAsyncType.TRANSLATION_UPDATED,
        [any_webhook],
        translation,
        SimpleLazyObject(lambda: staff_api_client.user),
        legacy_data_generator=ANY,
    )


def test_product_variant_translation_mutation_validates_inputs_length(
    staff_api_client,
    variant,
    channel_USD,
    permission_manage_translations,
):
    translatable_content_id = graphene.Node.to_global_id(
        "ProductVariantTranslatableContent", variant.id
    )
    response = staff_api_client.post_graphql(
        PRODUCT_VARIANT_TRANSLATE_MUTATION,
        {
            "productVariantId": translatable_content_id,
            "input": {"name": "Wariant PL" * 100},
        },
        permissions=[permission_manage_translations],
    )
    data = get_graphql_content(response)["data"]["productVariantTranslate"]
    assert data["productVariant"] is None
    assert data["errors"] == [
        {
            "field": "name",
            "code": "INVALID",
        }
    ]


COLLECTION_TRANSLATE_MUTATION = """
mutation collectionTranslate($collectionId: ID!, $input: TranslationInput!) {
    collectionTranslate(
            id: $collectionId, languageCode: PL,
            input: $input) {
        collection {
            translation(languageCode: PL) {
                name
                description
                language {
                    code
                }
            }
        }
        errors {
            field
            code
        }
    }
}
"""


@freeze_time("1914-06-28 10:50")
@patch("saleor.plugins.webhook.plugin.get_webhooks_for_event")
@patch("saleor.plugins.webhook.plugin.trigger_webhooks_async")
def test_collection_create_translation(
    mocked_webhook_trigger,
    mocked_get_webhooks_for_event,
    any_webhook,
    staff_api_client,
    published_collection,
    permission_manage_translations,
    settings,
):
    mocked_get_webhooks_for_event.return_value = [any_webhook]
    settings.PLUGINS = ["saleor.plugins.webhook.plugin.WebhookPlugin"]

    collection_id = graphene.Node.to_global_id("Collection", published_collection.id)
    response = staff_api_client.post_graphql(
        COLLECTION_TRANSLATE_MUTATION,
        {"collectionId": collection_id, "input": {"name": "Kolekcja PL"}},
        permissions=[permission_manage_translations],
    )
    data = get_graphql_content(response)["data"]["collectionTranslate"]

    assert data["collection"]["translation"]["name"] == "Kolekcja PL"
    assert data["collection"]["translation"]["language"]["code"] == "PL"

    translation = published_collection.translations.first()
    mocked_webhook_trigger.assert_called_once_with(
        None,
        WebhookEventAsyncType.TRANSLATION_CREATED,
        [any_webhook],
        translation,
        SimpleLazyObject(lambda: staff_api_client.user),
        legacy_data_generator=ANY,
    )
    assert isinstance(
        mocked_webhook_trigger.call_args.kwargs["legacy_data_generator"], partial
    )


def test_collection_create_translation_by_translatable_content_id(
    staff_api_client,
    published_collection,
    permission_manage_translations,
):
    translatable_content_id = graphene.Node.to_global_id(
        "CollectionTranslatableContent", published_collection.id
    )
    response = staff_api_client.post_graphql(
        COLLECTION_TRANSLATE_MUTATION,
        {"collectionId": translatable_content_id, "input": {"name": "Kolekcja PL"}},
        permissions=[permission_manage_translations],
    )
    data = get_graphql_content(response)["data"]["collectionTranslate"]
    assert data["collection"]["translation"]["name"] == "Kolekcja PL"
    assert data["collection"]["translation"]["language"]["code"] == "PL"


def test_collection_create_translation_for_description(
    staff_api_client, published_collection, permission_manage_translations
):
    collection_id = graphene.Node.to_global_id("Collection", published_collection.id)
    description = dummy_editorjs("description", True)
    response = staff_api_client.post_graphql(
        COLLECTION_TRANSLATE_MUTATION,
        {"collectionId": collection_id, "input": {"description": description}},
        permissions=[permission_manage_translations],
    )
    data = get_graphql_content(response)["data"]["collectionTranslate"]

    assert data["collection"]["translation"]["name"] is None
    assert data["collection"]["translation"]["description"] == description
    assert data["collection"]["translation"]["language"]["code"] == "PL"


def test_collection_create_translation_for_description_name_as_null(
    staff_api_client, published_collection, permission_manage_translations
):
    collection_id = graphene.Node.to_global_id("Collection", published_collection.id)
    description = dummy_editorjs("description", True)
    response = staff_api_client.post_graphql(
        COLLECTION_TRANSLATE_MUTATION,
        {
            "collectionId": collection_id,
            "input": {"description": description, "name": None},
        },
        permissions=[permission_manage_translations],
    )
    data = get_graphql_content(response)["data"]["collectionTranslate"]

    assert data["collection"]["translation"]["name"] is None
    assert data["collection"]["translation"]["description"] == description
    assert data["collection"]["translation"]["language"]["code"] == "PL"


@freeze_time("1914-06-28 10:50")
@patch("saleor.plugins.webhook.plugin.get_webhooks_for_event")
@patch("saleor.plugins.webhook.plugin.trigger_webhooks_async")
def test_collection_update_translation(
    mocked_webhook_trigger,
    mocked_get_webhooks_for_event,
    any_webhook,
    staff_api_client,
    published_collection,
    permission_manage_translations,
    settings,
):
    mocked_get_webhooks_for_event.return_value = [any_webhook]
    settings.PLUGINS = ["saleor.plugins.webhook.plugin.WebhookPlugin"]

    translation = published_collection.translations.create(
        language_code="pl", name="Kolekcja"
    )

    collection_id = graphene.Node.to_global_id("Collection", published_collection.id)
    response = staff_api_client.post_graphql(
        COLLECTION_TRANSLATE_MUTATION,
        {"collectionId": collection_id, "input": {"name": "Kolekcja PL"}},
        permissions=[permission_manage_translations],
    )
    data = get_graphql_content(response)["data"]["collectionTranslate"]

    assert data["collection"]["translation"]["name"] == "Kolekcja PL"
    assert data["collection"]["translation"]["language"]["code"] == "PL"

    translation.refresh_from_db()
    mocked_webhook_trigger.assert_called_once_with(
        None,
        WebhookEventAsyncType.TRANSLATION_UPDATED,
        [any_webhook],
        translation,
        SimpleLazyObject(lambda: staff_api_client.user),
        legacy_data_generator=ANY,
    )
    assert isinstance(
        mocked_webhook_trigger.call_args.kwargs["legacy_data_generator"], partial
    )


def test_collection_translation_mutation_validates_inputs_length(
    staff_api_client, published_collection, permission_manage_translations
):
    collection_id = graphene.Node.to_global_id("Collection", published_collection.id)
    description = dummy_editorjs("description", True)
    response = staff_api_client.post_graphql(
        COLLECTION_TRANSLATE_MUTATION,
        {
            "collectionId": collection_id,
            "input": {"description": description, "name": "long" * 100},
        },
        permissions=[permission_manage_translations],
    )
    data = get_graphql_content(response)["data"]["collectionTranslate"]

    assert data["collection"] is None
    assert data["errors"] == [{"field": "name", "code": "INVALID"}]


CATEGORY_TRANSLATE_MUTATION = """
mutation categoryTranslate($categoryId: ID!, $input: TranslationInput!) {
    categoryTranslate(
            id: $categoryId, languageCode: PL,
            input: $input) {
        category {
            translation(languageCode: PL) {
                name
                description
                language {
                    code
                }
            }
        }
    }
}
"""


@freeze_time("1914-06-28 10:50")
@patch("saleor.plugins.webhook.plugin.get_webhooks_for_event")
@patch("saleor.plugins.webhook.plugin.trigger_webhooks_async")
def test_category_create_translation(
    mocked_webhook_trigger,
    mocked_get_webhooks_for_event,
    any_webhook,
    staff_api_client,
    category,
    permission_manage_translations,
    settings,
):
    mocked_get_webhooks_for_event.return_value = [any_webhook]
    settings.PLUGINS = ["saleor.plugins.webhook.plugin.WebhookPlugin"]

    category_id = graphene.Node.to_global_id("Category", category.id)
    response = staff_api_client.post_graphql(
        CATEGORY_TRANSLATE_MUTATION,
        {"categoryId": category_id, "input": {"name": "Kategoria PL"}},
        permissions=[permission_manage_translations],
    )
    data = get_graphql_content(response)["data"]["categoryTranslate"]

    assert data["category"]["translation"]["name"] == "Kategoria PL"
    assert data["category"]["translation"]["language"]["code"] == "PL"

    translation = category.translations.first()
    mocked_webhook_trigger.assert_called_once_with(
        None,
        WebhookEventAsyncType.TRANSLATION_CREATED,
        [any_webhook],
        translation,
        SimpleLazyObject(lambda: staff_api_client.user),
        legacy_data_generator=ANY,
    )
    assert isinstance(
        mocked_webhook_trigger.call_args.kwargs["legacy_data_generator"], partial
    )


def test_category_create_translation_by_translatable_content_id(
    staff_api_client,
    category,
    permission_manage_translations,
):
    translatable_content_id = graphene.Node.to_global_id(
        "CategoryTranslatableContent", category.id
    )
    response = staff_api_client.post_graphql(
        CATEGORY_TRANSLATE_MUTATION,
        {"categoryId": translatable_content_id, "input": {"name": "Kategoria PL"}},
        permissions=[permission_manage_translations],
    )
    data = get_graphql_content(response)["data"]["categoryTranslate"]
    assert data["category"]["translation"]["name"] == "Kategoria PL"
    assert data["category"]["translation"]["language"]["code"] == "PL"


def test_category_create_translation_for_description(
    staff_api_client, category, permission_manage_translations
):
    category_id = graphene.Node.to_global_id("Category", category.id)
    description = dummy_editorjs("description", True)
    response = staff_api_client.post_graphql(
        CATEGORY_TRANSLATE_MUTATION,
        {"categoryId": category_id, "input": {"description": description}},
        permissions=[permission_manage_translations],
    )
    data = get_graphql_content(response)["data"]["categoryTranslate"]

    assert data["category"]["translation"]["name"] is None
    assert data["category"]["translation"]["description"] == description
    assert data["category"]["translation"]["language"]["code"] == "PL"


def test_category_create_translation_for_description_name_as_null(
    staff_api_client, category, permission_manage_translations
):
    category_id = graphene.Node.to_global_id("Category", category.id)
    description = dummy_editorjs("description", True)
    response = staff_api_client.post_graphql(
        CATEGORY_TRANSLATE_MUTATION,
        {
            "categoryId": category_id,
            "input": {"name": None, "description": description},
        },
        permissions=[permission_manage_translations],
    )
    data = get_graphql_content(response)["data"]["categoryTranslate"]

    assert data["category"]["translation"]["name"] is None
    assert data["category"]["translation"]["description"] == description
    assert data["category"]["translation"]["language"]["code"] == "PL"


@freeze_time("1914-06-28 10:50")
@patch("saleor.plugins.webhook.plugin.get_webhooks_for_event")
@patch("saleor.plugins.webhook.plugin.trigger_webhooks_async")
def test_category_update_translation(
    mocked_webhook_trigger,
    mocked_get_webhooks_for_event,
    any_webhook,
    staff_api_client,
    category,
    permission_manage_translations,
    settings,
):
    mocked_get_webhooks_for_event.return_value = [any_webhook]
    settings.PLUGINS = ["saleor.plugins.webhook.plugin.WebhookPlugin"]

    translation = category.translations.create(language_code="pl", name="Kategoria")

    category_id = graphene.Node.to_global_id("Category", category.id)
    response = staff_api_client.post_graphql(
        CATEGORY_TRANSLATE_MUTATION,
        {"categoryId": category_id, "input": {"name": "Kategoria PL"}},
        permissions=[permission_manage_translations],
    )
    data = get_graphql_content(response)["data"]["categoryTranslate"]

    assert data["category"]["translation"]["name"] == "Kategoria PL"
    assert data["category"]["translation"]["language"]["code"] == "PL"

    translation.refresh_from_db()
    mocked_webhook_trigger.assert_called_once_with(
        None,
        WebhookEventAsyncType.TRANSLATION_UPDATED,
        [any_webhook],
        translation,
        SimpleLazyObject(lambda: staff_api_client.user),
        legacy_data_generator=ANY,
    )
    assert isinstance(
        mocked_webhook_trigger.call_args.kwargs["legacy_data_generator"], partial
    )


VOUCHER_TRANSLATE_MUTATION = """
    mutation voucherTranslate($voucherId: ID!) {
        voucherTranslate(
                id: $voucherId, languageCode: PL,
                input: {name: "Bon PL"}) {
            voucher {
                translation(languageCode: PL) {
                    name
                    language {
                        code
                    }
                }
            }
        }
    }
"""


@freeze_time("1914-06-28 10:50")
@patch("saleor.plugins.webhook.plugin.get_webhooks_for_event")
@patch("saleor.plugins.webhook.plugin.trigger_webhooks_async")
def test_voucher_create_translation(
    mocked_webhook_trigger,
    mocked_get_webhooks_for_event,
    any_webhook,
    staff_api_client,
    voucher,
    permission_manage_translations,
    settings,
):
    mocked_get_webhooks_for_event.return_value = [any_webhook]
    settings.PLUGINS = ["saleor.plugins.webhook.plugin.WebhookPlugin"]

    voucher_id = graphene.Node.to_global_id("Voucher", voucher.id)
    response = staff_api_client.post_graphql(
        VOUCHER_TRANSLATE_MUTATION,
        {"voucherId": voucher_id},
        permissions=[permission_manage_translations],
    )
    data = get_graphql_content(response)["data"]["voucherTranslate"]

    assert data["voucher"]["translation"]["name"] == "Bon PL"
    assert data["voucher"]["translation"]["language"]["code"] == "PL"

    translation = voucher.translations.first()
    mocked_webhook_trigger.assert_called_once_with(
        None,
        WebhookEventAsyncType.TRANSLATION_CREATED,
        [any_webhook],
        translation,
        SimpleLazyObject(lambda: staff_api_client.user),
        legacy_data_generator=ANY,
    )
    assert isinstance(
        mocked_webhook_trigger.call_args.kwargs["legacy_data_generator"], partial
    )


def test_voucher_create_translation_by_translatable_content_id(
    staff_api_client,
    voucher,
    permission_manage_translations,
):
    translatable_content_id = graphene.Node.to_global_id(
        "VoucherTranslatableContent", voucher.id
    )
    response = staff_api_client.post_graphql(
        VOUCHER_TRANSLATE_MUTATION,
        {"voucherId": translatable_content_id},
        permissions=[permission_manage_translations],
    )
    data = get_graphql_content(response)["data"]["voucherTranslate"]
    assert data["voucher"]["translation"]["name"] == "Bon PL"
    assert data["voucher"]["translation"]["language"]["code"] == "PL"


@freeze_time("1914-06-28 10:50")
@patch("saleor.plugins.webhook.plugin.get_webhooks_for_event")
@patch("saleor.plugins.webhook.plugin.trigger_webhooks_async")
def test_voucher_update_translation(
    mocked_webhook_trigger,
    mocked_get_webhooks_for_event,
    any_webhook,
    staff_api_client,
    voucher,
    permission_manage_translations,
    settings,
):
    mocked_get_webhooks_for_event.return_value = [any_webhook]
    settings.PLUGINS = ["saleor.plugins.webhook.plugin.WebhookPlugin"]
    translation = voucher.translations.create(language_code="pl", name="Kategoria")

    voucher_id = graphene.Node.to_global_id("Voucher", voucher.id)
    response = staff_api_client.post_graphql(
        VOUCHER_TRANSLATE_MUTATION,
        {"voucherId": voucher_id},
        permissions=[permission_manage_translations],
    )
    data = get_graphql_content(response)["data"]["voucherTranslate"]

    assert data["voucher"]["translation"]["name"] == "Bon PL"
    assert data["voucher"]["translation"]["language"]["code"] == "PL"

    translation.refresh_from_db()
    mocked_webhook_trigger.assert_called_once_with(
        None,
        WebhookEventAsyncType.TRANSLATION_UPDATED,
        [any_webhook],
        translation,
        SimpleLazyObject(lambda: staff_api_client.user),
        legacy_data_generator=ANY,
    )
    assert isinstance(
        mocked_webhook_trigger.call_args.kwargs["legacy_data_generator"], partial
    )


SALE_TRANSLATION_MUTATION = """
    mutation saleTranslate($saleId: ID!) {
        saleTranslate(
                id: $saleId, languageCode: PL,
                input: {name: "Wyprz PL"}) {
            sale {
                translation(languageCode: PL) {
                    name
                    language {
                        code
                    }
                }
            }
            errors {
                code
                field
            }
        }
    }
"""


@freeze_time("1914-06-28 10:50")
@patch("saleor.plugins.webhook.plugin.get_webhooks_for_event")
@patch("saleor.plugins.webhook.plugin.trigger_webhooks_async")
def test_sale_create_translation(
    mocked_webhook_trigger,
    mocked_get_webhooks_for_event,
    any_webhook,
    staff_api_client,
    promotion_converted_from_sale,
    permission_manage_translations,
    settings,
):
    # given
    mocked_get_webhooks_for_event.return_value = [any_webhook]
    settings.PLUGINS = ["saleor.plugins.webhook.plugin.WebhookPlugin"]

    sale = promotion_converted_from_sale
    sale_id = graphene.Node.to_global_id("Sale", sale.old_sale_id)
    variables = {"saleId": sale_id}

    # when
    response = staff_api_client.post_graphql(
        SALE_TRANSLATION_MUTATION,
        variables,
        permissions=[permission_manage_translations],
    )

    # then
    data = get_graphql_content(response)["data"]["saleTranslate"]

    assert data["sale"]["translation"]["name"] == "Wyprz PL"
    assert data["sale"]["translation"]["language"]["code"] == "PL"

    translation = sale.translations.first()
    mocked_webhook_trigger.assert_called_once_with(
        None,
        WebhookEventAsyncType.TRANSLATION_CREATED,
        [any_webhook],
        translation,
        SimpleLazyObject(lambda: staff_api_client.user),
        legacy_data_generator=ANY,
    )
    assert isinstance(
        mocked_webhook_trigger.call_args.kwargs["legacy_data_generator"], partial
    )


def test_sale_create_translation_by_translatable_content_id(
    staff_api_client,
    sale,
    permission_manage_translations,
):
    # given
    translatable_content_id = graphene.Node.to_global_id(
        "SaleTranslatableContent", sale.id
    )
    variables = {"saleId": translatable_content_id}
    convert_sales_to_promotions()

    # when
    response = staff_api_client.post_graphql(
        SALE_TRANSLATION_MUTATION,
        variables,
        permissions=[permission_manage_translations],
    )

    # then
    data = get_graphql_content(response)["data"]["saleTranslate"]
    assert data["sale"]["translation"]["name"] == "Wyprz PL"
    assert data["sale"]["translation"]["language"]["code"] == "PL"


@freeze_time("1914-06-28 10:50")
@patch("saleor.plugins.webhook.plugin.get_webhooks_for_event")
@patch("saleor.plugins.webhook.plugin.trigger_webhooks_async")
def test_sale_update_translation(
    mocked_webhook_trigger,
    mocked_get_webhooks_for_event,
    any_webhook,
    staff_api_client,
    sale,
    permission_manage_translations,
    settings,
):
    # given
    mocked_get_webhooks_for_event.return_value = [any_webhook]
    settings.PLUGINS = ["saleor.plugins.webhook.plugin.WebhookPlugin"]

    translation = sale.translations.create(language_code="pl", name="Sale")

    sale_id = graphene.Node.to_global_id("Sale", sale.id)
    variables = {"saleId": sale_id}
    convert_sales_to_promotions()

    translation = Promotion.objects.first().translations.get(language_code="pl")

    # when
    response = staff_api_client.post_graphql(
        SALE_TRANSLATION_MUTATION,
        variables,
        permissions=[permission_manage_translations],
    )

    # then
    data = get_graphql_content(response)["data"]["saleTranslate"]

    assert data["sale"]["translation"]["name"] == "Wyprz PL"
    assert data["sale"]["translation"]["language"]["code"] == "PL"

    translation.refresh_from_db()
    mocked_webhook_trigger.assert_called_once_with(
        None,
        WebhookEventAsyncType.TRANSLATION_UPDATED,
        [any_webhook],
        translation,
        SimpleLazyObject(lambda: staff_api_client.user),
        legacy_data_generator=ANY,
    )
    assert isinstance(
        mocked_webhook_trigger.call_args.kwargs["legacy_data_generator"], partial
    )


def test_sale_create_translation_with_promotion_id(
    any_webhook,
    staff_api_client,
    promotion_converted_from_sale,
    permission_manage_translations,
    settings,
):
    # given
    sale_id = graphene.Node.to_global_id("Promotion", promotion_converted_from_sale.id)
    variables = {"saleId": sale_id}

    # when
    response = staff_api_client.post_graphql(
        SALE_TRANSLATION_MUTATION,
        variables,
        permissions=[permission_manage_translations],
    )

    # then
    data = get_graphql_content(response)["data"]["saleTranslate"]

    assert not data["sale"]
    errors = data["errors"]
    assert len(errors) == 1
    assert errors[0]["field"] == "id"
    assert errors[0]["code"] == DiscountErrorCode.INVALID.name


def test_sale_create_translation_with_promotion_id(
    any_webhook,
    staff_api_client,
    promotion_converted_from_sale,
    permission_manage_translations,
    settings,
):
    # given
    sale_id = graphene.Node.to_global_id("Promotion", promotion_converted_from_sale.id)
    variables = {"saleId": sale_id}

    # when
    response = staff_api_client.post_graphql(
        SALE_TRANSLATION_MUTATION,
        variables,
        permissions=[permission_manage_translations],
    )

    # then
    data = get_graphql_content(response)["data"]["saleTranslate"]

    assert not data["sale"]
    errors = data["errors"]
    assert len(errors) == 1
    assert errors[0]["field"] == "id"
    assert errors[0]["code"] == DiscountErrorCode.INVALID.name


PAGE_TRANSLATE_MUTATION = """
mutation pageTranslate($pageId: ID!, $input: PageTranslationInput!) {
    pageTranslate(
            id: $pageId, languageCode: PL,
            input: $input) {
        page {
            translation(languageCode: PL) {
                title
                content
                language {
                    code
                }
            }
        }
    }
}
"""


@freeze_time("1914-06-28 10:50")
@patch("saleor.plugins.webhook.plugin.get_webhooks_for_event")
@patch("saleor.plugins.webhook.plugin.trigger_webhooks_async")
def test_page_create_translation(
    mocked_webhook_trigger,
    mocked_get_webhooks_for_event,
    any_webhook,
    staff_api_client,
    page,
    permission_manage_translations,
    settings,
):
    mocked_get_webhooks_for_event.return_value = [any_webhook]
    settings.PLUGINS = ["saleor.plugins.webhook.plugin.WebhookPlugin"]

    page_id = graphene.Node.to_global_id("Page", page.id)
    response = staff_api_client.post_graphql(
        PAGE_TRANSLATE_MUTATION,
        {"pageId": page_id, "input": {"title": "Strona PL"}},
        permissions=[permission_manage_translations],
    )
    data = get_graphql_content(response)["data"]["pageTranslate"]

    assert data["page"]["translation"]["title"] == "Strona PL"
    assert data["page"]["translation"]["language"]["code"] == "PL"

    translation = page.translations.first()
    mocked_webhook_trigger.assert_called_once_with(
        None,
        WebhookEventAsyncType.TRANSLATION_CREATED,
        [any_webhook],
        translation,
        SimpleLazyObject(lambda: staff_api_client.user),
        legacy_data_generator=ANY,
    )
    assert isinstance(
        mocked_webhook_trigger.call_args.kwargs["legacy_data_generator"], partial
    )


def test_page_create_translation_for_content(
    staff_api_client, page, permission_manage_translations
):
    page_id = graphene.Node.to_global_id("Page", page.id)
    content = dummy_editorjs("content", True)
    response = staff_api_client.post_graphql(
        PAGE_TRANSLATE_MUTATION,
        {"pageId": page_id, "input": {"content": content}},
        permissions=[permission_manage_translations],
    )
    data = get_graphql_content(response)["data"]["pageTranslate"]

    assert data["page"]["translation"]["title"] is None
    assert data["page"]["translation"]["content"] == content
    assert data["page"]["translation"]["language"]["code"] == "PL"


def test_page_create_translation_for_content_title_as_null(
    staff_api_client, page, permission_manage_translations
):
    page_id = graphene.Node.to_global_id("Page", page.id)
    content = dummy_editorjs("content", True)
    response = staff_api_client.post_graphql(
        PAGE_TRANSLATE_MUTATION,
        {"pageId": page_id, "input": {"title": None, "content": content}},
        permissions=[permission_manage_translations],
    )
    data = get_graphql_content(response)["data"]["pageTranslate"]

    assert data["page"]["translation"]["title"] is None
    assert data["page"]["translation"]["content"] == content
    assert data["page"]["translation"]["language"]["code"] == "PL"


def test_page_create_translation_by_translatable_content_id(
    staff_api_client,
    page,
    permission_manage_translations,
):
    translatable_content_id = graphene.Node.to_global_id(
        "PageTranslatableContent", page.id
    )
    response = staff_api_client.post_graphql(
        PAGE_TRANSLATE_MUTATION,
        {"pageId": translatable_content_id, "input": {"title": "Strona PL"}},
        permissions=[permission_manage_translations],
    )
    data = get_graphql_content(response)["data"]["pageTranslate"]
    assert data["page"]["translation"]["title"] == "Strona PL"
    assert data["page"]["translation"]["language"]["code"] == "PL"


@freeze_time("1914-06-28 10:50")
@patch("saleor.plugins.webhook.plugin.get_webhooks_for_event")
@patch("saleor.plugins.webhook.plugin.trigger_webhooks_async")
def test_page_update_translation(
    mocked_webhook_trigger,
    mocked_get_webhooks_for_event,
    any_webhook,
    staff_api_client,
    page,
    permission_manage_translations,
    settings,
):
    mocked_get_webhooks_for_event.return_value = [any_webhook]
    settings.PLUGINS = ["saleor.plugins.webhook.plugin.WebhookPlugin"]
    translation = page.translations.create(language_code="pl", title="Strona")

    page_id = graphene.Node.to_global_id("Page", page.id)
    response = staff_api_client.post_graphql(
        PAGE_TRANSLATE_MUTATION,
        {"pageId": page_id, "input": {"title": "Strona PL"}},
        permissions=[permission_manage_translations],
    )
    data = get_graphql_content(response)["data"]["pageTranslate"]

    assert data["page"]["translation"]["title"] == "Strona PL"
    assert data["page"]["translation"]["language"]["code"] == "PL"

    translation.refresh_from_db()
    mocked_webhook_trigger.assert_called_once_with(
        None,
        WebhookEventAsyncType.TRANSLATION_UPDATED,
        [any_webhook],
        translation,
        SimpleLazyObject(lambda: staff_api_client.user),
        legacy_data_generator=ANY,
    )
    assert isinstance(
        mocked_webhook_trigger.call_args.kwargs["legacy_data_generator"], partial
    )


ATTRIBUTE_TRANSLATE_MUTATION = """
    mutation attributeTranslate($attributeId: ID!) {
        attributeTranslate(
            id: $attributeId,
            languageCode: PL,
            input: {name: "Kolor PL"}
        ) {
            attribute {
                translation(languageCode: PL) {
                    name
                    language {
                        code
                    }
                }
            }
        }
    }
"""


@freeze_time("1914-06-28 10:50")
@patch("saleor.plugins.webhook.plugin.get_webhooks_for_event")
@patch("saleor.plugins.webhook.plugin.trigger_webhooks_async")
def test_attribute_create_translation(
    mocked_webhook_trigger,
    mocked_get_webhooks_for_event,
    any_webhook,
    staff_api_client,
    color_attribute,
    permission_manage_translations,
    settings,
):
    mocked_get_webhooks_for_event.return_value = [any_webhook]
    settings.PLUGINS = ["saleor.plugins.webhook.plugin.WebhookPlugin"]

    attribute_id = graphene.Node.to_global_id("Attribute", color_attribute.id)
    response = staff_api_client.post_graphql(
        ATTRIBUTE_TRANSLATE_MUTATION,
        {"attributeId": attribute_id},
        permissions=[permission_manage_translations],
    )
    data = get_graphql_content(response)["data"]["attributeTranslate"]

    assert data["attribute"]["translation"]["name"] == "Kolor PL"
    assert data["attribute"]["translation"]["language"]["code"] == "PL"

    translation = color_attribute.translations.first()
    mocked_webhook_trigger.assert_called_once_with(
        None,
        WebhookEventAsyncType.TRANSLATION_CREATED,
        [any_webhook],
        translation,
        SimpleLazyObject(lambda: staff_api_client.user),
        legacy_data_generator=ANY,
    )
    assert isinstance(
        mocked_webhook_trigger.call_args.kwargs["legacy_data_generator"], partial
    )


def test_attribute_create_translation_by_translatable_content_id(
    staff_api_client,
    color_attribute,
    permission_manage_translations,
):
    translatable_content_id = graphene.Node.to_global_id(
        "Attribute", color_attribute.id
    )
    response = staff_api_client.post_graphql(
        ATTRIBUTE_TRANSLATE_MUTATION,
        {"attributeId": translatable_content_id},
        permissions=[permission_manage_translations],
    )
    data = get_graphql_content(response)["data"]["attributeTranslate"]
    assert data["attribute"]["translation"]["name"] == "Kolor PL"
    assert data["attribute"]["translation"]["language"]["code"] == "PL"


@freeze_time("1914-06-28 10:50")
@patch("saleor.plugins.webhook.plugin.get_webhooks_for_event")
@patch("saleor.plugins.webhook.plugin.trigger_webhooks_async")
def test_attribute_update_translation(
    mocked_webhook_trigger,
    mocked_get_webhooks_for_event,
    any_webhook,
    staff_api_client,
    color_attribute,
    permission_manage_translations,
    settings,
):
    mocked_get_webhooks_for_event.return_value = [any_webhook]
    settings.PLUGINS = ["saleor.plugins.webhook.plugin.WebhookPlugin"]

    translation = color_attribute.translations.create(language_code="pl", name="Kolor")

    attribute_id = graphene.Node.to_global_id("Attribute", color_attribute.id)
    response = staff_api_client.post_graphql(
        ATTRIBUTE_TRANSLATE_MUTATION,
        {"attributeId": attribute_id},
        permissions=[permission_manage_translations],
    )
    data = get_graphql_content(response)["data"]["attributeTranslate"]

    assert data["attribute"]["translation"]["name"] == "Kolor PL"
    assert data["attribute"]["translation"]["language"]["code"] == "PL"

    translation.refresh_from_db()
    mocked_webhook_trigger.assert_called_once_with(
        None,
        WebhookEventAsyncType.TRANSLATION_UPDATED,
        [any_webhook],
        translation,
        SimpleLazyObject(lambda: staff_api_client.user),
        legacy_data_generator=ANY,
    )
    assert isinstance(
        mocked_webhook_trigger.call_args.kwargs["legacy_data_generator"], partial
    )


ATTRIBUTE_VALUE_TRANSLATE_MUTATION = """
    mutation attributeValueTranslate(
        $attributeValueId: ID!,
        $input: AttributeValueTranslationInput!
    ) {
        attributeValueTranslate(
            id: $attributeValueId,
            languageCode: PL,
            input: $input
        ) {
            attributeValue {
                translation(languageCode: PL) {
                    name
                    richText
                    plainText
                    language {
                        code
                    }
                }
            }
        }
    }
"""


@freeze_time("1914-06-28 10:50")
@patch("saleor.plugins.webhook.plugin.get_webhooks_for_event")
@patch("saleor.plugins.webhook.plugin.trigger_webhooks_async")
def test_attribute_value_create_translation(
    mocked_webhook_trigger,
    mocked_get_webhooks_for_event,
    any_webhook,
    staff_api_client,
    pink_attribute_value,
    permission_manage_translations,
    settings,
):
    mocked_get_webhooks_for_event.return_value = [any_webhook]
    settings.PLUGINS = ["saleor.plugins.webhook.plugin.WebhookPlugin"]

    attribute_value_id = graphene.Node.to_global_id(
        "AttributeValue", pink_attribute_value.id
    )
    response = staff_api_client.post_graphql(
        ATTRIBUTE_VALUE_TRANSLATE_MUTATION,
        {"attributeValueId": attribute_value_id, "input": {"name": "Róż PL"}},
        permissions=[permission_manage_translations],
    )
    data = get_graphql_content(response)["data"]["attributeValueTranslate"]

    assert data["attributeValue"]["translation"]["name"] == "Róż PL"
    assert data["attributeValue"]["translation"]["language"]["code"] == "PL"

    translation = pink_attribute_value.translations.first()
    mocked_webhook_trigger.assert_called_once_with(
        None,
        WebhookEventAsyncType.TRANSLATION_CREATED,
        [any_webhook],
        translation,
        SimpleLazyObject(lambda: staff_api_client.user),
        legacy_data_generator=ANY,
    )
    assert isinstance(
        mocked_webhook_trigger.call_args.kwargs["legacy_data_generator"], partial
    )


def test_rich_text_attribute_value_create_translation(
    staff_api_client,
    product_with_rich_text_attribute,
    permission_manage_translations,
):
    # given
    assigned_attribute = product_with_rich_text_attribute[0].attributes.first()
    attribute_value = assigned_attribute.attribute.values.first()
    attribute_value_id = graphene.Node.to_global_id(
        "AttributeValue", attribute_value.id
    )
    expected_base_text = "Nowy Opis"
    expected_rich_text = json.dumps(dummy_editorjs(expected_base_text))

    # when
    response = staff_api_client.post_graphql(
        ATTRIBUTE_VALUE_TRANSLATE_MUTATION,
        {
            "attributeValueId": attribute_value_id,
            "input": {"richText": expected_rich_text},
        },
        permissions=[permission_manage_translations],
    )

    # then
    data = get_graphql_content(response)["data"]["attributeValueTranslate"]
    assert data["attributeValue"]["translation"]["language"]["code"] == "PL"
    assert data["attributeValue"]["translation"]["name"] == expected_base_text
    assert data["attributeValue"]["translation"]["richText"] == expected_rich_text


def test_plain_text_attribute_value_create_translation(
    staff_api_client,
    variant,
    plain_text_attribute,
    permission_manage_translations,
):
    # given
    product_type = variant.product.product_type
    product_type.variant_attributes.set([plain_text_attribute])

    attribute_value = plain_text_attribute.values.first()
    associate_attribute_values_to_instance(
        variant, plain_text_attribute, attribute_value
    )
    attribute_value_id = graphene.Node.to_global_id(
        "AttributeValue", attribute_value.id
    )
    expected_text = "Nowy Opis"

    # when
    response = staff_api_client.post_graphql(
        ATTRIBUTE_VALUE_TRANSLATE_MUTATION,
        {
            "attributeValueId": attribute_value_id,
            "input": {"plainText": expected_text},
        },
        permissions=[permission_manage_translations],
    )

    # then
    data = get_graphql_content(response)["data"]["attributeValueTranslate"]
    assert data["attributeValue"]["translation"]["language"]["code"] == "PL"
    assert data["attributeValue"]["translation"]["name"] == expected_text
    assert data["attributeValue"]["translation"]["plainText"] == expected_text


def test_attribute_value_create_translation_by_translatable_content_id(
    staff_api_client, pink_attribute_value, permission_manage_translations
):
    translatable_content_id = graphene.Node.to_global_id(
        "AttributeValueTranslatableContent", pink_attribute_value.id
    )
    response = staff_api_client.post_graphql(
        ATTRIBUTE_VALUE_TRANSLATE_MUTATION,
        {"attributeValueId": translatable_content_id, "input": {"name": "Róż PL"}},
        permissions=[permission_manage_translations],
    )
    data = get_graphql_content(response)["data"]["attributeValueTranslate"]
    assert data["attributeValue"]["translation"]["name"] == "Róż PL"
    assert data["attributeValue"]["translation"]["language"]["code"] == "PL"


@freeze_time("1914-06-28 10:50")
@patch("saleor.plugins.webhook.plugin.get_webhooks_for_event")
@patch("saleor.plugins.webhook.plugin.trigger_webhooks_async")
def test_attribute_value_update_translation(
    mocked_webhook_trigger,
    mocked_get_webhooks_for_event,
    any_webhook,
    staff_api_client,
    pink_attribute_value,
    permission_manage_translations,
    settings,
):
    mocked_get_webhooks_for_event.return_value = [any_webhook]
    settings.PLUGINS = ["saleor.plugins.webhook.plugin.WebhookPlugin"]

    translation = pink_attribute_value.translations.create(
        language_code="pl", name="Różowy"
    )

    attribute_value_id = graphene.Node.to_global_id(
        "AttributeValue", pink_attribute_value.id
    )
    response = staff_api_client.post_graphql(
        ATTRIBUTE_VALUE_TRANSLATE_MUTATION,
        {"attributeValueId": attribute_value_id, "input": {"name": "Róż PL"}},
        permissions=[permission_manage_translations],
    )
    data = get_graphql_content(response)["data"]["attributeValueTranslate"]

    assert data["attributeValue"]["translation"]["name"] == "Róż PL"
    assert data["attributeValue"]["translation"]["language"]["code"] == "PL"

    translation.refresh_from_db()
    mocked_webhook_trigger.assert_called_once_with(
        None,
        WebhookEventAsyncType.TRANSLATION_UPDATED,
        [any_webhook],
        translation,
        SimpleLazyObject(lambda: staff_api_client.user),
        legacy_data_generator=ANY,
    )
    assert isinstance(
        mocked_webhook_trigger.call_args.kwargs["legacy_data_generator"], partial
    )


def test_rich_text_attribute_value_update_translation_only_rich_text(
    staff_api_client,
    product_with_rich_text_attribute,
    permission_manage_translations,
):
    # given
    base_text = "Base Text"
    rich_text = dummy_editorjs(base_text)
    assigned_attribute = product_with_rich_text_attribute[0].attributes.first()
    attribute_value = assigned_attribute.attribute.values.first()
    attribute_value.translations.create(
        language_code="pl", name=base_text, rich_text=rich_text
    )
    attribute_value_id = graphene.Node.to_global_id(
        "AttributeValue", attribute_value.id
    )
    expected_base_text = "Nowy Opis"
    expected_rich_text = json.dumps(dummy_editorjs(expected_base_text))

    # when
    response = staff_api_client.post_graphql(
        ATTRIBUTE_VALUE_TRANSLATE_MUTATION,
        {
            "attributeValueId": attribute_value_id,
            "input": {"richText": expected_rich_text},
        },
        permissions=[permission_manage_translations],
    )

    # then
    data = get_graphql_content(response)["data"]["attributeValueTranslate"]
    assert data["attributeValue"]["translation"]["language"]["code"] == "PL"
    assert data["attributeValue"]["translation"]["name"] == expected_base_text
    assert data["attributeValue"]["translation"]["richText"] == expected_rich_text


def test_rich_text_attribute_value_update_translation_only_rich_text_long_text(
    staff_api_client,
    product_with_rich_text_attribute,
    permission_manage_translations,
):
    # given
    base_text = "Base Text"
    rich_text = dummy_editorjs(base_text)
    assigned_attribute = product_with_rich_text_attribute[0].attributes.first()
    attribute_value = assigned_attribute.attribute.values.first()
    attribute_value.translations.create(
        language_code="pl", name=base_text, rich_text=rich_text
    )
    attribute_value_id = graphene.Node.to_global_id(
        "AttributeValue", attribute_value.id
    )
    expected_base_text = "Nowy Opis. " * 100
    expected_rich_text = json.dumps(dummy_editorjs(expected_base_text))

    # when
    response = staff_api_client.post_graphql(
        ATTRIBUTE_VALUE_TRANSLATE_MUTATION,
        {
            "attributeValueId": attribute_value_id,
            "input": {"richText": expected_rich_text},
        },
        permissions=[permission_manage_translations],
    )

    # then
    data = get_graphql_content(response)["data"]["attributeValueTranslate"]
    assert data["attributeValue"]["translation"]["language"]["code"] == "PL"
    assert (
        data["attributeValue"]["translation"]["name"] == expected_base_text[:99] + "…"
    )
    assert data["attributeValue"]["translation"]["richText"] == expected_rich_text


def test_rich_text_attribute_value_update_translation_only_rich_text_name_set_manually(
    staff_api_client,
    product_with_rich_text_attribute,
    permission_manage_translations,
):
    # given
    base_text = "Base Text"
    rich_text = dummy_editorjs(base_text)
    assigned_attribute = product_with_rich_text_attribute[0].attributes.first()
    attribute_value = assigned_attribute.attribute.values.first()
    attribute_value.translations.create(
        language_code="pl", name=base_text, rich_text=rich_text
    )
    attribute_value_id = graphene.Node.to_global_id(
        "AttributeValue", attribute_value.id
    )
    expected_name = "Moja nazwa attrybutu"
    expected_base_text = "Nowy Opis"
    expected_rich_text = json.dumps(dummy_editorjs(expected_base_text))

    # when
    response = staff_api_client.post_graphql(
        ATTRIBUTE_VALUE_TRANSLATE_MUTATION,
        {
            "attributeValueId": attribute_value_id,
            "input": {"name": expected_name, "richText": expected_rich_text},
        },
        permissions=[permission_manage_translations],
    )

    # then
    data = get_graphql_content(response)["data"]["attributeValueTranslate"]
    assert data["attributeValue"]["translation"]["language"]["code"] == "PL"
    assert data["attributeValue"]["translation"]["name"] == expected_name
    assert data["attributeValue"]["translation"]["richText"] == expected_rich_text


def test_rich_text_attribute_value_update_translation_only_rich_text_empty_name(
    staff_api_client,
    product_with_rich_text_attribute,
    permission_manage_translations,
):
    # given
    base_text = "Base Text"
    rich_text = dummy_editorjs(base_text)
    assigned_attribute = product_with_rich_text_attribute[0].attributes.first()
    attribute_value = assigned_attribute.attribute.values.first()
    attribute_value.translations.create(
        language_code="pl", name=base_text, rich_text=rich_text
    )
    attribute_value_id = graphene.Node.to_global_id(
        "AttributeValue", attribute_value.id
    )
    expected_base_text = "Nowy Opis"
    expected_rich_text = json.dumps(dummy_editorjs(expected_base_text))

    # when
    response = staff_api_client.post_graphql(
        ATTRIBUTE_VALUE_TRANSLATE_MUTATION,
        {
            "attributeValueId": attribute_value_id,
            "input": {"name": "", "richText": expected_rich_text},
        },
        permissions=[permission_manage_translations],
    )

    # then
    data = get_graphql_content(response)["data"]["attributeValueTranslate"]
    assert data["attributeValue"]["translation"]["language"]["code"] == "PL"
    assert data["attributeValue"]["translation"]["name"] == ""
    assert data["attributeValue"]["translation"]["richText"] == expected_rich_text


def test_rich_text_attribute_value_update_translation_only_rich_text_name_null(
    staff_api_client,
    product_with_rich_text_attribute,
    permission_manage_translations,
):
    # given
    base_text = "Base Text"
    rich_text = dummy_editorjs(base_text)
    assigned_attribute = product_with_rich_text_attribute[0].attributes.first()
    attribute_value = assigned_attribute.attribute.values.first()
    attribute_value.translations.create(
        language_code="pl", name=base_text, rich_text=rich_text
    )
    attribute_value_id = graphene.Node.to_global_id(
        "AttributeValue", attribute_value.id
    )
    expected_base_text = "Nowy Opis"
    expected_rich_text = json.dumps(dummy_editorjs(expected_base_text))

    # when
    response = staff_api_client.post_graphql(
        ATTRIBUTE_VALUE_TRANSLATE_MUTATION,
        {
            "attributeValueId": attribute_value_id,
            "input": {"name": None, "richText": expected_rich_text},
        },
        permissions=[permission_manage_translations],
    )

    # then
    data = get_graphql_content(response)["data"]["attributeValueTranslate"]
    assert data["attributeValue"]["translation"]["language"]["code"] == "PL"
    assert data["attributeValue"]["translation"]["name"] == expected_base_text
    assert data["attributeValue"]["translation"]["richText"] == expected_rich_text


def test_plain_text_attribute_value_update_translation_only_plain_text(
    staff_api_client,
    variant,
    plain_text_attribute,
    permission_manage_translations,
):
    # given
    product_type = variant.product.product_type
    product_type.variant_attributes.set([plain_text_attribute])

    attribute_value = plain_text_attribute.values.first()
    associate_attribute_values_to_instance(
        variant, plain_text_attribute, attribute_value
    )

    text = "Jakiś bazowy opis"
    attribute_value.translations.create(language_code="pl", plain_text=text)
    attribute_value_id = graphene.Node.to_global_id(
        "AttributeValue", attribute_value.id
    )
    expected_text = "Nowy Opis"

    # when
    response = staff_api_client.post_graphql(
        ATTRIBUTE_VALUE_TRANSLATE_MUTATION,
        {
            "attributeValueId": attribute_value_id,
            "input": {"plainText": expected_text},
        },
        permissions=[permission_manage_translations],
    )

    # then
    data = get_graphql_content(response)["data"]["attributeValueTranslate"]
    assert data["attributeValue"]["translation"]["language"]["code"] == "PL"
    assert data["attributeValue"]["translation"]["name"] == expected_text
    assert data["attributeValue"]["translation"]["plainText"] == expected_text


def test_plain_text_attribute_value_update_translation_only_plain_text_long_text(
    staff_api_client,
    variant,
    plain_text_attribute,
    permission_manage_translations,
):
    # given
    product_type = variant.product.product_type
    product_type.variant_attributes.set([plain_text_attribute])

    attribute_value = plain_text_attribute.values.first()
    associate_attribute_values_to_instance(
        variant, plain_text_attribute, attribute_value
    )

    text = "Jakiś bazowy opis"
    attribute_value.translations.create(language_code="pl", plain_text=text)
    attribute_value_id = graphene.Node.to_global_id(
        "AttributeValue", attribute_value.id
    )
    expected_base_text = "Nowy Opis. " * 100

    # when
    response = staff_api_client.post_graphql(
        ATTRIBUTE_VALUE_TRANSLATE_MUTATION,
        {
            "attributeValueId": attribute_value_id,
            "input": {"plainText": expected_base_text},
        },
        permissions=[permission_manage_translations],
    )

    # then
    data = get_graphql_content(response)["data"]["attributeValueTranslate"]
    assert data["attributeValue"]["translation"]["language"]["code"] == "PL"
    assert (
        data["attributeValue"]["translation"]["name"] == expected_base_text[:99] + "…"
    )
    assert data["attributeValue"]["translation"]["plainText"] == expected_base_text


def test_plain_text_attribute_value_update_translation_name_set_manually(
    staff_api_client,
    variant,
    plain_text_attribute,
    permission_manage_translations,
):
    # given
    product_type = variant.product.product_type
    product_type.variant_attributes.set([plain_text_attribute])

    attribute_value = plain_text_attribute.values.first()
    associate_attribute_values_to_instance(
        variant, plain_text_attribute, attribute_value
    )

    text = "Jakiś bazowy opis"
    attribute_value.translations.create(language_code="pl", plain_text=text)
    attribute_value_id = graphene.Node.to_global_id(
        "AttributeValue", attribute_value.id
    )
    expected_name = "Moja nazwa attrybutu"
    expected_text = "Nowy Opis"

    # when
    response = staff_api_client.post_graphql(
        ATTRIBUTE_VALUE_TRANSLATE_MUTATION,
        {
            "attributeValueId": attribute_value_id,
            "input": {"name": expected_name, "plainText": expected_text},
        },
        permissions=[permission_manage_translations],
    )

    # then
    data = get_graphql_content(response)["data"]["attributeValueTranslate"]
    assert data["attributeValue"]["translation"]["language"]["code"] == "PL"
    assert data["attributeValue"]["translation"]["name"] == expected_name
    assert data["attributeValue"]["translation"]["plainText"] == expected_text


def test_plain_text_attribute_value_update_translation_empty_name(
    staff_api_client,
    variant,
    plain_text_attribute,
    permission_manage_translations,
):
    # given
    product_type = variant.product.product_type
    product_type.variant_attributes.set([plain_text_attribute])

    attribute_value = plain_text_attribute.values.first()
    associate_attribute_values_to_instance(
        variant, plain_text_attribute, attribute_value
    )

    text = "Jakiś bazowy opis"
    attribute_value.translations.create(language_code="pl", plain_text=text)
    attribute_value_id = graphene.Node.to_global_id(
        "AttributeValue", attribute_value.id
    )
    expected_text = "Nowy Opis"

    # when
    response = staff_api_client.post_graphql(
        ATTRIBUTE_VALUE_TRANSLATE_MUTATION,
        {
            "attributeValueId": attribute_value_id,
            "input": {"name": "", "plainText": expected_text},
        },
        permissions=[permission_manage_translations],
    )

    # then
    data = get_graphql_content(response)["data"]["attributeValueTranslate"]
    assert data["attributeValue"]["translation"]["language"]["code"] == "PL"
    assert data["attributeValue"]["translation"]["name"] == ""
    assert data["attributeValue"]["translation"]["plainText"] == expected_text


def test_plain_text_attribute_value_update_translation_name_null(
    staff_api_client,
    variant,
    plain_text_attribute,
    permission_manage_translations,
):
    # given
    product_type = variant.product.product_type
    product_type.variant_attributes.set([plain_text_attribute])

    attribute_value = plain_text_attribute.values.first()
    associate_attribute_values_to_instance(
        variant, plain_text_attribute, attribute_value
    )

    text = "Jakiś bazowy opis"
    attribute_value.translations.create(language_code="pl", plain_text=text)
    attribute_value_id = graphene.Node.to_global_id(
        "AttributeValue", attribute_value.id
    )
    expected_text = "Nowy Opis"

    # when
    response = staff_api_client.post_graphql(
        ATTRIBUTE_VALUE_TRANSLATE_MUTATION,
        {
            "attributeValueId": attribute_value_id,
            "input": {"name": None, "plainText": expected_text},
        },
        permissions=[permission_manage_translations],
    )

    # then
    data = get_graphql_content(response)["data"]["attributeValueTranslate"]
    assert data["attributeValue"]["translation"]["language"]["code"] == "PL"
    assert data["attributeValue"]["translation"]["name"] == expected_text
    assert data["attributeValue"]["translation"]["plainText"] == expected_text


SHIPPING_PRICE_TRANSLATE = """
    mutation shippingPriceTranslate(
        $shippingMethodId: ID!, $input: ShippingPriceTranslationInput!
    ) {
        shippingPriceTranslate(
            id: $shippingMethodId,
            languageCode: PL,
            input: $input
        ) {
            shippingMethod {
                translation(languageCode: PL) {
                    name
                    description
                    language {
                        code
                    }
                }
            }
            errors {
                message
                code
            }
        }
    }
"""


@freeze_time("1914-06-28 10:50")
@patch("saleor.plugins.webhook.plugin.get_webhooks_for_event")
@patch("saleor.plugins.webhook.plugin.trigger_webhooks_async")
def test_shipping_method_create_translation(
    mocked_webhook_trigger,
    mocked_get_webhooks_for_event,
    any_webhook,
    staff_api_client,
    shipping_method,
    permission_manage_translations,
    settings,
):
    mocked_get_webhooks_for_event.return_value = [any_webhook]
    settings.PLUGINS = ["saleor.plugins.webhook.plugin.WebhookPlugin"]
    shipping_method_id = graphene.Node.to_global_id(
        "ShippingMethodType", shipping_method.id
    )
    description = dummy_editorjs("description", True)
    variables = {
        "shippingMethodId": shipping_method_id,
        "input": {"name": "DHL PL", "description": description},
    }
    response = staff_api_client.post_graphql(
        SHIPPING_PRICE_TRANSLATE,
        variables,
        permissions=[permission_manage_translations],
    )
    data = get_graphql_content(response)["data"]["shippingPriceTranslate"]

    assert data["shippingMethod"]["translation"]["name"] == "DHL PL"
    assert data["shippingMethod"]["translation"]["description"] == description
    assert data["shippingMethod"]["translation"]["language"]["code"] == "PL"

    translation = shipping_method.translations.first()
    mocked_webhook_trigger.assert_called_once_with(
        None,
        WebhookEventAsyncType.TRANSLATION_CREATED,
        [any_webhook],
        translation,
        SimpleLazyObject(lambda: staff_api_client.user),
        legacy_data_generator=ANY,
    )
    assert isinstance(
        mocked_webhook_trigger.call_args.kwargs["legacy_data_generator"], partial
    )


def test_shipping_method_create_translation_by_translatable_content_id(
    staff_api_client,
    shipping_method,
    permission_manage_translations,
):
    translatable_content_id = graphene.Node.to_global_id(
        "ShippingMethodTranslatableContent", shipping_method.id
    )
    description = dummy_editorjs("description", True)
    variables = {
        "shippingMethodId": translatable_content_id,
        "input": {"name": "DHL PL", "description": description},
    }
    response = staff_api_client.post_graphql(
        SHIPPING_PRICE_TRANSLATE,
        variables,
        permissions=[permission_manage_translations],
    )
    data = get_graphql_content(response)["data"]["shippingPriceTranslate"]

    assert data["shippingMethod"]["translation"]["name"] == "DHL PL"
    assert data["shippingMethod"]["translation"]["description"] == description
    assert data["shippingMethod"]["translation"]["language"]["code"] == "PL"


@freeze_time("1914-06-28 10:50")
@patch("saleor.plugins.webhook.plugin.get_webhooks_for_event")
@patch("saleor.plugins.webhook.plugin.trigger_webhooks_async")
def test_shipping_method_update_translation(
    mocked_webhook_trigger,
    mocked_get_webhooks_for_event,
    any_webhook,
    staff_api_client,
    shipping_method,
    permission_manage_translations,
    settings,
):
    mocked_get_webhooks_for_event.return_value = [any_webhook]
    settings.PLUGINS = ["saleor.plugins.webhook.plugin.WebhookPlugin"]

    translation = shipping_method.translations.create(language_code="pl", name="DHL")

    query = """
    mutation shippingPriceTranslate($shippingMethodId: ID!) {
        shippingPriceTranslate(
                id: $shippingMethodId, languageCode: PL,
                input: {name: "DHL PL"}) {
            shippingMethod {
                translation(languageCode: PL) {
                    name
                    language {
                        code
                    }
                }
            }
        }
    }
    """

    shipping_method_id = graphene.Node.to_global_id(
        "ShippingMethodType", shipping_method.id
    )
    response = staff_api_client.post_graphql(
        query,
        {"shippingMethodId": shipping_method_id},
        permissions=[permission_manage_translations],
    )
    data = get_graphql_content(response)["data"]["shippingPriceTranslate"]

    assert data["shippingMethod"]["translation"]["name"] == "DHL PL"
    assert data["shippingMethod"]["translation"]["language"]["code"] == "PL"

    translation.refresh_from_db()
    mocked_webhook_trigger.assert_called_once_with(
        None,
        WebhookEventAsyncType.TRANSLATION_UPDATED,
        [any_webhook],
        translation,
        SimpleLazyObject(lambda: staff_api_client.user),
        legacy_data_generator=ANY,
    )
    assert isinstance(
        mocked_webhook_trigger.call_args.kwargs["legacy_data_generator"], partial
    )


MENU_ITEM_TRANSLATE = """
    mutation menuItemTranslate($menuItemId: ID!) {
        menuItemTranslate(
            id: $menuItemId, languageCode: PL,
            input: {name: "Odnośnik PL"}
        ) {
            menuItem {
                translation(languageCode: PL) {
                    name
                    language {
                        code
                    }
                }
            }
        }
    }
"""


@freeze_time("1914-06-28 10:50")
@patch("saleor.plugins.webhook.plugin.get_webhooks_for_event")
@patch("saleor.plugins.webhook.plugin.trigger_webhooks_async")
def test_menu_item_update_translation(
    mocked_webhook_trigger,
    mocked_get_webhooks_for_event,
    any_webhook,
    staff_api_client,
    menu_item,
    permission_manage_translations,
    settings,
):
    mocked_get_webhooks_for_event.return_value = [any_webhook]
    settings.PLUGINS = ["saleor.plugins.webhook.plugin.WebhookPlugin"]

    translation = menu_item.translations.create(language_code="pl", name="Odnośnik")

    translatable_content_id = graphene.Node.to_global_id(
        "MenuItemTranslatableContent", menu_item.id
    )
    response = staff_api_client.post_graphql(
        MENU_ITEM_TRANSLATE,
        {"menuItemId": translatable_content_id},
        permissions=[permission_manage_translations],
    )
    data = get_graphql_content(response)["data"]["menuItemTranslate"]

    assert data["menuItem"]["translation"]["name"] == "Odnośnik PL"
    assert data["menuItem"]["translation"]["language"]["code"] == "PL"

    translation.refresh_from_db()
    mocked_webhook_trigger.assert_called_once_with(
        None,
        WebhookEventAsyncType.TRANSLATION_UPDATED,
        [any_webhook],
        translation,
        SimpleLazyObject(lambda: staff_api_client.user),
        legacy_data_generator=ANY,
    )
    assert isinstance(
        mocked_webhook_trigger.call_args.kwargs["legacy_data_generator"], partial
    )


def test_menu_item_create_translation_by_translatable_content_id(
    staff_api_client,
    menu_item,
    permission_manage_translations,
):
    menu_item_id = graphene.Node.to_global_id("MenuItem", menu_item.id)
    response = staff_api_client.post_graphql(
        MENU_ITEM_TRANSLATE,
        {"menuItemId": menu_item_id},
        permissions=[permission_manage_translations],
    )
    data = get_graphql_content(response)["data"]["menuItemTranslate"]
    assert data["menuItem"]["translation"]["name"] == "Odnośnik PL"
    assert data["menuItem"]["translation"]["language"]["code"] == "PL"


@freeze_time("1914-06-28 10:50")
@patch("saleor.plugins.webhook.plugin.get_webhooks_for_event")
@patch("saleor.plugins.webhook.plugin.trigger_webhooks_async")
def test_shop_create_translation(
    mocked_webhook_trigger,
    mocked_get_webhooks_for_event,
    any_webhook,
    staff_api_client,
    site_settings,
    permission_manage_translations,
    settings,
):
    mocked_get_webhooks_for_event.return_value = [any_webhook]
    settings.PLUGINS = ["saleor.plugins.webhook.plugin.WebhookPlugin"]

    query = """
    mutation shopSettingsTranslate {
        shopSettingsTranslate(
                languageCode: PL, input: {headerText: "Nagłówek PL"}) {
            shop {
                translation(languageCode: PL) {
                    headerText
                    language {
                        code
                    }
                }
            }
        }
    }
    """

    response = staff_api_client.post_graphql(
        query, permissions=[permission_manage_translations]
    )
    data = get_graphql_content(response)["data"]["shopSettingsTranslate"]

    assert data["shop"]["translation"]["headerText"] == "Nagłówek PL"
    assert data["shop"]["translation"]["language"]["code"] == "PL"

    translation = site_settings.translations.first()
    mocked_webhook_trigger.assert_called_once_with(
        None,
        WebhookEventAsyncType.TRANSLATION_CREATED,
        [any_webhook],
        translation,
        SimpleLazyObject(lambda: staff_api_client.user),
        legacy_data_generator=ANY,
    )
    assert isinstance(
        mocked_webhook_trigger.call_args.kwargs["legacy_data_generator"], partial
    )


SHOP_SETTINGS_TRANSLATE_MUTATION = """
    mutation shopSettingsTranslate($input: ShopSettingsTranslationInput!) {
        shopSettingsTranslate(
                languageCode: PL, input: $input) {
            shop {
                translation(languageCode: PL) {
                    headerText
                    language {
                        code
                    }
                }
            }
            errors {
                field
                code
            }
        }
    }
"""


@freeze_time("1914-06-28 10:50")
@patch("saleor.plugins.webhook.plugin.get_webhooks_for_event")
@patch("saleor.plugins.webhook.plugin.trigger_webhooks_async")
def test_shop_update_translation(
    mocked_webhook_trigger,
    mocked_get_webhooks_for_event,
    any_webhook,
    staff_api_client,
    site_settings,
    permission_manage_translations,
    settings,
):
    mocked_get_webhooks_for_event.return_value = [any_webhook]
    settings.PLUGINS = ["saleor.plugins.webhook.plugin.WebhookPlugin"]

    translation = site_settings.translations.create(
        language_code="pl", header_text="Nagłówek"
    )

    response = staff_api_client.post_graphql(
        SHOP_SETTINGS_TRANSLATE_MUTATION,
        {"input": {"headerText": "Nagłówek PL"}},
        permissions=[permission_manage_translations],
    )
    data = get_graphql_content(response)["data"]["shopSettingsTranslate"]

    assert data["shop"]["translation"]["headerText"] == "Nagłówek PL"
    assert data["shop"]["translation"]["language"]["code"] == "PL"

    translation.refresh_from_db()
    mocked_webhook_trigger.assert_called_once_with(
        None,
        WebhookEventAsyncType.TRANSLATION_UPDATED,
        [any_webhook],
        translation,
        SimpleLazyObject(lambda: staff_api_client.user),
        legacy_data_generator=ANY,
    )
    assert isinstance(
        mocked_webhook_trigger.call_args.kwargs["legacy_data_generator"], partial
    )


@freeze_time("1914-06-28 10:50")
@patch("saleor.plugins.webhook.plugin.trigger_webhooks_async")
def test_shop_translation_validates_values_lengths(
    mocked_webhook_trigger,
    staff_api_client,
    site_settings,
    permission_manage_translations,
    settings,
):
    settings.PLUGINS = ["saleor.plugins.webhook.plugin.WebhookPlugin"]

    response = staff_api_client.post_graphql(
        SHOP_SETTINGS_TRANSLATE_MUTATION,
        {"input": {"headerText": "Nagłówek PL" * 100}},
        permissions=[permission_manage_translations],
    )
    data = get_graphql_content(response)["data"]["shopSettingsTranslate"]

    assert data["shop"] is None
    assert data["errors"] == [{"field": "headerText", "code": "INVALID"}]


@pytest.mark.parametrize(
    "kind, expected_typename",
    [
        (TranslatableKinds.PRODUCT, "ProductTranslatableContent"),
        (TranslatableKinds.COLLECTION, "CollectionTranslatableContent"),
        (TranslatableKinds.CATEGORY, "CategoryTranslatableContent"),
        (TranslatableKinds.PAGE, "PageTranslatableContent"),
        (TranslatableKinds.SHIPPING_METHOD, "ShippingMethodTranslatableContent"),
        (TranslatableKinds.VOUCHER, "VoucherTranslatableContent"),
        (TranslatableKinds.SALE, "SaleTranslatableContent"),
        (TranslatableKinds.PROMOTION, "PromotionTranslatableContent"),
        (TranslatableKinds.PROMOTION_RULE, "PromotionRuleTranslatableContent"),
        (TranslatableKinds.ATTRIBUTE, "AttributeTranslatableContent"),
        (TranslatableKinds.ATTRIBUTE_VALUE, "AttributeValueTranslatableContent"),
        (TranslatableKinds.VARIANT, "ProductVariantTranslatableContent"),
        (TranslatableKinds.MENU_ITEM, "MenuItemTranslatableContent"),
    ],
)
def test_translations_query(
    staff_api_client,
    permission_manage_translations,
    product,
    published_collection,
    voucher,
    promotion_converted_from_sale,
    shipping_method,
    page,
    menu_item,
    kind,
    expected_typename,
):
    query = """
    query TranslationsQuery($kind: TranslatableKinds!) {
        translations(kind: $kind, first: 1) {
            edges {
                node {
                    __typename
                }
            }
            totalCount
        }
    }
    """

    response = staff_api_client.post_graphql(
        query, {"kind": kind.name}, permissions=[permission_manage_translations]
    )
    data = get_graphql_content(response)["data"]["translations"]

    assert data["edges"][0]["node"]["__typename"] == expected_typename
    assert data["totalCount"] > 0


def test_translations_query_inline_fragment(
    staff_api_client, permission_manage_translations, product
):
    product.translations.create(language_code="pl", name="Produkt testowy")

    query = """
    {
        translations(kind: PRODUCT, first: 1) {
            edges {
                node {
                    ... on ProductTranslatableContent {
                        name
                        translation(languageCode: PL) {
                            name
                        }
                    }
                }
            }
        }
    }
    """

    response = staff_api_client.post_graphql(
        query, permissions=[permission_manage_translations]
    )
    data = get_graphql_content(response)["data"]["translations"]["edges"][0]

    assert data["node"]["name"] == "Test product"
    assert data["node"]["translation"]["name"] == "Produkt testowy"


QUERY_TRANSLATION_PRODUCT = """
    query translation(
        $kind: TranslatableKinds!, $id: ID!, $languageCode: LanguageCodeEnum!
    ){
        translation(kind: $kind, id: $id){
            __typename
            ...on ProductTranslatableContent{
                id
                name
                translation(languageCode: $languageCode){
                    name
                }
            }
        }
    }
"""


def test_translation_query_product(
    staff_api_client,
    permission_manage_translations,
    product,
    product_translation_fr,
):
    product_id = graphene.Node.to_global_id("Product", product.id)

    variables = {
        "id": product_id,
        "kind": TranslatableKinds.PRODUCT.name,
        "languageCode": LanguageCodeEnum.FR.name,
    }
    response = staff_api_client.post_graphql(
        QUERY_TRANSLATION_PRODUCT,
        variables,
        permissions=[permission_manage_translations],
    )
    content = get_graphql_content(response)
    data = content["data"]["translation"]
    assert data["name"] == product.name
    assert data["translation"]["name"] == product_translation_fr.name


QUERY_TRANSLATION_COLLECTION = """
    query translation(
        $kind: TranslatableKinds!, $id: ID!, $languageCode: LanguageCodeEnum!
    ){
        translation(kind: $kind, id: $id){
            __typename
            ...on CollectionTranslatableContent{
                id
                name
                translation(languageCode: $languageCode){
                    name
                }
            }
        }
    }
"""


def test_translation_query_collection(
    staff_api_client,
    published_collection,
    collection_translation_fr,
    permission_manage_translations,
    channel_USD,
):
    channel_listing = published_collection.channel_listings.get()
    channel_listing.save()
    collection_id = graphene.Node.to_global_id("Collection", published_collection.id)

    variables = {
        "id": collection_id,
        "kind": TranslatableKinds.COLLECTION.name,
        "languageCode": LanguageCodeEnum.FR.name,
    }
    response = staff_api_client.post_graphql(
        QUERY_TRANSLATION_COLLECTION,
        variables,
        permissions=[permission_manage_translations],
    )
    content = get_graphql_content(response)
    data = content["data"]["translation"]
    assert data["name"] == published_collection.name
    assert data["translation"]["name"] == collection_translation_fr.name


QUERY_TRANSLATION_CATEGORY = """
    query translation(
        $kind: TranslatableKinds!, $id: ID!, $languageCode: LanguageCodeEnum!
    ){
        translation(kind: $kind, id: $id){
            __typename
            ...on CategoryTranslatableContent{
                id
                name
                translation(languageCode: $languageCode){
                    name
                }
            }
        }
    }
"""


def test_translation_query_category(
    staff_api_client, category, category_translation_fr, permission_manage_translations
):
    category_id = graphene.Node.to_global_id("Category", category.id)

    variables = {
        "id": category_id,
        "kind": TranslatableKinds.CATEGORY.name,
        "languageCode": LanguageCodeEnum.FR.name,
    }
    response = staff_api_client.post_graphql(
        QUERY_TRANSLATION_CATEGORY,
        variables,
        permissions=[permission_manage_translations],
    )
    content = get_graphql_content(response)
    data = content["data"]["translation"]
    assert data["name"] == category.name
    assert data["translation"]["name"] == category_translation_fr.name


QUERY_TRANSLATION_ATTRIBUTE = """
    query translation(
        $kind: TranslatableKinds!, $id: ID!, $languageCode: LanguageCodeEnum!
    ){
        translation(kind: $kind, id: $id){
            __typename
            ...on AttributeTranslatableContent{
                id
                name
                translation(languageCode: $languageCode){
                    name
                }
            }
        }
    }
"""


def test_translation_query_attribute(
    staff_api_client, translated_attribute, permission_manage_translations
):
    attribute = translated_attribute.attribute
    attribute_id = graphene.Node.to_global_id("Attribute", attribute.id)

    variables = {
        "id": attribute_id,
        "kind": TranslatableKinds.ATTRIBUTE.name,
        "languageCode": LanguageCodeEnum.FR.name,
    }
    response = staff_api_client.post_graphql(
        QUERY_TRANSLATION_ATTRIBUTE,
        variables,
        permissions=[permission_manage_translations],
    )
    content = get_graphql_content(response)
    data = content["data"]["translation"]
    assert data["name"] == attribute.name
    assert data["translation"]["name"] == translated_attribute.name


QUERY_TRANSLATION_ATTRIBUTE_VALUE = """
    query translation(
        $kind: TranslatableKinds!, $id: ID!, $languageCode: LanguageCodeEnum!
    ){
        translation(kind: $kind, id: $id){
            __typename
            ...on AttributeValueTranslatableContent{
                id
                name
                translation(languageCode: $languageCode){
                    name
                }
            }
        }
    }
"""


def test_translation_query_attribute_value(
    staff_api_client,
    pink_attribute_value,
    translated_attribute_value,
    permission_manage_translations,
):
    attribute_value_id = graphene.Node.to_global_id(
        "AttributeValue", pink_attribute_value.id
    )

    variables = {
        "id": attribute_value_id,
        "kind": TranslatableKinds.ATTRIBUTE_VALUE.name,
        "languageCode": LanguageCodeEnum.FR.name,
    }
    response = staff_api_client.post_graphql(
        QUERY_TRANSLATION_ATTRIBUTE_VALUE,
        variables,
        permissions=[permission_manage_translations],
    )
    content = get_graphql_content(response)
    data = content["data"]["translation"]
    assert data["name"] == pink_attribute_value.name
    assert data["translation"]["name"] == translated_attribute_value.name


QUERY_TRANSLATION_VARIANT = """
    query translation(
        $kind: TranslatableKinds!, $id: ID!, $languageCode: LanguageCodeEnum!
    ){
        translation(kind: $kind, id: $id){
            __typename
            ...on ProductVariantTranslatableContent{
                id
                name
                translation(languageCode: $languageCode){
                    name
                }
            }
        }
    }
"""


def test_translation_query_variant(
    staff_api_client,
    permission_manage_translations,
    product,
    variant,
    variant_translation_fr,
):
    variant_id = graphene.Node.to_global_id("ProductVariant", variant.id)
    variables = {
        "id": variant_id,
        "kind": TranslatableKinds.VARIANT.name,
        "languageCode": LanguageCodeEnum.FR.name,
    }
    response = staff_api_client.post_graphql(
        QUERY_TRANSLATION_VARIANT,
        variables,
        permissions=[permission_manage_translations],
    )
    content = get_graphql_content(response)
    data = content["data"]["translation"]
    assert data["name"] == variant.name
    assert data["translation"]["name"] == variant_translation_fr.name


QUERY_TRANSLATION_PAGE = """
    query translation(
        $kind: TranslatableKinds!, $id: ID!, $languageCode: LanguageCodeEnum!
    ){
        translation(kind: $kind, id: $id){
            __typename
            ...on PageTranslatableContent{
                id
                title
                translation(languageCode: $languageCode){
                    title
                }
            }
        }
    }
"""


@pytest.mark.parametrize(
    "is_published, perm_codenames",
    [
        (True, ["manage_translations"]),
        (False, ["manage_translations"]),
        (False, ["manage_translations", "manage_pages"]),
    ],
)
def test_translation_query_page(
    staff_api_client,
    page,
    page_translation_fr,
    is_published,
    perm_codenames,
):
    page.is_published = is_published
    page.save()

    page_id = graphene.Node.to_global_id("Page", page.id)
    perms = list(Permission.objects.filter(codename__in=perm_codenames))

    variables = {
        "id": page_id,
        "kind": TranslatableKinds.PAGE.name,
        "languageCode": LanguageCodeEnum.FR.name,
    }
    response = staff_api_client.post_graphql(
        QUERY_TRANSLATION_PAGE, variables, permissions=perms
    )
    content = get_graphql_content(response)
    data = content["data"]["translation"]
    assert data["title"] == page.title
    assert data["translation"]["title"] == page_translation_fr.title


QUERY_TRANSLATION_SHIPPING_METHOD = """
    query translation(
        $kind: TranslatableKinds!, $id: ID!, $languageCode: LanguageCodeEnum!
    ){
        translation(kind: $kind, id: $id){
            __typename
            ...on ShippingMethodTranslatableContent{
                id
                name
                description
                translation(languageCode: $languageCode){
                    name
                }
            }
        }
    }
"""


@pytest.mark.parametrize(
    "perm_codenames, return_shipping_method",
    [
        (["manage_translations"], False),
        (["manage_translations", "manage_shipping"], True),
    ],
)
def test_translation_query_shipping_method(
    staff_api_client,
    shipping_method,
    shipping_method_translation_fr,
    perm_codenames,
    return_shipping_method,
):
    shipping_method_id = graphene.Node.to_global_id(
        "ShippingMethodType", shipping_method.id
    )
    perms = list(Permission.objects.filter(codename__in=perm_codenames))

    variables = {
        "id": shipping_method_id,
        "kind": TranslatableKinds.SHIPPING_METHOD.name,
        "languageCode": LanguageCodeEnum.FR.name,
    }
    response = staff_api_client.post_graphql(
        QUERY_TRANSLATION_SHIPPING_METHOD, variables, permissions=perms
    )
    content = get_graphql_content(response, ignore_errors=True)
    data = content["data"]["translation"]
    assert data["name"] == shipping_method.name
    assert data["description"] == shipping_method.description
    assert data["translation"]["name"] == shipping_method_translation_fr.name


QUERY_TRANSLATION_SALE = """
    query translation(
        $kind: TranslatableKinds!, $id: ID!, $languageCode: LanguageCodeEnum!
    ){
        translation(kind: $kind, id: $id){
            __typename
            ...on SaleTranslatableContent{
                id
                name
                translation(languageCode: $languageCode){
                    name
                }
            }
        }
    }
"""


def test_translation_query_sale(
    staff_api_client,
    sale,
    sale_translation_fr,
    permission_manage_discounts,
    permission_manage_translations,
):
    # given
    convert_sales_to_promotions()
    promotion = Promotion.objects.first()
    promotion_transaltion = promotion.translations.first()
    sale_id = graphene.Node.to_global_id("Sale", promotion.old_sale_id)

    variables = {
        "id": sale_id,
        "kind": TranslatableKinds.SALE.name,
        "languageCode": LanguageCodeEnum.FR.name,
    }

    # when
    response = staff_api_client.post_graphql(
        QUERY_TRANSLATION_SALE,
        variables,
        permissions=[permission_manage_translations, permission_manage_discounts],
    )

    # then
    content = get_graphql_content(response, ignore_errors=True)
    data = content["data"]["translation"]
    assert data["name"] == promotion.name
    assert data["translation"]["name"] == promotion_transaltion.name


QUERY_TRANSLATION_VOUCHER = """
    query translation(
        $kind: TranslatableKinds!, $id: ID!, $languageCode: LanguageCodeEnum!
    ){
        translation(kind: $kind, id: $id){
            __typename
            ...on VoucherTranslatableContent{
                id
                name
                translation(languageCode: $languageCode){
                    name
                }
            }
        }
    }
"""


@pytest.mark.parametrize(
    "perm_codenames, return_voucher",
    [
        (["manage_translations"], False),
        (["manage_translations", "manage_discounts"], True),
    ],
)
def test_translation_query_voucher(
    staff_api_client, voucher, voucher_translation_fr, perm_codenames, return_voucher
):
    voucher_id = graphene.Node.to_global_id("Voucher", voucher.id)
    perms = list(Permission.objects.filter(codename__in=perm_codenames))

    variables = {
        "id": voucher_id,
        "kind": TranslatableKinds.VOUCHER.name,
        "languageCode": LanguageCodeEnum.FR.name,
    }
    response = staff_api_client.post_graphql(
        QUERY_TRANSLATION_VOUCHER, variables, permissions=perms
    )
    content = get_graphql_content(response, ignore_errors=True)
    data = content["data"]["translation"]
    assert data["name"] == voucher.name
    assert data["translation"]["name"] == voucher_translation_fr.name


QUERY_TRANSLATION_MENU_ITEM = """
    query translation(
        $kind: TranslatableKinds!, $id: ID!, $languageCode: LanguageCodeEnum!
    ){
        translation(kind: $kind, id: $id){
            __typename
            ...on MenuItemTranslatableContent{
                id
                name
                translation(languageCode: $languageCode){
                    name
                }
            }
        }
    }
"""


def test_translation_query_menu_item(
    staff_api_client,
    menu_item,
    menu_item_translation_fr,
    permission_manage_translations,
):
    menu_item_id = graphene.Node.to_global_id("MenuItem", menu_item.id)

    variables = {
        "id": menu_item_id,
        "kind": TranslatableKinds.MENU_ITEM.name,
        "languageCode": LanguageCodeEnum.FR.name,
    }
    response = staff_api_client.post_graphql(
        QUERY_TRANSLATION_MENU_ITEM,
        variables,
        permissions=[permission_manage_translations],
    )
    content = get_graphql_content(response)
    data = content["data"]["translation"]
    assert data["name"] == menu_item.name
    assert data["translation"]["name"] == menu_item_translation_fr.name


def test_translation_query_incorrect_kind(
    staff_api_client, menu_item, permission_manage_translations
):
    menu_item_id = graphene.Node.to_global_id("MenuItem", menu_item.id)

    variables = {
        "id": menu_item_id,
        "kind": TranslatableKinds.PRODUCT.name,
        "languageCode": LanguageCodeEnum.FR.name,
    }
    response = staff_api_client.post_graphql(
        QUERY_TRANSLATION_MENU_ITEM,
        variables,
        permissions=[permission_manage_translations],
    )
    content = get_graphql_content(response)
    assert not content["data"]["translation"]


def test_translation_query_no_permission(staff_api_client, menu_item):
    menu_item_id = graphene.Node.to_global_id("MenuItem", menu_item.id)

    variables = {
        "id": menu_item_id,
        "kind": TranslatableKinds.MENU_ITEM.name,
        "languageCode": LanguageCodeEnum.FR.name,
    }
    response = staff_api_client.post_graphql(QUERY_TRANSLATION_MENU_ITEM, variables)
    assert_no_permission(response)


def test_product_and_attribute_translation(user_api_client, product, channel_USD):
    description = dummy_editorjs("test desription")
    product.translations.create(
        language_code="pl", name="Produkt", description=description
    )
    assigned_attribute = product.attributes.first()
    attribute = assigned_attribute.attribute
    attribute.translations.create(language_code="pl", name="Kolor")

    query = """
        query productById($productId: ID!, $channel: String) {
            product(id: $productId, channel: $channel) {
                translation(languageCode: PL) {
                    name
                    description
                    descriptionJson
                    language {
                        code
                    }
                }
                attributes{
                    attribute{
                        translation(languageCode: PL){
                            id
                            name
                            language{
                                code
                            }
                        }
                    }
                }
            }
        }
    """

    product_id = graphene.Node.to_global_id("Product", product.id)
    response = user_api_client.post_graphql(
        query, {"productId": product_id, "channel": channel_USD.slug}
    )
    data = get_graphql_content(response)["data"]

    product_translation_data = data["product"]["translation"]
    assert product_translation_data["name"] == "Produkt"
    assert product_translation_data["language"]["code"] == "PL"
    assert (
        product_translation_data["description"]
        == product_translation_data["descriptionJson"]
        == dummy_editorjs("test desription", json_format=True)
    )
    attribute_translation_data = data["product"]["attributes"][0]["attribute"][
        "translation"
    ]
    assert attribute_translation_data["name"] == "Kolor"
    assert attribute_translation_data["language"]["code"] == "PL"


PRODUCT_ATTRIBUTE_VALUES_TRANSLATION_QUERY = """
        query translation(
            $kind: TranslatableKinds!
            $id: ID!
            $languageCode: LanguageCodeEnum!
        ) {
            translation(kind: $kind, id: $id) {
                ... on ProductTranslatableContent {
                    name
                    attributeValues {
                        name
                        richText
                        plainText
                        translation(languageCode: $languageCode) {
                            name
                            richText
                            plainText
                        }
                        attribute {
                            name
                            translation(languageCode: $languageCode) {
                                name
                            }
                        }
                    }
                }
            }
        }
    """


def test_product_attribute_value_rich_text_translation(
    staff_api_client,
    product_with_rich_text_attribute,
    permission_manage_translations,
):
    # given
    rich_text = dummy_editorjs("Test_dummy_data")
    assigned_attribute = product_with_rich_text_attribute[0].attributes.first()
    attribute_value = assigned_attribute.attribute.values.first()
    attribute_value.translations.create(language_code="pl", rich_text=rich_text)

    product_id = graphene.Node.to_global_id(
        "Product", product_with_rich_text_attribute[0].id
    )

    query = PRODUCT_ATTRIBUTE_VALUES_TRANSLATION_QUERY
    variables = {
        "id": product_id,
        "kind": TranslatableKinds.PRODUCT.name,
        "languageCode": LanguageCodeEnum.PL.name,
    }

    # when
    response = staff_api_client.post_graphql(
        query, variables, permissions=[permission_manage_translations]
    )

    # then
    data = get_graphql_content(response)["data"]

    attribute_value_response = data["translation"]["attributeValues"][0]
    assert attribute_value_response["name"] == attribute_value.name
    assert attribute_value_response["richText"] == json.dumps(attribute_value.rich_text)
    assert attribute_value_response["translation"]["richText"] == json.dumps(rich_text)


def test_product_attribute_value_plain_text_translation(
    staff_api_client,
    plain_text_attribute,
    product,
    permission_manage_translations,
):
    # given
    product_type = product.product_type
    product_type.product_attributes.set([plain_text_attribute])

    product_attr_value = plain_text_attribute.values.first()
    associate_attribute_values_to_instance(
        product, plain_text_attribute, product_attr_value
    )

    text = "Test plain text translation"
    product_attr_value.translations.create(language_code="pl", plain_text=text)

    product_id = graphene.Node.to_global_id("Product", product.id)

    query = PRODUCT_ATTRIBUTE_VALUES_TRANSLATION_QUERY
    variables = {
        "id": product_id,
        "kind": TranslatableKinds.PRODUCT.name,
        "languageCode": LanguageCodeEnum.PL.name,
    }

    # when
    response = staff_api_client.post_graphql(
        query, variables, permissions=[permission_manage_translations]
    )

    # then
    data = get_graphql_content(response)["data"]

    attribute_value_response = data["translation"]["attributeValues"][0]
    assert attribute_value_response["name"] == product_attr_value.name
    assert attribute_value_response["plainText"] == product_attr_value.plain_text
    assert attribute_value_response["translation"]["plainText"] == text


def test_nested_product_attribute_translation(
    staff_api_client,
    plain_text_attribute,
    product,
    permission_manage_translations,
):
    # given
    product_type = product.product_type
    product_type.product_attributes.set([plain_text_attribute])

    product_attr_value = plain_text_attribute.values.first()
    associate_attribute_values_to_instance(
        product, plain_text_attribute, product_attr_value
    )

    text = "Test attribute translation"
    plain_text_attribute.translations.create(language_code="pl", name=text)

    product_id = graphene.Node.to_global_id("Product", product.id)

    query = PRODUCT_ATTRIBUTE_VALUES_TRANSLATION_QUERY
    variables = {
        "id": product_id,
        "kind": TranslatableKinds.PRODUCT.name,
        "languageCode": LanguageCodeEnum.PL.name,
    }

    # when
    response = staff_api_client.post_graphql(
        query, variables, permissions=[permission_manage_translations]
    )

    # then
    data = get_graphql_content(response)["data"]

    attribute_response = data["translation"]["attributeValues"][0]["attribute"]
    assert attribute_response["name"] == plain_text_attribute.name
    assert attribute_response["translation"]["name"] == text


PRODUCT_VARIANT_ATTRIBUTE_VALUES_TRANSLATION_QUERY = """
    query translation(
        $kind: TranslatableKinds!
        $id: ID!
        $languageCode: LanguageCodeEnum!
    ) {
        translation(kind: $kind, id: $id) {
            ... on ProductVariantTranslatableContent {
                name
                attributeValues {
                    name
                    richText
                    plainText
                    translation(languageCode: $languageCode) {
                        name
                        richText
                        plainText
                    }
                    attribute {
                        name
                        translation(languageCode: $languageCode) {
                            name
                        }
                    }
                }
            }
        }
    }
"""


def test_product_variant_attribute_value_rich_text_translation(
    staff_api_client,
    product_with_rich_text_attribute,
    permission_manage_translations,
    product_type_with_rich_text_attribute,
):
    # given
    rich_text = dummy_editorjs("Test_dummy_data")
    variant_attr = product_type_with_rich_text_attribute.variant_attributes.first()
    attribute_value = variant_attr.values.first()
    attribute_value.translations.create(language_code="pl", rich_text=rich_text)

    variant_id = graphene.Node.to_global_id(
        "ProductVariant", product_with_rich_text_attribute[1].id
    )

    query = PRODUCT_VARIANT_ATTRIBUTE_VALUES_TRANSLATION_QUERY
    variables = {
        "id": variant_id,
        "kind": TranslatableKinds.VARIANT.name,
        "languageCode": LanguageCodeEnum.PL.name,
    }

    # when
    response = staff_api_client.post_graphql(
        query, variables, permissions=[permission_manage_translations]
    )

    # then
    data = get_graphql_content(response)["data"]

    translations_response = data["translation"]["attributeValues"][0]
    assert translations_response["name"] == attribute_value.name
    assert translations_response["richText"] == json.dumps(attribute_value.rich_text)
    assert translations_response["translation"]["richText"] == json.dumps(rich_text)


def test_product_variant_attribute_value_plain_text_translation(
    staff_api_client,
    variant,
    plain_text_attribute,
    permission_manage_translations,
):
    # given
    product_type = variant.product.product_type
    product_type.variant_attributes.set([plain_text_attribute])

    attribute_value = plain_text_attribute.values.first()
    associate_attribute_values_to_instance(
        variant, plain_text_attribute, attribute_value
    )

    text = "Test plain text translation"
    attribute_value.translations.create(language_code="pl", plain_text=text)

    variant_id = graphene.Node.to_global_id("ProductVariant", variant.id)

    query = PRODUCT_VARIANT_ATTRIBUTE_VALUES_TRANSLATION_QUERY
    variables = {
        "id": variant_id,
        "kind": TranslatableKinds.VARIANT.name,
        "languageCode": LanguageCodeEnum.PL.name,
    }

    # when
    response = staff_api_client.post_graphql(
        query, variables, permissions=[permission_manage_translations]
    )

    # then
    data = get_graphql_content(response)["data"]

    translations_response = data["translation"]["attributeValues"][0]
    assert translations_response["name"] == attribute_value.name
    assert translations_response["plainText"] == attribute_value.plain_text
    assert translations_response["translation"]["plainText"] == text


def test_nested_product_variant_attribute_translation(
    staff_api_client,
    variant,
    plain_text_attribute,
    permission_manage_translations,
):
    # given
    product_type = variant.product.product_type
    product_type.variant_attributes.set([plain_text_attribute])

    attribute_value = plain_text_attribute.values.first()
    associate_attribute_values_to_instance(
        variant, plain_text_attribute, attribute_value
    )

    text = "Test attribute translation"
    plain_text_attribute.translations.create(language_code="pl", name=text)

    variant_id = graphene.Node.to_global_id("ProductVariant", variant.id)

    query = PRODUCT_VARIANT_ATTRIBUTE_VALUES_TRANSLATION_QUERY
    variables = {
        "id": variant_id,
        "kind": TranslatableKinds.VARIANT.name,
        "languageCode": LanguageCodeEnum.PL.name,
    }

    # when
    response = staff_api_client.post_graphql(
        query, variables, permissions=[permission_manage_translations]
    )

    # then
    data = get_graphql_content(response)["data"]

    attribute_response = data["translation"]["attributeValues"][0]["attribute"]
    assert attribute_response["name"] == plain_text_attribute.name
    assert attribute_response["translation"]["name"] == text


PAGE_ATTRIBUTE_VALUES_TRANSLATION_QUERY = """
    query translation(
        $kind: TranslatableKinds!
        $id: ID!
        $languageCode: LanguageCodeEnum!
    ) {
        translation(kind: $kind, id: $id) {
            ... on PageTranslatableContent {
                attributeValues {
                    name
                    richText
                    plainText
                    translation(languageCode: $languageCode) {
                        name
                        richText
                        plainText
                    }
                    attribute {
                        name
                        translation(languageCode: $languageCode) {
                            name
                        }
                    }
                }
            }
        }
    }
"""


def test_page_attribute_value_rich_text_translation(
    staff_api_client,
    page_with_rich_text_attribute,
    permission_manage_translations,
    page_type_with_rich_text_attribute,
    permission_manage_pages,
):
    rich_text = dummy_editorjs("Test_dummy_data")
    variant_attr = page_type_with_rich_text_attribute.page_attributes.first()
    attribute_value = variant_attr.values.first()
    attribute_value.translations.create(language_code="pl", rich_text=rich_text)

    page_id = graphene.Node.to_global_id("Page", page_with_rich_text_attribute.id)

    query = PAGE_ATTRIBUTE_VALUES_TRANSLATION_QUERY

    variables = {
        "id": page_id,
        "kind": TranslatableKinds.PAGE.name,
        "languageCode": LanguageCodeEnum.PL.name,
    }
    response = staff_api_client.post_graphql(
        query, variables, permissions=[permission_manage_translations]
    )
    data = get_graphql_content(response)["data"]

    attribute_value_response = data["translation"]["attributeValues"][0]
    assert attribute_value_response["name"] == attribute_value.name
    assert attribute_value_response["richText"] == json.dumps(attribute_value.rich_text)
    assert attribute_value_response["translation"]["richText"] == json.dumps(rich_text)


def test_page_attribute_value_plain_text_translation(
    staff_api_client,
    plain_text_attribute_page_type,
    page,
    permission_manage_translations,
    permission_manage_pages,
):
    # given
    page_type = page.page_type
    page_type.page_attributes.set([plain_text_attribute_page_type])
    attribute_value = plain_text_attribute_page_type.values.first()

    associate_attribute_values_to_instance(
        page, plain_text_attribute_page_type, attribute_value
    )

    text = "Test plain text translation"
    attribute_value.translations.create(language_code="pl", plain_text=text)

    page_id = graphene.Node.to_global_id("Page", page.id)

    query = PAGE_ATTRIBUTE_VALUES_TRANSLATION_QUERY

    variables = {
        "id": page_id,
        "kind": TranslatableKinds.PAGE.name,
        "languageCode": LanguageCodeEnum.PL.name,
    }

    # when
    response = staff_api_client.post_graphql(
        query, variables, permissions=[permission_manage_translations]
    )

    # then
    data = get_graphql_content(response)["data"]

    attribute_value_response = data["translation"]["attributeValues"][0]
    assert attribute_value_response["name"] == attribute_value.name
    assert attribute_value_response["plainText"] == attribute_value.plain_text
    assert attribute_value_response["translation"]["plainText"] == text


def test_nested_page_attribute_translation(
    staff_api_client,
    plain_text_attribute_page_type,
    page,
    permission_manage_translations,
    permission_manage_pages,
):
    # given
    page_type = page.page_type
    page_type.page_attributes.set([plain_text_attribute_page_type])
    attribute_value = plain_text_attribute_page_type.values.first()

    associate_attribute_values_to_instance(
        page, plain_text_attribute_page_type, attribute_value
    )

    text = "Test attribute translation"
    plain_text_attribute_page_type.translations.create(language_code="pl", name=text)

    page_id = graphene.Node.to_global_id("Page", page.id)

    query = PAGE_ATTRIBUTE_VALUES_TRANSLATION_QUERY
    variables = {
        "id": page_id,
        "kind": TranslatableKinds.PAGE.name,
        "languageCode": LanguageCodeEnum.PL.name,
    }

    # when
    response = staff_api_client.post_graphql(
        query, variables, permissions=[permission_manage_translations]
    )

    # then
    data = get_graphql_content(response)["data"]

    attribute_response = data["translation"]["attributeValues"][0]["attribute"]
    assert attribute_response["name"] == plain_text_attribute_page_type.name
    assert attribute_response["translation"]["name"] == text


QUERY_TRANSLATION_PROMOTION = """
    query translation(
        $kind: TranslatableKinds!, $id: ID!, $languageCode: LanguageCodeEnum!
    ){
        translation(kind: $kind, id: $id){
            ...on PromotionTranslatableContent{
                id
                name
                translation(languageCode: $languageCode){
                    name
                    description
                }
            }
        }
    }
"""


def test_translation_query_promotion(
    staff_api_client,
    promotion,
    promotion_translation_fr,
    permission_manage_translations,
):
    # given
    promotion_id = graphene.Node.to_global_id("Promotion", promotion.id)

    variables = {
        "id": promotion_id,
        "kind": TranslatableKinds.PROMOTION.name,
        "languageCode": LanguageCodeEnum.FR.name,
    }

    # when
    response = staff_api_client.post_graphql(
        QUERY_TRANSLATION_PROMOTION,
        variables,
        permissions=[permission_manage_translations],
    )

    # then
    content = get_graphql_content(response)
    data = content["data"]["translation"]
    assert data["name"] == promotion.name
    assert data["translation"]["name"] == promotion_translation_fr.name
    assert data["translation"]["description"] == json.dumps(
        promotion_translation_fr.description
    )


QUERY_TRANSLATION_PROMOTION_RULE = """
    query translation(
        $kind: TranslatableKinds!, $id: ID!, $languageCode: LanguageCodeEnum!
    ){
        translation(kind: $kind, id: $id){
            ...on PromotionRuleTranslatableContent{
                id
                name
                translation(languageCode: $languageCode){
                    name
                    description
                }
            }
        }
    }
"""


def test_translation_query_promotion_rule(
    staff_api_client,
    promotion_rule,
    promotion_rule_translation_fr,
    permission_manage_translations,
):
    # given
    rule_id = graphene.Node.to_global_id("PromotionRule", promotion_rule.id)

    variables = {
        "id": rule_id,
        "kind": TranslatableKinds.PROMOTION_RULE.name,
        "languageCode": LanguageCodeEnum.FR.name,
    }

    # when
    response = staff_api_client.post_graphql(
        QUERY_TRANSLATION_PROMOTION_RULE,
        variables,
        permissions=[permission_manage_translations],
    )

    # then
    content = get_graphql_content(response)
    data = content["data"]["translation"]
    assert data["name"] == promotion_rule.name
    assert data["translation"]["name"] == promotion_rule_translation_fr.name
    assert data["translation"]["description"] == json.dumps(
        promotion_rule_translation_fr.description
    )<|MERGE_RESOLUTION|>--- conflicted
+++ resolved
@@ -11,11 +11,7 @@
 from ....attribute.utils import associate_attribute_values_to_instance
 from ....discount.error_codes import DiscountErrorCode
 from ....discount.models import Promotion
-<<<<<<< HEAD
 from ....discount.tests.sale_converter import convert_sales_to_promotions
-=======
-from ....discount.sale_converter import convert_sales_to_promotions
->>>>>>> 7c2b88f5
 from ....permission.models import Permission
 from ....tests.utils import dummy_editorjs
 from ....webhook.event_types import WebhookEventAsyncType
@@ -1792,34 +1788,6 @@
     assert isinstance(
         mocked_webhook_trigger.call_args.kwargs["legacy_data_generator"], partial
     )
-
-
-def test_sale_create_translation_with_promotion_id(
-    any_webhook,
-    staff_api_client,
-    promotion_converted_from_sale,
-    permission_manage_translations,
-    settings,
-):
-    # given
-    sale_id = graphene.Node.to_global_id("Promotion", promotion_converted_from_sale.id)
-    variables = {"saleId": sale_id}
-
-    # when
-    response = staff_api_client.post_graphql(
-        SALE_TRANSLATION_MUTATION,
-        variables,
-        permissions=[permission_manage_translations],
-    )
-
-    # then
-    data = get_graphql_content(response)["data"]["saleTranslate"]
-
-    assert not data["sale"]
-    errors = data["errors"]
-    assert len(errors) == 1
-    assert errors[0]["field"] == "id"
-    assert errors[0]["code"] == DiscountErrorCode.INVALID.name
 
 
 def test_sale_create_translation_with_promotion_id(
