import hashlib
import importlib
import json
from inspect import isclass
from typing import Any, Optional, Union
from urllib.parse import urljoin

from django.conf import settings
from django.core.cache import cache
from django.db import connection
from django.db.backends.postgresql.base import DatabaseWrapper
from django.http import HttpRequest, HttpResponseNotAllowed, JsonResponse
from django.shortcuts import render
from django.views.generic import View
from graphql import GraphQLBackend, GraphQLDocument, GraphQLSchema
from graphql.error import GraphQLError, GraphQLSyntaxError
from graphql.execution import ExecutionResult
from jwt.exceptions import PyJWTError
from opentelemetry import trace
from opentelemetry.semconv.trace import SpanAttributes
from requests_hardened.ip_filter import InvalidIPAddress

from .. import __version__ as saleor_version
from ..core.exceptions import PermissionDenied
from ..core.utils import is_valid_ipv4, is_valid_ipv6
from ..webhook import observability
from .api import API_PATH, schema
from .context import clear_context, get_context_value
from .core.validators.query_cost import validate_query_cost
from .query_cost_map import COST_MAP
from .utils import format_error, query_fingerprint, query_identifier
from .utils.validators import check_if_query_contains_only_schema

INT_ERROR_MSG = "Int cannot represent non 32-bit signed integer value"

tracer = trace.get_tracer(__name__)


def tracing_wrapper(execute, sql, params, many, context):
    conn: DatabaseWrapper = context["connection"]
    operation = f"{conn.alias} {conn.display_name}"
    with tracer.start_as_current_span(operation, kind=trace.SpanKind.CLIENT) as span:
        span.set_attribute("component", "db")
        span.set_attribute(SpanAttributes.DB_STATEMENT, sql)
        span.set_attribute(SpanAttributes.DB_SYSTEM, conn.display_name)
        span.set_attribute(
            SpanAttributes.SERVER_ADDRESS, conn.settings_dict.get("HOST")
        )
        span.set_attribute(SpanAttributes.SERVER_PORT, conn.settings_dict.get("PORT"))
        span.set_attribute("service.name", "postgres")
        span.set_attribute("span.type", "sql")
        return execute(sql, params, many, context)


class GraphQLView(View):
    # This class is our implementation of `graphene_django.views.GraphQLView`,
    # which was extended to support the following features:
    # - Playground as default the API explorer (see
    # https://github.com/prisma/graphql-playground)
    # - file upload (https://github.com/lmcgartland/graphene-file-upload)
    # - query batching

    schema: GraphQLSchema = None  # type: ignore[assignment]
    executor = None
    middleware = None
    root_value = None
    backend: GraphQLBackend = None  # type: ignore[assignment]
    _query: Optional[str] = None

    HANDLED_EXCEPTIONS = (
        GraphQLError,
        PyJWTError,
        PermissionDenied,
        InvalidIPAddress,
    )

    def __init__(
        self,
        schema: GraphQLSchema,
        backend: GraphQLBackend,
        executor=None,
        middleware: Optional[list[str]] = None,
        root_value=None,
    ):
        super().__init__()
        if middleware is None:
            middleware = settings.GRAPHQL_MIDDLEWARE
            if middleware:
                middleware = [
                    self.import_middleware(middleware_name)
                    for middleware_name in middleware
                ]
        self.schema = schema
        if middleware is not None:
            self.middleware = list(instantiate_middleware(middleware))
        self.executor = executor
        self.root_value = root_value
        self.backend = backend

    @staticmethod
    def import_middleware(middleware_name):
        try:
            parts = middleware_name.split(".")
            module_path, class_name = ".".join(parts[:-1]), parts[-1]
            module = importlib.import_module(module_path)
            return getattr(module, class_name)
        except (ImportError, AttributeError) as e:
            raise ImportError(
                f"Cannot import '{middleware_name}' graphene middleware!"
            ) from e

    @observability.report_view
    def dispatch(self, request, *args, **kwargs):
        # Handle options method the GraphQlView restricts it.
        if request.method == "GET":
            if settings.PLAYGROUND_ENABLED:
                return self.render_playground(request)
            return HttpResponseNotAllowed(["OPTIONS", "POST"])
        if request.method == "POST":
            return self.handle_query(request)
        if settings.PLAYGROUND_ENABLED:
            return HttpResponseNotAllowed(["GET", "OPTIONS", "POST"])
        return HttpResponseNotAllowed(["OPTIONS", "POST"])

    def render_playground(self, request):
        if settings.PUBLIC_URL:
            api_url = urljoin(settings.PUBLIC_URL, str(API_PATH))
            plugins_url = urljoin(settings.PUBLIC_URL, "/plugins/")
        else:
            api_url = request.build_absolute_uri(str(API_PATH))
            plugins_url = request.build_absolute_uri("/plugins/")

        return render(
            request,
            "graphql/playground.html",
            {
                "api_url": api_url,
                "plugins_url": plugins_url,
            },
        )

    def _handle_query(self, request: HttpRequest) -> JsonResponse:
        try:
            data = self.parse_body(request)
        except ValueError:
            return JsonResponse(
                data={"errors": [self.format_error("Unable to parse query.")]},
                status=400,
            )

        if isinstance(data, list):
            responses = [self.get_response(request, entry) for entry in data]
            result: Union[list, Optional[dict]] = [
                response for response, code in responses
            ]
            status_code = max((code for response, code in responses), default=200)
        else:
            result, status_code = self.get_response(request, data)
        return JsonResponse(data=result, status=status_code, safe=False)

    def handle_query(self, request: HttpRequest) -> JsonResponse:
<<<<<<< HEAD
        with tracer.start_as_current_span("http", kind=trace.SpanKind.SERVER) as span:
            span.set_attribute("component", "http")
            span.set_attribute(SpanAttributes.HTTP_METHOD, request.method)
            span.set_attribute(
                SpanAttributes.HTTP_URL,
                request.build_absolute_uri(request.get_full_path()),
            )
            accepted_encoding = request.META.get("HTTP_ACCEPT_ENCODING", "")
            span.set_attribute(
                "http.compression", "gzip" if "gzip" in accepted_encoding else "none"
            )
            span.set_attribute(
                SpanAttributes.HTTP_USER_AGENT, request.META.get("HTTP_USER_AGENT", "")
            )
            span.set_attribute("span.type", "web")
=======
        tracer = opentracing.global_tracer()

        # Disable extending spans from header due to:
        # https://github.com/DataDog/dd-trace-py/issues/2030

        # span_context = tracer.extract(
        #     format=Format.HTTP_HEADERS, carrier=dict(request.headers)
        # )
        # We should:
        # Add `from opentracing.propagation import Format` to imports
        # Add `child_of=span_ontext` to `start_active_span`
        with tracer.start_active_span("http") as scope:
            span = scope.span
            span.set_tag("resource.name", request.path)
            span.set_tag(opentracing.tags.COMPONENT, "http")
            span.set_tag(opentracing.tags.HTTP_METHOD, request.method)
            span.set_tag(
                opentracing.tags.HTTP_URL,
                request.build_absolute_uri(request.get_full_path()),
            )
            accepted_encoding = request.headers.get("accept-encoding", "")
            span.set_tag(
                "http.compression", "gzip" if "gzip" in accepted_encoding else "none"
            )
            span.set_tag("http.useragent", request.headers.get("user-agent", ""))
            span.set_tag("span.type", "web")
>>>>>>> 98e12c77

            main_ip_header = settings.REAL_IP_ENVIRON[0]
            additional_ip_headers = settings.REAL_IP_ENVIRON[1:]

            request_ips = request.META.get(main_ip_header, "")
            for ip in request_ips.split(","):
                if is_valid_ipv4(ip):
                    span.set_attribute(SpanAttributes.NET_PEER_IP, ip)
                    span.set_attribute(SpanAttributes.NETWORK_TYPE, "ipv4")
                elif is_valid_ipv6(ip):
                    span.set_attribute(SpanAttributes.NET_PEER_IP, ip)
                    span.set_attribute(SpanAttributes.NETWORK_TYPE, "ipv6")
                else:
                    continue
                break
            for additional_ip_header in additional_ip_headers:
                if request_ips := request.META.get(additional_ip_header):
                    span.set_attribute(f"ip_{additional_ip_header}", request_ips[:100])

            response = self._handle_query(request)
            span.set_attribute(SpanAttributes.HTTP_STATUS_CODE, response.status_code)

            # RFC2616: Content-Length is defined in bytes,
            # we can calculate the RAW UTF-8 size using the length of
            # response.content of type 'bytes'
            span.set_attribute(
                SpanAttributes.HTTP_RESPONSE_CONTENT_LENGTH_UNCOMPRESSED,
                len(response.content),
            )
            with observability.report_api_call(request) as api_call:
                api_call.response = response
                api_call.report()
            return response

    def get_response(
        self, request: HttpRequest, data: dict
    ) -> tuple[Optional[dict[str, list[Any]]], int]:
        with observability.report_gql_operation() as operation:
            execution_result = self.execute_graphql_request(request, data)
            status_code = 200
            if execution_result:
                response = {}
                if execution_result.errors:
                    response["errors"] = [
                        self.format_error(e) for e in execution_result.errors
                    ]
                if execution_result.invalid:
                    status_code = 400
                else:
                    response["data"] = execution_result.data
                if execution_result.extensions:
                    response["extensions"] = execution_result.extensions
                result: Optional[dict[str, list[Any]]] = response
            else:
                result = None
            operation.result = result
            operation.result_invalid = execution_result.invalid
        return result, status_code

    def get_root_value(self):
        return self.root_value

    def parse_query(
        self, query: Optional[str]
    ) -> tuple[Optional[GraphQLDocument], Optional[ExecutionResult]]:
        """Attempt to parse a query (mandatory) to a gql document object.

        If no query was given or query is not a string, it returns an error.
        If the query is invalid, it returns an error as well.
        Otherwise, it returns the parsed gql document.
        """
        if not query or not isinstance(query, str):
            return (
                None,
                ExecutionResult(
                    errors=[GraphQLError("Must provide a query string.")], invalid=True
                ),
            )

        # Attempt to parse the query, if it fails, return the error
        try:
            return (
                self.backend.document_from_string(self.schema, query),
                None,
            )
        except (ValueError, GraphQLSyntaxError) as e:
            return None, ExecutionResult(errors=[e], invalid=True)

    def execute_graphql_request(self, request: HttpRequest, data: dict):
        with tracer.start_as_current_span("graphql_query") as span:
            span.set_attribute("component", "graphql")
            span.set_attribute(
                SpanAttributes.HTTP_URL,
                request.build_absolute_uri(request.get_full_path()),
            )

            query, variables, operation_name = self.get_graphql_params(request, data)
            document, error = self.parse_query(query)
            with observability.report_gql_operation() as operation:
                operation.query = document
                operation.name = operation_name
                operation.variables = variables
            if error or document is None:
                return error

            _query_identifier = query_identifier(document)
            self._query = _query_identifier
            raw_query_string = document.document_string
<<<<<<< HEAD
            span.set_attribute("graphql.query", raw_query_string)
            span.set_attribute("graphql.query_identifier", query_identifier(document))
            span.set_attribute("graphql.query_fingerprint", query_fingerprint(document))
=======
            span.set_tag("resource.name", raw_query_string)
            span.set_tag("graphql.query", raw_query_string)
            span.set_tag("graphql.query_identifier", _query_identifier)
            span.set_tag("graphql.query_fingerprint", query_fingerprint(document))
>>>>>>> 98e12c77
            try:
                query_contains_schema = check_if_query_contains_only_schema(document)
            except GraphQLError as e:
                return ExecutionResult(errors=[e], invalid=True)

            query_cost, cost_errors = validate_query_cost(
                schema,
                document,
                variables,
                COST_MAP,
                settings.GRAPHQL_QUERY_MAX_COMPLEXITY,
            )
            span.set_attribute("graphql.query_cost", query_cost)
            if settings.GRAPHQL_QUERY_MAX_COMPLEXITY and cost_errors:
                result = ExecutionResult(errors=cost_errors, invalid=True)
                return set_query_cost_on_result(result, query_cost)

            extra_options: dict[str, Optional[Any]] = {}

            if self.executor:
                # We only include it optionally since
                # executor is not a valid argument in all backends
                extra_options["executor"] = self.executor

            context = get_context_value(request)
            if app := getattr(request, "app", None):
                span.set_attribute("app.id", app.id)
                span.set_attribute("app.name", app.name)

            try:
                with connection.execute_wrapper(tracing_wrapper):
                    response = None
                    should_use_cache_for_scheme = query_contains_schema & (
                        not settings.DEBUG
                    )
                    if should_use_cache_for_scheme:
                        key = generate_cache_key(raw_query_string)
                        response = cache.get(key)

                    if not response:
                        response = document.execute(
                            root=self.get_root_value(),
                            variables=variables,
                            operation_name=operation_name,
                            context=context,
                            middleware=self.middleware,
                            **extra_options,
                        )
                        if should_use_cache_for_scheme:
                            cache.set(key, response)

                    return set_query_cost_on_result(response, query_cost)
            except Exception as e:
                span.set_attribute("error", True)

                # In the graphql-core version that we are using,
                # the Exception is raised for too big integers value.
                # As it's a validation error we want to raise GraphQLError instead.
                if str(e).startswith(INT_ERROR_MSG) or isinstance(e, ValueError):
                    e = GraphQLError(str(e))
                return ExecutionResult(errors=[e], invalid=True)
            finally:
                clear_context(context)

    @staticmethod
    def parse_body(request: HttpRequest):
        content_type = request.content_type
        if content_type == "application/graphql":
            return {"query": request.body.decode("utf-8")}
        if content_type == "application/json":
            body = request.body.decode("utf-8")
            return json.loads(body)
        if content_type in ["application/x-www-form-urlencoded", "multipart/form-data"]:
            return request.POST
        return {}

    @staticmethod
    def get_graphql_params(request: HttpRequest, data: dict):
        query = data.get("query")
        variables = data.get("variables")
        operation_name = data.get("operationName")
        if operation_name == "null":
            operation_name = None

        if request.content_type == "multipart/form-data":
            operations = json.loads(data.get("operations", "{}"))
            files_map = json.loads(data.get("map", "{}"))
            for file_key in files_map:
                # file key is which file it is in the form-data
                file_instances = files_map[file_key]
                for file_instance in file_instances:
                    obj_set(operations, file_instance, file_key, False)
            query = operations.get("query")
            variables = operations.get("variables")
        return query, variables, operation_name

    def format_error(self, error):
        return format_error(error, self.HANDLED_EXCEPTIONS, self._query)


def get_key(key):
    try:
        int_key = int(key)
    except (TypeError, ValueError):
        return key
    else:
        return int_key


def get_shallow_property(obj, prop):
    if isinstance(prop, int):
        return obj[prop]
    try:
        return obj.get(prop)
    except AttributeError:
        return None


def obj_set(obj, path, value, do_not_replace):
    if isinstance(path, int):
        path = [path]
    if not path:
        return obj
    if isinstance(path, str):
        new_path = [get_key(part) for part in path.split(".")]
        return obj_set(obj, new_path, value, do_not_replace)

    current_path = path[0]
    current_value = get_shallow_property(obj, current_path)

    if len(path) == 1:
        if current_value is None or not do_not_replace:
            obj[current_path] = value

    if current_value is None:
        try:
            if isinstance(path[1], int):
                obj[current_path] = []
            else:
                obj[current_path] = {}
        except IndexError:
            pass
    return obj_set(obj[current_path], path[1:], value, do_not_replace)


def instantiate_middleware(middlewares):
    for middleware in middlewares:
        if isclass(middleware):
            yield middleware()
            continue
        yield middleware


def generate_cache_key(raw_query: str) -> str:
    hashed_query = hashlib.sha256(str(raw_query).encode("utf-8")).hexdigest()
    return f"{saleor_version}-{hashed_query}"


def set_query_cost_on_result(execution_result: ExecutionResult, query_cost):
    if settings.GRAPHQL_QUERY_MAX_COMPLEXITY:
        execution_result.extensions.update(
            {
                "cost": {
                    "requestedQueryCost": query_cost,
                    "maximumAvailable": settings.GRAPHQL_QUERY_MAX_COMPLEXITY,
                }
            }
        )
    return execution_result<|MERGE_RESOLUTION|>--- conflicted
+++ resolved
@@ -44,9 +44,10 @@
         span.set_attribute(SpanAttributes.DB_STATEMENT, sql)
         span.set_attribute(SpanAttributes.DB_SYSTEM, conn.display_name)
         span.set_attribute(
-            SpanAttributes.SERVER_ADDRESS, conn.settings_dict.get("HOST")
+            SpanAttributes.SERVER_ADDRESS,
+            conn.settings_dict.get("HOST"),  # type: ignore[arg-type]
         )
-        span.set_attribute(SpanAttributes.SERVER_PORT, conn.settings_dict.get("PORT"))
+        span.set_attribute(SpanAttributes.SERVER_PORT, conn.settings_dict.get("PORT"))  # type: ignore[arg-type]
         span.set_attribute("service.name", "postgres")
         span.set_attribute("span.type", "sql")
         return execute(sql, params, many, context)
@@ -159,10 +160,10 @@
         return JsonResponse(data=result, status=status_code, safe=False)
 
     def handle_query(self, request: HttpRequest) -> JsonResponse:
-<<<<<<< HEAD
         with tracer.start_as_current_span("http", kind=trace.SpanKind.SERVER) as span:
             span.set_attribute("component", "http")
-            span.set_attribute(SpanAttributes.HTTP_METHOD, request.method)
+            span.set_attribute("resource.name", request.path)
+            span.set_attribute(SpanAttributes.HTTP_METHOD, request.method)  # type: ignore[arg-type]
             span.set_attribute(
                 SpanAttributes.HTTP_URL,
                 request.build_absolute_uri(request.get_full_path()),
@@ -175,34 +176,6 @@
                 SpanAttributes.HTTP_USER_AGENT, request.META.get("HTTP_USER_AGENT", "")
             )
             span.set_attribute("span.type", "web")
-=======
-        tracer = opentracing.global_tracer()
-
-        # Disable extending spans from header due to:
-        # https://github.com/DataDog/dd-trace-py/issues/2030
-
-        # span_context = tracer.extract(
-        #     format=Format.HTTP_HEADERS, carrier=dict(request.headers)
-        # )
-        # We should:
-        # Add `from opentracing.propagation import Format` to imports
-        # Add `child_of=span_ontext` to `start_active_span`
-        with tracer.start_active_span("http") as scope:
-            span = scope.span
-            span.set_tag("resource.name", request.path)
-            span.set_tag(opentracing.tags.COMPONENT, "http")
-            span.set_tag(opentracing.tags.HTTP_METHOD, request.method)
-            span.set_tag(
-                opentracing.tags.HTTP_URL,
-                request.build_absolute_uri(request.get_full_path()),
-            )
-            accepted_encoding = request.headers.get("accept-encoding", "")
-            span.set_tag(
-                "http.compression", "gzip" if "gzip" in accepted_encoding else "none"
-            )
-            span.set_tag("http.useragent", request.headers.get("user-agent", ""))
-            span.set_tag("span.type", "web")
->>>>>>> 98e12c77
 
             main_ip_header = settings.REAL_IP_ENVIRON[0]
             additional_ip_headers = settings.REAL_IP_ENVIRON[1:]
@@ -311,16 +284,10 @@
             _query_identifier = query_identifier(document)
             self._query = _query_identifier
             raw_query_string = document.document_string
-<<<<<<< HEAD
+            span.set_attribute("resource.name", raw_query_string)
             span.set_attribute("graphql.query", raw_query_string)
             span.set_attribute("graphql.query_identifier", query_identifier(document))
             span.set_attribute("graphql.query_fingerprint", query_fingerprint(document))
-=======
-            span.set_tag("resource.name", raw_query_string)
-            span.set_tag("graphql.query", raw_query_string)
-            span.set_tag("graphql.query_identifier", _query_identifier)
-            span.set_tag("graphql.query_fingerprint", query_fingerprint(document))
->>>>>>> 98e12c77
             try:
                 query_contains_schema = check_if_query_contains_only_schema(document)
             except GraphQLError as e:
