--- conflicted
+++ resolved
@@ -74,14 +74,8 @@
 
     @staticmethod
     @permission_required(DiscountPermissions.MANAGE_DISCOUNTS)
-<<<<<<< HEAD
-    def resolve_channel_listing(root: ChannelContext[models.Sale], info, **_kwargs):
+    def resolve_channel_listings(root: ChannelContext[models.Sale], info, **_kwargs):
         return SaleChannelListingBySaleIdLoader(info.context).load(root.node.id)
-=======
-    def resolve_channel_listings(root: ChannelContext[models.Sale], *_args, **_kwargs):
-        # TODO: Add dataloader.
-        return root.node.channel_listings.all()
->>>>>>> 4d249d76
 
     @staticmethod
     @permission_required(DiscountPermissions.MANAGE_DISCOUNTS)
@@ -96,7 +90,6 @@
         return ChannelQsContext(qs=qs, channel_slug=root.channel_slug)
 
     @staticmethod
-<<<<<<< HEAD
     def resolve_discount_value(root: ChannelContext[models.Sale], info, **_kwargs):
         if not root.channel_slug:
             return None
@@ -123,20 +116,6 @@
             .load((root.node.id, root.channel_slug))
             .then(calculate_currency)
         )
-=======
-    def resolve_discount_value(root: ChannelContext[models.Sale], *_args, **_kwargs):
-        channel_listing = root.node.channel_listings.filter(
-            channel__slug=str(root.channel_slug)
-        ).first()
-        return channel_listing.discount_value if channel_listing else None
-
-    @staticmethod
-    def resolve_currency(root: ChannelContext[models.Sale], *_args, **_kwargs):
-        channel_listing = root.node.channel_listings.filter(
-            channel__slug=str(root.channel_slug)
-        ).first()
-        return channel_listing.currency if channel_listing else None
->>>>>>> 4d249d76
 
 
 class VoucherChannelListing(CountableDjangoObjectType):
@@ -181,7 +160,6 @@
         Money, description="Minimum order value to apply voucher."
     )
     type = VoucherTypeEnum(description="Determines a type of voucher.", required=True)
-    # TODO: change to channel_listings
     channel_listings = graphene.List(
         graphene.NonNull(VoucherChannelListing),
         description="List of availability in channels for the voucher.",
