import decimal
from typing import List

import django_filters
from django.db.models import Exists, OuterRef, Q
from django.utils import timezone

from ...discount import DiscountValueType
from ...discount.models import PromotionRule, Sale, Voucher, VoucherQueryset
from ..core.doc_category import DOC_CATEGORY_DISCOUNTS
from ..core.filters import (
    BooleanWhereFilter,
    GlobalIDMultipleChoiceFilter,
    GlobalIDMultipleChoiceWhereFilter,
    ListObjectTypeFilter,
    MetadataFilterBase,
    MetadataWhereFilterBase,
    ObjectTypeFilter,
<<<<<<< HEAD
    OperationObjectTypeFilter,
)
from ..core.types import DateTimeRangeInput, IntRangeInput, StringFilterInput
from ..core.types.filter_input import WhereInputObjectType
from ..utils.filters import (
    filter_by_id,
    filter_range_field,
    filter_where_by_string_field,
=======
    ObjectTypeWhereFilter,
    OperationObjectTypeWhereFilter,
)
from ..core.types import (
    DateTimeFilterInput,
    DateTimeRangeInput,
    IntRangeInput,
    StringFilterInput,
)
from ..core.types.filter_input import WhereInputObjectType
from ..utils.filters import (
    filter_by_id,
    filter_by_ids,
    filter_range_field,
    filter_where_by_string_field,
    filter_where_range_field,
>>>>>>> 7c2b88f5
)
from .enums import DiscountStatusEnum, DiscountValueTypeEnum, VoucherDiscountType


def filter_status(
    qs: VoucherQueryset, _, value: List[DiscountStatusEnum]
) -> VoucherQueryset:
    if not value:
        return qs
    query_objects = qs.none()
    now = timezone.now()
    if DiscountStatusEnum.ACTIVE in value:
        query_objects |= qs.active(now)
    if DiscountStatusEnum.EXPIRED in value:
        query_objects |= qs.expired(now)
    if DiscountStatusEnum.SCHEDULED in value:
        query_objects |= qs.filter(start_date__gt=now)
    return qs & query_objects


def filter_times_used(qs, _, value):
    return filter_range_field(qs, "used", value)


def filter_discount_type(
    qs: VoucherQueryset, _, values: List[VoucherDiscountType]
) -> VoucherQueryset:
    if values:
        query = Q()
        if VoucherDiscountType.FIXED in values:
            query |= Q(
                discount_value_type=VoucherDiscountType.FIXED.value  # type: ignore[attr-defined] # mypy does not understand graphene enums # noqa: E501
            )
        if VoucherDiscountType.PERCENTAGE in values:
            query |= Q(
                discount_value_type=VoucherDiscountType.PERCENTAGE.value  # type: ignore[attr-defined] # mypy does not understand graphene enums # noqa: E501
            )
        if VoucherDiscountType.SHIPPING in values:
            query |= Q(type=VoucherDiscountType.SHIPPING.value)  # type: ignore[attr-defined] # mypy does not understand graphene enums # noqa: E501
        qs = qs.filter(query)
    return qs


def filter_started(qs, _, value):
    return filter_range_field(qs, "start_date", value)


def filter_sale_type(qs, _, value):
    if value in [DiscountValueType.FIXED, DiscountValueType.PERCENTAGE]:
        rules = PromotionRule.objects.filter(reward_value_type=value)
        qs = qs.filter(Exists(rules.filter(promotion_id=OuterRef("pk"))))
    return qs


def filter_sale_search(qs, _, value):
    try:
        value = decimal.Decimal(value)
    except decimal.DecimalException:
        return qs.filter(
            Q(name__ilike=value) | Q(rules__reward_value_type__ilike=value)
        )
    rules = PromotionRule.objects.filter(reward_value=value)
    return qs.filter(Exists(rules.filter(promotion_id=OuterRef("pk"))))


def filter_voucher_search(qs, _, value):
    return qs.filter(Q(name__ilike=value) | Q(code__ilike=value))


def filter_updated_at_range(qs, _, value):
    return filter_range_field(qs, "updated_at", value)


class VoucherFilter(MetadataFilterBase):
    status = ListObjectTypeFilter(input_class=DiscountStatusEnum, method=filter_status)
    times_used = ObjectTypeFilter(input_class=IntRangeInput, method=filter_times_used)

    discount_type = ListObjectTypeFilter(
        input_class=VoucherDiscountType, method=filter_discount_type
    )
    started = ObjectTypeFilter(input_class=DateTimeRangeInput, method=filter_started)
    search = django_filters.CharFilter(method=filter_voucher_search)
    ids = GlobalIDMultipleChoiceFilter(method=filter_by_id("Voucher"))

    class Meta:
        model = Voucher
        fields = ["status", "times_used", "discount_type", "started", "search"]


class SaleFilter(MetadataFilterBase):
    status = ListObjectTypeFilter(input_class=DiscountStatusEnum, method=filter_status)
    sale_type = ObjectTypeFilter(
        input_class=DiscountValueTypeEnum, method=filter_sale_type
    )
    started = ObjectTypeFilter(input_class=DateTimeRangeInput, method=filter_started)
    updated_at = ObjectTypeFilter(
        input_class=DateTimeRangeInput, method=filter_updated_at_range
    )
    search = django_filters.CharFilter(method=filter_sale_search)

    class Meta:
        model = Sale
        fields = ["status", "sale_type", "started", "search"]


<<<<<<< HEAD
class PromotionWhere(MetadataFilterBase):
    ids = GlobalIDMultipleChoiceFilter(method=filter_by_id("Promotion"))
    name = OperationObjectTypeFilter(
=======
class PromotionWhere(MetadataWhereFilterBase):
    ids = GlobalIDMultipleChoiceWhereFilter(method=filter_by_ids("Promotion"))
    name = OperationObjectTypeWhereFilter(
>>>>>>> 7c2b88f5
        input_class=StringFilterInput,
        method="filter_promotion_name",
        help_text="Filter by promotion name.",
    )
<<<<<<< HEAD
    end_date = ObjectTypeFilter(
        input_class=DateTimeRangeInput,
        method="filter_end_date_range",
        help_text="Filter promotions by end date.",
    )
    start_date = ObjectTypeFilter(
        input_class=DateTimeRangeInput,
        method="filter_start_date_range",
        help_text="Filter promotions by start date.",
    )
    is_old_sale = django_filters.BooleanFilter(method="filter_is_old_sale")
=======
    end_date = ObjectTypeWhereFilter(
        input_class=DateTimeFilterInput,
        method="filter_end_date_range",
        help_text="Filter promotions by end date.",
    )
    start_date = ObjectTypeWhereFilter(
        input_class=DateTimeFilterInput,
        method="filter_start_date_range",
        help_text="Filter promotions by start date.",
    )
    is_old_sale = BooleanWhereFilter(method="filter_is_old_sale")
>>>>>>> 7c2b88f5

    @staticmethod
    def filter_promotion_name(qs, _, value):
        return filter_where_by_string_field(qs, "name", value)

    @staticmethod
    def filter_end_date_range(qs, _, value):
<<<<<<< HEAD
        return filter_range_field(qs, "end_date", value)

    @staticmethod
    def filter_start_date_range(qs, _, value):
        return filter_range_field(qs, "start_date", value)
=======
        return filter_where_range_field(qs, "end_date", value)

    @staticmethod
    def filter_start_date_range(qs, _, value):
        return filter_where_range_field(qs, "start_date", value)
>>>>>>> 7c2b88f5

    @staticmethod
    def filter_is_old_sale(qs, _, value):
        return qs.exclude(old_sale_id__isnull=value)


class PromotionWhereInput(WhereInputObjectType):
    class Meta:
        doc_category = DOC_CATEGORY_DISCOUNTS
        filterset_class = PromotionWhere<|MERGE_RESOLUTION|>--- conflicted
+++ resolved
@@ -16,16 +16,6 @@
     MetadataFilterBase,
     MetadataWhereFilterBase,
     ObjectTypeFilter,
-<<<<<<< HEAD
-    OperationObjectTypeFilter,
-)
-from ..core.types import DateTimeRangeInput, IntRangeInput, StringFilterInput
-from ..core.types.filter_input import WhereInputObjectType
-from ..utils.filters import (
-    filter_by_id,
-    filter_range_field,
-    filter_where_by_string_field,
-=======
     ObjectTypeWhereFilter,
     OperationObjectTypeWhereFilter,
 )
@@ -42,7 +32,6 @@
     filter_range_field,
     filter_where_by_string_field,
     filter_where_range_field,
->>>>>>> 7c2b88f5
 )
 from .enums import DiscountStatusEnum, DiscountValueTypeEnum, VoucherDiscountType
 
@@ -148,32 +137,13 @@
         fields = ["status", "sale_type", "started", "search"]
 
 
-<<<<<<< HEAD
-class PromotionWhere(MetadataFilterBase):
-    ids = GlobalIDMultipleChoiceFilter(method=filter_by_id("Promotion"))
-    name = OperationObjectTypeFilter(
-=======
 class PromotionWhere(MetadataWhereFilterBase):
     ids = GlobalIDMultipleChoiceWhereFilter(method=filter_by_ids("Promotion"))
     name = OperationObjectTypeWhereFilter(
->>>>>>> 7c2b88f5
         input_class=StringFilterInput,
         method="filter_promotion_name",
         help_text="Filter by promotion name.",
     )
-<<<<<<< HEAD
-    end_date = ObjectTypeFilter(
-        input_class=DateTimeRangeInput,
-        method="filter_end_date_range",
-        help_text="Filter promotions by end date.",
-    )
-    start_date = ObjectTypeFilter(
-        input_class=DateTimeRangeInput,
-        method="filter_start_date_range",
-        help_text="Filter promotions by start date.",
-    )
-    is_old_sale = django_filters.BooleanFilter(method="filter_is_old_sale")
-=======
     end_date = ObjectTypeWhereFilter(
         input_class=DateTimeFilterInput,
         method="filter_end_date_range",
@@ -185,7 +155,6 @@
         help_text="Filter promotions by start date.",
     )
     is_old_sale = BooleanWhereFilter(method="filter_is_old_sale")
->>>>>>> 7c2b88f5
 
     @staticmethod
     def filter_promotion_name(qs, _, value):
@@ -193,19 +162,11 @@
 
     @staticmethod
     def filter_end_date_range(qs, _, value):
-<<<<<<< HEAD
-        return filter_range_field(qs, "end_date", value)
-
-    @staticmethod
-    def filter_start_date_range(qs, _, value):
-        return filter_range_field(qs, "start_date", value)
-=======
         return filter_where_range_field(qs, "end_date", value)
 
     @staticmethod
     def filter_start_date_range(qs, _, value):
         return filter_where_range_field(qs, "start_date", value)
->>>>>>> 7c2b88f5
 
     @staticmethod
     def filter_is_old_sale(qs, _, value):
