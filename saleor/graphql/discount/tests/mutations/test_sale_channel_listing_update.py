from unittest.mock import patch

import graphene

from .....discount import DiscountValueType
from .....discount.error_codes import DiscountErrorCode
from .....discount.models import Promotion, PromotionRule, SaleChannelListing
<<<<<<< HEAD
from .....discount.tests.sale_converter import (
=======
from .....discount.sale_converter import (
>>>>>>> 7c2b88f5
    convert_sales_to_promotions,
    create_catalogue_predicate_from_sale,
)
from ....tests.utils import assert_negative_positive_decimal_value, get_graphql_content

SALE_CHANNEL_LISTING_UPDATE_MUTATION = """
mutation UpdateSaleChannelListing(
    $id: ID!
    $input: SaleChannelListingInput!
) {
    saleChannelListingUpdate(id: $id, input: $input) {
        errors {
            field
            message
            code
            channels
        }
        sale {
            name
            channelListings {
                discountValue
                channel {
                    slug
                }
            }
        }
    }
}
"""


@patch(
    "saleor.graphql.discount.mutations.sale.sale_channel_listing_update"
    ".update_products_discounted_prices_of_promotion_task"
)
def test_sale_channel_listing_add_channels(
<<<<<<< HEAD
    mock_update_products_discounted_prices_of_promotion_task,
=======
    mock_update_products_discounted_prices_task,
>>>>>>> 7c2b88f5
    staff_api_client,
    sale,
    permission_manage_discounts,
    channel_PLN,
):
    # given
    sale_id = graphene.Node.to_global_id("Sale", sale.pk)
    channel_id = graphene.Node.to_global_id("Channel", channel_PLN.id)
    discounted = 1.12

    channel_listing = SaleChannelListing.objects.filter(
        sale_id=sale.pk, channel_id=channel_PLN.id
    )
    assert len(channel_listing) == 0

    convert_sales_to_promotions()
    assert len(PromotionRule.objects.all()) == 1

    variables = {
        "id": sale_id,
        "input": {
            "addChannels": [{"channelId": channel_id, "discountValue": discounted}]
        },
    }

    # when
    response = staff_api_client.post_graphql(
        SALE_CHANNEL_LISTING_UPDATE_MUTATION,
        variables=variables,
        permissions=(permission_manage_discounts,),
    )
    content = get_graphql_content(response)

    # then
    assert not content["data"]["saleChannelListingUpdate"]["errors"]
    data = content["data"]["saleChannelListingUpdate"]["sale"]
    assert data["name"] == sale.name

    channel_listing = data["channelListings"]
    discounts = [item["discountValue"] for item in channel_listing]
    slugs = [item["channel"]["slug"] for item in channel_listing]
    assert discounted in discounts
    assert channel_PLN.slug in slugs

    promotion = Promotion.objects.get(old_sale_id=sale.pk)
    rules = promotion.rules.all()
    assert len(rules) == 2
    assert (
        len({(rule.reward_value_type, str(rule.catalogue_predicate)) for rule in rules})
        == 1
    )
    assert all([rule.old_channel_listing_id for rule in rules])

<<<<<<< HEAD
    mock_update_products_discounted_prices_of_promotion_task.delay.assert_called_once_with(
=======
    mock_update_products_discounted_prices_task.delay.assert_called_once_with(
>>>>>>> 7c2b88f5
        promotion.pk
    )


@patch(
    "saleor.graphql.discount.mutations.sale.sale_channel_listing_update"
    ".update_products_discounted_prices_of_promotion_task"
)
def test_sale_channel_listing_add_multiple_channels(
<<<<<<< HEAD
    mock_update_products_discounted_prices_of_promotion_task,
=======
    mock_update_products_discounted_prices_task,
>>>>>>> 7c2b88f5
    staff_api_client,
    sale,
    permission_manage_discounts,
    channel_PLN,
    channel_JPY,
):
    # given
    sale_id = graphene.Node.to_global_id("Sale", sale.pk)
    channel_pln_id = graphene.Node.to_global_id("Channel", channel_PLN.id)
    channel_jpy_id = graphene.Node.to_global_id("Channel", channel_JPY.id)
    discounted = 5

    channel_listing = SaleChannelListing.objects.filter(
        sale_id=sale.pk, channel_id__in=[channel_PLN.id, channel_JPY.id]
    )
    assert len(channel_listing) == 0
    convert_sales_to_promotions()

    variables = {
        "id": sale_id,
        "input": {
            "addChannels": [
                {"channelId": channel_pln_id, "discountValue": discounted},
                {"channelId": channel_jpy_id, "discountValue": discounted},
            ]
        },
    }

    # when
    response = staff_api_client.post_graphql(
        SALE_CHANNEL_LISTING_UPDATE_MUTATION,
        variables=variables,
        permissions=(permission_manage_discounts,),
    )
    content = get_graphql_content(response)

    # then
    assert not content["data"]["saleChannelListingUpdate"]["errors"]
    data = content["data"]["saleChannelListingUpdate"]["sale"]
    assert data["name"] == sale.name

    channel_listing = data["channelListings"]
    discounts = [item["discountValue"] for item in channel_listing]
    slugs = [item["channel"]["slug"] for item in channel_listing]
    assert discounted in discounts
    assert channel_PLN.slug in slugs
    assert channel_JPY.slug in slugs

    promotion = Promotion.objects.get(old_sale_id=sale.pk)
    rules = promotion.rules.all()
    assert len(rules) == 3
    old_channel_listing_ids = [rule.old_channel_listing_id for rule in rules]
    assert all(old_channel_listing_ids)
    assert len(set(old_channel_listing_ids)) == 3

<<<<<<< HEAD
    mock_update_products_discounted_prices_of_promotion_task.delay.assert_called_once_with(
=======
    mock_update_products_discounted_prices_task.delay.assert_called_once_with(
>>>>>>> 7c2b88f5
        promotion.pk
    )


@patch(
    "saleor.graphql.discount.mutations.sale.sale_channel_listing_update"
    ".update_products_discounted_prices_of_promotion_task"
)
def test_sale_channel_listing_update_channels(
<<<<<<< HEAD
    mock_update_products_discounted_prices_of_promotion_task,
=======
    mock_update_products_discounted_prices_task,
>>>>>>> 7c2b88f5
    staff_api_client,
    sale,
    permission_manage_discounts,
    channel_USD,
):
    # given
    sale_id = graphene.Node.to_global_id("Sale", sale.pk)
    channel_id = graphene.Node.to_global_id("Channel", channel_USD.id)
    discounted = 10.11
    convert_sales_to_promotions()

    variables = {
        "id": sale_id,
        "input": {
            "addChannels": [{"channelId": channel_id, "discountValue": discounted}]
        },
    }
    channel_listing = SaleChannelListing.objects.get(
        sale_id=sale.pk, channel_id=channel_USD.id
    )
    assert channel_listing.discount_value == 5

    # when
    response = staff_api_client.post_graphql(
        SALE_CHANNEL_LISTING_UPDATE_MUTATION,
        variables=variables,
        permissions=(permission_manage_discounts,),
    )
    content = get_graphql_content(response)

    # then
    assert not content["data"]["saleChannelListingUpdate"]["errors"]
    data = content["data"]["saleChannelListingUpdate"]["sale"]

    channel_listing = data["channelListings"]

    assert len(channel_listing) == 1
    assert channel_listing[0]["discountValue"] == discounted
    assert channel_listing[0]["channel"]["slug"] == channel_USD.slug

    promotion = Promotion.objects.get(old_sale_id=sale.pk)
    rules = promotion.rules.all()
    assert len(rules) == 1

<<<<<<< HEAD
    mock_update_products_discounted_prices_of_promotion_task.delay.assert_called_once_with(
=======
    mock_update_products_discounted_prices_task.delay.assert_called_once_with(
>>>>>>> 7c2b88f5
        promotion.pk
    )


@patch(
    "saleor.graphql.discount.mutations.sale.sale_channel_listing_update"
    ".update_products_discounted_prices_of_promotion_task"
)
def test_sale_channel_listing_remove_channels(
<<<<<<< HEAD
    mock_update_products_discounted_prices_of_promotion_task,
=======
    mock_update_products_discounted_prices_task,
>>>>>>> 7c2b88f5
    staff_api_client,
    sale_with_many_channels,
    permission_manage_discounts,
    channel_USD,
    channel_PLN,
):
    # given
    sale = sale_with_many_channels
    sale_id = graphene.Node.to_global_id("Sale", sale.pk)
    channel_id = graphene.Node.to_global_id("Channel", channel_USD.id)

    channel_listing = SaleChannelListing.objects.filter(sale_id=sale.pk)
    assert len(channel_listing) == 2

    convert_sales_to_promotions()
    assert len(PromotionRule.objects.all()) == 2

    variables = {
        "id": sale_id,
        "input": {"removeChannels": [channel_id]},
    }

    # when
    response = staff_api_client.post_graphql(
        SALE_CHANNEL_LISTING_UPDATE_MUTATION,
        variables=variables,
        permissions=(permission_manage_discounts,),
    )
    content = get_graphql_content(response)

    # then
    assert not content["data"]["saleChannelListingUpdate"]["errors"]
    data = content["data"]["saleChannelListingUpdate"]["sale"]
    assert data["name"] == sale.name

    channel_listing = data["channelListings"]
    assert len(channel_listing) == 1
    assert channel_listing[0]["channel"]["slug"] == channel_PLN.slug

    promotion = Promotion.objects.get(old_sale_id=sale.pk)
    rules = promotion.rules.all()
    assert len(rules) == 1

<<<<<<< HEAD
    mock_update_products_discounted_prices_of_promotion_task.delay.assert_called_once_with(
=======
    mock_update_products_discounted_prices_task.delay.assert_called_once_with(
>>>>>>> 7c2b88f5
        promotion.pk
    )


@patch(
    "saleor.graphql.discount.mutations.sale.sale_channel_listing_update"
    ".update_products_discounted_prices_of_promotion_task"
)
def test_sale_channel_listing_remove_all_channels(
<<<<<<< HEAD
    mock_update_products_discounted_prices_of_promotion_task,
=======
    mock_update_products_discounted_prices_task,
>>>>>>> 7c2b88f5
    staff_api_client,
    sale_with_many_channels,
    permission_manage_discounts,
    channel_USD,
    channel_PLN,
):
    # given
    sale = sale_with_many_channels
    sale_id = graphene.Node.to_global_id("Sale", sale.pk)
    channel_ids = [
        graphene.Node.to_global_id("Channel", channel.id)
        for channel in [channel_USD, channel_PLN]
    ]

    channel_listing = SaleChannelListing.objects.filter(sale_id=sale.pk)
    assert len(channel_listing) == 2

    convert_sales_to_promotions()
    assert len(PromotionRule.objects.all()) == 2

    variables = {
        "id": sale_id,
        "input": {"removeChannels": channel_ids},
    }

    # when
    response = staff_api_client.post_graphql(
        SALE_CHANNEL_LISTING_UPDATE_MUTATION,
        variables=variables,
        permissions=(permission_manage_discounts,),
    )
    content = get_graphql_content(response)

    # then
    assert not content["data"]["saleChannelListingUpdate"]["errors"]
    data = content["data"]["saleChannelListingUpdate"]["sale"]
    assert data["name"] == sale.name
    assert not data["channelListings"]

    promotion = Promotion.objects.get(old_sale_id=sale.pk)
    # Despite removing the promotion from all channels, we ensure at least one rule
    # is assigned to promotion in order to determine old sale's type and catalogue
    rules = promotion.rules.all()
    assert len(rules) == 1
    assert rules[0].reward_value_type == sale.type
    assert rules[0].catalogue_predicate == create_catalogue_predicate_from_sale(sale)

<<<<<<< HEAD
    mock_update_products_discounted_prices_of_promotion_task.delay.assert_called_once_with(
=======
    mock_update_products_discounted_prices_task.delay.assert_called_once_with(
>>>>>>> 7c2b88f5
        promotion.pk
    )


@patch(
    "saleor.graphql.discount.mutations.sale.sale_channel_listing_update"
    ".update_products_discounted_prices_of_promotion_task"
)
def test_sale_channel_listing_add_update_remove_channels(
<<<<<<< HEAD
    mock_update_products_discounted_prices_of_promotion_task,
=======
    mock_update_products_discounted_prices_task,
>>>>>>> 7c2b88f5
    staff_api_client,
    sale_with_many_channels,
    permission_manage_discounts,
    channel_PLN,
    channel_USD,
    channel_JPY,
):
    # given
    sale = sale_with_many_channels
    sale_id = graphene.Node.to_global_id("Sale", sale.pk)
    channel_usd_id = graphene.Node.to_global_id("Channel", channel_USD.id)
    channel_pln_id = graphene.Node.to_global_id("Channel", channel_PLN.id)
    channel_jpy_id = graphene.Node.to_global_id("Channel", channel_JPY.id)
    discounted = 5

    channel_listing = SaleChannelListing.objects.filter(sale_id=sale.pk).order_by(
        "currency"
    )
    assert len(channel_listing) == 2
    assert channel_listing[0].channel_id == channel_PLN.id
    assert channel_listing[1].channel_id == channel_USD.id
    convert_sales_to_promotions()

    variables = {
        "id": sale_id,
        "input": {
            "addChannels": [
                {"channelId": channel_usd_id, "discountValue": discounted},
                {"channelId": channel_jpy_id, "discountValue": discounted},
            ],
            "removeChannels": [channel_pln_id],
        },
    }

    # when
    response = staff_api_client.post_graphql(
        SALE_CHANNEL_LISTING_UPDATE_MUTATION,
        variables=variables,
        permissions=(permission_manage_discounts,),
    )
    content = get_graphql_content(response)

    # then
    assert not content["data"]["saleChannelListingUpdate"]["errors"]
    data = content["data"]["saleChannelListingUpdate"]["sale"]
    assert data["name"] == sale.name
    channel_listings = data["channelListings"]
    assert len(channel_listings) == 2
    assert all(
        [
            listing["channel"]["slug"] in [channel_USD.slug, channel_JPY.slug]
            for listing in channel_listings
        ]
    )
    assert all([listing["discountValue"] == discounted for listing in channel_listings])

    promotion = Promotion.objects.get(old_sale_id=sale.pk)
    rules = promotion.rules.all()
    assert len(rules) == 2
    for rule in rules:
        assert len(rule.channels.all()) == 1

<<<<<<< HEAD
    mock_update_products_discounted_prices_of_promotion_task.delay.assert_called_once_with(
=======
    mock_update_products_discounted_prices_task.delay.assert_called_once_with(
>>>>>>> 7c2b88f5
        promotion.pk
    )


def test_sale_channel_listing_update_with_negative_discounted_value(
    staff_api_client,
    sale,
    permission_manage_discounts,
    channel_USD,
):
    # given
    sale_id = graphene.Node.to_global_id("Sale", sale.pk)
    channel_id = graphene.Node.to_global_id("Channel", channel_USD.id)
    discounted_value = -10
    convert_sales_to_promotions()

    channel_listing = SaleChannelListing.objects.get(
        sale_id=sale.pk, channel_id=channel_USD.id
    )
    assert channel_listing.discount_value == 5
    staff_api_client.user.user_permissions.add(permission_manage_discounts)

    variables = {
        "id": sale_id,
        "input": {
            "addChannels": [
                {"channelId": channel_id, "discountValue": discounted_value}
            ]
        },
    }

    # when
    response = staff_api_client.post_graphql(
        SALE_CHANNEL_LISTING_UPDATE_MUTATION,
        variables=variables,
    )

    # then
    assert_negative_positive_decimal_value(response)


@patch(
    "saleor.graphql.discount.mutations.sale.sale_channel_listing_update"
    ".update_products_discounted_prices_of_promotion_task"
)
def test_sale_channel_listing_update_duplicated_ids_in_add_and_remove(
<<<<<<< HEAD
    mock_update_products_discounted_prices_of_promotion_task,
=======
    mock_update_products_discounted_prices_task,
>>>>>>> 7c2b88f5
    staff_api_client,
    sale,
    permission_manage_discounts,
    channel_USD,
):
    # given
    sale_id = graphene.Node.to_global_id("Sale", sale.pk)
    channel_id = graphene.Node.to_global_id("Channel", channel_USD.id)
    discounted = 10.11
    convert_sales_to_promotions()

    variables = {
        "id": sale_id,
        "input": {
            "addChannels": [{"channelId": channel_id, "discountValue": discounted}],
            "removeChannels": [channel_id],
        },
    }

    # when
    response = staff_api_client.post_graphql(
        SALE_CHANNEL_LISTING_UPDATE_MUTATION,
        variables=variables,
        permissions=(permission_manage_discounts,),
    )
    content = get_graphql_content(response)

    # then
    errors = content["data"]["saleChannelListingUpdate"]["errors"]
    assert len(errors) == 1
    assert errors[0]["field"] == "input"
    assert errors[0]["code"] == DiscountErrorCode.DUPLICATED_INPUT_ITEM.name
    assert errors[0]["channels"] == [channel_id]
<<<<<<< HEAD
    mock_update_products_discounted_prices_of_promotion_task.assert_not_called()
=======
    mock_update_products_discounted_prices_task.assert_not_called()
>>>>>>> 7c2b88f5


@patch(
    "saleor.graphql.discount.mutations.sale.sale_channel_listing_update"
    ".update_products_discounted_prices_of_promotion_task"
)
def test_sale_channel_listing_update_duplicated_channel_in_add(
<<<<<<< HEAD
    mock_update_products_discounted_prices_of_promotion_task,
=======
    mock_update_products_discounted_prices_task,
>>>>>>> 7c2b88f5
    staff_api_client,
    sale,
    permission_manage_discounts,
    channel_USD,
):
    # given
    sale_id = graphene.Node.to_global_id("Sale", sale.pk)
    channel_id = graphene.Node.to_global_id("Channel", channel_USD.id)
    discounted = 10.11
    convert_sales_to_promotions()

    variables = {
        "id": sale_id,
        "input": {
            "addChannels": [
                {"channelId": channel_id, "discountValue": discounted},
                {"channelId": channel_id, "discountValue": discounted},
            ],
        },
    }

    # when
    response = staff_api_client.post_graphql(
        SALE_CHANNEL_LISTING_UPDATE_MUTATION,
        variables=variables,
        permissions=(permission_manage_discounts,),
    )
    content = get_graphql_content(response)

    # then
    errors = content["data"]["saleChannelListingUpdate"]["errors"]
    assert len(errors) == 1
    assert errors[0]["field"] == "addChannels"
    assert errors[0]["code"] == DiscountErrorCode.DUPLICATED_INPUT_ITEM.name
    assert errors[0]["channels"] == [channel_id]
<<<<<<< HEAD
    mock_update_products_discounted_prices_of_promotion_task.assert_not_called()
=======
    mock_update_products_discounted_prices_task.assert_not_called()
>>>>>>> 7c2b88f5


@patch(
    "saleor.graphql.discount.mutations.sale.sale_channel_listing_update"
    ".update_products_discounted_prices_of_promotion_task"
)
def test_sale_channel_listing_update_duplicated_channel_in_remove(
<<<<<<< HEAD
    mock_update_products_discounted_prices_of_promotion_task,
=======
    mock_update_products_discounted_prices_task,
>>>>>>> 7c2b88f5
    staff_api_client,
    sale,
    permission_manage_discounts,
    channel_USD,
):
    # given
    sale_id = graphene.Node.to_global_id("Sale", sale.pk)
    channel_id = graphene.Node.to_global_id("Channel", channel_USD.id)
    convert_sales_to_promotions()
    variables = {
        "id": sale_id,
        "input": {"removeChannels": [channel_id, channel_id]},
    }

    # when
    response = staff_api_client.post_graphql(
        SALE_CHANNEL_LISTING_UPDATE_MUTATION,
        variables=variables,
        permissions=(permission_manage_discounts,),
    )
    content = get_graphql_content(response)

    # then
    errors = content["data"]["saleChannelListingUpdate"]["errors"]
    assert len(errors) == 1
    assert errors[0]["field"] == "removeChannels"
    assert errors[0]["code"] == DiscountErrorCode.DUPLICATED_INPUT_ITEM.name
    assert errors[0]["channels"] == [channel_id]
<<<<<<< HEAD
    mock_update_products_discounted_prices_of_promotion_task.assert_not_called()
=======
    mock_update_products_discounted_prices_task.assert_not_called()
>>>>>>> 7c2b88f5


@patch(
    "saleor.graphql.discount.mutations.sale.sale_channel_listing_update"
    ".update_products_discounted_prices_of_promotion_task"
)
def test_sale_channel_listing_update_with_invalid_decimal_places(
<<<<<<< HEAD
    mock_update_products_discounted_prices_of_promotion_task,
=======
    mock_update_products_discounted_prices_task,
>>>>>>> 7c2b88f5
    staff_api_client,
    sale,
    permission_manage_discounts,
    channel_USD,
):
    # given
    sale_id = graphene.Node.to_global_id("Sale", sale.pk)
    discounted = 1.123
    channel_id = graphene.Node.to_global_id("Channel", channel_USD.id)
    convert_sales_to_promotions()
    variables = {
        "id": sale_id,
        "input": {
            "addChannels": [{"channelId": channel_id, "discountValue": discounted}],
        },
    }

    # when
    response = staff_api_client.post_graphql(
        SALE_CHANNEL_LISTING_UPDATE_MUTATION,
        variables=variables,
        permissions=(permission_manage_discounts,),
    )
    content = get_graphql_content(response)

    # then
    errors = content["data"]["saleChannelListingUpdate"]["errors"]
    assert len(errors) == 1
    assert errors[0]["code"] == DiscountErrorCode.INVALID.name
    assert errors[0]["field"] == "input"
    assert errors[0]["channels"] == [channel_id]
<<<<<<< HEAD
    mock_update_products_discounted_prices_of_promotion_task.assert_not_called()
=======
    mock_update_products_discounted_prices_task.assert_not_called()
>>>>>>> 7c2b88f5


@patch(
    "saleor.graphql.discount.mutations.sale.sale_channel_listing_update"
    ".update_products_discounted_prices_of_promotion_task"
)
def test_sale_channel_listing_update_with_invalid_percentage_value(
<<<<<<< HEAD
    mock_update_products_discounted_prices_of_promotion_task,
=======
    mock_update_products_discounted_prices_task,
>>>>>>> 7c2b88f5
    staff_api_client,
    sale,
    permission_manage_discounts,
    channel_USD,
):
    # given
    sale = sale
    sale.type = DiscountValueType.PERCENTAGE
    sale.save()
    sale_id = graphene.Node.to_global_id("Sale", sale.pk)
    discounted = 101
    channel_id = graphene.Node.to_global_id("Channel", channel_USD.id)
    convert_sales_to_promotions()
    variables = {
        "id": sale_id,
        "input": {
            "addChannels": [{"channelId": channel_id, "discountValue": discounted}],
        },
    }

    # when
    response = staff_api_client.post_graphql(
        SALE_CHANNEL_LISTING_UPDATE_MUTATION,
        variables=variables,
        permissions=(permission_manage_discounts,),
    )
    content = get_graphql_content(response)
    # then
    errors = content["data"]["saleChannelListingUpdate"]["errors"]

    assert len(errors) == 1
    assert errors[0]["code"] == DiscountErrorCode.INVALID.name
    assert errors[0]["field"] == "input"
    assert errors[0]["channels"] == [channel_id]
<<<<<<< HEAD
    mock_update_products_discounted_prices_of_promotion_task.assert_not_called()
=======
    mock_update_products_discounted_prices_task.assert_not_called()
>>>>>>> 7c2b88f5


SALE_AND_SALE_CHANNEL_LISTING_UPDATE_MUTATION = """
mutation UpdateSaleChannelListing(
    $id: ID!
    $saleInput: SaleInput!
    $channelInput: SaleChannelListingInput!
) {
    saleUpdate(id: $id, input: $saleInput) {
        errors {
            code
        }
        sale {
            channelListings {
                id
            }
        }
    }
    saleChannelListingUpdate(id: $id, input: $channelInput) {
        errors {
            code
        }
        sale {
            channelListings {
                id
                channel {
                    id
                }
            }
        }
    }
}
"""


@patch(
    "saleor.graphql.discount.mutations.sale.sale_channel_listing_update"
    ".update_products_discounted_prices_of_promotion_task"
)
def test_invalidate_data_sale_channel_listings_update(
<<<<<<< HEAD
    mock_update_products_discounted_prices_of_promotion_task,
=======
    mock_update_products_discounted_prices_task,
>>>>>>> 7c2b88f5
    staff_api_client,
    sale,
    permission_manage_discounts,
    channel_USD,
):
    # given
    discount_value = 10
    sale.channel_listings.all().delete()
    sale_id = graphene.Node.to_global_id("Sale", sale.pk)
    channel_id = graphene.Node.to_global_id("Channel", channel_USD.id)
    convert_sales_to_promotions()
    variables = {
        "id": sale_id,
        "saleInput": {},
        "channelInput": {
            "addChannels": [{"channelId": channel_id, "discountValue": discount_value}],
        },
    }

    # when
    response = staff_api_client.post_graphql(
        SALE_AND_SALE_CHANNEL_LISTING_UPDATE_MUTATION,
        variables=variables,
        permissions=(permission_manage_discounts,),
    )
    content = get_graphql_content(response)

    # then
    promotion = Promotion.objects.get(old_sale_id=sale.id)
    rules = promotion.rules.all()
    assert len(rules) == 2
    old_rule = rules.get(old_channel_listing_id__isnull=True)
    new_rule = rules.get(old_channel_listing_id__isnull=False)
    assert old_rule.reward_value is None
    assert new_rule.reward_value == discount_value

    assert old_rule.channels.first() is None
    assert new_rule.channels.first().id == channel_USD.id
    assert len(new_rule.channels.all()) == 1

    sale_errors = content["data"]["saleUpdate"]["errors"]
    channel_listings_errors = content["data"]["saleChannelListingUpdate"]["errors"]
    assert not sale_errors
    assert not channel_listings_errors

    sale_data = content["data"]["saleUpdate"]["sale"]
    channel_listings_data = content["data"]["saleChannelListingUpdate"]["sale"]

    # response from the first mutation is empty
    assert sale_data["channelListings"] == []

    # response from the second mutation contains data
    assert channel_listings_data["channelListings"][0]["channel"]["id"] == channel_id
<<<<<<< HEAD
    mock_update_products_discounted_prices_of_promotion_task.delay.assert_called_once_with(
=======
    mock_update_products_discounted_prices_task.delay.assert_called_once_with(
>>>>>>> 7c2b88f5
        promotion.pk,
    )


@patch(
    "saleor.graphql.discount.mutations.sale.sale_channel_listing_update"
    ".update_products_discounted_prices_of_promotion_task"
)
def test_sale_channel_listing_remove_all_channels_multiple_times(
<<<<<<< HEAD
    mock_update_products_discounted_prices_of_promotion_task,
=======
    mock_update_products_discounted_prices_task,
>>>>>>> 7c2b88f5
    staff_api_client,
    sale,
    permission_manage_discounts,
    channel_PLN,
    channel_USD,
):
    # Despite removing the promotion from all channels, we ensure at least one rule
    # is assigned to promotion in order to determine old sale's type and catalogue.
    # This test checks if only one rule remains when all channels are removed multiple
    # times.

    # given
    sale_id = graphene.Node.to_global_id("Sale", sale.pk)
    channel_usd_id = graphene.Node.to_global_id("Channel", channel_USD.id)
    channel_pln_id = graphene.Node.to_global_id("Channel", channel_PLN.id)
    discounted = 2
    convert_sales_to_promotions()
    staff_api_client.user.user_permissions.add(permission_manage_discounts)
    query = SALE_CHANNEL_LISTING_UPDATE_MUTATION
<<<<<<< HEAD
    mock_update_products_discounted_prices_of_promotion_task.return_value = None
=======
    mock_update_products_discounted_prices_task.return_value = None
>>>>>>> 7c2b88f5

    variables_add = {
        "id": sale_id,
        "input": {
            "addChannels": [
                {"channelId": channel_usd_id, "discountValue": discounted},
                {"channelId": channel_pln_id, "discountValue": discounted},
            ]
        },
    }
    variables_remove = {
        "id": sale_id,
        "input": {"removeChannels": [channel_usd_id, channel_pln_id]},
    }

    # when
    staff_api_client.post_graphql(query, variables=variables_add)
    staff_api_client.post_graphql(query, variables=variables_remove)
    staff_api_client.post_graphql(query, variables=variables_add)
    staff_api_client.post_graphql(query, variables=variables_remove)

    # then
    promotion = Promotion.objects.get(old_sale_id=sale.pk)
    rules = promotion.rules.all()
    assert len(rules) == 1
    assert not rules[0].channels.first()<|MERGE_RESOLUTION|>--- conflicted
+++ resolved
@@ -5,11 +5,7 @@
 from .....discount import DiscountValueType
 from .....discount.error_codes import DiscountErrorCode
 from .....discount.models import Promotion, PromotionRule, SaleChannelListing
-<<<<<<< HEAD
 from .....discount.tests.sale_converter import (
-=======
-from .....discount.sale_converter import (
->>>>>>> 7c2b88f5
     convert_sales_to_promotions,
     create_catalogue_predicate_from_sale,
 )
@@ -46,11 +42,7 @@
     ".update_products_discounted_prices_of_promotion_task"
 )
 def test_sale_channel_listing_add_channels(
-<<<<<<< HEAD
-    mock_update_products_discounted_prices_of_promotion_task,
-=======
-    mock_update_products_discounted_prices_task,
->>>>>>> 7c2b88f5
+    mock_update_products_discounted_prices_of_promotion_task,
     staff_api_client,
     sale,
     permission_manage_discounts,
@@ -104,11 +96,7 @@
     )
     assert all([rule.old_channel_listing_id for rule in rules])
 
-<<<<<<< HEAD
     mock_update_products_discounted_prices_of_promotion_task.delay.assert_called_once_with(
-=======
-    mock_update_products_discounted_prices_task.delay.assert_called_once_with(
->>>>>>> 7c2b88f5
         promotion.pk
     )
 
@@ -118,11 +106,7 @@
     ".update_products_discounted_prices_of_promotion_task"
 )
 def test_sale_channel_listing_add_multiple_channels(
-<<<<<<< HEAD
-    mock_update_products_discounted_prices_of_promotion_task,
-=======
-    mock_update_products_discounted_prices_task,
->>>>>>> 7c2b88f5
+    mock_update_products_discounted_prices_of_promotion_task,
     staff_api_client,
     sale,
     permission_manage_discounts,
@@ -178,11 +162,7 @@
     assert all(old_channel_listing_ids)
     assert len(set(old_channel_listing_ids)) == 3
 
-<<<<<<< HEAD
     mock_update_products_discounted_prices_of_promotion_task.delay.assert_called_once_with(
-=======
-    mock_update_products_discounted_prices_task.delay.assert_called_once_with(
->>>>>>> 7c2b88f5
         promotion.pk
     )
 
@@ -192,11 +172,7 @@
     ".update_products_discounted_prices_of_promotion_task"
 )
 def test_sale_channel_listing_update_channels(
-<<<<<<< HEAD
-    mock_update_products_discounted_prices_of_promotion_task,
-=======
-    mock_update_products_discounted_prices_task,
->>>>>>> 7c2b88f5
+    mock_update_products_discounted_prices_of_promotion_task,
     staff_api_client,
     sale,
     permission_manage_discounts,
@@ -241,11 +217,7 @@
     rules = promotion.rules.all()
     assert len(rules) == 1
 
-<<<<<<< HEAD
     mock_update_products_discounted_prices_of_promotion_task.delay.assert_called_once_with(
-=======
-    mock_update_products_discounted_prices_task.delay.assert_called_once_with(
->>>>>>> 7c2b88f5
         promotion.pk
     )
 
@@ -255,11 +227,7 @@
     ".update_products_discounted_prices_of_promotion_task"
 )
 def test_sale_channel_listing_remove_channels(
-<<<<<<< HEAD
-    mock_update_products_discounted_prices_of_promotion_task,
-=======
-    mock_update_products_discounted_prices_task,
->>>>>>> 7c2b88f5
+    mock_update_products_discounted_prices_of_promotion_task,
     staff_api_client,
     sale_with_many_channels,
     permission_manage_discounts,
@@ -303,11 +271,7 @@
     rules = promotion.rules.all()
     assert len(rules) == 1
 
-<<<<<<< HEAD
     mock_update_products_discounted_prices_of_promotion_task.delay.assert_called_once_with(
-=======
-    mock_update_products_discounted_prices_task.delay.assert_called_once_with(
->>>>>>> 7c2b88f5
         promotion.pk
     )
 
@@ -317,11 +281,7 @@
     ".update_products_discounted_prices_of_promotion_task"
 )
 def test_sale_channel_listing_remove_all_channels(
-<<<<<<< HEAD
-    mock_update_products_discounted_prices_of_promotion_task,
-=======
-    mock_update_products_discounted_prices_task,
->>>>>>> 7c2b88f5
+    mock_update_products_discounted_prices_of_promotion_task,
     staff_api_client,
     sale_with_many_channels,
     permission_manage_discounts,
@@ -369,11 +329,7 @@
     assert rules[0].reward_value_type == sale.type
     assert rules[0].catalogue_predicate == create_catalogue_predicate_from_sale(sale)
 
-<<<<<<< HEAD
     mock_update_products_discounted_prices_of_promotion_task.delay.assert_called_once_with(
-=======
-    mock_update_products_discounted_prices_task.delay.assert_called_once_with(
->>>>>>> 7c2b88f5
         promotion.pk
     )
 
@@ -383,11 +339,7 @@
     ".update_products_discounted_prices_of_promotion_task"
 )
 def test_sale_channel_listing_add_update_remove_channels(
-<<<<<<< HEAD
-    mock_update_products_discounted_prices_of_promotion_task,
-=======
-    mock_update_products_discounted_prices_task,
->>>>>>> 7c2b88f5
+    mock_update_products_discounted_prices_of_promotion_task,
     staff_api_client,
     sale_with_many_channels,
     permission_manage_discounts,
@@ -422,6 +374,7 @@
         },
     }
 
+    # when
     # when
     response = staff_api_client.post_graphql(
         SALE_CHANNEL_LISTING_UPDATE_MUTATION,
@@ -449,12 +402,26 @@
     assert len(rules) == 2
     for rule in rules:
         assert len(rule.channels.all()) == 1
-
-<<<<<<< HEAD
+    assert not content["data"]["saleChannelListingUpdate"]["errors"]
+    data = content["data"]["saleChannelListingUpdate"]["sale"]
+    assert data["name"] == sale.name
+    channel_listings = data["channelListings"]
+    assert len(channel_listings) == 2
+    assert all(
+        [
+            listing["channel"]["slug"] in [channel_USD.slug, channel_JPY.slug]
+            for listing in channel_listings
+        ]
+    )
+    assert all([listing["discountValue"] == discounted for listing in channel_listings])
+
+    promotion = Promotion.objects.get(old_sale_id=sale.pk)
+    rules = promotion.rules.all()
+    assert len(rules) == 2
+    for rule in rules:
+        assert len(rule.channels.all()) == 1
+
     mock_update_products_discounted_prices_of_promotion_task.delay.assert_called_once_with(
-=======
-    mock_update_products_discounted_prices_task.delay.assert_called_once_with(
->>>>>>> 7c2b88f5
         promotion.pk
     )
 
@@ -501,11 +468,7 @@
     ".update_products_discounted_prices_of_promotion_task"
 )
 def test_sale_channel_listing_update_duplicated_ids_in_add_and_remove(
-<<<<<<< HEAD
-    mock_update_products_discounted_prices_of_promotion_task,
-=======
-    mock_update_products_discounted_prices_task,
->>>>>>> 7c2b88f5
+    mock_update_products_discounted_prices_of_promotion_task,
     staff_api_client,
     sale,
     permission_manage_discounts,
@@ -539,11 +502,7 @@
     assert errors[0]["field"] == "input"
     assert errors[0]["code"] == DiscountErrorCode.DUPLICATED_INPUT_ITEM.name
     assert errors[0]["channels"] == [channel_id]
-<<<<<<< HEAD
     mock_update_products_discounted_prices_of_promotion_task.assert_not_called()
-=======
-    mock_update_products_discounted_prices_task.assert_not_called()
->>>>>>> 7c2b88f5
 
 
 @patch(
@@ -551,11 +510,7 @@
     ".update_products_discounted_prices_of_promotion_task"
 )
 def test_sale_channel_listing_update_duplicated_channel_in_add(
-<<<<<<< HEAD
-    mock_update_products_discounted_prices_of_promotion_task,
-=======
-    mock_update_products_discounted_prices_task,
->>>>>>> 7c2b88f5
+    mock_update_products_discounted_prices_of_promotion_task,
     staff_api_client,
     sale,
     permission_manage_discounts,
@@ -591,11 +546,7 @@
     assert errors[0]["field"] == "addChannels"
     assert errors[0]["code"] == DiscountErrorCode.DUPLICATED_INPUT_ITEM.name
     assert errors[0]["channels"] == [channel_id]
-<<<<<<< HEAD
     mock_update_products_discounted_prices_of_promotion_task.assert_not_called()
-=======
-    mock_update_products_discounted_prices_task.assert_not_called()
->>>>>>> 7c2b88f5
 
 
 @patch(
@@ -603,11 +554,7 @@
     ".update_products_discounted_prices_of_promotion_task"
 )
 def test_sale_channel_listing_update_duplicated_channel_in_remove(
-<<<<<<< HEAD
-    mock_update_products_discounted_prices_of_promotion_task,
-=======
-    mock_update_products_discounted_prices_task,
->>>>>>> 7c2b88f5
+    mock_update_products_discounted_prices_of_promotion_task,
     staff_api_client,
     sale,
     permission_manage_discounts,
@@ -636,11 +583,7 @@
     assert errors[0]["field"] == "removeChannels"
     assert errors[0]["code"] == DiscountErrorCode.DUPLICATED_INPUT_ITEM.name
     assert errors[0]["channels"] == [channel_id]
-<<<<<<< HEAD
     mock_update_products_discounted_prices_of_promotion_task.assert_not_called()
-=======
-    mock_update_products_discounted_prices_task.assert_not_called()
->>>>>>> 7c2b88f5
 
 
 @patch(
@@ -648,11 +591,7 @@
     ".update_products_discounted_prices_of_promotion_task"
 )
 def test_sale_channel_listing_update_with_invalid_decimal_places(
-<<<<<<< HEAD
-    mock_update_products_discounted_prices_of_promotion_task,
-=======
-    mock_update_products_discounted_prices_task,
->>>>>>> 7c2b88f5
+    mock_update_products_discounted_prices_of_promotion_task,
     staff_api_client,
     sale,
     permission_manage_discounts,
@@ -684,11 +623,7 @@
     assert errors[0]["code"] == DiscountErrorCode.INVALID.name
     assert errors[0]["field"] == "input"
     assert errors[0]["channels"] == [channel_id]
-<<<<<<< HEAD
     mock_update_products_discounted_prices_of_promotion_task.assert_not_called()
-=======
-    mock_update_products_discounted_prices_task.assert_not_called()
->>>>>>> 7c2b88f5
 
 
 @patch(
@@ -696,11 +631,7 @@
     ".update_products_discounted_prices_of_promotion_task"
 )
 def test_sale_channel_listing_update_with_invalid_percentage_value(
-<<<<<<< HEAD
-    mock_update_products_discounted_prices_of_promotion_task,
-=======
-    mock_update_products_discounted_prices_task,
->>>>>>> 7c2b88f5
+    mock_update_products_discounted_prices_of_promotion_task,
     staff_api_client,
     sale,
     permission_manage_discounts,
@@ -735,11 +666,7 @@
     assert errors[0]["code"] == DiscountErrorCode.INVALID.name
     assert errors[0]["field"] == "input"
     assert errors[0]["channels"] == [channel_id]
-<<<<<<< HEAD
     mock_update_products_discounted_prices_of_promotion_task.assert_not_called()
-=======
-    mock_update_products_discounted_prices_task.assert_not_called()
->>>>>>> 7c2b88f5
 
 
 SALE_AND_SALE_CHANNEL_LISTING_UPDATE_MUTATION = """
@@ -780,11 +707,7 @@
     ".update_products_discounted_prices_of_promotion_task"
 )
 def test_invalidate_data_sale_channel_listings_update(
-<<<<<<< HEAD
-    mock_update_products_discounted_prices_of_promotion_task,
-=======
-    mock_update_products_discounted_prices_task,
->>>>>>> 7c2b88f5
+    mock_update_products_discounted_prices_of_promotion_task,
     staff_api_client,
     sale,
     permission_manage_discounts,
@@ -824,6 +747,17 @@
     assert old_rule.channels.first() is None
     assert new_rule.channels.first().id == channel_USD.id
     assert len(new_rule.channels.all()) == 1
+    promotion = Promotion.objects.get(old_sale_id=sale.id)
+    rules = promotion.rules.all()
+    assert len(rules) == 2
+    old_rule = rules.get(old_channel_listing_id__isnull=True)
+    new_rule = rules.get(old_channel_listing_id__isnull=False)
+    assert old_rule.reward_value is None
+    assert new_rule.reward_value == discount_value
+
+    assert old_rule.channels.first() is None
+    assert new_rule.channels.first().id == channel_USD.id
+    assert len(new_rule.channels.all()) == 1
 
     sale_errors = content["data"]["saleUpdate"]["errors"]
     channel_listings_errors = content["data"]["saleChannelListingUpdate"]["errors"]
@@ -838,72 +772,6 @@
 
     # response from the second mutation contains data
     assert channel_listings_data["channelListings"][0]["channel"]["id"] == channel_id
-<<<<<<< HEAD
     mock_update_products_discounted_prices_of_promotion_task.delay.assert_called_once_with(
-=======
-    mock_update_products_discounted_prices_task.delay.assert_called_once_with(
->>>>>>> 7c2b88f5
         promotion.pk,
-    )
-
-
-@patch(
-    "saleor.graphql.discount.mutations.sale.sale_channel_listing_update"
-    ".update_products_discounted_prices_of_promotion_task"
-)
-def test_sale_channel_listing_remove_all_channels_multiple_times(
-<<<<<<< HEAD
-    mock_update_products_discounted_prices_of_promotion_task,
-=======
-    mock_update_products_discounted_prices_task,
->>>>>>> 7c2b88f5
-    staff_api_client,
-    sale,
-    permission_manage_discounts,
-    channel_PLN,
-    channel_USD,
-):
-    # Despite removing the promotion from all channels, we ensure at least one rule
-    # is assigned to promotion in order to determine old sale's type and catalogue.
-    # This test checks if only one rule remains when all channels are removed multiple
-    # times.
-
-    # given
-    sale_id = graphene.Node.to_global_id("Sale", sale.pk)
-    channel_usd_id = graphene.Node.to_global_id("Channel", channel_USD.id)
-    channel_pln_id = graphene.Node.to_global_id("Channel", channel_PLN.id)
-    discounted = 2
-    convert_sales_to_promotions()
-    staff_api_client.user.user_permissions.add(permission_manage_discounts)
-    query = SALE_CHANNEL_LISTING_UPDATE_MUTATION
-<<<<<<< HEAD
-    mock_update_products_discounted_prices_of_promotion_task.return_value = None
-=======
-    mock_update_products_discounted_prices_task.return_value = None
->>>>>>> 7c2b88f5
-
-    variables_add = {
-        "id": sale_id,
-        "input": {
-            "addChannels": [
-                {"channelId": channel_usd_id, "discountValue": discounted},
-                {"channelId": channel_pln_id, "discountValue": discounted},
-            ]
-        },
-    }
-    variables_remove = {
-        "id": sale_id,
-        "input": {"removeChannels": [channel_usd_id, channel_pln_id]},
-    }
-
-    # when
-    staff_api_client.post_graphql(query, variables=variables_add)
-    staff_api_client.post_graphql(query, variables=variables_remove)
-    staff_api_client.post_graphql(query, variables=variables_add)
-    staff_api_client.post_graphql(query, variables=variables_remove)
-
-    # then
-    promotion = Promotion.objects.get(old_sale_id=sale.pk)
-    rules = promotion.rules.all()
-    assert len(rules) == 1
-    assert not rules[0].channels.first()+    )