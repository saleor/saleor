--- conflicted
+++ resolved
@@ -1471,7 +1471,56 @@
     assert promotion.rules.count() == rules_count
 
 
-<<<<<<< HEAD
+def test_promotion_rule_create_with_metadata(
+    staff_api_client,
+    permission_group_manage_discounts,
+    description_json,
+    channel_USD,
+    channel_PLN,
+    variant,
+    product,
+    collection,
+    category,
+    catalogue_promotion,
+):
+    # given
+    permission_group_manage_discounts.user_set.add(staff_api_client.user)
+
+    channel_ids = [
+        graphene.Node.to_global_id("Channel", channel.pk)
+        for channel in [channel_USD, channel_PLN]
+    ]
+    catalogue_predicate = {
+        "OR": [{"variantPredicate": {"metadata": [{"key": "test", "value": "test"}]}}]
+    }
+    name = "test promotion rule"
+    reward_value = Decimal("10")
+    reward_value_type = RewardValueTypeEnum.PERCENTAGE.name
+    promotion_id = graphene.Node.to_global_id("Promotion", catalogue_promotion.id)
+
+    variables = {
+        "input": {
+            "name": name,
+            "promotion": promotion_id,
+            "description": description_json,
+            "channels": channel_ids,
+            "rewardValueType": reward_value_type,
+            "rewardValue": reward_value,
+            "cataloguePredicate": catalogue_predicate,
+        }
+    }
+
+    # when
+    response = staff_api_client.post_graphql(PROMOTION_RULE_CREATE_MUTATION, variables)
+
+    # then
+    content = get_graphql_content(response)
+    data = content["data"]["promotionRuleCreate"]
+
+    assert not data["errors"]
+    assert data["promotionRule"]
+
+
 @patch("saleor.plugins.manager.PluginsManager.promotion_rule_created")
 def test_promotion_rule_create_gift_promotion(
     promotion_rule_created_mock,
@@ -1653,40 +1702,11 @@
         graphene.Node.to_global_id("ProductVariant", variant.pk)
         for variant in product_variant_list
     ]
-=======
-def test_promotion_rule_create_with_metadata(
-    staff_api_client,
-    permission_group_manage_discounts,
-    description_json,
-    channel_USD,
-    channel_PLN,
-    variant,
-    product,
-    collection,
-    category,
-    catalogue_promotion,
-):
-    # given
-    permission_group_manage_discounts.user_set.add(staff_api_client.user)
-
-    channel_ids = [
-        graphene.Node.to_global_id("Channel", channel.pk)
-        for channel in [channel_USD, channel_PLN]
-    ]
-    catalogue_predicate = {
-        "OR": [{"variantPredicate": {"metadata": [{"key": "test", "value": "test"}]}}]
-    }
-    name = "test promotion rule"
-    reward_value = Decimal("10")
-    reward_value_type = RewardValueTypeEnum.PERCENTAGE.name
-    promotion_id = graphene.Node.to_global_id("Promotion", catalogue_promotion.id)
->>>>>>> dce67b36
-
-    variables = {
-        "input": {
-            "name": name,
-            "promotion": promotion_id,
-<<<<<<< HEAD
+
+    variables = {
+        "input": {
+            "name": name,
+            "promotion": promotion_id,
             "channels": [channel_id],
             "rewardType": reward_type,
             "rewardValueType": reward_value_type,
@@ -1736,32 +1756,19 @@
             "channels": [channel_id],
             "rewardType": reward_type,
             "orderPredicate": order_predicate,
-=======
-            "description": description_json,
-            "channels": channel_ids,
-            "rewardValueType": reward_value_type,
-            "rewardValue": reward_value,
-            "cataloguePredicate": catalogue_predicate,
->>>>>>> dce67b36
-        }
-    }
-
-    # when
-    response = staff_api_client.post_graphql(PROMOTION_RULE_CREATE_MUTATION, variables)
-
-    # then
-    content = get_graphql_content(response)
-    data = content["data"]["promotionRuleCreate"]
-<<<<<<< HEAD
+        }
+    }
+
+    # when
+    response = staff_api_client.post_graphql(PROMOTION_RULE_CREATE_MUTATION, variables)
+
+    # then
+    content = get_graphql_content(response)
+    data = content["data"]["promotionRuleCreate"]
     errors = data["errors"]
 
     assert not data["promotionRule"]
     assert len(errors) == 1
     assert errors[0]["code"] == PromotionRuleCreateErrorCode.REQUIRED.name
     assert errors[0]["field"] == "gifts"
-    assert promotion.rules.count() == rules_count
-=======
-
-    assert not data["errors"]
-    assert data["promotionRule"]
->>>>>>> dce67b36
+    assert promotion.rules.count() == rules_count