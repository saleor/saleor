from datetime import timedelta
from unittest.mock import patch

import graphene
from django.utils import timezone
from freezegun import freeze_time

<<<<<<< HEAD
from .....discount import DiscountValueType
from .....discount.models import Promotion, PromotionRule
from .....discount.utils import fetch_catalogue_info
=======
from .....discount import RewardValueType
from .....discount.error_codes import DiscountErrorCode
>>>>>>> f10308fa
from ....tests.utils import get_graphql_content
from ...enums import DiscountValueTypeEnum
from ...utils import convert_migrated_sale_predicate_to_catalogue_info

SALE_UPDATE_MUTATION = """
    mutation  saleUpdate($id: ID!, $input: SaleInput!) {
        saleUpdate(id: $id, input: $input) {
            errors {
                field
                code
                message
            }
            sale {
                name
                type
                startDate
                endDate
            }
        }
    }
"""


@patch(
    "saleor.product.tasks.update_products_discounted_prices_for_promotion_task.delay"
)
@patch("saleor.plugins.manager.PluginsManager.sale_updated")
def test_update_sale(
    updated_webhook_mock,
    update_products_discounted_prices_for_promotion_task_mock,
    staff_api_client,
    promotion_converted_from_sale,
    catalogue_predicate,
    permission_manage_discounts,
    product_list,
):
    # given
    query = SALE_UPDATE_MUTATION

    # Set discount value type to 'fixed' and change it in mutation
    promotion = promotion_converted_from_sale
    rule = promotion.rules.first()
    assert rule.reward_value_type == RewardValueType.FIXED

    previous_catalogue = convert_migrated_sale_predicate_to_catalogue_info(
        catalogue_predicate
    )
    new_product_pks = [product.id for product in product_list]
    new_product_ids = [
        graphene.Node.to_global_id("Product", product_id)
        for product_id in new_product_pks
    ]

    variables = {
        "id": graphene.Node.to_global_id("Sale", promotion.old_sale_id),
        "input": {
            "type": DiscountValueTypeEnum.PERCENTAGE.name,
            "products": new_product_ids,
        },
    }

    # when
    response = staff_api_client.post_graphql(
        query, variables, permissions=[permission_manage_discounts]
    )

    # then
    content = get_graphql_content(response)
    assert not content["data"]["saleUpdate"]["errors"]
    data = content["data"]["saleUpdate"]["sale"]
    assert data["type"] == RewardValueType.PERCENTAGE.upper()
    promotion.refresh_from_db()
    rule = promotion.rules.first()
    assert rule.reward_value_type == RewardValueType.PERCENTAGE

    current_catalogue = convert_migrated_sale_predicate_to_catalogue_info(
        rule.catalogue_predicate
    )
    updated_webhook_mock.assert_called_once_with(
        promotion, previous_catalogue, current_catalogue
    )
    update_products_discounted_prices_for_promotion_task_mock.assert_called_once()


@patch(
    "saleor.product.tasks.update_products_discounted_prices_for_promotion_task.delay"
)
@patch("saleor.plugins.manager.PluginsManager.sale_updated")
def test_update_sale_promotion_created(
    updated_webhook_mock,
    update_products_discounted_prices_of_catalogues_task_mock,
    staff_api_client,
    sale,
    permission_manage_discounts,
    product_list,
):
    # given
    query = SALE_UPDATE_MUTATION

    # Set discount value type to 'fixed' and change it in mutation
    sale.type = DiscountValueType.FIXED
    sale.save(update_fields=["type"])

    new_product_pks = [product.id for product in product_list]

    new_product_ids = [
        graphene.Node.to_global_id("Product", product_id)
        for product_id in new_product_pks
    ]
    variables = {
        "id": graphene.Node.to_global_id("Sale", sale.id),
        "input": {
            "type": DiscountValueTypeEnum.PERCENTAGE.name,
            "products": new_product_ids,
        },
    }

    # when
    response = staff_api_client.post_graphql(
        query, variables, permissions=[permission_manage_discounts]
    )

    # then
    content = get_graphql_content(response)
    data = content["data"]["saleUpdate"]["sale"]
    assert data["type"] == DiscountValueType.PERCENTAGE.upper()

    sale.refresh_from_db()
    promotion = Promotion.objects.get(old_sale_id=sale.id)
    assert promotion.start_date == sale.start_date
    assert promotion.end_date == sale.end_date
    assert promotion.rules.count() == 1
    rule = promotion.rules.first()
    assert rule.reward_value_type == sale.type
    assert rule.catalogue_predicate

    updated_webhook_mock.assert_called_once()
    update_products_discounted_prices_of_catalogues_task_mock.assert_called_once()


@patch(
    "saleor.product.tasks.update_products_discounted_prices_of_catalogues_task.delay"
)
@patch("saleor.plugins.manager.PluginsManager.sale_updated")
def test_update_sale_promotion_updated(
    updated_webhook_mock,
    update_products_discounted_prices_of_catalogues_task_mock,
    staff_api_client,
    sale,
    permission_manage_discounts,
    product_list,
    channel_USD,
    product,
):
    # given
    query = SALE_UPDATE_MUTATION

    # Set discount value type to 'fixed' and change it in mutation
    sale.type = DiscountValueType.FIXED
    sale.save(update_fields=["type"])
    previous_catalogue = convert_catalogue_info_to_global_ids(
        fetch_catalogue_info(sale)
    )
    new_product_pks = [product.id for product in product_list]

    promotion = Promotion.objects.create(name="Test", old_sale_id=sale.pk)
    rules = PromotionRule.objects.bulk_create(
        [
            PromotionRule(
                promotion=promotion,
                reward_value_type=sale.type,
                reward_value=5,
                catalogue_predicate={
                    "OR": [
                        {
                            "productPredicate": {
                                "ids": [
                                    graphene.Node.to_global_id("Product", product.pk)
                                ]
                            }
                        }
                    ]
                },
            ),
            PromotionRule(
                promotion=promotion,
                reward_value_type=sale.type,
                reward_value=5,
                catalogue_predicate={
                    "OR": [
                        {
                            "variantPredicate": {
                                "ids": [
                                    graphene.Node.to_global_id(
                                        "Product", product.variants.first().pk
                                    )
                                ]
                            }
                        }
                    ]
                },
            ),
        ]
    )

    rules[1].channels.add(channel_USD)
    variant = product.variants.first()
    variant_listing = variant.channel_listings.get(channel_id=channel_USD.id)
    variant_listing.variantlistingpromotionrule.create(
        promotion_rule=rules[1],
        discount_amount=5,
        currency=channel_USD.currency_code,
    )

    type = DiscountValueTypeEnum.PERCENTAGE.name

    new_product_ids = [
        graphene.Node.to_global_id("Product", product_id)
        for product_id in new_product_pks
    ]
    variables = {
        "id": graphene.Node.to_global_id("Sale", sale.id),
        "input": {
            "type": type,
            "products": new_product_ids,
        },
    }

    # when
    response = staff_api_client.post_graphql(
        query, variables, permissions=[permission_manage_discounts]
    )
    current_catalogue = convert_catalogue_info_to_global_ids(fetch_catalogue_info(sale))

    # then
    content = get_graphql_content(response)
    data = content["data"]["saleUpdate"]["sale"]
    assert data["type"] == DiscountValueType.PERCENTAGE.upper()

    for rule in rules:
        rule.refresh_from_db()
        assert rule.reward_value_type == type.lower()
        predicate = {
            key: value
            for item in rule.catalogue_predicate["OR"]
            for key, value in item.items()
        }
        assert set(new_product_ids) == set(predicate["productPredicate"]["ids"])

    updated_webhook_mock.assert_called_once_with(
        sale, previous_catalogue, current_catalogue
    )
    update_products_discounted_prices_of_catalogues_task_mock.assert_called_once()


@patch(
    "saleor.product.tasks.update_products_discounted_prices_of_catalogues_task.delay"
)
@patch("saleor.plugins.manager.PluginsManager.sale_updated")
def test_update_sale_name(
    updated_webhook_mock,
    update_products_discounted_prices_for_promotion_task_mock,
    staff_api_client,
    promotion_converted_from_sale,
    catalogue_predicate,
    permission_manage_discounts,
    product_list,
):
    # given
    query = SALE_UPDATE_MUTATION
    promotion = promotion_converted_from_sale
    new_name = "New name"
    previous_catalogue = convert_migrated_sale_predicate_to_catalogue_info(
        catalogue_predicate
    )

    variables = {
        "id": graphene.Node.to_global_id("Sale", promotion.old_sale_id),
        "input": {
            "name": new_name,
        },
    }

    # when
    response = staff_api_client.post_graphql(
        query, variables, permissions=[permission_manage_discounts]
    )

    # then
    content = get_graphql_content(response)
    assert not content["data"]["saleUpdate"]["errors"]
    data = content["data"]["saleUpdate"]["sale"]
    assert data["name"] == new_name
    promotion.refresh_from_db()
    assert promotion.name == new_name

    current_catalogue = convert_migrated_sale_predicate_to_catalogue_info(
        promotion.rules.first().catalogue_predicate
    )
    updated_webhook_mock.assert_called_once_with(
        promotion, previous_catalogue, current_catalogue
    )
    update_products_discounted_prices_for_promotion_task_mock.assert_not_called()


@freeze_time("2020-03-18 12:00:00")
@patch(
    "saleor.product.tasks.update_products_discounted_prices_for_promotion_task.delay"
)
@patch("saleor.plugins.manager.PluginsManager.sale_toggle")
@patch("saleor.plugins.manager.PluginsManager.sale_updated")
def test_update_sale_start_date_after_current_date_notification_not_sent(
    updated_webhook_mock,
    sale_toggle_mock,
    update_products_discounted_prices_for_promotion_task_mock,
    staff_api_client,
    promotion_converted_from_sale,
    catalogue_predicate,
    permission_manage_discounts,
):
    # given
    query = SALE_UPDATE_MUTATION

    promotion = promotion_converted_from_sale
    promotion.last_notification_scheduled_at = None
    promotion.save(update_fields=["last_notification_scheduled_at"])
    previous_catalogue = convert_migrated_sale_predicate_to_catalogue_info(
        catalogue_predicate
    )
    start_date = timezone.now() + timedelta(days=1)

    variables = {
        "id": graphene.Node.to_global_id("Sale", promotion.old_sale_id),
        "input": {"startDate": start_date},
    }

    # when
    response = staff_api_client.post_graphql(
        query, variables, permissions=[permission_manage_discounts]
    )

    # then
    content = get_graphql_content(response)
    assert not content["data"]["saleUpdate"]["errors"]
    data = content["data"]["saleUpdate"]["sale"]
    assert data["startDate"] == start_date.isoformat()
    promotion.refresh_from_db()
    assert promotion.start_date.isoformat() == start_date.isoformat()
    assert promotion.last_notification_scheduled_at is None

    current_catalogue = convert_migrated_sale_predicate_to_catalogue_info(
        promotion.rules.first().catalogue_predicate
    )
    updated_webhook_mock.assert_called_once_with(
        promotion, previous_catalogue, current_catalogue
    )
    sale_toggle_mock.assert_not_called()
    update_products_discounted_prices_for_promotion_task_mock.assert_called_once()


@freeze_time("2020-03-18 12:00:00")
@patch(
    "saleor.product.tasks.update_products_discounted_prices_for_promotion_task.delay"
)
@patch("saleor.plugins.manager.PluginsManager.sale_toggle")
@patch("saleor.plugins.manager.PluginsManager.sale_updated")
def test_update_sale_start_date_before_current_date_notification_already_sent(
    updated_webhook_mock,
    sale_toggle_mock,
    update_products_discounted_prices_for_promotion_task_mock,
    staff_api_client,
    promotion_converted_from_sale,
    catalogue_predicate,
    permission_manage_discounts,
):
    # given
    query = SALE_UPDATE_MUTATION

    promotion = promotion_converted_from_sale
    last_notification_scheduled_at = timezone.now() - timedelta(minutes=5)
    promotion.last_notification_scheduled_at = last_notification_scheduled_at
    promotion.save(update_fields=["last_notification_scheduled_at"])
    previous_catalogue = convert_migrated_sale_predicate_to_catalogue_info(
        catalogue_predicate
    )
    start_date = timezone.now() - timedelta(days=1)

    variables = {
        "id": graphene.Node.to_global_id("Sale", promotion.old_sale_id),
        "input": {"startDate": start_date},
    }

    # when
    response = staff_api_client.post_graphql(
        query, variables, permissions=[permission_manage_discounts]
    )

    # then
    content = get_graphql_content(response)
    assert not content["data"]["saleUpdate"]["errors"]
    data = content["data"]["saleUpdate"]["sale"]
    assert data["startDate"] == start_date.isoformat()
    promotion.refresh_from_db()
    assert promotion.start_date.isoformat() == start_date.isoformat()
    assert (
        promotion.last_notification_scheduled_at.isoformat()
        == last_notification_scheduled_at.isoformat()
    )

    current_catalogue = convert_migrated_sale_predicate_to_catalogue_info(
        promotion.rules.first().catalogue_predicate
    )
    updated_webhook_mock.assert_called_once_with(
        promotion, previous_catalogue, current_catalogue
    )
    sale_toggle_mock.assert_not_called()
    update_products_discounted_prices_for_promotion_task_mock.assert_called_once()


@freeze_time("2020-03-18 12:00:00")
@patch(
    "saleor.product.tasks.update_products_discounted_prices_for_promotion_task.delay"
)
@patch("saleor.plugins.manager.PluginsManager.sale_toggle")
@patch("saleor.plugins.manager.PluginsManager.sale_updated")
def test_update_sale_start_date_before_current_date_notification_sent(
    updated_webhook_mock,
    sale_toggle_mock,
    update_products_discounted_prices_for_promotion_task_mock,
    staff_api_client,
    promotion_converted_from_sale,
    catalogue_predicate,
    permission_manage_discounts,
):
    # given
    query = SALE_UPDATE_MUTATION

    promotion = promotion_converted_from_sale
    promotion.last_notification_scheduled_at = None
    promotion.save(update_fields=["last_notification_scheduled_at"])
    previous_catalogue = convert_migrated_sale_predicate_to_catalogue_info(
        catalogue_predicate
    )
    start_date = timezone.now() - timedelta(days=1)

    variables = {
        "id": graphene.Node.to_global_id("Sale", promotion.old_sale_id),
        "input": {"startDate": start_date},
    }

    # when
    response = staff_api_client.post_graphql(
        query, variables, permissions=[permission_manage_discounts]
    )

    # then
    content = get_graphql_content(response)
    assert not content["data"]["saleUpdate"]["errors"]
    data = content["data"]["saleUpdate"]["sale"]
    assert data["startDate"] == start_date.isoformat()
    promotion.refresh_from_db()
    assert promotion.start_date.isoformat() == start_date.isoformat()
    assert promotion.last_notification_scheduled_at == timezone.now()

    current_catalogue = convert_migrated_sale_predicate_to_catalogue_info(
        promotion.rules.first().catalogue_predicate
    )
    updated_webhook_mock.assert_called_once_with(
        promotion, previous_catalogue, current_catalogue
    )

    sale_toggle_mock.assert_called_once_with(promotion, current_catalogue)
    update_products_discounted_prices_for_promotion_task_mock.assert_called_once()


@freeze_time("2020-03-18 12:00:00")
@patch(
    "saleor.product.tasks.update_products_discounted_prices_for_promotion_task.delay"
)
@patch("saleor.plugins.manager.PluginsManager.sale_toggle")
@patch("saleor.plugins.manager.PluginsManager.sale_updated")
def test_update_sale_end_date_after_current_date_notification_not_sent(
    updated_webhook_mock,
    sale_toggle_mock,
    update_products_discounted_prices_for_promotion_task_mock,
    staff_api_client,
    promotion_converted_from_sale,
    catalogue_predicate,
    permission_manage_discounts,
):
    # given
    query = SALE_UPDATE_MUTATION

    promotion = promotion_converted_from_sale
    promotion.start_date = timezone.now() - timedelta(days=1)
    promotion.save(update_fields=["start_date"])
    previous_catalogue = convert_migrated_sale_predicate_to_catalogue_info(
        catalogue_predicate
    )
    end_date = timezone.now() + timedelta(days=1)

    variables = {
        "id": graphene.Node.to_global_id("Sale", promotion.old_sale_id),
        "input": {"endDate": end_date},
    }

    # when
    response = staff_api_client.post_graphql(
        query, variables, permissions=[permission_manage_discounts]
    )

    # then
    content = get_graphql_content(response)
    assert not content["data"]["saleUpdate"]["errors"]
    data = content["data"]["saleUpdate"]["sale"]

    assert data["endDate"] == end_date.isoformat()
    promotion.refresh_from_db()
    assert promotion.end_date.isoformat() == end_date.isoformat()
    assert promotion.last_notification_scheduled_at is None

    current_catalogue = convert_migrated_sale_predicate_to_catalogue_info(
        promotion.rules.first().catalogue_predicate
    )
    updated_webhook_mock.assert_called_once_with(
        promotion, previous_catalogue, current_catalogue
    )
    sale_toggle_mock.assert_not_called()
    update_products_discounted_prices_for_promotion_task_mock.assert_called_once()


@freeze_time("2020-03-18 12:00:00")
@patch(
    "saleor.product.tasks.update_products_discounted_prices_for_promotion_task.delay"
)
@patch("saleor.plugins.manager.PluginsManager.sale_toggle")
@patch("saleor.plugins.manager.PluginsManager.sale_updated")
def test_update_sale_end_date_before_current_date_notification_already_sent(
    updated_webhook_mock,
    sale_toggle_mock,
    update_products_discounted_prices_for_promotion_task_mock,
    staff_api_client,
    promotion_converted_from_sale,
    catalogue_predicate,
    permission_manage_discounts,
):
    # given
    query = SALE_UPDATE_MUTATION
    now = timezone.now()

    promotion = promotion_converted_from_sale
    last_notification_scheduled_at = now - timedelta(minutes=5)
    promotion.last_notification_scheduled_at = last_notification_scheduled_at
    promotion.start_date = now - timedelta(days=2)
    promotion.save(update_fields=["last_notification_scheduled_at", "start_date"])
    previous_catalogue = convert_migrated_sale_predicate_to_catalogue_info(
        catalogue_predicate
    )
    end_date = now - timedelta(days=1)

    variables = {
        "id": graphene.Node.to_global_id("Sale", promotion.old_sale_id),
        "input": {"endDate": end_date},
    }

    # when
    response = staff_api_client.post_graphql(
        query, variables, permissions=[permission_manage_discounts]
    )

    # then
    content = get_graphql_content(response)
    assert not content["data"]["saleUpdate"]["errors"]
    data = content["data"]["saleUpdate"]["sale"]
    assert data["endDate"] == end_date.isoformat()
    promotion.refresh_from_db()
    assert promotion.end_date.isoformat() == end_date.isoformat()
    assert promotion.last_notification_scheduled_at == now

    current_catalogue = convert_migrated_sale_predicate_to_catalogue_info(
        promotion.rules.first().catalogue_predicate
    )
    updated_webhook_mock.assert_called_once_with(
        promotion, previous_catalogue, current_catalogue
    )
    sale_toggle_mock.assert_called_once_with(promotion, current_catalogue)
    update_products_discounted_prices_for_promotion_task_mock.assert_called_once()


@freeze_time("2020-03-18 12:00:00")
@patch(
    "saleor.product.tasks.update_products_discounted_prices_for_promotion_task.delay"
)
@patch("saleor.plugins.manager.PluginsManager.sale_toggle")
@patch("saleor.plugins.manager.PluginsManager.sale_updated")
def test_update_sale_end_date_before_current_date_notification_sent(
    updated_webhook_mock,
    sale_toggle_mock,
    update_products_discounted_prices_for_promotion_task_mock,
    staff_api_client,
    promotion_converted_from_sale,
    catalogue_predicate,
    permission_manage_discounts,
):
    # given
    query = SALE_UPDATE_MUTATION

    promotion = promotion_converted_from_sale
    promotion.last_notification_scheduled_at = None
    promotion.start_date = timezone.now() - timedelta(days=2)
    promotion.save(update_fields=["last_notification_scheduled_at", "start_date"])
    previous_catalogue = convert_migrated_sale_predicate_to_catalogue_info(
        catalogue_predicate
    )
    end_date = timezone.now() - timedelta(days=1)

    variables = {
        "id": graphene.Node.to_global_id("Sale", promotion.old_sale_id),
        "input": {"endDate": end_date},
    }

    # when
    response = staff_api_client.post_graphql(
        query, variables, permissions=[permission_manage_discounts]
    )

    # then
    content = get_graphql_content(response)
    assert not content["data"]["saleUpdate"]["errors"]
    data = content["data"]["saleUpdate"]["sale"]
    assert data["endDate"] == end_date.isoformat()
    promotion.refresh_from_db()
    assert promotion.end_date.isoformat() == end_date.isoformat()
    assert promotion.last_notification_scheduled_at == timezone.now()

    current_catalogue = convert_migrated_sale_predicate_to_catalogue_info(
        promotion.rules.first().catalogue_predicate
    )
    updated_webhook_mock.assert_called_once_with(
        promotion, previous_catalogue, current_catalogue
    )
    sale_toggle_mock.assert_called_once_with(promotion, current_catalogue)
    update_products_discounted_prices_for_promotion_task_mock.assert_called_once()


@patch(
    "saleor.product.tasks.update_products_discounted_prices_for_promotion_task.delay"
)
@patch("saleor.plugins.manager.PluginsManager.sale_updated")
def test_update_sale_categories(
    updated_webhook_mock,
    update_products_discounted_prices_for_promotion_task_mock,
    staff_api_client,
    promotion_converted_from_sale,
    catalogue_predicate,
    permission_manage_discounts,
    product_list,
    non_default_category,
):
    # given
    query = SALE_UPDATE_MUTATION

    promotion = promotion_converted_from_sale
    previous_catalogue = convert_migrated_sale_predicate_to_catalogue_info(
        catalogue_predicate
    )
    new_category_id = graphene.Node.to_global_id("Category", non_default_category.id)

    variables = {
        "id": graphene.Node.to_global_id("Sale", promotion.old_sale_id),
        "input": {
            "categories": [new_category_id],
        },
    }

    # when
    response = staff_api_client.post_graphql(
        query, variables, permissions=[permission_manage_discounts]
    )

    # then
    content = get_graphql_content(response)
    assert not content["data"]["saleUpdate"]["errors"]
    promotion.refresh_from_db()
    predicate = promotion.rules.first().catalogue_predicate
    current_catalogue = convert_migrated_sale_predicate_to_catalogue_info(predicate)
    assert current_catalogue["categories"] == {new_category_id}

    updated_webhook_mock.assert_called_once_with(
        promotion, previous_catalogue, current_catalogue
    )
    update_products_discounted_prices_for_promotion_task_mock.assert_called_once()


@patch(
    "saleor.product.tasks.update_products_discounted_prices_for_promotion_task.delay"
)
@patch("saleor.plugins.manager.PluginsManager.sale_updated")
def test_update_sale_collections(
    updated_webhook_mock,
    update_products_discounted_prices_for_promotion_task_mock,
    staff_api_client,
    promotion_converted_from_sale,
    catalogue_predicate,
    permission_manage_discounts,
    product_list,
    published_collection,
):
    # given
    query = SALE_UPDATE_MUTATION

    promotion = promotion_converted_from_sale
    previous_catalogue = convert_migrated_sale_predicate_to_catalogue_info(
        catalogue_predicate
    )
    new_collection_id = graphene.Node.to_global_id(
        "Collection", published_collection.id
    )

    variables = {
        "id": graphene.Node.to_global_id("Sale", promotion.old_sale_id),
        "input": {
            "collections": [new_collection_id],
        },
    }

    # when
    response = staff_api_client.post_graphql(
        query, variables, permissions=[permission_manage_discounts]
    )

    # then
    content = get_graphql_content(response)
    assert not content["data"]["saleUpdate"]["errors"]
    promotion.refresh_from_db()
    predicate = promotion.rules.first().catalogue_predicate
    current_catalogue = convert_migrated_sale_predicate_to_catalogue_info(predicate)
    assert current_catalogue["collections"] == {new_collection_id}

    updated_webhook_mock.assert_called_once_with(
        promotion, previous_catalogue, current_catalogue
    )
    update_products_discounted_prices_for_promotion_task_mock.assert_called_once()


@patch(
    "saleor.product.tasks.update_products_discounted_prices_for_promotion_task.delay"
)
@patch("saleor.plugins.manager.PluginsManager.sale_updated")
def test_update_sale_variants(
    updated_webhook_mock,
    update_products_discounted_prices_for_promotion_task_mock,
    staff_api_client,
    promotion_converted_from_sale,
    catalogue_predicate,
    permission_manage_discounts,
    product_list,
    preorder_variant_global_threshold,
):
    # given
    query = SALE_UPDATE_MUTATION

    promotion = promotion_converted_from_sale
    previous_catalogue = convert_migrated_sale_predicate_to_catalogue_info(
        catalogue_predicate
    )
    new_variant_id = graphene.Node.to_global_id(
        "ProductVariant", preorder_variant_global_threshold.id
    )

    variables = {
        "id": graphene.Node.to_global_id("Sale", promotion.old_sale_id),
        "input": {
            "variants": [new_variant_id],
        },
    }

    # when
    response = staff_api_client.post_graphql(
        query, variables, permissions=[permission_manage_discounts]
    )

    # then
    content = get_graphql_content(response)
    assert not content["data"]["saleUpdate"]["errors"]
    promotion.refresh_from_db()
    predicate = promotion.rules.first().catalogue_predicate
    current_catalogue = convert_migrated_sale_predicate_to_catalogue_info(predicate)
    assert current_catalogue["variants"] == {new_variant_id}

    updated_webhook_mock.assert_called_once_with(
        promotion, previous_catalogue, current_catalogue
    )
    update_products_discounted_prices_for_promotion_task_mock.assert_called_once()


@patch(
    "saleor.product.tasks.update_products_discounted_prices_for_promotion_task.delay"
)
@patch("saleor.plugins.manager.PluginsManager.sale_updated")
def test_update_sale_products(
    updated_webhook_mock,
    update_products_discounted_prices_for_promotion_task_mock,
    staff_api_client,
    promotion_converted_from_sale,
    catalogue_predicate,
    permission_manage_discounts,
    product_list,
    published_collection,
):
    # given
    query = SALE_UPDATE_MUTATION

    promotion = promotion_converted_from_sale
    previous_catalogue = convert_migrated_sale_predicate_to_catalogue_info(
        catalogue_predicate
    )
    new_product_id = graphene.Node.to_global_id("Product", product_list[-1].id)

    variables = {
        "id": graphene.Node.to_global_id("Sale", promotion.old_sale_id),
        "input": {
            "products": [new_product_id],
        },
    }

    # when
    response = staff_api_client.post_graphql(
        query, variables, permissions=[permission_manage_discounts]
    )

    # then
    content = get_graphql_content(response)
    assert not content["data"]["saleUpdate"]["errors"]
    promotion.refresh_from_db()
    predicate = promotion.rules.first().catalogue_predicate
    current_catalogue = convert_migrated_sale_predicate_to_catalogue_info(predicate)
    assert current_catalogue["products"] == {new_product_id}

    updated_webhook_mock.assert_called_once_with(
        promotion, previous_catalogue, current_catalogue
    )
    update_products_discounted_prices_for_promotion_task_mock.assert_called_once()


@freeze_time("2020-03-18 12:00:00")
@patch(
    "saleor.product.tasks.update_products_discounted_prices_for_promotion_task.delay"
)
@patch("saleor.plugins.manager.PluginsManager.sale_toggle")
@patch("saleor.plugins.manager.PluginsManager.sale_updated")
def test_update_sale_end_date_before_start_date(
    updated_webhook_mock,
    sale_toggle_mock,
    update_products_discounted_prices_for_promotion_task_mock,
    staff_api_client,
    promotion_converted_from_sale,
    permission_manage_discounts,
):
    # given
    query = SALE_UPDATE_MUTATION

    promotion = promotion_converted_from_sale
    promotion.start_date = timezone.now() + timedelta(days=1)
    promotion.save(update_fields=["start_date"])
    end_date = timezone.now() - timedelta(days=1)

    variables = {
        "id": graphene.Node.to_global_id("Sale", promotion.old_sale_id),
        "input": {"endDate": end_date},
    }

    # when
    response = staff_api_client.post_graphql(
        query, variables, permissions=[permission_manage_discounts]
    )

    # then
    content = get_graphql_content(response)
    assert not content["data"]["saleUpdate"]["sale"]
    errors = content["data"]["saleUpdate"]["errors"]
    assert len(errors) == 1
    assert errors[0]["field"] == "endDate"
    assert errors[0]["code"] == DiscountErrorCode.INVALID.name
    updated_webhook_mock.assert_not_called()
    sale_toggle_mock.assert_not_called()
    update_products_discounted_prices_for_promotion_task_mock.assert_not_called()


@freeze_time("2020-03-18 12:00:00")
def test_update_sale_with_none_values(
    staff_api_client,
    promotion_converted_from_sale,
    permission_manage_discounts,
):
    """Ensure that non-required fields can be nullified."""

    # given
    query = SALE_UPDATE_MUTATION
    promotion = promotion_converted_from_sale

    promotion.name = "Sale name"
    start_date = timezone.now() + timedelta(days=1)
    promotion.start_date = start_date
    promotion.end_date = timezone.now() + timedelta(days=5)
    promotion.save(update_fields=["name", "start_date", "end_date"])

    variables = {
        "id": graphene.Node.to_global_id("Sale", promotion.old_sale_id),
        "input": {
            "name": None,
            "startDate": None,
            "endDate": None,
            "type": None,
            "collections": [],
            "categories": [],
            "products": [],
            "variants": [],
        },
    }

    # when
    response = staff_api_client.post_graphql(
        query, variables, permissions=[permission_manage_discounts]
    )

    # then
    content = get_graphql_content(response)
    assert not content["data"]["saleUpdate"]["errors"]
    data = content["data"]["saleUpdate"]["sale"]
    assert data["type"] == RewardValueType.FIXED.upper()
    assert data["name"] == "Sale name"
    assert data["startDate"] == start_date.isoformat()
    assert not data["endDate"]

    promotion.refresh_from_db()
    assert promotion.start_date.isoformat() == start_date.isoformat()
    assert promotion.start_date == start_date
    assert not promotion.end_date

    rule = promotion.rules.first()
    assert rule.reward_value_type == RewardValueType.FIXED
    assert not rule.catalogue_predicate


@patch(
    "saleor.product.tasks.update_products_discounted_prices_for_promotion_task.delay"
)
@patch("saleor.plugins.manager.PluginsManager.sale_toggle")
@patch("saleor.plugins.manager.PluginsManager.sale_updated")
def test_update_sale_with_promotion_id(
    updated_webhook_mock,
    sale_toggle_mock,
    update_products_discounted_prices_for_promotion_task_mock,
    staff_api_client,
    promotion_converted_from_sale,
    permission_manage_discounts,
):
    # given
    query = SALE_UPDATE_MUTATION
    promotion = promotion_converted_from_sale
    end_date = timezone.now() - timedelta(days=1)

    variables = {
        "id": graphene.Node.to_global_id("Promotion", promotion.id),
        "input": {"endDate": end_date},
    }

    # when
    response = staff_api_client.post_graphql(
        query, variables, permissions=[permission_manage_discounts]
    )

    # then
    content = get_graphql_content(response)
    assert not content["data"]["saleUpdate"]["sale"]
    errors = content["data"]["saleUpdate"]["errors"]
    assert len(errors) == 1
    assert errors[0]["field"] == "id"
    assert errors[0]["code"] == DiscountErrorCode.INVALID.name
    assert errors[0]["message"] == (
        "Provided ID refers to Promotion model. "
        "Please use 'promotionUpdate' mutation instead."
    )
    updated_webhook_mock.assert_not_called()
    sale_toggle_mock.assert_not_called()
    update_products_discounted_prices_for_promotion_task_mock.assert_not_called()


def test_update_sale_not_found_error(staff_api_client, permission_manage_discounts):
    # given
    query = SALE_UPDATE_MUTATION
    variables = {
        "id": graphene.Node.to_global_id("Sale", "0"),
        "input": {"name": "updated name"},
    }

    # when
    response = staff_api_client.post_graphql(
        query, variables, permissions=[permission_manage_discounts]
    )

    # then
    content = get_graphql_content(response)
    assert not content["data"]["saleUpdate"]["sale"]
    errors = content["data"]["saleUpdate"]["errors"]
    assert len(errors) == 1
    assert errors[0]["field"] == "id"
    assert errors[0]["code"] == DiscountErrorCode.NOT_FOUND.name<|MERGE_RESOLUTION|>--- conflicted
+++ resolved
@@ -5,14 +5,8 @@
 from django.utils import timezone
 from freezegun import freeze_time
 
-<<<<<<< HEAD
-from .....discount import DiscountValueType
-from .....discount.models import Promotion, PromotionRule
-from .....discount.utils import fetch_catalogue_info
-=======
 from .....discount import RewardValueType
 from .....discount.error_codes import DiscountErrorCode
->>>>>>> f10308fa
 from ....tests.utils import get_graphql_content
 from ...enums import DiscountValueTypeEnum
 from ...utils import convert_migrated_sale_predicate_to_catalogue_info
@@ -101,177 +95,6 @@
     "saleor.product.tasks.update_products_discounted_prices_for_promotion_task.delay"
 )
 @patch("saleor.plugins.manager.PluginsManager.sale_updated")
-def test_update_sale_promotion_created(
-    updated_webhook_mock,
-    update_products_discounted_prices_of_catalogues_task_mock,
-    staff_api_client,
-    sale,
-    permission_manage_discounts,
-    product_list,
-):
-    # given
-    query = SALE_UPDATE_MUTATION
-
-    # Set discount value type to 'fixed' and change it in mutation
-    sale.type = DiscountValueType.FIXED
-    sale.save(update_fields=["type"])
-
-    new_product_pks = [product.id for product in product_list]
-
-    new_product_ids = [
-        graphene.Node.to_global_id("Product", product_id)
-        for product_id in new_product_pks
-    ]
-    variables = {
-        "id": graphene.Node.to_global_id("Sale", sale.id),
-        "input": {
-            "type": DiscountValueTypeEnum.PERCENTAGE.name,
-            "products": new_product_ids,
-        },
-    }
-
-    # when
-    response = staff_api_client.post_graphql(
-        query, variables, permissions=[permission_manage_discounts]
-    )
-
-    # then
-    content = get_graphql_content(response)
-    data = content["data"]["saleUpdate"]["sale"]
-    assert data["type"] == DiscountValueType.PERCENTAGE.upper()
-
-    sale.refresh_from_db()
-    promotion = Promotion.objects.get(old_sale_id=sale.id)
-    assert promotion.start_date == sale.start_date
-    assert promotion.end_date == sale.end_date
-    assert promotion.rules.count() == 1
-    rule = promotion.rules.first()
-    assert rule.reward_value_type == sale.type
-    assert rule.catalogue_predicate
-
-    updated_webhook_mock.assert_called_once()
-    update_products_discounted_prices_of_catalogues_task_mock.assert_called_once()
-
-
-@patch(
-    "saleor.product.tasks.update_products_discounted_prices_of_catalogues_task.delay"
-)
-@patch("saleor.plugins.manager.PluginsManager.sale_updated")
-def test_update_sale_promotion_updated(
-    updated_webhook_mock,
-    update_products_discounted_prices_of_catalogues_task_mock,
-    staff_api_client,
-    sale,
-    permission_manage_discounts,
-    product_list,
-    channel_USD,
-    product,
-):
-    # given
-    query = SALE_UPDATE_MUTATION
-
-    # Set discount value type to 'fixed' and change it in mutation
-    sale.type = DiscountValueType.FIXED
-    sale.save(update_fields=["type"])
-    previous_catalogue = convert_catalogue_info_to_global_ids(
-        fetch_catalogue_info(sale)
-    )
-    new_product_pks = [product.id for product in product_list]
-
-    promotion = Promotion.objects.create(name="Test", old_sale_id=sale.pk)
-    rules = PromotionRule.objects.bulk_create(
-        [
-            PromotionRule(
-                promotion=promotion,
-                reward_value_type=sale.type,
-                reward_value=5,
-                catalogue_predicate={
-                    "OR": [
-                        {
-                            "productPredicate": {
-                                "ids": [
-                                    graphene.Node.to_global_id("Product", product.pk)
-                                ]
-                            }
-                        }
-                    ]
-                },
-            ),
-            PromotionRule(
-                promotion=promotion,
-                reward_value_type=sale.type,
-                reward_value=5,
-                catalogue_predicate={
-                    "OR": [
-                        {
-                            "variantPredicate": {
-                                "ids": [
-                                    graphene.Node.to_global_id(
-                                        "Product", product.variants.first().pk
-                                    )
-                                ]
-                            }
-                        }
-                    ]
-                },
-            ),
-        ]
-    )
-
-    rules[1].channels.add(channel_USD)
-    variant = product.variants.first()
-    variant_listing = variant.channel_listings.get(channel_id=channel_USD.id)
-    variant_listing.variantlistingpromotionrule.create(
-        promotion_rule=rules[1],
-        discount_amount=5,
-        currency=channel_USD.currency_code,
-    )
-
-    type = DiscountValueTypeEnum.PERCENTAGE.name
-
-    new_product_ids = [
-        graphene.Node.to_global_id("Product", product_id)
-        for product_id in new_product_pks
-    ]
-    variables = {
-        "id": graphene.Node.to_global_id("Sale", sale.id),
-        "input": {
-            "type": type,
-            "products": new_product_ids,
-        },
-    }
-
-    # when
-    response = staff_api_client.post_graphql(
-        query, variables, permissions=[permission_manage_discounts]
-    )
-    current_catalogue = convert_catalogue_info_to_global_ids(fetch_catalogue_info(sale))
-
-    # then
-    content = get_graphql_content(response)
-    data = content["data"]["saleUpdate"]["sale"]
-    assert data["type"] == DiscountValueType.PERCENTAGE.upper()
-
-    for rule in rules:
-        rule.refresh_from_db()
-        assert rule.reward_value_type == type.lower()
-        predicate = {
-            key: value
-            for item in rule.catalogue_predicate["OR"]
-            for key, value in item.items()
-        }
-        assert set(new_product_ids) == set(predicate["productPredicate"]["ids"])
-
-    updated_webhook_mock.assert_called_once_with(
-        sale, previous_catalogue, current_catalogue
-    )
-    update_products_discounted_prices_of_catalogues_task_mock.assert_called_once()
-
-
-@patch(
-    "saleor.product.tasks.update_products_discounted_prices_of_catalogues_task.delay"
-)
-@patch("saleor.plugins.manager.PluginsManager.sale_updated")
 def test_update_sale_name(
     updated_webhook_mock,
     update_products_discounted_prices_for_promotion_task_mock,
