--- conflicted
+++ resolved
@@ -51,14 +51,10 @@
             "name": rule.name,
             "description": rule.description,
             "promotion": {"id": graphene.Node.to_global_id("Promotion", promotion.id)},
-<<<<<<< HEAD
-            "channels": [{"slug": channel.slug} for channel in rule.channels.all()],
-=======
             "channels": [
                 {"slug": channel.slug}
                 for channel in rule.channels.all().order_by("slug")
             ],
->>>>>>> 81a31f13
             "rewardValueType": rule.reward_value_type.upper()
             if rule.reward_value_type
             else None,
