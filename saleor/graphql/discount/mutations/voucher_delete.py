import graphene

from saleor.discount import models

from ....core.permissions import DiscountPermissions
from ...channel import ChannelContext
from ...core.mutations import ModelDeleteMutation
from ...core.types import DiscountError
from ...plugins.dataloaders import load_plugin_manager
from ..types import Voucher


class VoucherDelete(ModelDeleteMutation):
    class Arguments:
        id = graphene.ID(required=True, description="ID of a voucher to delete.")

    class Meta:
        description = "Deletes a voucher."
        model = models.Voucher
        object_type = Voucher
        permissions = (DiscountPermissions.MANAGE_DISCOUNTS,)
        error_type_class = DiscountError
        error_type_field = "discount_errors"

    @classmethod
    def success_response(cls, instance):
        instance = ChannelContext(node=instance, channel_slug=None)
        response = super().success_response(instance)
        return response

    @classmethod
    def post_save_action(cls, info, instance, cleaned_input):
<<<<<<< HEAD
        cls.call_event(lambda i=instance: info.context.plugins.voucher_deleted(i))
=======
        manager = load_plugin_manager(info.context)
        manager.voucher_deleted(instance)
>>>>>>> 9ccf7f79
<|MERGE_RESOLUTION|>--- conflicted
+++ resolved
@@ -30,9 +30,5 @@
 
     @classmethod
     def post_save_action(cls, info, instance, cleaned_input):
-<<<<<<< HEAD
-        cls.call_event(lambda i=instance: info.context.plugins.voucher_deleted(i))
-=======
         manager = load_plugin_manager(info.context)
-        manager.voucher_deleted(instance)
->>>>>>> 9ccf7f79
+        cls.call_event(lambda i=instance: manager.voucher_deleted(i))