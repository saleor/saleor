import graphene
from django.core.exceptions import ValidationError

from ....core.permissions import DiscountPermissions
from ....core.utils.promo_code import generate_promo_code, is_available_promo_code
from ....discount import models
from ....discount.error_codes import DiscountErrorCode
from ...channel import ChannelContext
from ...core.descriptions import ADDED_IN_31
from ...core.mutations import ModelMutation
from ...core.types import DiscountError, NonNullList
from ...core.validators import validate_end_is_after_start
from ...plugins.dataloaders import load_plugin_manager
from ..enums import DiscountValueTypeEnum, VoucherTypeEnum
from ..types import Voucher


class VoucherInput(graphene.InputObjectType):
    type = VoucherTypeEnum(
        description="Voucher type: PRODUCT, CATEGORY SHIPPING or ENTIRE_ORDER."
    )
    name = graphene.String(description="Voucher name.")
    code = graphene.String(description="Code to use the voucher.")
    start_date = graphene.types.datetime.DateTime(
        description="Start date of the voucher in ISO 8601 format."
    )
    end_date = graphene.types.datetime.DateTime(
        description="End date of the voucher in ISO 8601 format."
    )
    discount_value_type = DiscountValueTypeEnum(
        description="Choices: fixed or percentage."
    )
    products = NonNullList(
        graphene.ID, description="Products discounted by the voucher.", name="products"
    )
    variants = NonNullList(
        graphene.ID,
        description="Variants discounted by the voucher." + ADDED_IN_31,
        name="variants",
    )
    collections = NonNullList(
        graphene.ID,
        description="Collections discounted by the voucher.",
        name="collections",
    )
    categories = NonNullList(
        graphene.ID,
        description="Categories discounted by the voucher.",
        name="categories",
    )
    min_checkout_items_quantity = graphene.Int(
        description="Minimal quantity of checkout items required to apply the voucher."
    )
    countries = NonNullList(
        graphene.String,
        description="Country codes that can be used with the shipping voucher.",
    )
    apply_once_per_order = graphene.Boolean(
        description="Voucher should be applied to the cheapest item or entire order."
    )
    apply_once_per_customer = graphene.Boolean(
        description="Voucher should be applied once per customer."
    )
    only_for_staff = graphene.Boolean(
        description="Voucher can be used only by staff user."
    )
    usage_limit = graphene.Int(
        description="Limit number of times this voucher can be used in total."
    )


class VoucherCreate(ModelMutation):
    class Arguments:
        input = VoucherInput(
            required=True, description="Fields required to create a voucher."
        )

    class Meta:
        description = "Creates a new voucher."
        model = models.Voucher
        object_type = Voucher
        permissions = (DiscountPermissions.MANAGE_DISCOUNTS,)
        error_type_class = DiscountError
        error_type_field = "discount_errors"

    @classmethod
    def clean_input(cls, info, instance, data):
        code = data.get("code", None)
        if code == "":
            data["code"] = generate_promo_code()
        elif not is_available_promo_code(code):
            raise ValidationError(
                {
                    "code": ValidationError(
                        "Promo code already exists.",
                        code=DiscountErrorCode.ALREADY_EXISTS,
                    )
                }
            )
        cleaned_input = super().clean_input(info, instance, data)

        return cleaned_input

    @classmethod
    def success_response(cls, instance):
        instance = ChannelContext(node=instance, channel_slug=None)
        return super().success_response(instance)

    @classmethod
    def clean_instance(cls, info, instance):
        super().clean_instance(info, instance)
        start_date = instance.start_date
        end_date = instance.end_date
        try:
            validate_end_is_after_start(start_date, end_date)
        except ValidationError as error:
            error.code = DiscountErrorCode.INVALID.value
            raise ValidationError({"end_date": error})

    @classmethod
    def post_save_action(cls, info, instance, cleaned_input):
<<<<<<< HEAD
        cls.call_event(
            lambda i=instance: info.context.plugins.voucher_created(instance)
        )
=======
        manager = load_plugin_manager(info.context)
        manager.voucher_created(instance)
>>>>>>> 9ccf7f79
<|MERGE_RESOLUTION|>--- conflicted
+++ resolved
@@ -119,11 +119,5 @@
 
     @classmethod
     def post_save_action(cls, info, instance, cleaned_input):
-<<<<<<< HEAD
-        cls.call_event(
-            lambda i=instance: info.context.plugins.voucher_created(instance)
-        )
-=======
         manager = load_plugin_manager(info.context)
-        manager.voucher_created(instance)
->>>>>>> 9ccf7f79
+        cls.call_event(lambda i=instance: manager.voucher_created(instance))