from collections import defaultdict
from datetime import datetime

import graphene
import pytz
from django.conf import settings
from django.core.exceptions import ValidationError
from django.db import transaction
from django.db.models import Q
from graphql.error import GraphQLError

from .....channel import models as channel_models
from .....discount import PromotionType, events, models
from .....permission.enums import DiscountPermissions
from .....plugins.manager import PluginsManager
from .....product.tasks import update_products_discounted_prices_of_promotion_task
from .....webhook.event_types import WebhookEventAsyncType
from ....app.dataloaders import get_app_promise
from ....channel.types import Channel
from ....core import ResolveInfo
from ....core.descriptions import ADDED_IN_317, ADDED_IN_319, PREVIEW_FEATURE
from ....core.doc_category import DOC_CATEGORY_DISCOUNTS
from ....core.mutations import ModelMutation
from ....core.scalars import JSON
from ....core.types import BaseInputObjectType, Error, NonNullList
from ....core.utils import WebhookEventInfo
from ....core.validators import validate_end_is_after_start
from ....plugins.dataloaders import get_plugin_manager_promise
from ....utils import get_nodes
from ...enums import PromotionCreateErrorCode, PromotionTypeEnum
from ...inputs import PromotionRuleBaseInput
from ...types import Promotion
from .validators import clean_promotion_rule


class PromotionCreateError(Error):
    code = PromotionCreateErrorCode(description="The error code.", required=True)
    index = graphene.Int(
        description="Index of an input list item that caused the error."
    )
    rules_limit = graphene.Int(
        description="Limit of rules with orderPredicate defined."
    )
    exceed_by = graphene.Int(
        description="Number of rules with orderPredicate defined exceeding the limit."
    )


class PromotionRuleInput(PromotionRuleBaseInput):
    channels = NonNullList(
        graphene.ID,
        description="List of channel ids to which the rule should apply to.",
    )

    class Meta:
        doc_category = DOC_CATEGORY_DISCOUNTS


class PromotionInput(BaseInputObjectType):
    description = JSON(description="Promotion description.")
    start_date = graphene.types.datetime.DateTime(
        description="The start date of the promotion in ISO 8601 format."
    )
    end_date = graphene.types.datetime.DateTime(
        description="The end date of the promotion in ISO 8601 format."
    )


class PromotionCreateInput(PromotionInput):
    name = graphene.String(description="Promotion name.", required=True)
    type = PromotionTypeEnum(
        description=(
            "Defines the promotion type. Implicate the required promotion rules "
            "predicate type and whether the promotion rules will give the catalogue "
            "or order discount. "
            "\n\nThe default value is `Catalogue`."
            "\n\nThis field will be required from Saleor 3.20." + ADDED_IN_319
        ),
        required=False,
    )
    rules = NonNullList(PromotionRuleInput, description="List of promotion rules.")

    class Meta:
        doc_category = DOC_CATEGORY_DISCOUNTS


class PromotionCreate(ModelMutation):
    class Arguments:
        input = PromotionCreateInput(
            description="Fields requires to create a promotion.", required=True
        )

    class Meta:
        description = "Creates a new promotion." + ADDED_IN_317 + PREVIEW_FEATURE
        model = models.Promotion
        object_type = Promotion
        permissions = (DiscountPermissions.MANAGE_DISCOUNTS,)
        error_type_class = PromotionCreateError
        doc_category = DOC_CATEGORY_DISCOUNTS
        webhook_events_info = [
            WebhookEventInfo(
                type=WebhookEventAsyncType.PROMOTION_CREATED,
                description="A promotion was created.",
            ),
            WebhookEventInfo(
                type=WebhookEventAsyncType.PROMOTION_STARTED,
                description="Optionally called if promotion was started.",
            ),
        ]

    @classmethod
    def clean_input(
        cls, info: ResolveInfo, instance: models.Promotion, data: dict, **kwargs
    ):
        cleaned_input = super().clean_input(info, instance, data, **kwargs)

        errors: defaultdict[str, list[ValidationError]] = defaultdict(list)
        start_date = cleaned_input.get("start_date") or instance.start_date
        end_date = cleaned_input.get("end_date")
        try:
            validate_end_is_after_start(start_date, end_date)
        except ValidationError as error:
            error.code = PromotionCreateErrorCode.INVALID.value
            errors["end_date"].append(error)

        promotion_type = cleaned_input.get("type", PromotionType.CATALOGUE)
        if rules := cleaned_input.get("rules"):
            cleaned_rules, errors = cls.clean_rules(info, rules, promotion_type, errors)
            cleaned_input["rules"] = cleaned_rules

        if errors:
            raise ValidationError(errors)

        return cleaned_input

    @classmethod
    def clean_rules(
        cls,
        info: ResolveInfo,
        rules_data: dict,
        promotion_type: str,
        errors: defaultdict[str, list[ValidationError]],
    ) -> tuple[list, defaultdict[str, list[ValidationError]]]:
        cleaned_rules = []
        if promotion_type == PromotionType.ORDER:
            rules_limit = settings.ORDER_RULES_LIMIT
            order_rules_count = models.PromotionRule.objects.filter(
                ~Q(order_predicate={})
            ).count()
            exceed_by = order_rules_count + len(rules_data) - int(rules_limit)
            if exceed_by > 0:
                raise ValidationError(
                    {
                        "rules": ValidationError(
                            "Number of rules with orderPredicate has reached the limit",
                            code=PromotionCreateErrorCode.RULES_NUMBER_LIMIT.value,
                            params={
                                "rules_limit": rules_limit,
                                "exceed_by": exceed_by,
                            },
                        )
                    }
                )

        for index, rule_data in enumerate(rules_data):
            if channel_ids := rule_data.get("channels"):
                channels = cls.clean_channels(info, channel_ids, index, errors)
                rule_data["channels"] = channels
            if gift_ids := rule_data.get("gifts"):
                instances = cls.get_nodes_or_error(
                    gift_ids, "gifts", schema=info.schema
                )
                rule_data["gifts"] = instances

            clean_promotion_rule(
                rule_data, promotion_type, errors, PromotionCreateErrorCode, index
            )
            cleaned_rules.append(rule_data)

        return cleaned_rules, errors

    @classmethod
    def clean_channels(
        cls,
        info: ResolveInfo,
        channel_ids: list[str],
        index: int,
        errors: defaultdict[str, list[ValidationError]],
    ) -> list[channel_models.Channel]:
        try:
            channels = get_nodes(channel_ids, Channel, schema=info.schema)
        except GraphQLError as e:
            errors["channels"].append(
                ValidationError(
                    str(e),
                    code=PromotionCreateErrorCode.GRAPHQL_ERROR.value,
                    params={"index": index},
                )
            )
            return []
        return channels

    @classmethod
    def perform_mutation(cls, _root, info: ResolveInfo, /, **data):
        instance = cls.get_instance(info, **data)
        data = data["input"]
        cleaned_input = cls.clean_input(info, instance, data)
        instance = cls.construct_instance(instance, cleaned_input)
        cls.clean_instance(info, instance)
        with transaction.atomic():
            cls.save(info, instance, cleaned_input)
            rules = cls._save_m2m(info, instance, cleaned_input)
            cls.post_save_actions(info, instance, rules)

        return cls.success_response(instance)

    @classmethod
    def _save_m2m(
        cls, info: ResolveInfo, instance: models.Promotion, cleaned_data: dict
    ):
        super()._save_m2m(info, instance, cleaned_data)
        rules_with_channels_to_add = []
        rules = []
        if rules_data := cleaned_data.get("rules"):
            for rule_data in rules_data:
                channels = rule_data.pop("channels", None)
                gifts = rule_data.pop("gifts", None)
                rule = models.PromotionRule(promotion=instance, **rule_data)
<<<<<<< HEAD
                if gifts:
                    rule.gifts.set(gifts)
=======
>>>>>>> dce67b36
                if channels:
                    rules_with_channels_to_add.append((rule, channels))
                rules.append(rule)
            models.PromotionRule.objects.bulk_create(rules)

        for rule, channels in rules_with_channels_to_add:
            rule.channels.set(channels)

        return rules

    @classmethod
    def post_save_actions(
        cls,
        info,
        instance: models.Promotion,
        rules: list[models.PromotionRule],
    ):
        manager = get_plugin_manager_promise(info.context).get()
        has_started = cls.has_started(instance)
        cls.save_promotion_events(info, instance, rules, has_started)
        cls.call_event(manager.promotion_created, instance)
        if has_started:
            cls.send_promotion_started_webhook(manager, instance)
        update_products_discounted_prices_of_promotion_task.delay(instance.pk)

    @classmethod
    def has_started(cls, instance: models.Promotion) -> bool:
        """Check if promotion has started.

        Return true, when the start date is before the current date and the
        promotion is not already finished.
        """
        now = datetime.now(pytz.utc)
        start_date = instance.start_date
        end_date = instance.end_date

        return (start_date and (start_date <= now)) and (  # type: ignore[return-value] # mypy's return value is type of Union[datetime, bool]  # noqa: E501
            not end_date or not (end_date <= now)
        )

    @classmethod
    def save_promotion_events(
        cls,
        info: ResolveInfo,
        instance: models.Promotion,
        rules: list[models.PromotionRule],
        has_started: bool,
    ):
        app = get_app_promise(info.context).get()
        user = info.context.user
        events.promotion_created_event(instance, user, app)
        if rules:
            events.rule_created_event(user, app, rules)

        if has_started:
            events.promotion_started_event(instance, user, app)

    @classmethod
    def send_promotion_started_webhook(
        cls, manager: "PluginsManager", instance: models.Promotion
    ):
        """Send a webhook about starting promotion if it hasn't been sent yet."""

        now = datetime.now(pytz.utc)
        cls.call_event(manager.promotion_started, instance)
        instance.last_notification_scheduled_at = now
        instance.save(update_fields=["last_notification_scheduled_at"])<|MERGE_RESOLUTION|>--- conflicted
+++ resolved
@@ -226,11 +226,8 @@
                 channels = rule_data.pop("channels", None)
                 gifts = rule_data.pop("gifts", None)
                 rule = models.PromotionRule(promotion=instance, **rule_data)
-<<<<<<< HEAD
                 if gifts:
                     rule.gifts.set(gifts)
-=======
->>>>>>> dce67b36
                 if channels:
                     rules_with_channels_to_add.append((rule, channels))
                 rules.append(rule)
