--- conflicted
+++ resolved
@@ -99,12 +99,8 @@
             cls.call_event(
                 manager.sale_deleted, sale, catalogue_info, webhooks=webhooks
             )
-<<<<<<< HEAD
         if channel_to_products_map:
-            mark_products_in_channels_as_dirty(channel_to_products_map)
-=======
-        cls.call_event(update_discounted_prices_task.delay, list(product_ids))
->>>>>>> 969821b4
+            cls.call_event(mark_products_in_channels_as_dirty, channel_to_products_map)
 
     @classmethod
     def get_sale_and_rules(cls, qs: QuerySet[models.Promotion]):
