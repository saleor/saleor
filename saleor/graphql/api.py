from functools import partial

import graphql
from django.urls import reverse
from django.utils.functional import SimpleLazyObject
from graphql import (
    GraphQLCachedBackend,
    GraphQLCoreBackend,
    GraphQLScalarType,
    GraphQLSchema,
    execute,
    parse,
    validate,
)
from graphql.backend.base import GraphQLDocument
from graphql.execution import ExecutionResult

from ..core.utils.cache import CacheDict
from ..graphql.notifications.schema import ExternalNotificationMutations
from .account.schema import AccountMutations, AccountQueries
from .app.schema import AppMutations, AppQueries
from .attribute.schema import AttributeMutations, AttributeQueries
from .attribute.types import ASSIGNED_ATTRIBUTE_TYPES
from .channel.schema import ChannelMutations, ChannelQueries
from .checkout.schema import CheckoutMutations, CheckoutQueries
from .core.enums import unit_enums
from .core.federation.schema import build_federated_schema
from .core.schema import CoreMutations, CoreQueries
from .csv.schema import CsvMutations, CsvQueries
from .discount.schema import DiscountMutations, DiscountQueries
from .giftcard.schema import GiftCardMutations, GiftCardQueries
from .invoice.schema import InvoiceMutations
from .menu.schema import MenuMutations, MenuQueries
from .meta.schema import MetaMutations
from .order.schema import OrderMutations, OrderQueries
from .page.schema import PageMutations, PageQueries
from .payment.schema import PAYMENT_ADDITIONAL_TYPES, PaymentMutations, PaymentQueries
from .plugins.schema import PluginsMutations, PluginsQueries
from .product.schema import ProductMutations, ProductQueries
from .shipping.schema import ShippingMutations, ShippingQueries
from .shop.schema import ShopMutations, ShopQueries
from .tax.schema import TaxMutations, TaxQueries
from .translations.schema import TranslationQueries
from .warehouse.schema import (
    StockMutations,
    StockQueries,
    WarehouseMutations,
    WarehouseQueries,
)
from .webhook.schema import WebhookMutations, WebhookQueries
from .webhook.subscription_types import WEBHOOK_TYPES_MAP, Subscription

API_PATH = SimpleLazyObject(lambda: reverse("api"))


class Query(
    AccountQueries,
    AppQueries,
    AttributeQueries,
    ChannelQueries,
    CheckoutQueries,
    CoreQueries,
    CsvQueries,
    DiscountQueries,
    PluginsQueries,
    GiftCardQueries,
    MenuQueries,
    OrderQueries,
    PageQueries,
    PaymentQueries,
    ProductQueries,
    ShippingQueries,
    ShopQueries,
    StockQueries,
    TaxQueries,
    TranslationQueries,
    WarehouseQueries,
    WebhookQueries,
):
    pass


class Mutation(
    AccountMutations,
    AppMutations,
    AttributeMutations,
    ChannelMutations,
    CheckoutMutations,
    CoreMutations,
    CsvMutations,
    DiscountMutations,
    ExternalNotificationMutations,
    PluginsMutations,
    GiftCardMutations,
    InvoiceMutations,
    MenuMutations,
    MetaMutations,
    OrderMutations,
    PageMutations,
    PaymentMutations,
    ProductMutations,
    ShippingMutations,
    ShopMutations,
    StockMutations,
    TaxMutations,
    WarehouseMutations,
    WebhookMutations,
):
    pass


GraphQLDocDirective = graphql.GraphQLDirective(
    name="doc",
    description="Groups fields and operations into named groups.",
    args={
        "category": graphql.GraphQLArgument(
            type_=graphql.GraphQLNonNull(graphql.GraphQLString),
            description="Name of the grouping category",
        )
    },
    locations=[
        graphql.DirectiveLocation.ENUM,
        graphql.DirectiveLocation.FIELD,
        graphql.DirectiveLocation.FIELD_DEFINITION,
        graphql.DirectiveLocation.INPUT_OBJECT,
        graphql.DirectiveLocation.OBJECT,
    ],
)


def serialize_webhook_event(value):
    return value


GraphQLWebhookEventAsyncType = GraphQLScalarType(
    name="WebhookEventTypeAsyncEnum",
    description="",
    serialize=serialize_webhook_event,
)

GraphQLWebhookEventSyncType = GraphQLScalarType(
    name="WebhookEventTypeSyncEnum",
    description="",
    serialize=serialize_webhook_event,
)

GraphQLWebhookEventsInfoDirective = graphql.GraphQLDirective(
    name="webhookEventsInfo",
    description="Webhook events triggered by a specific location.",
    args={
        "asyncEvents": graphql.GraphQLArgument(
            type_=graphql.GraphQLNonNull(
                graphql.GraphQLList(
                    graphql.GraphQLNonNull(GraphQLWebhookEventAsyncType)
                )
            ),
            description=(
                "List of asynchronous webhook events triggered by a specific location."
            ),
        ),
        "syncEvents": graphql.GraphQLArgument(
            type_=graphql.GraphQLNonNull(
                graphql.GraphQLList(graphql.GraphQLNonNull(GraphQLWebhookEventSyncType))
            ),
            description=(
                "List of synchronous webhook events triggered by a specific location."
            ),
        ),
    },
    locations=[
        graphql.DirectiveLocation.FIELD,
        graphql.DirectiveLocation.FIELD_DEFINITION,
        graphql.DirectiveLocation.INPUT_OBJECT,
        graphql.DirectiveLocation.OBJECT,
    ],
)
schema = build_federated_schema(
    Query,
    mutation=Mutation,
<<<<<<< HEAD
    types=unit_enums + list(WEBHOOK_TYPES_MAP.values()) + ASSIGNED_ATTRIBUTE_TYPES,
=======
    types=unit_enums + list(WEBHOOK_TYPES_MAP.values()) + PAYMENT_ADDITIONAL_TYPES,
>>>>>>> 39b4138e
    subscription=Subscription,
    directives=graphql.specified_directives
    + [GraphQLDocDirective, GraphQLWebhookEventsInfoDirective],
)


def _fail(errors, **_kwargs) -> ExecutionResult:
    return ExecutionResult(errors=errors, invalid=True)


class SaleorGraphQLBackend(GraphQLCoreBackend):
    def document_from_string(
        self,
        schema: GraphQLSchema,
        document_string: str,  # type: ignore[override]
    ) -> GraphQLDocument:
        # validate eagerly so we can cache the result
        document_ast = parse(document_string)
        validation_errors = validate(schema, document_ast)
        if validation_errors:
            return GraphQLDocument(
                schema=schema,
                document_string=document_string,
                document_ast=document_ast,
                execute=partial(_fail, validation_errors),
            )

        return GraphQLDocument(
            schema=schema,
            document_string=document_string,
            document_ast=document_ast,
            execute=partial(execute, schema, document_ast, **self.execute_params),  # type: ignore[arg-type]
        )


backend = GraphQLCachedBackend(SaleorGraphQLBackend(), cache_map=CacheDict(1000))<|MERGE_RESOLUTION|>--- conflicted
+++ resolved
@@ -177,11 +177,12 @@
 schema = build_federated_schema(
     Query,
     mutation=Mutation,
-<<<<<<< HEAD
-    types=unit_enums + list(WEBHOOK_TYPES_MAP.values()) + ASSIGNED_ATTRIBUTE_TYPES,
-=======
-    types=unit_enums + list(WEBHOOK_TYPES_MAP.values()) + PAYMENT_ADDITIONAL_TYPES,
->>>>>>> 39b4138e
+    types=(
+        unit_enums
+        + list(WEBHOOK_TYPES_MAP.values())
+        + PAYMENT_ADDITIONAL_TYPES
+        + ASSIGNED_ATTRIBUTE_TYPES
+    ),
     subscription=Subscription,
     directives=graphql.specified_directives
     + [GraphQLDocDirective, GraphQLWebhookEventsInfoDirective],
