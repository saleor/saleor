import graphene
import jwt
from django.conf import settings
from django.contrib.auth import password_validation
from django.contrib.auth.tokens import default_token_generator
from django.core.exceptions import ValidationError

<<<<<<< HEAD
from ....account import events as account_events, models, notifications, utils
=======
from ....account import emails
from ....account import events as account_events
from ....account import models, utils
>>>>>>> 9b0469e2
from ....account.error_codes import AccountErrorCode
from ....checkout import AddressType
from ....core.jwt import create_token, jwt_decode
from ....core.utils.url import validate_storefront_url
from ....settings import JWT_TTL_REQUEST_EMAIL_CHANGE
from ...account.enums import AddressTypeEnum
from ...account.types import Address, AddressInput, User
from ...core.mutations import BaseMutation, ModelDeleteMutation, ModelMutation
from ...core.types.common import AccountError
from ..i18n import I18nMixin
from .base import (
    INVALID_TOKEN,
    BaseAddressDelete,
    BaseAddressUpdate,
    BaseCustomerCreate,
)


class AccountRegisterInput(graphene.InputObjectType):
    email = graphene.String(description="The email address of the user.", required=True)
    password = graphene.String(description="Password.", required=True)
    redirect_url = graphene.String(
        description=(
            "Base of frontend URL that will be needed to create confirmation URL."
        ),
        required=False,
    )


class AccountRegister(ModelMutation):
    class Arguments:
        input = AccountRegisterInput(
            description="Fields required to create a user.", required=True
        )

    requires_confirmation = graphene.Boolean(
        description="Informs whether users need to confirm their email address."
    )

    class Meta:
        description = "Register a new user."
        exclude = ["password"]
        model = models.User
        error_type_class = AccountError
        error_type_field = "account_errors"

    @classmethod
    def mutate(cls, root, info, **data):
        response = super().mutate(root, info, **data)
        response.requires_confirmation = settings.ENABLE_ACCOUNT_CONFIRMATION_BY_EMAIL
        return response

    @classmethod
    def clean_input(cls, info, instance, data, input_cls=None):
        if not settings.ENABLE_ACCOUNT_CONFIRMATION_BY_EMAIL:
            return super().clean_input(info, instance, data, input_cls=None)
        elif not data.get("redirect_url"):
            raise ValidationError(
                {
                    "redirect_url": ValidationError(
                        "This field is required.", code=AccountErrorCode.REQUIRED
                    )
                }
            )

        try:
            validate_storefront_url(data["redirect_url"])
        except ValidationError as error:
            raise ValidationError(
                {
                    "redirect_url": ValidationError(
                        error.message, code=AccountErrorCode.INVALID
                    )
                }
            )

        password = data["password"]
        try:
            password_validation.validate_password(password, instance)
        except ValidationError as error:
            raise ValidationError({"password": error})

        return super().clean_input(info, instance, data, input_cls=None)

    @classmethod
    def save(cls, info, user, cleaned_input):
        password = cleaned_input["password"]
        user.set_password(password)
        if settings.ENABLE_ACCOUNT_CONFIRMATION_BY_EMAIL:
            user.is_active = False
            user.save()
            notifications.send_account_confirmation(
                user, cleaned_input["redirect_url"], info.context.plugins
            )
        else:
            user.save()
        account_events.customer_account_created_event(user=user)
        info.context.plugins.customer_created(customer=user)


class AccountInput(graphene.InputObjectType):
    first_name = graphene.String(description="Given name.")
    last_name = graphene.String(description="Family name.")
    default_billing_address = AddressInput(
        description="Billing address of the customer."
    )
    default_shipping_address = AddressInput(
        description="Shipping address of the customer."
    )


class AccountUpdate(BaseCustomerCreate):
    class Arguments:
        input = AccountInput(
            description="Fields required to update the account of the logged-in user.",
            required=True,
        )

    class Meta:
        description = "Updates the account of the logged-in user."
        exclude = ["password"]
        model = models.User
        error_type_class = AccountError
        error_type_field = "account_errors"

    @classmethod
    def check_permissions(cls, context):
        return context.user.is_authenticated

    @classmethod
    def perform_mutation(cls, root, info, **data):
        user = info.context.user
        data["id"] = graphene.Node.to_global_id("User", user.id)
        return super().perform_mutation(root, info, **data)


class AccountRequestDeletion(BaseMutation):
    class Arguments:
        redirect_url = graphene.String(
            required=True,
            description=(
                "URL of a view where users should be redirected to "
                "delete their account. URL in RFC 1808 format."
            ),
        )

    class Meta:
        description = (
            "Sends an email with the account removal link for the logged-in user."
        )
        error_type_class = AccountError
        error_type_field = "account_errors"

    @classmethod
    def check_permissions(cls, context):
        return context.user.is_authenticated

    @classmethod
    def perform_mutation(cls, root, info, **data):
        user = info.context.user
        redirect_url = data["redirect_url"]
        try:
            validate_storefront_url(redirect_url)
        except ValidationError as error:
            raise ValidationError(
                {"redirect_url": error}, code=AccountErrorCode.INVALID
            )
        notifications.send_account_delete_confirmation_notification(
            redirect_url, user, info.context.plugins
        )
        return AccountRequestDeletion()


class AccountDelete(ModelDeleteMutation):
    class Arguments:
        token = graphene.String(
            description=(
                "A one-time token required to remove account. "
                "Sent by email using AccountRequestDeletion mutation."
            ),
            required=True,
        )

    class Meta:
        description = "Remove user account."
        model = models.User
        error_type_class = AccountError
        error_type_field = "account_errors"

    @classmethod
    def check_permissions(cls, context):
        return context.user.is_authenticated

    @classmethod
    def clean_instance(cls, info, instance):
        super().clean_instance(info, instance)
        if instance.is_staff:
            raise ValidationError(
                "Cannot delete a staff account.",
                code=AccountErrorCode.DELETE_STAFF_ACCOUNT,
            )

    @classmethod
    def perform_mutation(cls, _root, info, **data):
        user = info.context.user
        cls.clean_instance(info, user)

        token = data.pop("token")
        if not default_token_generator.check_token(user, token):
            raise ValidationError(
                {"token": ValidationError(INVALID_TOKEN, code=AccountErrorCode.INVALID)}
            )

        db_id = user.id

        user.delete()
        # After the instance is deleted, set its ID to the original database's
        # ID so that the success response contains ID of the deleted object.
        user.id = db_id
        return cls.success_response(user)


class AccountAddressCreate(ModelMutation, I18nMixin):
    user = graphene.Field(
        User, description="A user instance for which the address was created."
    )

    class Arguments:
        input = AddressInput(
            description="Fields required to create address.", required=True
        )
        type = AddressTypeEnum(
            required=False,
            description=(
                "A type of address. If provided, the new address will be "
                "automatically assigned as the customer's default address "
                "of that type."
            ),
        )

    class Meta:
        description = "Create a new address for the customer."
        model = models.Address
        error_type_class = AccountError
        error_type_field = "account_errors"

    @classmethod
    def check_permissions(cls, context):
        return context.user.is_authenticated

    @classmethod
    def perform_mutation(cls, root, info, **data):
        address_type = data.get("type", None)
        user = info.context.user
        cleaned_input = cls.clean_input(
            info=info, instance=Address(), data=data.get("input")
        )
        address = cls.validate_address(cleaned_input)
        cls.clean_instance(info, address)
        cls.save(info, address, cleaned_input)
        cls._save_m2m(info, address, cleaned_input)
        if address_type:
            utils.change_user_default_address(user, address, address_type)
        return AccountAddressCreate(user=user, address=address)

    @classmethod
    def save(cls, info, instance, cleaned_input):
        super().save(info, instance, cleaned_input)
        user = info.context.user
        instance.user_addresses.add(user)


class AccountAddressUpdate(BaseAddressUpdate):
    class Meta:
        description = "Updates an address of the logged-in user."
        model = models.Address
        error_type_class = AccountError
        error_type_field = "account_errors"


class AccountAddressDelete(BaseAddressDelete):
    class Meta:
        description = "Delete an address of the logged-in user."
        model = models.Address
        error_type_class = AccountError
        error_type_field = "account_errors"


class AccountSetDefaultAddress(BaseMutation):
    user = graphene.Field(User, description="An updated user instance.")

    class Arguments:
        id = graphene.ID(
            required=True, description="ID of the address to set as default."
        )
        type = AddressTypeEnum(required=True, description="The type of address.")

    class Meta:
        description = "Sets a default address for the authenticated user."
        error_type_class = AccountError
        error_type_field = "account_errors"

    @classmethod
    def check_permissions(cls, context):
        return context.user.is_authenticated

    @classmethod
    def perform_mutation(cls, _root, info, **data):
        address = cls.get_node_or_error(info, data.get("id"), Address)
        user = info.context.user

        if not user.addresses.filter(pk=address.pk).exists():
            raise ValidationError(
                {
                    "id": ValidationError(
                        "The address doesn't belong to that user.",
                        code=AccountErrorCode.INVALID,
                    )
                }
            )

        if data.get("type") == AddressTypeEnum.BILLING.value:
            address_type = AddressType.BILLING
        else:
            address_type = AddressType.SHIPPING

        utils.change_user_default_address(user, address, address_type)
        return cls(user=user)


class RequestEmailChange(BaseMutation):
    user = graphene.Field(User, description="A user instance.")

    class Arguments:
        password = graphene.String(required=True, description="User password.")
        new_email = graphene.String(required=True, description="New user email.")
        redirect_url = graphene.String(
            required=True,
            description=(
                "URL of a view where users should be redirected to "
                "update the email address. URL in RFC 1808 format."
            ),
        )

    class Meta:
        description = "Request email change of the logged in user."
        error_type_class = AccountError
        error_type_field = "account_errors"

    @classmethod
    def check_permissions(cls, context):
        return context.user.is_authenticated

    @classmethod
    def perform_mutation(cls, _root, info, **data):
        user = info.context.user
        password = data["password"]
        new_email = data["new_email"]
        redirect_url = data["redirect_url"]

        if not user.check_password(password):
            raise ValidationError(
                {
                    "password": ValidationError(
                        "Password isn't valid.",
                        code=AccountErrorCode.INVALID_CREDENTIALS,
                    )
                }
            )
        if models.User.objects.filter(email=new_email).exists():
            raise ValidationError(
                {
                    "new_email": ValidationError(
                        "Email is used by other user.", code=AccountErrorCode.UNIQUE
                    )
                }
            )
        try:
            validate_storefront_url(redirect_url)
        except ValidationError as error:
            raise ValidationError(
                {"redirect_url": error}, code=AccountErrorCode.INVALID
            )
        token_payload = {
            "old_email": user.email,
            "new_email": new_email,
            "user_pk": user.pk,
        }
        token = create_token(token_payload, JWT_TTL_REQUEST_EMAIL_CHANGE)
        notifications.send_request_user_change_email_notification(
            redirect_url, user, new_email, token, info.context.plugins
        )
        return RequestEmailChange(user=user)


class ConfirmEmailChange(BaseMutation):
    user = graphene.Field(User, description="A user instance with a new email.")

    class Arguments:
        token = graphene.String(
            description="A one-time token required to change the email.", required=True
        )

    class Meta:
        description = "Confirm the email change of the logged-in user."
        error_type_class = AccountError
        error_type_field = "account_errors"

    @classmethod
    def check_permissions(cls, context):
        return context.user.is_authenticated

    @classmethod
    def get_token_payload(cls, token):
        try:
            payload = jwt_decode(token)
        except jwt.PyJWTError:
            raise ValidationError(
                {
                    "token": ValidationError(
                        "Invalid or expired token.",
                        code=AccountErrorCode.JWT_INVALID_TOKEN,
                    )
                }
            )
        return payload

    @classmethod
    def perform_mutation(cls, _root, info, **data):
        user = info.context.user
        token = data["token"]

        payload = cls.get_token_payload(token)
        new_email = payload["new_email"]
        old_email = payload["old_email"]

        if models.User.objects.filter(email=new_email).exists():
            raise ValidationError(
                {
                    "new_email": ValidationError(
                        "Email is used by other user.", code=AccountErrorCode.UNIQUE
                    )
                }
            )

        user.email = new_email
        user.save(update_fields=["email"])
        notifications.send_user_change_email_notification(
            old_email, user, info.context.plugins
        )
        return ConfirmEmailChange(user=user)<|MERGE_RESOLUTION|>--- conflicted
+++ resolved
@@ -5,13 +5,8 @@
 from django.contrib.auth.tokens import default_token_generator
 from django.core.exceptions import ValidationError
 
-<<<<<<< HEAD
-from ....account import events as account_events, models, notifications, utils
-=======
-from ....account import emails
 from ....account import events as account_events
-from ....account import models, utils
->>>>>>> 9b0469e2
+from ....account import models, notifications, utils
 from ....account.error_codes import AccountErrorCode
 from ....checkout import AddressType
 from ....core.jwt import create_token, jwt_decode
