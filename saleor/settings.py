--- conflicted
+++ resolved
@@ -1033,17 +1033,15 @@
     os.environ.get("BREAKER_BOARD_DRY_RUN_SYNC_EVENTS", "")
 )
 
-# Library `google-i18n-address` use `AddressValidationMetadata` form Google to provide address validation rules.
-# Patch `i18n` module to allows to override the default address rules.
-i18n_rules_override()
-
-<<<<<<< HEAD
 TELEMETRY_TRACER_CLASS = "saleor.core.telemetry.trace.Tracer"
 TELEMETRY_METER_CLASS = "saleor.core.telemetry.metric.Meter"
 # Whether to raise or log exceptions for telemetry unit conversion errors
 # Disabled by default to prevent disruptions caused by unexpected unit conversion issues
 TELEMETRY_RAISE_UNIT_CONVERSION_ERRORS = False
-=======
+
+# Library `google-i18n-address` use `AddressValidationMetadata` form Google to provide address validation rules.
+# Patch `i18n` module to allows to override the default address rules.
+i18n_rules_override()
 
 # Patch Promise to remove all references that could result in reference cycles, allowing memory to be freed
 # immediately, without the need of a deep garbage collection cycle.
@@ -1056,5 +1054,4 @@
 
 # Patch `Local` to remove all references that could result in reference cycles,
 # allowing memory to be freed immediately, without the need of a deep garbage collection cycle.
-patch_local()
->>>>>>> 93600904
+patch_local()