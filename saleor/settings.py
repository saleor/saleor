--- conflicted
+++ resolved
@@ -685,21 +685,9 @@
     seconds=parse(os.environ.get("JWT_TTL_REQUEST_EMAIL_CHANGE", "1 hour")),
 )
 
-<<<<<<< HEAD
 CHECKOUT_PRICES_TTL = timedelta(
     seconds=parse(os.environ.get("CHECKOUT_PRICES_TTL", "1 hour"))
 )
 
 
-# Support multiple interface notation in schema for Apollo tooling.
-
-# In `graphql-core` V2 separator for interface is `,`.
-# Apollo tooling to generate TypeScript types using `&` as interfaces separator.
-# https://github.com/graphql-python/graphql-core-legacy/pull/258
-# https://github.com/graphql-python/graphql-core-legacy/issues/176
-
-assert hasattr(schema_printer, "_print_object")
-schema_printer._print_object = patched_print_object
-=======
-# Support multiple interface notation in schema for Apollo tooling.
->>>>>>> 4e52b865
+# Support multiple interface notation in schema for Apollo tooling.