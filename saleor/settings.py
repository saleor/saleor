--- conflicted
+++ resolved
@@ -54,14 +54,9 @@
 
 DATABASE_ROUTERS = ['saleor.dbrouters.OyeRouter', ]
 
-<<<<<<< HEAD
 TIME_ZONE = 'Europe/Berlin'
 LANGUAGE_CODE = 'de-de'
-=======
-TIME_ZONE = 'America/Chicago'
-LANGUAGE_CODE = 'en-us'
 LOCALE_PATHS = [os.path.join(PROJECT_ROOT, 'locale')]
->>>>>>> 9059b966
 USE_I18N = True
 USE_L10N = True
 USE_TZ = True
