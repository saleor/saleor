--- conflicted
+++ resolved
@@ -56,22 +56,6 @@
 if settings.DEBUG:
     from .core import views
 
-<<<<<<< HEAD
-    try:
-        import debug_toolbar
-    except ImportError:
-        warnings.warn(
-            "The debug toolbar was not installed. Ignore the error. \
-            settings.py should already have warned the user about it.",
-            stacklevel=1,
-        )
-    else:
-        urlpatterns += [
-            re_path(r"^__debug__/", include(debug_toolbar.urls))  # type: ignore[list-item]
-        ]
-
-=======
->>>>>>> 9f202e33
     urlpatterns += static("/media/", document_root=settings.MEDIA_ROOT) + [
         re_path(r"^static/(?P<path>.*)$", serve),
         re_path(r"^$", views.home, name="home"),
