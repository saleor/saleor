import datetime
from collections import defaultdict, namedtuple
from collections.abc import Iterable, Iterator
from decimal import ROUND_HALF_UP, Decimal
from functools import partial
from typing import TYPE_CHECKING, Callable, Optional, Union, cast
from uuid import UUID

import graphene
import pytz
from django.conf import settings
from django.db import transaction
from django.db.models import Exists, F, OuterRef, QuerySet
from django.utils import timezone
from prices import Money, TaxedMoney, fixed_discount, percentage_discount

from ..channel.models import Channel
from ..checkout.base_calculations import (
    base_checkout_delivery_price,
    base_checkout_subtotal,
)
from ..checkout.fetch import CheckoutInfo, CheckoutLineInfo
from ..checkout.models import Checkout
from ..core.db.connection import allow_writer
from ..core.exceptions import InsufficientStock
from ..core.taxes import zero_money
from ..core.utils.promo_code import InvalidPromoCode
from ..order.fetch import DraftOrderLineInfo
from ..order.models import Order
from ..product.models import (
    Product,
    ProductChannelListing,
    ProductVariant,
    ProductVariantChannelListing,
)
from . import (
    DiscountType,
    PromotionRuleInfo,
    PromotionType,
    RewardType,
    RewardValueType,
)
from .interface import VariantPromotionRuleInfo, get_rule_translations
from .models import (
    CheckoutDiscount,
    CheckoutLineDiscount,
    DiscountValueType,
    NotApplicable,
    OrderDiscount,
    OrderLineDiscount,
    Promotion,
    PromotionRule,
    Voucher,
    VoucherCode,
    VoucherCustomer,
)

if TYPE_CHECKING:
    from ..account.models import User
<<<<<<< HEAD
=======
    from ..checkout.fetch import CheckoutInfo
    from ..order.models import Order, OrderLine
>>>>>>> 52b3886b
    from ..plugins.manager import PluginsManager
    from ..product.managers import ProductVariantQueryset
    from ..product.models import VariantChannelListingPromotionRule

CatalogueInfo = defaultdict[str, set[Union[int, str]]]
CATALOGUE_FIELDS = ["categories", "collections", "products", "variants"]


def increase_voucher_usage(
    voucher: "Voucher",
    code: "VoucherCode",
    customer_email: str,
    increase_voucher_customer_usage: bool = True,
) -> None:
    if voucher.usage_limit:
        increase_voucher_code_usage_value(code)
    if voucher.apply_once_per_customer and increase_voucher_customer_usage:
        add_voucher_usage_by_customer(code, customer_email)
    if voucher.single_use:
        deactivate_voucher_code(code)


def increase_voucher_code_usage_value(code: "VoucherCode") -> None:
    """Increase voucher code uses by 1."""
    code.used = F("used") + 1
    code.save(update_fields=["used"])


def decrease_voucher_code_usage_value(code: "VoucherCode") -> None:
    """Decrease voucher code uses by 1."""
    code.used = F("used") - 1
    code.save(update_fields=["used"])


def deactivate_voucher_code(code: "VoucherCode") -> None:
    """Mark voucher code as used."""
    code.is_active = False
    code.save(update_fields=["is_active"])


def activate_voucher_code(code: "VoucherCode") -> None:
    """Mark voucher code as unused."""
    code.is_active = True
    code.save(update_fields=["is_active"])


def add_voucher_usage_by_customer(code: "VoucherCode", customer_email: str) -> None:
    _, created = VoucherCustomer.objects.get_or_create(
        voucher_code=code, customer_email=customer_email
    )
    if not created:
        raise NotApplicable("This offer is only valid once per customer.")


def remove_voucher_usage_by_customer(code: "VoucherCode", customer_email: str) -> None:
    voucher_customer = VoucherCustomer.objects.filter(
        voucher_code=code, customer_email=customer_email
    )
    if voucher_customer:
        voucher_customer.delete()


def release_voucher_code_usage(
    code: Optional["VoucherCode"],
    voucher: Optional["Voucher"],
    user_email: Optional[str],
):
    if not code:
        return
    if voucher and voucher.usage_limit:
        decrease_voucher_code_usage_value(code)
    if voucher and voucher.single_use:
        activate_voucher_code(code)
    if user_email:
        remove_voucher_usage_by_customer(code, user_email)


def prepare_promotion_discount_reason(promotion: "Promotion", sale_id: str):
    return f"{'Sale' if promotion.old_sale_id else 'Promotion'}: {sale_id}"


def get_sale_id(promotion: "Promotion"):
    return (
        graphene.Node.to_global_id("Sale", promotion.old_sale_id)
        if promotion.old_sale_id
        else graphene.Node.to_global_id("Promotion", promotion.id)
    )


def get_voucher_code_instance(
    voucher_code: str,
    channel_slug: str,
):
    """Return a voucher code instance if it's valid or raise an error."""
    if (
        Voucher.objects.active_in_channel(
            date=timezone.now(), channel_slug=channel_slug
        )
        .filter(
            Exists(
                VoucherCode.objects.filter(
                    code=voucher_code,
                    voucher_id=OuterRef("id"),
                    is_active=True,
                )
            )
        )
        .exists()
    ):
        code_instance = VoucherCode.objects.get(code=voucher_code)
    else:
        raise InvalidPromoCode()
    return code_instance


def calculate_discounted_price_for_rules(
    *, price: Money, rules: Iterable["PromotionRule"], currency: str
):
    """Calculate the discounted price for provided rules.

    The discounts from rules summed up and applied to the price.
    """
    total_discount = zero_money(currency)
    for rule in rules:
        discount = rule.get_discount(currency)
        total_discount += price - discount(price)

    return max(price - total_discount, zero_money(currency))


def calculate_discounted_price_for_promotions(
    *,
    price: Money,
    rules_info_per_variant: dict[int, list[PromotionRuleInfo]],
    channel: "Channel",
    variant_id: int,
) -> Optional[tuple[UUID, Money]]:
    """Return minimum product's price of all prices with promotions applied."""
    applied_discount = None
    rules_info_for_variant = rules_info_per_variant.get(variant_id)
    if rules_info_for_variant:
        applied_discount = get_best_promotion_discount(
            price, rules_info_for_variant, channel
        )
    return applied_discount


def get_best_promotion_discount(
    price: Money,
    rules_info_for_variant: list[PromotionRuleInfo],
    channel: "Channel",
) -> Optional[tuple[UUID, Money]]:
    """Return the rule with the discount amount for the best promotion.

    The data for the promotion that gives the best saving are returned in the following
    shape:
        (rule_id_1, discount_amount_1)
    """
    available_discounts = []
    for rule_id, discount in get_product_promotion_discounts(
        rules_info=rules_info_for_variant,
        channel=channel,
    ):
        available_discounts.append((rule_id, discount))

    applied_discount = None
    if available_discounts:
        applied_discount = max(
            [
                (rule_id, price - discount(price))
                for rule_id, discount in available_discounts
            ],
            key=lambda x: x[1].amount,  # sort over a max discount
        )

    return applied_discount


def get_product_promotion_discounts(
    *,
    rules_info: list[PromotionRuleInfo],
    channel: "Channel",
) -> Iterator[tuple[UUID, Callable]]:
    """Return rule id, discount value for all rules applicable for given channel."""
    for rule_info in rules_info:
        try:
            yield get_product_discount_on_promotion(rule_info, channel)
        except NotApplicable:
            pass


def get_product_discount_on_promotion(
    rule_info: PromotionRuleInfo,
    channel: "Channel",
) -> tuple[UUID, Callable]:
    """Return rule id, discount value if rule applied or raise NotApplicable."""
    if channel.id in rule_info.channel_ids:
        return rule_info.rule.id, rule_info.rule.get_discount(channel.currency_code)
    raise NotApplicable("Promotion rule not applicable for this product")


def validate_voucher_for_checkout(
    manager: "PluginsManager",
    voucher: "Voucher",
    checkout_info: "CheckoutInfo",
    lines: Iterable["CheckoutLineInfo"],
):
    from ..checkout import base_calculations
    from ..checkout.utils import calculate_checkout_quantity

    quantity = calculate_checkout_quantity(lines)
    subtotal = base_calculations.base_checkout_subtotal(
        lines,
        checkout_info.channel,
        checkout_info.checkout.currency,
    )

    customer_email = cast(str, checkout_info.get_customer_email())
    validate_voucher(
        voucher,
        subtotal,
        quantity,
        customer_email,
        checkout_info.channel,
        checkout_info.user,
    )


def validate_voucher_in_order(
    order: "Order", lines: Iterable["OrderLine"], channel: "Channel"
):
    if not order.voucher:
        return

    from ..order.utils import get_total_quantity

    subtotal = order.subtotal
    quantity = get_total_quantity(lines)
    customer_email = order.get_customer_email()
    tax_configuration = channel.tax_configuration
    prices_entered_with_tax = tax_configuration.prices_entered_with_tax
    value = subtotal.gross if prices_entered_with_tax else subtotal.net

    validate_voucher(
        order.voucher, value, quantity, customer_email, channel, order.user
    )


def validate_voucher(
    voucher: "Voucher",
    total_price: Money,
    quantity: int,
    customer_email: str,
    channel: Channel,
    customer: Optional["User"],
) -> None:
    voucher.validate_min_spent(total_price, channel)
    voucher.validate_min_checkout_items_quantity(quantity)
    if voucher.apply_once_per_customer:
        voucher.validate_once_per_customer(customer_email)
    if voucher.only_for_staff:
        voucher.validate_only_for_staff(customer)


def get_products_voucher_discount(
    voucher: "Voucher", prices: Iterable[Money], channel: Channel
) -> Money:
    """Calculate discount value for a voucher of product or category type."""
    if voucher.apply_once_per_order:
        return voucher.get_discount_amount_for(min(prices), channel)
    discounts = (voucher.get_discount_amount_for(price, channel) for price in prices)
    total_amount = sum(discounts, zero_money(channel.currency_code))
    return total_amount


def apply_discount_to_value(
    value: Decimal,
    value_type: str,
    currency: str,
    price_to_discount: Union[Money, TaxedMoney],
):
    """Calculate the price based on the provided values."""
    if value_type == DiscountValueType.FIXED:
        discount_method = fixed_discount
        discount_kwargs = {"discount": Money(value, currency)}
    else:
        discount_method = percentage_discount
        discount_kwargs = {"percentage": value, "rounding": ROUND_HALF_UP}
    discount = partial(
        discount_method,
        **discount_kwargs,
    )
    return discount(price_to_discount)


def create_or_update_discount_objects_from_promotion_for_checkout(
    checkout_info: "CheckoutInfo",
    lines_info: Iterable["CheckoutLineInfo"],
    database_connection_name: str = settings.DATABASE_CONNECTION_DEFAULT_NAME,
):
    create_checkout_line_discount_objects_for_catalogue_promotions(lines_info)
    create_checkout_discount_objects_for_order_promotions(
        checkout_info, lines_info, database_connection_name=database_connection_name
    )


def create_checkout_line_discount_objects_for_catalogue_promotions(
    lines_info: Iterable[CheckoutLineInfo],
):
    discount_data = prepare_line_discount_objects_for_catalogue_promotions(lines_info)
    if not discount_data:
        return

    (
        discounts_to_create_inputs,
        discounts_to_update,
        discount_to_remove,
        updated_fields,
    ) = discount_data

    with allow_writer():
        new_line_discounts = []
        if discounts_to_create_inputs:
            new_line_discounts = [
                CheckoutLineDiscount(**input) for input in discounts_to_create_inputs
            ]
            CheckoutLineDiscount.objects.bulk_create(new_line_discounts)

        if discounts_to_update and updated_fields:
            CheckoutLineDiscount.objects.bulk_update(
                discounts_to_update, updated_fields
            )

        if discount_ids_to_remove := [discount.id for discount in discount_to_remove]:
            CheckoutLineDiscount.objects.filter(id__in=discount_ids_to_remove).delete()

        _update_line_info_cached_discounts(
            lines_info, new_line_discounts, discounts_to_update, discount_ids_to_remove
        )


def prepare_line_discount_objects_for_catalogue_promotions(
    lines_info: Union[Iterable["CheckoutLineInfo"], Iterable["DraftOrderLineInfo"]],
):
    line_discounts_to_create_inputs: list[dict] = []
    line_discounts_to_update: list[Union[CheckoutLineDiscount, OrderLineDiscount]] = []
    line_discounts_to_remove: list[Union[CheckoutLineDiscount, OrderLineDiscount]] = []
    updated_fields: list[str] = []

    if not lines_info:
        return

    for line_info in lines_info:
        line = line_info.line

        # get the existing discounts for the line
        discounts_to_update = line_info.get_catalogue_discounts()
        rule_id_to_discount = {
            discount.promotion_rule_id: discount for discount in discounts_to_update
        }

        # manual line discount do not stack with other discounts
        if [
            discount
            for discount in line_info.discounts
            if discount.type == DiscountType.MANUAL
        ]:
            line_discounts_to_remove.extend(discounts_to_update)
            continue

        # discount_amount based on the difference between discounted_price and price
        discount_amount = _get_discount_amount(line_info.channel_listing, line.quantity)

        # delete all existing discounts if the line is not discounted or it is a gift
        if not discount_amount or line.is_gift:
            line_discounts_to_remove.extend(discounts_to_update)
            continue

        # delete the discount objects that are not valid anymore
        line_discounts_to_remove.extend(
            _get_discounts_that_are_not_valid_anymore(
                line_info.rules_info,
                rule_id_to_discount,  # type: ignore[arg-type]
            )
        )

        for rule_info in line_info.rules_info:
            rule = rule_info.rule
            discount_to_update = rule_id_to_discount.get(rule.id)
            rule_discount_amount = _get_rule_discount_amount(
                rule_info.variant_listing_promotion_rule, line.quantity
            )
            discount_name = get_discount_name(rule, rule_info.promotion)
            translated_name = get_discount_translated_name(rule_info)
            reason = _get_discount_reason(rule)
            if not discount_to_update:
                line_discount_input = {
                    "line": line,
                    "type": DiscountType.PROMOTION,
                    "value_type": rule.reward_value_type,
                    "value": rule.reward_value,
                    "amount_value": rule_discount_amount,
                    "currency": line.currency,
                    "name": discount_name,
                    "translated_name": translated_name,
                    "reason": reason,
                    "promotion_rule": rule,
                }
                line_discounts_to_create_inputs.append(line_discount_input)
            else:
                _update_discount(
                    rule,
                    rule_info,
                    rule_discount_amount,
                    discount_to_update,
                    updated_fields,
                )
                line_discounts_to_update.append(discount_to_update)

    return (
        line_discounts_to_create_inputs,
        line_discounts_to_update,
        line_discounts_to_remove,
        updated_fields,
    )


def _get_discount_amount(
    variant_channel_listing: "ProductVariantChannelListing", line_quantity: int
) -> Decimal:
    price_amount = variant_channel_listing.price_amount
    discounted_price_amount = variant_channel_listing.discounted_price_amount

    if (
        price_amount is None
        or discounted_price_amount is None
        or price_amount == discounted_price_amount
    ):
        return Decimal("0.0")

    unit_discount = price_amount - discounted_price_amount
    return unit_discount * line_quantity


def _get_discounts_that_are_not_valid_anymore(
    rules_info: list["VariantPromotionRuleInfo"],
    rule_id_to_discount: dict[int, Union["CheckoutLineDiscount", "OrderLineDiscount"]],
):
    rule_ids = {rule_info.rule.id for rule_info in rules_info}
    discounts = [
        discount
        for rule_id, discount in rule_id_to_discount.items()
        if rule_id not in rule_ids
    ]
    return discounts


def _get_rule_discount_amount(
    variant_listing_promotion_rule: Optional["VariantChannelListingPromotionRule"],
    line_quantity: int,
) -> Decimal:
    if not variant_listing_promotion_rule:
        return Decimal("0.0")
    discount_amount = variant_listing_promotion_rule.discount_amount
    return discount_amount * line_quantity


def get_discount_name(rule: "PromotionRule", promotion: "Promotion"):
    if promotion.name and rule.name:
        return f"{promotion.name}: {rule.name}"
    return rule.name or promotion.name


def _get_discount_reason(rule: PromotionRule):
    promotion = rule.promotion
    if promotion.old_sale_id:
        return f"Sale: {graphene.Node.to_global_id('Sale', promotion.old_sale_id)}"
    return f"Promotion: {graphene.Node.to_global_id('Promotion', promotion.id)}"


def get_discount_translated_name(rule_info: "VariantPromotionRuleInfo"):
    promotion_translation = rule_info.promotion_translation
    rule_translation = rule_info.rule_translation
    if promotion_translation and rule_translation:
        return f"{promotion_translation.name}: {rule_translation.name}"
    if rule_translation:
        return rule_translation.name
    if promotion_translation:
        return promotion_translation.name
    return None


def _update_discount(
    rule: "PromotionRule",
    rule_info: "VariantPromotionRuleInfo",
    rule_discount_amount: Decimal,
    discount_to_update: Union[
        "CheckoutLineDiscount", "CheckoutDiscount", "OrderLineDiscount", "OrderDiscount"
    ],
    updated_fields: list[str],
):
    if discount_to_update.promotion_rule_id != rule.id:
        discount_to_update.promotion_rule_id = rule.id
        updated_fields.append("promotion_rule_id")
    # gift rule has empty reward_value_type
    value_type = rule.reward_value_type or RewardValueType.FIXED
    if discount_to_update.value_type != value_type:
        discount_to_update.value_type = value_type
        updated_fields.append("value_type")
    # gift rule has empty reward_value
    value = rule.reward_value or rule_discount_amount
    if discount_to_update.value != value:
        discount_to_update.value = value
        updated_fields.append("value")
    if discount_to_update.amount_value != rule_discount_amount:
        discount_to_update.amount_value = rule_discount_amount
        updated_fields.append("amount_value")
    discount_name = get_discount_name(rule, rule_info.promotion)
    if discount_to_update.name != discount_name:
        discount_to_update.name = discount_name
        updated_fields.append("name")
    translated_name = get_discount_translated_name(rule_info)
    if discount_to_update.translated_name != translated_name:
        discount_to_update.translated_name = translated_name
        updated_fields.append("translated_name")
    reason = prepare_promotion_discount_reason(
        rule_info.promotion, get_sale_id(rule_info.promotion)
    )
    if discount_to_update.reason != reason:
        discount_to_update.reason = reason
        updated_fields.append("reason")


def _update_line_info_cached_discounts(
    lines_info, new_line_discounts, updated_discounts, line_discount_ids_to_remove
):
    if not any([new_line_discounts, updated_discounts, line_discount_ids_to_remove]):
        return

    line_id_line_discounts_map = defaultdict(list)
    for line_discount in new_line_discounts:
        line_id_line_discounts_map[line_discount.line_id].append(line_discount)

    for line_info in lines_info:
        line_info.discounts = [
            discount
            for discount in line_info.discounts
            if discount.id not in line_discount_ids_to_remove
        ]
        if discount := line_id_line_discounts_map.get(line_info.line.id):
            line_info.discounts.extend(discount)


def create_checkout_discount_objects_for_order_promotions(
    checkout_info: "CheckoutInfo",
    lines_info: Iterable["CheckoutLineInfo"],
    *,
    save: bool = False,
    database_connection_name: str = settings.DATABASE_CONNECTION_DEFAULT_NAME,
):
    # The base prices are required for order promotion discount qualification.
    _set_checkout_base_prices(checkout_info, lines_info)

    checkout = checkout_info.checkout

    # Discount from order rules is applied only when the voucher is not set
    if checkout.voucher_code:
        _clear_checkout_discount(checkout_info, lines_info, save)
        return

    channel = checkout_info.channel
    rules = fetch_promotion_rules_for_checkout_or_order(
        checkout, database_connection_name
    )
    rule_data = get_best_rule(
        rules=rules,
        channel=channel,
        country=checkout_info.get_country(),
        subtotal=checkout.base_subtotal,
        database_connection_name=database_connection_name,
    )
    if not rule_data:
        _clear_checkout_discount(checkout_info, lines_info, save)
        return

    best_rule, best_discount_amount, gift_listing = rule_data
    promotion = best_rule.promotion
    currency = channel.currency_code
    translation_language_code = checkout.language_code
    promotion_translation, rule_translation = get_rule_translations(
        promotion, best_rule, translation_language_code
    )
    rule_info = VariantPromotionRuleInfo(
        rule=best_rule,
        variant_listing_promotion_rule=None,
        promotion=promotion,
        promotion_translation=promotion_translation,
        rule_translation=rule_translation,
    )
    # gift rule has empty reward_value and reward_value_type
    value_type = best_rule.reward_value_type or RewardValueType.FIXED
    amount_value = gift_listing.price_amount if gift_listing else best_discount_amount
    value = best_rule.reward_value or amount_value
    discount_object_defaults = {
        "promotion_rule": best_rule,
        "value_type": value_type,
        "value": value,
        "amount_value": amount_value,
        "currency": currency,
        "name": get_discount_name(best_rule, promotion),
        "translated_name": get_discount_translated_name(rule_info),
        "reason": prepare_promotion_discount_reason(promotion, get_sale_id(promotion)),
    }
    if gift_listing:
        _handle_gift_reward_for_checkout(
            checkout_info,
            lines_info,
            gift_listing,
            discount_object_defaults,
            rule_info,
            save,
        )
    else:
        _handle_order_promotion_for_checkout(
            checkout_info,
            lines_info,
            discount_object_defaults,
            rule_info,
            save,
        )


def get_best_rule(
    rules: Iterable["PromotionRule"],
    channel: "Channel",
    country: str,
    subtotal: Money,
    database_connection_name: str = settings.DATABASE_CONNECTION_DEFAULT_NAME,
):
    RuleDiscount = namedtuple(
        "RuleDiscount", ["rule", "discount_amount", "gift_listing"]
    )
    currency_code = channel.currency_code
    rule_discounts: list[RuleDiscount] = []
    gift_rules = [rule for rule in rules if rule.reward_type == RewardType.GIFT]
    for rule in rules:
        if rule in gift_rules:
            continue
        discount = rule.get_discount(currency_code)
        price = zero_money(currency_code)
        if rule.reward_type == RewardType.SUBTOTAL_DISCOUNT:
            price = subtotal
        discount_amount = (price - discount(price)).amount
        rule_discounts.append(RuleDiscount(rule, discount_amount, None))

    if gift_rules:
        best_gift_rule, gift_listing = _get_best_gift_reward(
            gift_rules, channel, country, database_connection_name
        )
        if best_gift_rule and gift_listing:
            rule_discounts.append(
                RuleDiscount(
                    best_gift_rule, gift_listing.discounted_price_amount, gift_listing
                )
            )

    if not rule_discounts:
        return

    best_rule, best_discount_amount, gift_listing = max(
        rule_discounts, key=lambda x: x.discount_amount
    )
    return best_rule, best_discount_amount, gift_listing


def _set_checkout_base_prices(checkout_info, lines_info):
    """Set base checkout prices that includes only catalogue discounts."""
    checkout = checkout_info.checkout
    subtotal = base_checkout_subtotal(
        lines_info, checkout_info.channel, checkout.currency, include_voucher=False
    )
    shipping_price = base_checkout_delivery_price(
        checkout_info, lines_info, include_voucher=False
    )
    total = subtotal + shipping_price
    is_update_needed = not (
        checkout.base_subtotal == subtotal and checkout.base_total == total
    )
    if is_update_needed:
        checkout.base_subtotal = subtotal
        checkout.base_total = total
        with allow_writer():
            checkout.save(update_fields=["base_total_amount", "base_subtotal_amount"])


def _clear_checkout_discount(
    checkout_info: "CheckoutInfo", lines_info: Iterable["CheckoutLineInfo"], save: bool
):
    delete_gift_line(checkout_info.checkout, lines_info)
    if checkout_info.discounts:
        CheckoutDiscount.objects.filter(
            checkout=checkout_info.checkout,
            type=DiscountType.ORDER_PROMOTION,
        ).delete()
        checkout_info.discounts = [
            discount
            for discount in checkout_info.discounts
            if discount.type != DiscountType.ORDER_PROMOTION
        ]
    checkout = checkout_info.checkout
    if not checkout_info.voucher_code:
        is_update_needed = not (
            checkout.discount_amount == 0
            and checkout.discount_name is None
            and checkout.translated_discount_name is None
        )
        if is_update_needed:
            checkout.discount_amount = 0
            checkout.discount_name = None
            checkout.translated_discount_name = None

            if save and is_update_needed:
                checkout.save(
                    update_fields=[
                        "discount_amount",
                        "discount_name",
                        "translated_discount_name",
                    ]
                )


def _get_best_gift_reward(
    rules: Iterable["PromotionRule"],
    channel: "Channel",
    country: str,
    database_connection_name: str = settings.DATABASE_CONNECTION_DEFAULT_NAME,
) -> tuple[Optional[PromotionRule], Optional[ProductVariantChannelListing]]:
    from ..warehouse.availability import check_stock_quantity_bulk

    rule_ids = [rule.id for rule in rules]
    PromotionRuleGift = PromotionRule.gifts.through
    rule_gifts = PromotionRuleGift.objects.using(database_connection_name).filter(
        promotionrule_id__in=rule_ids
    )
    variants = ProductVariant.objects.using(database_connection_name).filter(
        Exists(
            rule_gifts.values("productvariant_id").filter(
                productvariant_id=OuterRef("id")
            )
        )
    )
    variant_ids_with_insufficient_stock = set()
    if not variants:
        return None, None

    try:
        check_stock_quantity_bulk(
            variants,
            country,
            [1] * variants.count(),
            channel.slug,
            None,
            database_connection_name=database_connection_name,
        )
    except InsufficientStock as error:
        variant_ids_with_insufficient_stock = {
            item.variant.pk for item in error.items if item.variant
        }

    available_variant_ids = (
        set(variants.values_list("id", flat=True)) - variant_ids_with_insufficient_stock
    )

    if not available_variant_ids:
        return None, None

    # check if variant is available for purchase
    available_variant_ids = _get_available_for_purchase_variant_ids(
        available_variant_ids,
        channel,
        database_connection_name=database_connection_name,
    )
    if not available_variant_ids:
        return None, None

    # check variant channel availability
    available_variant_listings = ProductVariantChannelListing.objects.using(
        database_connection_name
    ).filter(
        variant_id__in=available_variant_ids,
        channel_id=channel.id,
        price_amount__isnull=False,
    )
    if not available_variant_listings:
        return None, None

    listing = max(
        list(available_variant_listings),
        # sort over a top price
        key=lambda x: x.discounted_price_amount,
    )
    rule_gift = rule_gifts.filter(productvariant_id=listing.variant_id).first()
    rule = rule_gift.promotionrule if rule_gift else None
    return rule, listing


def _get_available_for_purchase_variant_ids(
    available_variant_ids: set[int],
    channel: "Channel",
    database_connection_name: str = settings.DATABASE_CONNECTION_DEFAULT_NAME,
):
    today = datetime.datetime.now(pytz.UTC)
    variants = ProductVariant.objects.using(database_connection_name).filter(
        id__in=available_variant_ids
    )
    product_listings = ProductChannelListing.objects.using(
        database_connection_name
    ).filter(
        Exists(variants.filter(product_id=OuterRef("product_id"))),
        available_for_purchase_at__lte=today,
        channel_id=channel.id,
    )
    available_variant_ids = variants.filter(
        Exists(product_listings.filter(product_id=OuterRef("product_id")))
    ).values_list("id", flat=True)
    return set(available_variant_ids)


def _handle_order_promotion_for_checkout(
    checkout_info: CheckoutInfo,
    lines_info: Iterable[CheckoutLineInfo],
    discount_object_defaults: dict,
    rule_info: VariantPromotionRuleInfo,
    save: bool = False,
):
    checkout = checkout_info.checkout
    discount_object, created = checkout.discounts.get_or_create(
        type=DiscountType.ORDER_PROMOTION,
        defaults=discount_object_defaults,
    )
    discount_amount = discount_object_defaults["amount_value"]

    if not created:
        fields_to_update: list[str] = []
        _update_discount(
            discount_object_defaults["promotion_rule"],
            rule_info,
            discount_amount,
            discount_object,
            fields_to_update,
        )
        if fields_to_update:
            discount_object.save(update_fields=fields_to_update)

    checkout_info.discounts = [discount_object]
    checkout = checkout_info.checkout
    checkout.discount_amount = discount_amount
    checkout.discount_name = discount_object.name
    checkout.translated_discount_name = discount_object.translated_name
    if save:
        checkout.save(
            update_fields=[
                "discount_amount",
                "discount_name",
                "translated_discount_name",
            ]
        )

    delete_gift_line(checkout, lines_info)


def delete_gift_line(
    order_or_checkout: Union[Checkout, Order],
    lines_info: Iterable[Union["CheckoutLineInfo", "DraftOrderLineInfo"]],
):
    if gift_line_infos := [line for line in lines_info if line.line.is_gift]:
        order_or_checkout.lines.filter(is_gift=True).delete()  # type: ignore[misc]
        for gift_line_info in gift_line_infos:
            lines_info.remove(gift_line_info)  # type: ignore[attr-defined]


@allow_writer()
def _handle_gift_reward_for_checkout(
    checkout_info: CheckoutInfo,
    lines_info: Iterable[CheckoutLineInfo],
    gift_listing: ProductVariantChannelListing,
    discount_object_defaults: dict,
    rule_info: VariantPromotionRuleInfo,
    save: bool = False,
):
    with transaction.atomic():
        line, line_created = create_gift_line(
            checkout_info.checkout, gift_listing.variant_id
        )
        (
            line_discount,
            discount_created,
        ) = CheckoutLineDiscount.objects.get_or_create(
            type=DiscountType.ORDER_PROMOTION,
            line=line,
            defaults=discount_object_defaults,
        )

    if not discount_created:
        fields_to_update = []
        if line_discount.line_id != line.id:
            line_discount.line = line
            fields_to_update.append("line_id")
        _update_discount(
            discount_object_defaults["promotion_rule"],
            rule_info,
            discount_object_defaults["amount_value"],
            line_discount,
            fields_to_update,
        )
        if fields_to_update:
            line_discount.save(update_fields=fields_to_update)

    checkout_info.discounts = []
    checkout_info.checkout.discount_amount = Decimal("0")
    if save:
        checkout_info.checkout.save(update_fields=["discount_amount"])

    if line_created:
        variant = gift_listing.variant
        init_values = {
            "line": line,
            "variant": variant,
            "channel_listing": gift_listing,
            "discounts": [line_discount],
            "rules_info": [rule_info],
            "channel": checkout_info.channel,
            "product": variant.product,
            "product_type": variant.product.product_type,
            "collections": [],
        }

        gift_line_info = CheckoutLineInfo(**init_values)
        lines_info.append(gift_line_info)  # type: ignore[attr-defined]
    else:
        line_info = next(
            line_info for line_info in lines_info if line_info.line.pk == line.id
        )
        line_info.line = line
        line_info.discounts = [line_discount]


def create_gift_line(order_or_checkout: Union[Checkout, Order], variant_id: int):
    defaults = _get_defaults_for_gift_line(order_or_checkout, variant_id)
    line, created = order_or_checkout.lines.get_or_create(
        is_gift=True, defaults=defaults
    )
    if not created:
        fields_to_update = []
        for field, value in defaults.items():
            if getattr(line, field) != value:
                setattr(line, field, value)
                fields_to_update.append(field)
        if fields_to_update:
            line.save(update_fields=fields_to_update)

    return line, created


def _get_defaults_for_gift_line(
    order_or_checkout: Union[Checkout, Order], variant_id: int
):
    if isinstance(order_or_checkout, Checkout):
        return {
            "variant_id": variant_id,
            "quantity": 1,
            "currency": order_or_checkout.currency,
        }
    else:
        return {
            "variant_id": variant_id,
            "quantity": 1,
            "currency": order_or_checkout.currency,
            "unit_price_net_amount": Decimal(0),
            "unit_price_gross_amount": Decimal(0),
            "total_price_net_amount": Decimal(0),
            "total_price_gross_amount": Decimal(0),
            "is_shipping_required": True,
            "is_gift_card": False,
        }


def get_variants_to_promotion_rules_map(
    variant_qs: "ProductVariantQueryset",
) -> dict[int, list[PromotionRuleInfo]]:
    """Return map of variant ids to the list of promotion rules that can be applied.

    The data is returned in the following shape:
    {
        variant_id_1: [PromotionRuleInfo_1, PromotionRuleInfo_2, PromotionRuleInfo_3],
        variant_id_2: [PromotionRuleInfo_1]
    }
    """
    rules_info_per_variant: dict[int, list[PromotionRuleInfo]] = defaultdict(list)

    promotions = Promotion.objects.using(
        settings.DATABASE_CONNECTION_REPLICA_NAME
    ).active()
    PromotionRuleVariant = PromotionRule.variants.through
    promotion_rule_variants = PromotionRuleVariant.objects.using(
        settings.DATABASE_CONNECTION_REPLICA_NAME
    ).filter(Exists(variant_qs.filter(id=OuterRef("productvariant_id"))))

    # fetch rules only for active promotions
    rules = PromotionRule.objects.using(
        settings.DATABASE_CONNECTION_REPLICA_NAME
    ).filter(
        Exists(promotions.filter(id=OuterRef("promotion_id"))),
        Exists(promotion_rule_variants.filter(promotionrule_id=OuterRef("pk"))),
    )
    rule_to_channel_ids_map = _get_rule_to_channel_ids_map(rules)
    rules_in_bulk = rules.in_bulk()

    for promotion_rule_variant in promotion_rule_variants.iterator():
        rule_id = promotion_rule_variant.promotionrule_id
        rule = rules_in_bulk.get(rule_id)
        # there is no rule when it is a part of inactive promotion
        if not rule:
            continue
        variant_id = promotion_rule_variant.productvariant_id
        rules_info_per_variant[variant_id].append(
            PromotionRuleInfo(
                rule=rule,
                channel_ids=rule_to_channel_ids_map.get(rule_id, []),
            )
        )

    return rules_info_per_variant


def fetch_promotion_rules_for_checkout_or_order(
    instance: Union["Checkout", "Order"],
    database_connection_name: str = settings.DATABASE_CONNECTION_DEFAULT_NAME,
):
    from ..graphql.discount.utils import PredicateObjectType, filter_qs_by_predicate

    applicable_rules = []
    promotions = Promotion.objects.active()
    rules = (
        PromotionRule.objects.using(database_connection_name)
        .filter(Exists(promotions.filter(id=OuterRef("promotion_id"))))
        .exclude(order_predicate={})
        .prefetch_related("channels")
    )
    rule_to_channel_ids_map = _get_rule_to_channel_ids_map(rules)

    channel_id = instance.channel_id
    currency = instance.channel.currency_code
    qs = instance._meta.model.objects.using(database_connection_name).filter(  # type: ignore[attr-defined] # noqa: E501
        pk=instance.pk
    )
    for rule in rules.iterator():
        rule_channel_ids = rule_to_channel_ids_map.get(rule.id, [])
        if channel_id not in rule_channel_ids:
            continue
        predicate_type = (
            PredicateObjectType.CHECKOUT
            if isinstance(instance, Checkout)
            else PredicateObjectType.ORDER
        )
        objects = filter_qs_by_predicate(
            rule.order_predicate,
            qs,
            predicate_type,
            currency,
        )
        if objects.exists():
            applicable_rules.append(rule)

    return applicable_rules


def _get_rule_to_channel_ids_map(rules: QuerySet):
    rule_to_channel_ids_map = defaultdict(list)
    PromotionRuleChannel = PromotionRule.channels.through
    promotion_rule_channels = PromotionRuleChannel.objects.using(
        settings.DATABASE_CONNECTION_REPLICA_NAME
    ).filter(Exists(rules.filter(id=OuterRef("promotionrule_id"))))
    for promotion_rule_channel in promotion_rule_channels:
        rule_id = promotion_rule_channel.promotionrule_id
        channel_id = promotion_rule_channel.channel_id
        rule_to_channel_ids_map[rule_id].append(channel_id)
    return rule_to_channel_ids_map


def get_current_products_for_rules(rules: "QuerySet[PromotionRule]"):
    """Get currently assigned products to promotions.

    Collect all products for variants that are assigned to promotion rules.
    """
    PromotionRuleVariant = PromotionRule.variants.through
    rule_variants = PromotionRuleVariant.objects.filter(
        Exists(rules.filter(pk=OuterRef("promotionrule_id")))
    )
    variants = ProductVariant.objects.filter(
        Exists(rule_variants.filter(productvariant_id=OuterRef("id")))
    )
    return Product.objects.filter(Exists(variants.filter(product_id=OuterRef("id"))))


def update_rule_variant_relation(
    rules: QuerySet[PromotionRule], new_rules_variants: list
):
    """Update PromotionRule - ProductVariant relation.

    Deletes relations, which are not valid anymore.
    Adds new relations, if they don't exist already.
    `new_rules_variants` is a list of PromotionRuleVariant objects.
    """
    with transaction.atomic():
        PromotionRuleVariant = PromotionRule.variants.through
        existing_rules_variants = PromotionRuleVariant.objects.filter(
            Exists(rules.filter(pk=OuterRef("promotionrule_id")))
        ).all()
        new_rule_variant_set = set(
            (rv.promotionrule_id, rv.productvariant_id) for rv in new_rules_variants
        )
        existing_rule_variant_set = set(
            (rv.promotionrule_id, rv.productvariant_id)
            for rv in existing_rules_variants
        )

        # Clear invalid variants assigned to promotion rules
        rule_variant_to_delete_ids = [
            rv.id
            for rv in existing_rules_variants
            if (rv.promotionrule_id, rv.productvariant_id) not in new_rule_variant_set
        ]
        PromotionRuleVariant.objects.filter(id__in=rule_variant_to_delete_ids).delete()

        # Assign new variants to promotion rules
        rules_variants_to_add = [
            rv
            for rv in new_rules_variants
            if (rv.promotionrule_id, rv.productvariant_id)
            not in existing_rule_variant_set
        ]
        PromotionRuleVariant.objects.bulk_create(
            rules_variants_to_add, ignore_conflicts=True
        )


def create_or_update_discount_objects_from_promotion_for_order(
    order: "Order",
    lines_info: Iterable["DraftOrderLineInfo"],
    database_connection_name: str = settings.DATABASE_CONNECTION_DEFAULT_NAME,
):
    create_order_line_discount_objects_for_catalogue_promotions(lines_info)
    create_order_discount_objects_for_order_promotions(
        order, lines_info, database_connection_name=database_connection_name
    )
    _copy_unit_discount_data_to_order_line(lines_info)


def create_order_line_discount_objects_for_catalogue_promotions(
    lines_info: Iterable[DraftOrderLineInfo],
):
    discount_data = prepare_line_discount_objects_for_catalogue_promotions(lines_info)
    if not discount_data:
        return

    (
        discounts_to_create_inputs,
        discounts_to_update,
        discount_to_remove,
        updated_fields,
    ) = discount_data

    new_line_discounts = []
    if discounts_to_create_inputs:
        new_line_discounts = [
            OrderLineDiscount(**input) for input in discounts_to_create_inputs
        ]
        OrderLineDiscount.objects.bulk_create(new_line_discounts)

    if discounts_to_update and updated_fields:
        OrderLineDiscount.objects.bulk_update(discounts_to_update, updated_fields)

    if discount_ids_to_remove := [discount.id for discount in discount_to_remove]:
        OrderLineDiscount.objects.filter(id__in=discount_ids_to_remove).delete()

    _update_line_info_cached_discounts(
        lines_info, new_line_discounts, discounts_to_update, discount_ids_to_remove
    )

    affected_line_ids = [
        discount_line.line.id
        for discount_line in new_line_discounts
        + discounts_to_update
        + discount_to_remove
    ]
    modified_lines_info = [
        line_info for line_info in lines_info if line_info.line.id in affected_line_ids
    ]
    # base unit price must reflect all actual catalogue discounts
    _update_base_unit_price_amount(modified_lines_info)


def _copy_unit_discount_data_to_order_line(lines_info: Iterable[DraftOrderLineInfo]):
    for line_info in lines_info:
        if discounts := line_info.discounts:
            line = line_info.line
            discount_amount = sum([discount.amount_value for discount in discounts])
            unit_discount_amount = discount_amount / line.quantity
            discount_reason = ";".join(
                [discount.reason for discount in discounts if discount.reason]
            )
            discount_type = (
                discounts[0].value_type
                if len(discounts) == 1
                else DiscountValueType.FIXED
            )
            discount_value = (
                discounts[0].value if len(discounts) == 1 else unit_discount_amount
            )

            line.unit_discount_amount = unit_discount_amount
            line.unit_discount_reason = discount_reason
            line.unit_discount_type = discount_type
            line.unit_discount_value = discount_value


def _update_base_unit_price_amount(lines_info: Iterable[DraftOrderLineInfo]):
    for line_info in lines_info:
        line = line_info.line
        base_unit_price = line.undiscounted_base_unit_price_amount
        for discount in line_info.discounts:
            unit_discount = discount.amount_value / line.quantity
            base_unit_price -= unit_discount
        line.base_unit_price_amount = max(base_unit_price, Decimal(0))


def create_order_discount_objects_for_order_promotions(
    order: "Order",
    lines_info: Iterable["DraftOrderLineInfo"],
    database_connection_name: str = settings.DATABASE_CONNECTION_DEFAULT_NAME,
):
    from ..order.base_calculations import base_order_subtotal
    from ..order.utils import get_order_country

    # If voucher is set or manual discount applied, then skip order promotions
    if order.voucher_code or order.discounts.filter(type=DiscountType.MANUAL):
        _clear_order_discount(order, lines_info)
        return

    # The base prices are required for order promotion discount qualification.
    _set_order_base_prices(order, lines_info)

    lines = [line_info.line for line_info in lines_info]
    subtotal = base_order_subtotal(order, lines)
    channel = order.channel
    rules = fetch_promotion_rules_for_checkout_or_order(order, database_connection_name)
    rule_data = get_best_rule(
        rules=rules,
        channel=channel,
        country=get_order_country(order),
        subtotal=subtotal,
        database_connection_name=database_connection_name,
    )
    if not rule_data:
        _clear_order_discount(order, lines_info)
        return

    best_rule, best_discount_amount, gift_listing = rule_data
    promotion = best_rule.promotion
    currency = channel.currency_code
    translation_language_code = order.language_code
    promotion_translation, rule_translation = get_rule_translations(
        promotion, best_rule, translation_language_code
    )
    rule_info = VariantPromotionRuleInfo(
        rule=best_rule,
        variant_listing_promotion_rule=None,
        promotion=best_rule.promotion,
        promotion_translation=promotion_translation,
        rule_translation=rule_translation,
    )
    # gift rule has empty reward_value and reward_value_type
    value_type = best_rule.reward_value_type or RewardValueType.FIXED
    amount_value = gift_listing.price_amount if gift_listing else best_discount_amount
    value = best_rule.reward_value or amount_value
    discount_object_defaults = {
        "promotion_rule": best_rule,
        "value_type": value_type,
        "value": value,
        "amount_value": amount_value,
        "currency": currency,
        "name": get_discount_name(best_rule, promotion),
        "translated_name": get_discount_translated_name(rule_info),
        "reason": prepare_promotion_discount_reason(promotion, get_sale_id(promotion)),
    }
    if gift_listing:
        _handle_gift_reward_for_order(
            order,
            lines_info,
            gift_listing,
            discount_object_defaults,
            rule_info,
        )
    else:
        _handle_order_promotion_for_order(
            order,
            lines_info,
            discount_object_defaults,
            rule_info,
        )


def _clear_order_discount(
    order_or_checkout: Union[Checkout, Order],
    lines_info: Iterable[DraftOrderLineInfo],
):
    with transaction.atomic():
        delete_gift_line(order_or_checkout, lines_info)
        order_or_checkout.discounts.filter(type=DiscountType.ORDER_PROMOTION).delete()


def _set_order_base_prices(order: Order, lines_info: Iterable[DraftOrderLineInfo]):
    """Set base order prices that includes only catalogue discounts."""
    from ..order.base_calculations import base_order_subtotal

    lines = [line_info.line for line_info in lines_info]
    subtotal = base_order_subtotal(order, lines)
    shipping_price = order.base_shipping_price
    total = subtotal + shipping_price

    update_fields = []
    if order.subtotal != TaxedMoney(net=subtotal, gross=subtotal):
        order.subtotal = TaxedMoney(net=subtotal, gross=subtotal)
        update_fields.extend(["subtotal_net_amount", "subtotal_gross_amount"])
    if order.total != TaxedMoney(net=total, gross=total):
        order.total = TaxedMoney(net=total, gross=total)
        update_fields.extend(["total_net_amount", "total_gross_amount"])

    if update_fields:
        with allow_writer():
            order.save(update_fields=update_fields)


def _handle_order_promotion_for_order(
    order: Order,
    lines_info: Iterable[DraftOrderLineInfo],
    discount_object_defaults: dict,
    rule_info: VariantPromotionRuleInfo,
):
    discount_object, created = order.discounts.get_or_create(
        type=DiscountType.ORDER_PROMOTION,
        defaults=discount_object_defaults,
    )
    discount_amount = discount_object_defaults["amount_value"]

    if not created:
        fields_to_update: list[str] = []
        _update_discount(
            discount_object_defaults["promotion_rule"],
            rule_info,
            discount_amount,
            discount_object,
            fields_to_update,
        )
        if fields_to_update:
            discount_object.save(update_fields=fields_to_update)

    delete_gift_line(order, lines_info)


@allow_writer()
def _handle_gift_reward_for_order(
    order: Order,
    lines_info: Iterable[DraftOrderLineInfo],
    gift_listing: ProductVariantChannelListing,
    discount_object_defaults: dict,
    rule_info: VariantPromotionRuleInfo,
):
    with transaction.atomic():
        line, line_created = create_gift_line(order, gift_listing.variant_id)
        (
            line_discount,
            discount_created,
        ) = OrderLineDiscount.objects.get_or_create(
            type=DiscountType.ORDER_PROMOTION,
            line=line,
            defaults=discount_object_defaults,
        )

    if not discount_created:
        fields_to_update = []
        if line_discount.line_id != line.id:
            line_discount.line = line
            fields_to_update.append("line_id")
        _update_discount(
            discount_object_defaults["promotion_rule"],
            rule_info,
            discount_object_defaults["amount_value"],
            line_discount,
            fields_to_update,
        )
        if fields_to_update:
            line_discount.save(update_fields=fields_to_update)

    if line_created:
        variant = gift_listing.variant
        init_values = {
            "line": line,
            "variant": variant,
            "channel_listing": gift_listing,
            "discounts": [line_discount],
            "rules_info": [rule_info],
            "channel": order.channel_id,
        }
        gift_line_info = DraftOrderLineInfo(**init_values)
        lines_info.append(gift_line_info)  # type: ignore[attr-defined]
    else:
        line_info = next(
            line_info for line_info in lines_info if line_info.line.pk == line.id
        )
        line_info.line = line
        line_info.discounts = [line_discount]


def get_active_catalogue_promotion_rules(
    allow_replica: bool = False,
) -> "QuerySet[PromotionRule]":
    promotions = Promotion.objects.active().filter(type=PromotionType.CATALOGUE)
    if allow_replica:
        promotions = promotions.using(settings.DATABASE_CONNECTION_REPLICA_NAME)
    rules = (
        PromotionRule.objects.order_by("id")
        .filter(
            Exists(promotions.filter(id=OuterRef("promotion_id"))),
        )
        .exclude(catalogue_predicate={})
    )
    if allow_replica:
        rules = rules.using(settings.DATABASE_CONNECTION_REPLICA_NAME)
    return rules


def mark_active_catalogue_promotion_rules_as_dirty(channel_ids: Iterable[int]):
    """Force promotion rule to recalculate.

    The rules which are marked as dirty, will be recalculated in background.
    Products related to these rules will be recalculated as well.
    """

    if not channel_ids:
        return

    rules = get_active_catalogue_promotion_rules()
    PromotionRuleChannel = PromotionRule.channels.through
    promotion_rules = PromotionRuleChannel.objects.filter(channel_id__in=channel_ids)
    rules = rules.filter(
        Exists(promotion_rules.filter(promotionrule_id=OuterRef("id")))
    )
    rules.update(variants_dirty=True)


def mark_catalogue_promotion_rules_as_dirty(promotion_pks: Iterable[UUID]):
    """Mark rules for promotions as dirty.

    The rules which are marked as dirty, will be recalculated in background.
    Products related to these rules will be recalculated as well.
    """
    if not promotion_pks:
        return
    PromotionRule.objects.filter(promotion_id__in=promotion_pks).update(
        variants_dirty=True
    )<|MERGE_RESOLUTION|>--- conflicted
+++ resolved
@@ -26,7 +26,7 @@
 from ..core.taxes import zero_money
 from ..core.utils.promo_code import InvalidPromoCode
 from ..order.fetch import DraftOrderLineInfo
-from ..order.models import Order
+from ..order.models import Order, OrderLine
 from ..product.models import (
     Product,
     ProductChannelListing,
@@ -57,11 +57,6 @@
 
 if TYPE_CHECKING:
     from ..account.models import User
-<<<<<<< HEAD
-=======
-    from ..checkout.fetch import CheckoutInfo
-    from ..order.models import Order, OrderLine
->>>>>>> 52b3886b
     from ..plugins.manager import PluginsManager
     from ..product.managers import ProductVariantQueryset
     from ..product.models import VariantChannelListingPromotionRule
