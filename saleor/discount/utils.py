--- conflicted
+++ resolved
@@ -7,11 +7,8 @@
 from uuid import UUID
 
 import graphene
-<<<<<<< HEAD
+import pytz
 from django.conf import settings
-=======
-import pytz
->>>>>>> 6aa2ddb7
 from django.db import transaction
 from django.db.models import Exists, F, OuterRef, QuerySet
 from django.utils import timezone
