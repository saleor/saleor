--- conflicted
+++ resolved
@@ -1,10 +1,6 @@
 from collections import defaultdict
-<<<<<<< HEAD
-from typing import Dict, Iterable, List, Set, Tuple
-=======
 from decimal import Decimal
 from typing import Optional
->>>>>>> f10308fa
 from uuid import UUID
 
 from django.db import transaction
@@ -12,11 +8,6 @@
 from prices import Money
 
 from ...channel.models import Channel
-<<<<<<< HEAD
-from ...discount import DiscountInfo
-from ...discount.models import Promotion, PromotionRule, Sale
-from ...discount.utils import calculate_discounted_price, fetch_active_discounts
-=======
 from ...core.taxes import zero_money
 from ...discount import PromotionRuleInfo
 from ...discount.models import PromotionRule
@@ -25,7 +16,6 @@
     fetch_active_promotion_rules,
 )
 from ..managers import ProductsQueryset, ProductVariantQueryset
->>>>>>> f10308fa
 from ..models import (
     ProductChannelListing,
     ProductVariant,
@@ -57,21 +47,11 @@
         _get_variant_listings_to_listing_rule_per_rule_id_map(variant_qs)
     )
 
-    sale_id_to_rule_per_channel_map = _get_sale_id_to_promotion_rule_mapping()
-    variant_listing_to_listing_rule_per_rule_map = (
-        _get_variant_listings_to_listing_rule_per_rule_id_map(product_qs)
-    )
-
     changed_products_listings_to_update = []
     changed_variants_listings_to_update = []
-<<<<<<< HEAD
-    changed_rule_listings_to_update: List[VariantChannelListingPromotionRule] = []
-    rule_listings_to_create: List[VariantChannelListingPromotionRule] = []
-=======
 
     changed_variant_listing_promotion_rule_to_create = []
     changed_variant_listing_promotion_rule_to_update = []
->>>>>>> f10308fa
 
     product_channel_listings = ProductChannelListing.objects.filter(
         Exists(products.filter(id=OuterRef("product_id")))
@@ -87,38 +67,23 @@
         (
             discounted_variants_price,
             variant_listings_to_update,
-<<<<<<< HEAD
-            listings_promotion_rule_to_update,
-            listings_promotion_rule_to_create,
-        ) = _get_discounted_variants_prices(
-=======
             variant_listing_promotion_rule_to_create,
             variant_listing_promotion_rule_to_update,
         ) = _get_discounted_variants_prices_for_promotions(
->>>>>>> f10308fa
             variant_listings,
             rules_info_per_promotion_id,
             product_channel_listing.channel,
-<<<<<<< HEAD
-            sale_id_to_rule_per_channel_map,
-=======
->>>>>>> f10308fa
             variant_listing_to_listing_rule_per_rule_map,
         )
 
         product_discounted_price = min(discounted_variants_price)
         changed_variants_listings_to_update.extend(variant_listings_to_update)
-<<<<<<< HEAD
-        changed_rule_listings_to_update.extend(listings_promotion_rule_to_update)
-        rule_listings_to_create.extend(listings_promotion_rule_to_create)
-=======
         changed_variant_listing_promotion_rule_to_create.extend(
             variant_listing_promotion_rule_to_create
         )
         changed_variant_listing_promotion_rule_to_update.extend(
             variant_listing_promotion_rule_to_update
         )
->>>>>>> f10308fa
 
         # check if the product discounted_price has changed
         if product_channel_listing.discounted_price != product_discounted_price:
@@ -153,15 +118,6 @@
         ProductVariantChannelListing.objects.bulk_update(
             changed_variants_listings_to_update, ["discounted_price_amount"]
         )
-<<<<<<< HEAD
-    if changed_rule_listings_to_update:
-        VariantChannelListingPromotionRule.objects.bulk_update(
-            changed_rule_listings_to_update, ["discount_amount"]
-        )
-    if rule_listings_to_create:
-        VariantChannelListingPromotionRule.objects.bulk_create(
-            rule_listings_to_create, ignore_conflicts=True
-=======
     if changed_variant_listing_promotion_rule_to_create:
         _create_variant_listing_promotion_rule(
             changed_variant_listing_promotion_rule_to_create
@@ -206,7 +162,6 @@
         # https://docs.djangoproject.com/en/4.1/ref/models/querysets/#bulk-create
         VariantChannelListingPromotionRule.objects.bulk_create(
             variant_listing_promotion_rule_to_create, ignore_conflicts=True
->>>>>>> f10308fa
         )
 
 
@@ -234,56 +189,8 @@
     return price_data
 
 
-<<<<<<< HEAD
-def _get_sale_id_to_promotion_rule_mapping():
-    """Prepare old_sale_id to promotion rule per channel mapping.
-
-    Format:
-    {
-        old_sale_id: {
-            channel_id_1: promotion_rule_1,
-            channel_id_2: promotion_rule_2
-        }
-    }
-    """
-    sale_id_to_rule_per_channel_map: dict[int, dict[int, PromotionRule]] = defaultdict(
-        dict
-    )
-    promotions = Promotion.objects.filter(old_sale_id__isnull=False)
-    promotion_rules = PromotionRule.objects.filter(
-        Exists(promotions.filter(id=OuterRef("promotion_id")))
-    )
-    PromotionRuleChannel = PromotionRule.channels.through
-    rule_channels = PromotionRuleChannel.objects.filter(
-        Exists(promotion_rules.filter(id=OuterRef("promotionrule_id")))
-    )
-    # We ensure that we have the separate rule for each channel for old sale promotions
-    rule_id_to_channel_id_map = {
-        rule_id: channel_id
-        for rule_id, channel_id in rule_channels.values_list(
-            "promotionrule_id", "channel_id"
-        )
-    }
-    promotion_id_to_old_sale_id = {
-        promotion.id: promotion.old_sale_id for promotion in promotions
-    }
-    for rule in promotion_rules.iterator():
-        old_sale_id = promotion_id_to_old_sale_id[rule.promotion_id]
-        channel_id = rule_id_to_channel_id_map.get(rule.id)
-        if channel_id:
-            sale_id_to_rule_per_channel_map[old_sale_id][channel_id] = (  # type: ignore
-                rule
-            )
-
-    return sale_id_to_rule_per_channel_map
-
-
-def _get_variant_listings_to_listing_rule_per_rule_id_map(
-    products: QuerySet[Product],
-=======
 def _get_variant_listings_to_listing_rule_per_rule_id_map(
     variants: ProductVariantQueryset,
->>>>>>> f10308fa
 ):
     """Return map for fetching VariantChannelListingPromotionRule per listing per rule.
 
@@ -294,16 +201,8 @@
         }
     }
     """
-<<<<<<< HEAD
-    variants = ProductVariant.objects.filter(
-        Exists(products.filter(id=OuterRef("product_id")))
-    )
-    variant_listing_rule_data: Dict[
-        int, Dict[UUID, VariantChannelListingPromotionRule]
-=======
     variant_listing_rule_data: dict[
         int, dict[UUID, VariantChannelListingPromotionRule]
->>>>>>> f10308fa
     ] = defaultdict(dict)
     variant_channel_listings = ProductVariantChannelListing.objects.filter(
         Exists(variants.filter(id=OuterRef("variant_id"))), price_amount__isnull=False
@@ -321,29 +220,6 @@
     return variant_listing_rule_data
 
 
-<<<<<<< HEAD
-def _get_discounted_variants_prices(
-    variant_listings: List[ProductVariantChannelListing],
-    product: Product,
-    collection_ids: Set[int],
-    discounts: List[DiscountInfo],
-    channel: Channel,
-    sale_id_to_rule_per_channel_map,
-    variant_listing_to_listing_rule_per_rule_map,
-) -> Tuple[
-    Money,
-    List[ProductVariantChannelListing],
-    List[VariantChannelListingPromotionRule],
-    List[VariantChannelListingPromotionRule],
-]:
-    listings_promotion_rule_to_update: List[VariantChannelListingPromotionRule] = []
-    listings_promotion_rule_to_create: List[VariantChannelListingPromotionRule] = []
-    variants_listings_to_update: List[ProductVariantChannelListing] = []
-    discounted_variants_price: List[Money] = []
-    for variant_listing in variant_listings:
-        sale_id, discounted_variant_price = calculate_discounted_price(
-            product=product,
-=======
 def _get_discounted_variants_prices_for_promotions(
     variant_listings: list[ProductVariantChannelListing],
     rules_info_per_promotion_id: dict[UUID, list[PromotionRuleInfo]],
@@ -365,7 +241,6 @@
     ] = []
     for variant_listing in variant_listings:
         applied_discounts = calculate_discounted_price_for_promotions(
->>>>>>> f10308fa
             price=variant_listing.price,
             rules_info_per_promotion_id=rules_info_per_promotion_id,
             channel=channel,
@@ -395,84 +270,6 @@
         if variant_listing.discounted_price != discounted_variant_price:
             variant_listing.discounted_price_amount = discounted_variant_price.amount
             variants_listings_to_update.append(variant_listing)
-<<<<<<< HEAD
-        discounted_variants_price.append(discounted_variant_price)
-        discount_amount = (
-            variant_listing.price_amount  # type: ignore
-            - variant_listing.discounted_price_amount
-        )
-        if discount_amount:
-            (
-                rule_listing_to_update,
-                rule_listing_to_create,
-            ) = variant_listing_promotion_rule_update(
-                sale_id,
-                variant_listing,
-                discount_amount,
-                sale_id_to_rule_per_channel_map,
-                variant_listing_to_listing_rule_per_rule_map,
-            )
-            if rule_listing_to_update:
-                listings_promotion_rule_to_update.append(rule_listing_to_update)
-            if rule_listing_to_create:
-                listings_promotion_rule_to_create.append(rule_listing_to_create)
-    return (
-        discounted_variants_price,
-        variants_listings_to_update,
-        listings_promotion_rule_to_update,
-        listings_promotion_rule_to_create,
-    )
-
-
-def variant_listing_promotion_rule_update(
-    sale_id,
-    variant_listing,
-    discount_amount,
-    sale_id_to_rule_per_channel_map,
-    variant_listing_to_listing_rule_per_rule_map,
-):
-    """Update or create VariantChannelListingPromotionRule for given sale.
-
-    Return tuple, first element will be VariantChannelListingPromotionRule to update,
-    second will be VariantChannelListingPromotionRule to create.
-
-    Return (None, None) if Promotion does not exist yet. The proper listing promotion
-    rule instances will be created when migrating.
-    """
-    channel_id = variant_listing.channel_id
-    promotion_rule = sale_id_to_rule_per_channel_map[sale_id].get(channel_id)
-    # If the promotion does not exists it mean that the sale wasn't migrated yet.
-    # The proper VariantChannelListingPromotionRule will be created during migration.
-    if not promotion_rule:
-        return None, None
-
-    listing_promotion_rule_to_update = variant_listing_to_listing_rule_per_rule_map[
-        variant_listing.id
-    ].get(promotion_rule.id)
-    if listing_promotion_rule_to_update:
-        if listing_promotion_rule_to_update.discount_amount != discount_amount:
-            listing_promotion_rule_to_update.discount_amount = discount_amount
-            return listing_promotion_rule_to_update, None
-        return None, None
-
-    # create VariantChannelListingPromotionRule
-    new_listing_promotion_rule = VariantChannelListingPromotionRule(
-        variant_channel_listing=variant_listing,
-        promotion_rule=promotion_rule,
-        discount_amount=discount_amount,
-        currency=variant_listing.currency,
-    )
-    return None, new_listing_promotion_rule
-
-
-def _products_in_batches(products_qs):
-    """Slice a products queryset into batches."""
-    start_pk = 0
-
-    # Results in memory usage of ~40MB for 500 products
-    BATCH_SIZE = 500
-=======
->>>>>>> f10308fa
 
             # delete variant listing - promotion rules relationd that are not valid
             # anymore
