from decimal import Decimal
from operator import attrgetter

from django.conf import settings
from django.contrib.postgres.indexes import GinIndex
from django.core.serializers.json import DjangoJSONEncoder
from django.core.validators import MaxValueValidator, MinValueValidator
from django.db import models
from django.db.models import JSONField  # type: ignore
from prices import Money

from ..checkout.models import Checkout
from ..core.permissions import PaymentPermissions
from . import ChargeStatus, CustomPaymentChoices, TransactionKind


class Payment(models.Model):
    """A model that represents a single payment.

    This might be a transactable payment information such as credit card
    details, gift card information or a customer's authorization to charge
    their PayPal account.

    All payment process related pieces of information are stored
    at the gateway level, we are operating on the reusable token
    which is a unique identifier of the customer for given gateway.

    Several payment methods can be used within a single order. Each payment
    method may consist of multiple transactions.
    """

    gateway = models.CharField(max_length=255)
    is_active = models.BooleanField(
        default=True,
        help_text=(
            "Inactive payments do not contribute toward checkout / orders, "
            "but saleor still manages their lifecycle to reflect the real status "
            "in the payment service provider."
        ),
    )
    to_confirm = models.BooleanField(default=False)
    complete_order = models.BooleanField(default=False)
    partial = models.BooleanField(default=False)
    created = models.DateTimeField(auto_now_add=True)
    modified = models.DateTimeField(auto_now=True)
    charge_status = models.CharField(
        max_length=20, choices=ChargeStatus.CHOICES, default=ChargeStatus.NOT_CHARGED
    )
    token = models.CharField(max_length=512, blank=True, default="")
    total = models.DecimalField(
        max_digits=settings.DEFAULT_MAX_DIGITS,
        decimal_places=settings.DEFAULT_DECIMAL_PLACES,
        default=Decimal("0.0"),
    )
    captured_amount = models.DecimalField(
        max_digits=settings.DEFAULT_MAX_DIGITS,
        decimal_places=settings.DEFAULT_DECIMAL_PLACES,
        default=Decimal("0.0"),
    )
    currency = models.CharField(
        max_length=settings.DEFAULT_CURRENCY_CODE_LENGTH
    )  # FIXME: add ISO4217 validator

    checkout = models.ForeignKey(
        Checkout, null=True, related_name="payments", on_delete=models.SET_NULL
    )
    order = models.ForeignKey(
        "order.Order", null=True, related_name="payments", on_delete=models.PROTECT
    )

    billing_email = models.EmailField(blank=True)
    billing_first_name = models.CharField(max_length=256, blank=True)
    billing_last_name = models.CharField(max_length=256, blank=True)
    billing_company_name = models.CharField(max_length=256, blank=True)
    billing_address_1 = models.CharField(max_length=256, blank=True)
    billing_address_2 = models.CharField(max_length=256, blank=True)
    billing_city = models.CharField(max_length=256, blank=True)
    billing_city_area = models.CharField(max_length=128, blank=True)
    billing_postal_code = models.CharField(max_length=256, blank=True)
    billing_country_code = models.CharField(max_length=2, blank=True)
    billing_country_area = models.CharField(max_length=256, blank=True)

    cc_first_digits = models.CharField(max_length=6, blank=True, default="")
    cc_last_digits = models.CharField(max_length=4, blank=True, default="")
    cc_brand = models.CharField(max_length=40, blank=True, default="")
    cc_exp_month = models.PositiveIntegerField(
        validators=[MinValueValidator(1), MaxValueValidator(12)], null=True, blank=True
    )
    cc_exp_year = models.PositiveIntegerField(
        validators=[MinValueValidator(1000)], null=True, blank=True
    )

    payment_method_type = models.CharField(max_length=256, blank=True)

    customer_ip_address = models.GenericIPAddressField(blank=True, null=True)
    extra_data = models.TextField(blank=True, default="")
    return_url = models.URLField(blank=True, null=True)
    psp_reference = models.CharField(
        max_length=512, null=True, blank=True, db_index=True
    )

    class Meta:
        ordering = ("pk",)
        permissions = (
            (
                PaymentPermissions.HANDLE_PAYMENTS.codename,
                "Handle payments",
            ),
        )
        indexes = [
            # Orders filtering by status index
            GinIndex(fields=["order_id", "is_active", "charge_status"]),
        ]

    def __repr__(self):
        return "Payment(gateway=%s, is_active=%s, created=%s, charge_status=%s)" % (
            self.gateway,
            self.is_active,
            self.created,
            self.charge_status,
        )

    def get_last_transaction(self):
        return max(self.transactions.all(), default=None, key=attrgetter("pk"))

    def get_total(self):
        return Money(self.total, self.currency)

    def can_create_order(self):
        """Indicate whether an order can be created with this payment."""
        return False if self.partial and not self.complete_order else True

    def get_covered_amount(self):
        """Return an amount that is covered by this payment (but not necessarily captured).

        Partially refunded payments are included in the covered amount.
        """
        if self.charge_status == ChargeStatus.AUTHORIZED:
            return self.total
        return self.captured_amount

    def get_captured_amount(self):
        return Money(self.captured_amount, self.currency)

    def get_charge_amount(self):
        """Retrieve the maximum capture possible."""
        return self.total - self.captured_amount

    @property
    def not_charged(self):
        return self.charge_status == ChargeStatus.NOT_CHARGED

    @property
    def is_authorized(self):
        return self.charge_status == ChargeStatus.AUTHORIZED

    def can_authorize(self):
        return self.is_active and self.charge_status == ChargeStatus.NOT_CHARGED

    def can_capture(self):
        return self.is_active and self.is_authorized

    def can_void(self):
<<<<<<< HEAD
        return self.is_authorized
=======
        return self.not_charged and self.is_authorized
>>>>>>> 9d744bee

    def can_refund(self):
        can_refund_charge_status = (
            ChargeStatus.PARTIALLY_CHARGED,
            ChargeStatus.FULLY_CHARGED,
            ChargeStatus.PARTIALLY_REFUNDED,
        )
        return self.charge_status in can_refund_charge_status
<<<<<<< HEAD
=======

    def can_confirm(self):
        return self.is_active and self.not_charged
>>>>>>> 9d744bee

    def is_manual(self):
        return self.gateway == CustomPaymentChoices.MANUAL


class Transaction(models.Model):
    """Represents a single payment operation.

    Transaction is an attempt to transfer money between your store
    and your customers, with a chosen payment method.
    """

    created = models.DateTimeField(auto_now_add=True, editable=False)
    payment = models.ForeignKey(
        Payment, related_name="transactions", on_delete=models.PROTECT
    )
    token = models.CharField(max_length=512, blank=True, default="")
    kind = models.CharField(max_length=25, choices=TransactionKind.CHOICES)
    is_success = models.BooleanField(default=False)
    action_required = models.BooleanField(default=False)
    action_required_data = JSONField(
        blank=True, default=dict, encoder=DjangoJSONEncoder
    )
    currency = models.CharField(max_length=settings.DEFAULT_CURRENCY_CODE_LENGTH)
    amount = models.DecimalField(
        max_digits=settings.DEFAULT_MAX_DIGITS,
        decimal_places=settings.DEFAULT_DECIMAL_PLACES,
        default=Decimal("0.0"),
    )
    error = models.CharField(
        max_length=256,
        null=True,
    )
    customer_id = models.CharField(max_length=256, null=True)
    gateway_response = JSONField(encoder=DjangoJSONEncoder)
    already_processed = models.BooleanField(default=False)

    class Meta:
        ordering = ("pk",)

    def __repr__(self):
        return "Transaction(type=%s, is_success=%s, created=%s)" % (
            self.kind,
            self.is_success,
            self.created,
        )

    def get_amount(self):
        return Money(self.amount, self.currency)<|MERGE_RESOLUTION|>--- conflicted
+++ resolved
@@ -161,11 +161,7 @@
         return self.is_active and self.is_authorized
 
     def can_void(self):
-<<<<<<< HEAD
         return self.is_authorized
-=======
-        return self.not_charged and self.is_authorized
->>>>>>> 9d744bee
 
     def can_refund(self):
         can_refund_charge_status = (
@@ -174,12 +170,9 @@
             ChargeStatus.PARTIALLY_REFUNDED,
         )
         return self.charge_status in can_refund_charge_status
-<<<<<<< HEAD
-=======
 
     def can_confirm(self):
         return self.is_active and self.not_charged
->>>>>>> 9d744bee
 
     def is_manual(self):
         return self.gateway == CustomPaymentChoices.MANUAL
