--- conflicted
+++ resolved
@@ -25,14 +25,6 @@
                 ChargeStatus.FULLY_CHARGED,
                 ChargeStatus.PARTIALLY_REFUNDED,
             )
-<<<<<<< HEAD
-    return zero_money(fallback_currency)
-
-
-def get_subtotal(order_lines: List["OrderLine"], fallback_currency: str):
-    subtotal_iterator = (line.total_price for line in order_lines)
-    return sum(subtotal_iterator, zero_taxed_money(currency=fallback_currency))
-=======
             and last_payment.is_active
         ):
             return Money(last_payment.captured_amount, last_payment.currency)
@@ -45,4 +37,8 @@
         if last_payment.is_active:
             return last_payment.get_authorized_amount()
     return zero_money(fallback_currency)
->>>>>>> 83d7fa85
+
+
+def get_subtotal(order_lines: List["OrderLine"], fallback_currency: str):
+    subtotal_iterator = (line.total_price for line in order_lines)
+    return sum(subtotal_iterator, zero_taxed_money(currency=fallback_currency))