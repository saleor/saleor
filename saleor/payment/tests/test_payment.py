--- conflicted
+++ resolved
@@ -4,12 +4,9 @@
 from unittest.mock import ANY, Mock, patch
 
 import pytest
-<<<<<<< HEAD
+from django.contrib.auth.models import AnonymousUser
 from django.test import override_settings
 from freezegun import freeze_time
-=======
-from django.contrib.auth.models import AnonymousUser
->>>>>>> 633dcd50
 
 from ...checkout.calculations import checkout_total
 from ...checkout.fetch import fetch_checkout_info, fetch_checkout_lines
@@ -628,7 +625,6 @@
     assert payment.payment_method_type == gateway_response.payment_method_info.type
 
 
-<<<<<<< HEAD
 @pytest.mark.parametrize(
     "partial, complete_order, result",
     [
@@ -801,7 +797,8 @@
     task_logger.error.assert_called_once_with(
         "Release payment %d failed.", payment.pk, e
     )
-=======
+
+
 def test_payment_owned_by_user_from_order(payment, customer_user2):
     # given
     assert payment.checkout is None
@@ -864,5 +861,4 @@
     is_owned = payment_owned_by_user(payment.pk, user)
 
     # then
-    assert not is_owned
->>>>>>> 633dcd50
+    assert not is_owned