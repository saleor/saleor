--- conflicted
+++ resolved
@@ -328,7 +328,6 @@
     assert lst == gateways
 
 
-<<<<<<< HEAD
 @patch("saleor.plugins.manager.PluginsManager.is_event_active_for_any_plugin")
 def test_request_capture_action_missing_active_event(
     mocked_is_active, order, staff_user
@@ -800,7 +799,8 @@
         ),
         channel_slug=checkout.channel.slug,
     )
-=======
+
+
 @patch("saleor.payment.gateway.void")
 @patch("saleor.payment.gateway.refund")
 def test_payment_refund_or_void_no_payment(refund_mock, void_mock):
@@ -961,5 +961,4 @@
     )
 
     # then
-    void_mock.assert_not_called()
->>>>>>> 9aea3177
+    void_mock.assert_not_called()