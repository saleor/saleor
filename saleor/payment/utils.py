--- conflicted
+++ resolved
@@ -653,7 +653,10 @@
 
 
 def parse_transaction_event_data(
-    event_data: dict, parsed_event_data: dict, error_fields: List[str]
+    event_data: dict,
+    parsed_event_data: dict,
+    error_fields: List[str],
+    psp_reference: str,
 ):
     missing_msg = (
         "Missing value for field: %s in " "response of transaction action webhook."
@@ -662,26 +665,12 @@
         "Incorrect value for field: %s, value: %s in "
         "response of transaction action webhook."
     )
-    event_result_types = {
-        str_to_enum(event_results[0]): event_results[0]
-        for event_results in TransactionEventReportResult.CHOICES
-    }
-    result_data = event_data.get("result")
-    if result_data and result_data in event_result_types:
-        parsed_event_data["result"] = event_result_types[result_data]
-    else:
-        logger.warning(missing_msg, "result")
-        error_fields.append("result")
-
-    if event_psp_reference := event_data.get("pspReference"):
-        parsed_event_data["psp_reference"] = event_psp_reference
-    else:
-        logger.warning(missing_msg, "pspReference")
-        error_fields.append("pspReference")
+
+    parsed_event_data["psp_reference"] = psp_reference
 
     event_type_types = {
         str_to_enum(event_results[0]): event_results[0]
-        for event_results in TransactionEventActionType.CHOICES
+        for event_results in TransactionEventType.CHOICES
     }
     type_data = event_data.get("type")
     if type_data:
@@ -691,7 +680,8 @@
             logger.warning(invalid_msg, "type", type_data)
             error_fields.append("type")
     else:
-        parsed_event_data["type"] = None
+        logger.warning(missing_msg, "type")
+        error_fields.append("type")
 
     if amount_data := event_data.get("amount"):
         try:
@@ -738,50 +728,8 @@
             event_data=event_data,
             parsed_event_data=parsed_event_data,
             error_fields=error_fields,
-        )
-<<<<<<< HEAD
-
-        parsed_event_data["psp_reference"] = psp_reference
-
-        event_type_types = {
-            str_to_enum(event_results[0]): event_results[0]
-            for event_results in TransactionEventType.CHOICES
-        }
-        type_data = event_data.get("type")
-        if type_data:
-            if type_data in event_type_types:
-                parsed_event_data["type"] = event_type_types[type_data]
-            else:
-                logger.warning(invalid_msg, "type", type_data)
-                error_fields.append("type")
-        else:
-            logger.warning(missing_msg, "type")
-            error_fields.append("type")
-
-        if amount_data := event_data.get("amount"):
-            try:
-                parsed_event_data["amount"] = decimal.Decimal(amount_data)
-            except decimal.DecimalException:
-                logger.warning(invalid_msg, "amount", amount_data)
-                error_fields.append("amount")
-        else:
-            parsed_event_data["amount"] = None
-
-        if event_time_data := event_data.get("time"):
-            try:
-                parsed_event_data["time"] = (
-                    datetime.fromisoformat(event_time_data) if event_time_data else None
-                )
-            except ValueError:
-                logger.warning(invalid_msg, "time", event_time_data)
-                error_fields.append("time")
-        else:
-            parsed_event_data["time"] = timezone.now()
-
-        parsed_event_data["external_url"] = event_data.get("externalUrl", "")
-        parsed_event_data["message"] = event_data.get("message", "")
-=======
->>>>>>> e0e4924b
+            psp_reference=psp_reference,
+        )
 
     if not error_fields:
         return TransactionRequestResponse(
