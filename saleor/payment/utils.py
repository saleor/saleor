import decimal
import json
import logging
from datetime import datetime
from decimal import Decimal
from typing import Any, Dict, Optional, cast, overload

import graphene
from babel.numbers import get_currency_precision
from django.core.serializers.json import DjangoJSONEncoder
from django.db import transaction
from django.db.models import Q
from django.utils import timezone

from ..account.models import User
from ..app.models import App
from ..checkout.fetch import fetch_checkout_info, fetch_checkout_lines
from ..checkout.models import Checkout
from ..core.prices import quantize_price
from ..core.tracing import traced_atomic_transaction
from ..discount.utils import fetch_active_discounts
from ..graphql.core.utils import str_to_enum
from ..order.models import Order
from ..order.search import update_order_search_vector
from ..order.utils import (
    update_order_authorize_data,
    update_order_charge_data,
    updates_amounts_for_order,
)
from ..plugins.manager import PluginsManager, get_plugins_manager
from . import (
    ChargeStatus,
    GatewayError,
    PaymentError,
    StorePaymentMethod,
    TransactionEventType,
    TransactionKind,
)
from .error_codes import PaymentErrorCode
from .interface import (
    AddressData,
    GatewayResponse,
    PaymentData,
    PaymentLineData,
    PaymentLinesData,
    PaymentMethodInfo,
    RefundData,
    StorePaymentMethodEnum,
    TransactionData,
    TransactionRequestEventResponse,
    TransactionRequestResponse,
)
from .models import Payment, Transaction, TransactionEvent, TransactionItem
from .transaction_item_calculations import recalculate_transaction_amounts

logger = logging.getLogger(__name__)

GENERIC_TRANSACTION_ERROR = "Transaction was unsuccessful"
ALLOWED_GATEWAY_KINDS = {choices[0] for choices in TransactionKind.CHOICES}


def create_payment_lines_information(
    payment: Payment,
    manager: PluginsManager,
) -> PaymentLinesData:
    checkout = payment.checkout
    order = payment.order

    if checkout:
        return create_checkout_payment_lines_information(checkout, manager)
    elif order:
        return create_order_payment_lines_information(order)

    return PaymentLinesData(
        shipping_amount=Decimal("0.00"),
        voucher_amount=Decimal("0.00"),
        lines=[],
    )


def create_checkout_payment_lines_information(
    checkout: Checkout, manager: PluginsManager
) -> PaymentLinesData:
    line_items = []
    lines, _ = fetch_checkout_lines(checkout)
    discounts = fetch_active_discounts()
    checkout_info = fetch_checkout_info(checkout, lines, discounts, manager)
    address = checkout_info.shipping_address or checkout_info.billing_address

    for line_info in lines:
        unit_price = manager.calculate_checkout_line_unit_price(
            checkout_info,
            lines,
            line_info,
            address,
            discounts,
        )
        unit_gross = unit_price.gross.amount

        quantity = line_info.line.quantity
        product_name = f"{line_info.variant.product.name}, {line_info.variant.name}"
        product_sku = line_info.variant.sku
        line_items.append(
            PaymentLineData(
                quantity=quantity,
                product_name=product_name,
                product_sku=product_sku,
                variant_id=line_info.variant.id,
                amount=unit_gross,
            )
        )
    shipping_amount = manager.calculate_checkout_shipping(
        checkout_info=checkout_info,
        lines=lines,
        address=address,
        discounts=discounts,
    ).gross.amount

    voucher_amount = -checkout.discount_amount

    return PaymentLinesData(
        shipping_amount=shipping_amount,
        voucher_amount=voucher_amount,
        lines=line_items,
    )


def create_order_payment_lines_information(order: Order) -> PaymentLinesData:
    line_items = []
    for order_line in order.lines.all():
        product_name = f"{order_line.product_name}, {order_line.variant_name}"

        variant_id = order_line.variant_id
        if variant_id is None:
            continue

        line_items.append(
            PaymentLineData(
                quantity=order_line.quantity,
                product_name=product_name,
                product_sku=order_line.product_sku,
                variant_id=variant_id,
                amount=order_line.unit_price_gross_amount,
            )
        )

    shipping_amount = order.shipping_price_gross_amount
    voucher_amount = order.total_gross_amount - order.undiscounted_total_gross_amount

    return PaymentLinesData(
        shipping_amount=shipping_amount,
        voucher_amount=voucher_amount,
        lines=line_items,
    )


def generate_transactions_data(payment: Payment) -> list[TransactionData]:
    return [
        TransactionData(
            token=t.token,
            is_success=t.is_success,
            kind=t.kind,
            gateway_response=t.gateway_response,
            amount={
                "amount": str(quantize_price(t.amount, t.currency)),
                "currency": t.currency,
            },
        )
        for t in payment.transactions.all()
    ]


def create_payment_information(
    payment: Payment,
    payment_token: Optional[str] = None,
    amount: Optional[Decimal] = None,
    customer_id: Optional[str] = None,
    store_source: bool = False,
    refund_data: Optional[RefundData] = None,
    additional_data: Optional[dict] = None,
    manager: Optional[PluginsManager] = None,
) -> PaymentData:
    """Extract order information along with payment details.

    Returns information required to process payment and additional
    billing/shipping addresses for optional fraud-prevention mechanisms.
    """
    if checkout := payment.checkout:
        billing = checkout.billing_address
        shipping = checkout.shipping_address
        email = cast(str, checkout.get_customer_email())
        user_id = checkout.user_id
        checkout_token = str(checkout.token)
        from ..checkout.utils import get_or_create_checkout_metadata

        checkout_metadata = get_or_create_checkout_metadata(checkout).metadata
    elif order := payment.order:
        billing = order.billing_address
        shipping = order.shipping_address
        email = order.user_email
        user_id = order.user_id
        checkout_token = order.checkout_token
        checkout_metadata = None
    else:
        billing = None
        shipping = None
        email = payment.billing_email
        user_id = None
        checkout_token = ""
        checkout_metadata = None

    billing_address = AddressData(**billing.as_data()) if billing else None
    shipping_address = AddressData(**shipping.as_data()) if shipping else None

    order = payment.order
    order_id = order.pk if order else None
    channel_slug = order.channel.slug if order and order.channel else None
    graphql_payment_id = graphene.Node.to_global_id("Payment", payment.pk)

    graphql_customer_id = None
    if user_id:
        graphql_customer_id = graphene.Node.to_global_id("User", user_id)

    return PaymentData(
        gateway=payment.gateway,
        token=payment_token,
        amount=amount or payment.total,
        currency=payment.currency,
        billing=billing_address,
        shipping=shipping_address,
        order_id=str(order_id),
        order_channel_slug=channel_slug,
        payment_id=payment.pk,
        graphql_payment_id=graphql_payment_id,
        customer_ip_address=payment.customer_ip_address,
        customer_id=customer_id,
        customer_email=email,
        reuse_source=store_source,
        data=additional_data or {},
        graphql_customer_id=graphql_customer_id,
        store_payment_method=StorePaymentMethodEnum[
            payment.store_payment_method.upper()
        ],
        checkout_token=checkout_token,
        checkout_metadata=checkout_metadata,
        payment_metadata=payment.metadata,
        psp_reference=payment.psp_reference,
        refund_data=refund_data,
        transactions=generate_transactions_data(payment),
        _resolve_lines_data=lambda: create_payment_lines_information(
            payment, manager or get_plugins_manager()
        ),
    )


def create_payment(
    gateway: str,
    total: Decimal,
    currency: str,
    email: str,
    customer_ip_address: Optional[str] = None,
    payment_token: Optional[str] = None,
    extra_data: Optional[Dict] = None,
    checkout: Optional[Checkout] = None,
    order: Optional[Order] = None,
    return_url: Optional[str] = None,
    external_reference: Optional[str] = None,
    store_payment_method: str = StorePaymentMethod.NONE,
    metadata: Optional[Dict[str, str]] = None,
) -> Payment:
    """Create a payment instance.

    This method is responsible for creating payment instances that works for
    both Django views and GraphQL mutations.
    """

    if extra_data is None:
        extra_data = {}

    data = {
        "is_active": True,
        "customer_ip_address": customer_ip_address or "",
        "extra_data": json.dumps(extra_data),
        "token": payment_token or "",
    }

    if checkout:
        data["checkout"] = checkout
        billing_address = checkout.billing_address
    elif order:
        data["order"] = order
        billing_address = order.billing_address
    else:
        raise TypeError("Must provide checkout or order to create a payment.")

    if not billing_address:
        raise PaymentError(
            "Order does not have a billing address.",
            code=PaymentErrorCode.BILLING_ADDRESS_NOT_SET.value,
        )

    defaults = {
        "billing_email": email,
        "billing_first_name": billing_address.first_name,
        "billing_last_name": billing_address.last_name,
        "billing_company_name": billing_address.company_name,
        "billing_address_1": billing_address.street_address_1,
        "billing_address_2": billing_address.street_address_2,
        "billing_city": billing_address.city,
        "billing_postal_code": billing_address.postal_code,
        "billing_country_code": billing_address.country.code,
        "billing_country_area": billing_address.country_area,
        "currency": currency,
        "gateway": gateway,
        "total": total,
        "return_url": return_url,
        "partial": False,
        "psp_reference": external_reference or "",
        "store_payment_method": store_payment_method,
        "metadata": {} if metadata is None else metadata,
    }

    payment, _ = Payment.objects.get_or_create(defaults=defaults, **data)
    return payment


def get_already_processed_transaction(
    payment: "Payment", gateway_response: GatewayResponse
):
    transaction = payment.transactions.filter(
        is_success=gateway_response.is_success,
        action_required=gateway_response.action_required,
        token=gateway_response.transaction_id,
        kind=gateway_response.kind,
        amount=gateway_response.amount,
        currency=gateway_response.currency,
    ).last()
    return transaction


@overload
def create_transaction(
    payment: Payment,
    *,
    kind: str,
    payment_information: PaymentData,
    action_required: bool = False,
    gateway_response: Optional[GatewayResponse] = None,
    error_msg=None,
    is_success=False,
) -> Transaction:
    ...


@overload
def create_transaction(
    payment: Payment,
    *,
    kind: str,
    payment_information: Optional[PaymentData],
    action_required: bool = False,
    gateway_response: GatewayResponse,
    error_msg=None,
    is_success=False,
) -> Transaction:
    ...


def create_transaction(
    payment: Payment,
    *,
    kind: str,
    payment_information: Optional[PaymentData],
    action_required: bool = False,
    gateway_response: Optional[GatewayResponse] = None,
    error_msg=None,
    is_success=False,
) -> Transaction:
    """Create a transaction based on transaction kind and gateway response."""
    # Default values for token, amount, currency are only used in cases where
    # response from gateway was invalid or an exception occurred
    if not gateway_response:
        if not payment_information:
            raise ValueError("Payment information is required to create a transaction.")
        gateway_response = GatewayResponse(
            kind=kind,
            action_required=False,
            transaction_id=payment_information.token or "",
            is_success=is_success,
            amount=payment_information.amount,
            currency=payment_information.currency,
            error=error_msg,
            raw_response={},
        )

    txn = Transaction.objects.create(
        payment=payment,
        action_required=action_required,
        kind=gateway_response.kind,
        token=gateway_response.transaction_id,
        is_success=gateway_response.is_success,
        amount=gateway_response.amount,
        currency=gateway_response.currency,
        error=gateway_response.error,
        customer_id=gateway_response.customer_id,
        gateway_response=gateway_response.raw_response or {},
        action_required_data=gateway_response.action_required_data or {},
    )
    return txn


def get_already_processed_transaction_or_create_new_transaction(
    payment: Payment,
    kind: str,
    payment_information: PaymentData,
    action_required: bool = False,
    gateway_response: Optional[GatewayResponse] = None,
    error_msg=None,
) -> Transaction:
    if gateway_response and gateway_response.transaction_already_processed:
        txn = get_already_processed_transaction(payment, gateway_response)
        if txn:
            return txn
    return create_transaction(
        payment,
        kind=kind,
        payment_information=payment_information,
        action_required=action_required,
        gateway_response=gateway_response,
        error_msg=error_msg,
    )


def clean_capture(payment: Payment, amount: Decimal):
    """Check if payment can be captured."""
    if amount <= 0:
        raise PaymentError("Amount should be a positive number.")
    if not payment.can_capture():
        raise PaymentError("This payment cannot be captured.")
    if amount > payment.total or amount > (payment.total - payment.captured_amount):
        raise PaymentError("Unable to charge more than un-captured amount.")


def clean_authorize(payment: Payment):
    """Check if payment can be authorized."""
    if not payment.can_authorize():
        raise PaymentError("Charged transactions cannot be authorized again.")


def validate_gateway_response(response: GatewayResponse):
    """Validate response to be a correct format for Saleor to process."""
    if not isinstance(response, GatewayResponse):
        raise GatewayError("Gateway needs to return a GatewayResponse obj")

    if response.kind not in ALLOWED_GATEWAY_KINDS:
        raise GatewayError(
            "Gateway response kind must be one of {}".format(
                sorted(ALLOWED_GATEWAY_KINDS)
            )
        )

    try:
        json.dumps(response.raw_response, cls=DjangoJSONEncoder)
    except (TypeError, ValueError):
        raise GatewayError("Gateway response needs to be json serializable")


@traced_atomic_transaction()
def gateway_postprocess(transaction, payment: Payment):
    changed_fields: list[str] = []

    if not transaction.is_success or transaction.already_processed:
        if changed_fields:
            # FIXME: verify that we actually want to save the payment here
            # as with empty changed_fields it won't be saved
            payment.save(update_fields=changed_fields)
        return

    if transaction.action_required:
        payment.to_confirm = True
        changed_fields.append("to_confirm")
        payment.save(update_fields=changed_fields)
        return

    # to_confirm is defined by the transaction.action_required. Payment doesn't
    # require confirmation when we got action_required == False
    if payment.to_confirm:
        payment.to_confirm = False
        changed_fields.append("to_confirm")

    update_payment_charge_status(payment, transaction, changed_fields)


def update_payment_charge_status(payment, transaction, changed_fields=None):
    changed_fields = changed_fields or []

    transaction_kind = transaction.kind
    if transaction_kind in {
        TransactionKind.CAPTURE,
        TransactionKind.REFUND_REVERSED,
    }:
        payment.captured_amount += transaction.amount
        payment.is_active = True
        # Set payment charge status to fully charged
        # only if there is no more amount needs to charge
        payment.charge_status = ChargeStatus.PARTIALLY_CHARGED
        if payment.get_charge_amount() <= 0:
            payment.charge_status = ChargeStatus.FULLY_CHARGED
        changed_fields += ["charge_status", "captured_amount", "modified_at"]

    elif transaction_kind == TransactionKind.VOID:
        payment.is_active = False
        changed_fields += ["is_active", "modified_at"]

    elif transaction_kind == TransactionKind.REFUND:
        changed_fields += ["captured_amount", "modified_at"]
        payment.captured_amount -= transaction.amount
        payment.charge_status = ChargeStatus.PARTIALLY_REFUNDED
        if payment.captured_amount <= 0:
            payment.captured_amount = Decimal("0.0")
            payment.charge_status = ChargeStatus.FULLY_REFUNDED
            payment.is_active = False
        changed_fields += ["charge_status", "is_active"]
    elif transaction_kind == TransactionKind.PENDING:
        payment.charge_status = ChargeStatus.PENDING
        changed_fields += ["charge_status"]
    elif transaction_kind == TransactionKind.CANCEL:
        payment.charge_status = ChargeStatus.CANCELLED
        payment.is_active = False
        changed_fields += ["charge_status", "is_active"]
    elif transaction_kind == TransactionKind.CAPTURE_FAILED:
        if payment.charge_status in {
            ChargeStatus.PARTIALLY_CHARGED,
            ChargeStatus.FULLY_CHARGED,
        }:
            payment.captured_amount -= transaction.amount
            payment.charge_status = ChargeStatus.PARTIALLY_CHARGED
            if payment.captured_amount <= 0:
                payment.charge_status = ChargeStatus.NOT_CHARGED
            changed_fields += ["charge_status", "captured_amount", "modified_at"]
    if changed_fields:
        payment.save(update_fields=changed_fields)
    transaction.already_processed = True
    transaction.save(update_fields=["already_processed"])
    if "captured_amount" in changed_fields and payment.order_id:
        update_order_charge_data(payment.order)
    if transaction_kind == TransactionKind.AUTH and payment.order_id:
        update_order_authorize_data(payment.order)


def fetch_customer_id(user: User, gateway: str):
    """Retrieve users customer_id stored for desired gateway."""
    meta_key = prepare_key_for_gateway_customer_id(gateway)
    return user.get_value_from_private_metadata(key=meta_key)


def store_customer_id(user: User, gateway: str, customer_id: str):
    """Store customer_id in users private meta for desired gateway."""
    meta_key = prepare_key_for_gateway_customer_id(gateway)
    user.store_value_in_private_metadata(items={meta_key: customer_id})
    user.save(update_fields=["private_metadata", "updated_at"])


def prepare_key_for_gateway_customer_id(gateway_name: str) -> str:
    return (gateway_name.strip().upper()) + ".customer_id"


def update_payment(payment: "Payment", gateway_response: "GatewayResponse"):
    changed_fields = []
    if psp_reference := gateway_response.psp_reference:
        payment.psp_reference = psp_reference
        changed_fields.append("psp_reference")

    if gateway_response.payment_method_info:
        update_payment_method_details(
            payment, gateway_response.payment_method_info, changed_fields
        )

    if changed_fields:
        payment.save(update_fields=changed_fields)


def update_payment_method_details(
    payment: "Payment",
    payment_method_info: Optional["PaymentMethodInfo"],
    changed_fields: list[str],
):
    if not payment_method_info:
        return
    if payment_method_info.brand:
        payment.cc_brand = payment_method_info.brand
        changed_fields.append("cc_brand")
    if payment_method_info.last_4:
        payment.cc_last_digits = payment_method_info.last_4
        changed_fields.append("cc_last_digits")
    if payment_method_info.exp_year:
        payment.cc_exp_year = payment_method_info.exp_year
        changed_fields.append("cc_exp_year")
    if payment_method_info.exp_month:
        payment.cc_exp_month = payment_method_info.exp_month
        changed_fields.append("cc_exp_month")
    if payment_method_info.type:
        payment.payment_method_type = payment_method_info.type
        changed_fields.append("payment_method_type")


def get_payment_token(payment: Payment):
    auth_transaction = payment.transactions.filter(
        kind=TransactionKind.AUTH, is_success=True
    ).first()
    if auth_transaction is None:
        raise PaymentError("Cannot process unauthorized transaction")
    return auth_transaction.token


def is_currency_supported(currency: str, gateway_id: str, manager: "PluginsManager"):
    """Return true if the given gateway supports given currency."""
    available_gateways = manager.list_payment_gateways(currency=currency)
    return any([gateway.id == gateway_id for gateway in available_gateways])


def price_from_minor_unit(value: str, currency: str):
    """Convert minor unit (smallest unit of currency) to decimal value.

    (value: 1000, currency: USD) will be converted to 10.00
    """

    value = Decimal(value)
    precision = get_currency_precision(currency)
    number_places = Decimal(10) ** -precision
    return value * number_places


def price_to_minor_unit(value: Decimal, currency: str):
    """Convert decimal value to the smallest unit of currency.

    Take the value, discover the precision of currency and multiply value by
    Decimal('10.0'), then change quantization to remove the comma.
    Decimal(10.0) -> str(1000)
    """
    value = quantize_price(value, currency=currency)
    precision = get_currency_precision(currency)
    number_places = Decimal("10.0") ** precision
    value_without_comma = value * number_places
    return str(value_without_comma.quantize(Decimal("1")))


def get_channel_slug_from_payment(payment: Payment) -> Optional[str]:
    channel_slug = None

    if payment.checkout:
        channel_slug = payment.checkout.channel.slug
    elif payment.order:
        channel_slug = payment.order.channel.slug

    return channel_slug


def try_void_or_refund_inactive_payment(
    payment: Payment, transaction: Transaction, manager: "PluginsManager"
):
    """Handle refund or void inactive payments.

    In case when we have open multiple payments for single checkout but only one is
    active. Some payment methods don't required confirmation so we can receive delayed
    webhook when we have order already paid.
    """
    from .gateway import payment_refund_or_void

    if not transaction.is_success:
        return

    if not transaction.already_processed:
        update_payment_charge_status(payment, transaction)
    channel_slug = get_channel_slug_from_payment(payment)
    try:
        payment_refund_or_void(payment, manager, channel_slug=channel_slug)
    except PaymentError:
        logger.exception(
            "Unable to void/refund an inactive payment %s, %s.",
            payment.id,
            payment.psp_reference,
        )


def payment_owned_by_user(payment_pk: int, user) -> bool:
    if not user:
        return False
    return (
        Payment.objects.filter(
            (Q(order__user=user) | Q(checkout__user=user)) & Q(pk=payment_pk)
        ).first()
        is not None
    )


def get_correct_event_types_based_on_request_type(request_type: str) -> list[str]:
    type_map = {
        TransactionEventType.AUTHORIZATION_REQUEST: [
            TransactionEventType.AUTHORIZATION_FAILURE,
            TransactionEventType.AUTHORIZATION_ADJUSTMENT,
            TransactionEventType.AUTHORIZATION_SUCCESS,
        ],
        TransactionEventType.CHARGE_REQUEST: [
            TransactionEventType.CHARGE_FAILURE,
            TransactionEventType.CHARGE_SUCCESS,
        ],
        TransactionEventType.REFUND_REQUEST: [
            TransactionEventType.REFUND_FAILURE,
            TransactionEventType.REFUND_SUCCESS,
        ],
        TransactionEventType.CANCEL_REQUEST: [
            TransactionEventType.CANCEL_FAILURE,
            TransactionEventType.CANCEL_SUCCESS,
        ],
        "session-request": [
            TransactionEventType.AUTHORIZATION_FAILURE,
            TransactionEventType.AUTHORIZATION_SUCCESS,
            TransactionEventType.AUTHORIZATION_REQUEST,
            TransactionEventType.AUTHORIZATION_ACTION_REQUIRED,
            TransactionEventType.CHARGE_FAILURE,
            TransactionEventType.CHARGE_SUCCESS,
            TransactionEventType.CHARGE_REQUEST,
            TransactionEventType.CHARGE_ACTION_REQUIRED,
        ],
    }
    return type_map.get(request_type, [])


def parse_transaction_event_data(
    event_data: dict,
    parsed_event_data: dict,
    error_field_msg: list[str],
    psp_reference: str,
    request_type: str,
    event_is_optional: bool = True,
):
    if (
        event_is_optional
        and event_data.get("amount") is None
        and not event_data.get("result")
    ):
        return
    missing_msg = (
        "Missing value for field: %s in " "response of transaction action webhook."
    )
    invalid_msg = (
        "Incorrect value for field: %s, value: %s in "
        "response of transaction action webhook."
    )

    parsed_event_data["psp_reference"] = psp_reference

    possible_event_types = {
        str_to_enum(event_result): event_result
        for event_result in get_correct_event_types_based_on_request_type(request_type)
    }

    result = event_data.get("result")
    if result:
        if result in possible_event_types:
            parsed_event_data["type"] = possible_event_types[result]
        else:
            possible_types = ",".join(possible_event_types.keys())
            msg = (
                "Incorrect value: %s for field: `result` in the response. Request: %s "
                "can accept only types: %s"
            )
            logger.warning(msg, result, request_type.upper(), possible_types)
            error_field_msg.append(msg % (result, request_type.upper(), possible_types))
    else:
        logger.warning(missing_msg, "result")
        error_field_msg.append(missing_msg % "result")

    if amount_data := event_data.get("amount"):
        try:
            parsed_event_data["amount"] = decimal.Decimal(amount_data)
        except decimal.DecimalException:
            logger.warning(invalid_msg, "amount", amount_data)
            error_field_msg.append(invalid_msg % ("amount", amount_data))
    else:
        logger.warning(missing_msg, "amount")
        error_field_msg.append(missing_msg % "amount")

    if event_time_data := event_data.get("time"):
        try:
            parsed_event_data["time"] = (
                datetime.fromisoformat(event_time_data) if event_time_data else None
            )
        except ValueError:
            logger.warning(invalid_msg, "time", event_time_data)
            error_field_msg.append(invalid_msg % ("time", event_time_data))
    else:
        parsed_event_data["time"] = timezone.now()

    parsed_event_data["external_url"] = event_data.get("externalUrl", "")
    parsed_event_data["message"] = event_data.get("message", "")


error_msg = str


def parse_transaction_action_data(
    response_data: Any, request_type: str, event_is_optional: bool = True
) -> tuple[Optional["TransactionRequestResponse"], Optional[error_msg]]:
    """Parse response from transaction action webhook.

    It takes the recieved response from sync webhook and
    returns TransactionRequestResponse with all details.
    If unable to parse, None will be returned.
    """
    psp_reference: str = response_data.get("pspReference")
    if not psp_reference:
        msg: str = "Missing `pspReference` field in the response."
        logger.error(msg)
        return None, msg

    parsed_event_data: dict = {}
    error_field_msg: list[str] = []
    parse_transaction_event_data(
        event_data=response_data,
        parsed_event_data=parsed_event_data,
        error_field_msg=error_field_msg,
        psp_reference=psp_reference,
        request_type=request_type,
        event_is_optional=event_is_optional,
    )

    if error_field_msg:
        # error field msg can contain details of the value returned by payment app
        # which means that we need to confirm that we don't exceed the field limit.
        msg = "\n".join(error_field_msg)
        if len(msg) >= 512:
            msg = msg[:509] + "..."
        return None, msg

    return (
        TransactionRequestResponse(
            psp_reference=psp_reference,
            event=TransactionRequestEventResponse(**parsed_event_data)
            if parsed_event_data
            else None,
        ),
        None,
    )


def get_failed_transaction_event_type_for_request_event(
    request_event: TransactionEvent,
):
    if request_event.type == TransactionEventType.AUTHORIZATION_REQUEST:
        return TransactionEventType.AUTHORIZATION_FAILURE
    elif request_event.type == TransactionEventType.CHARGE_REQUEST:
        return TransactionEventType.CHARGE_FAILURE
    elif request_event.type == TransactionEventType.REFUND_REQUEST:
        return TransactionEventType.REFUND_FAILURE
    elif request_event.type == TransactionEventType.CANCEL_REQUEST:
        return TransactionEventType.CANCEL_FAILURE
    return None


def get_failed_type_based_on_event(event: TransactionEvent):
    event_type = get_failed_transaction_event_type_for_request_event(event)
    if event_type:
        return event_type
    if event.type in [
        TransactionEventType.AUTHORIZATION_SUCCESS,
        TransactionEventType.AUTHORIZATION_ADJUSTMENT,
    ]:
        return TransactionEventType.AUTHORIZATION_FAILURE
    elif event.type in [
        TransactionEventType.CHARGE_BACK,
        TransactionEventType.CHARGE_SUCCESS,
    ]:
        return TransactionEventType.CHARGE_FAILURE
    elif event.type in [
        TransactionEventType.REFUND_REVERSE,
        TransactionEventType.REFUND_SUCCESS,
    ]:
        return TransactionEventType.REFUND_FAILURE
    elif event.type == TransactionEventType.CANCEL_SUCCESS:
        return TransactionEventType.CANCEL_FAILURE
    return event.type


def create_failed_transaction_event(
    event: TransactionEvent,
    cause: str,
):
    return TransactionEvent.objects.create(
        type=get_failed_type_based_on_event(event),
        amount_value=event.amount_value,
        currency=event.currency,
        transaction_id=event.transaction_id,
        message=cause,
        include_in_calculations=False,
        psp_reference=event.psp_reference,
    )


def authorization_success_already_exists(transaction_id: int) -> bool:
    return TransactionEvent.objects.filter(
        transaction_id=transaction_id,
        type=TransactionEventType.AUTHORIZATION_SUCCESS,
    ).exists()


def get_already_existing_event(event: TransactionEvent) -> Optional[TransactionEvent]:
    if event.type in [
        TransactionEventType.AUTHORIZATION_ACTION_REQUIRED,
        TransactionEventType.CHARGE_ACTION_REQUIRED,
    ]:
        # We don't need to take into account the events that are only a record of
        # additional action required from the payment app.
        return None
    existing_event = (
        TransactionEvent.objects.filter(
            transaction_id=event.transaction_id,
            psp_reference=event.psp_reference,
            type=event.type,
        )
        .select_for_update(of=("self",))
        .first()
    )
    if existing_event:
        return existing_event
    return None


def deduplicate_event(
    event: TransactionEvent, app: App
) -> tuple[TransactionEvent, Optional[error_msg]]:
    """Deduplicate the TransactionEvent.

    In case of having an existing event with the same type, psp reference
    and amount, the event will be treated as a duplicate.
    In case of a mismatch between the amounts, the failure TransactionEvent
    will be created.
    In case of already having `AUTHORIZATION_SUCCESS` event and trying to
    create a new one, the failure TransactionEvent will be created.
    """
    error_message = None

    already_existing_event = get_already_existing_event(event)
    if already_existing_event:
        if already_existing_event.amount != event.amount:
            error_message = (
                "The transaction with provided `pspReference` and "
                "`type` already exists with different amount."
            )
        event = already_existing_event

    elif event.type == TransactionEventType.AUTHORIZATION_SUCCESS:
        already_existing_authorization = authorization_success_already_exists(
            event.transaction_id
        )
        if already_existing_authorization:
            error_message = (
                "Event with `AUTHORIZATION_SUCCESS` already "
                "reported for the transaction. Use "
                "`AUTHORIZATION_ADJUSTMENT` to change the "
                "authorization amount."
            )
    if error_message:
        logger.error(
            msg=error_message,
            extra={
                "transaction_id": event.transaction_id,
                "psp_reference": event.psp_reference,
                "app_identifier": app.identifier,
                "app_id": app.pk,
            },
        )
    return event, error_message


def _create_event_from_response(
    response: TransactionRequestEventResponse,
    app: App,
    transaction_id: int,
    currency: str,
) -> tuple[Optional[TransactionEvent], Optional[error_msg]]:
    event = TransactionEvent(
        psp_reference=response.psp_reference,
        created_at=response.time or timezone.now(),
        type=response.type,  # type:ignore
        amount_value=response.amount,
        external_url=response.external_url,
        currency=currency,
        transaction_id=transaction_id,
        message=response.message,
        app_identifier=app.identifier,
        include_in_calculations=True,
    )
    with transaction.atomic():
        event, error_msg = deduplicate_event(event, app)
        if error_msg:
            return None, error_msg
        if not event.pk:
            event.save()
    return event, None


def _get_parsed_transaction_action_data(
    transaction_webhook_response: Optional[Dict[str, Any]],
    event_type: str,
    event_is_optional: bool = True,
) -> tuple[Optional["TransactionRequestResponse"], Optional[error_msg]]:
    if transaction_webhook_response is None:
        return None, "Failed to delivery request."

    transaction_request_response, error_msg = parse_transaction_action_data(
        transaction_webhook_response, event_type, event_is_optional=event_is_optional
    )
    if not transaction_request_response:
        return None, error_msg or ""
    return transaction_request_response, None


def update_order_with_transaction_details(transaction: TransactionItem):
    if transaction.order_id:
        order = cast(Order, transaction.order)
        update_order_search_vector(order, save=False)
        updates_amounts_for_order(order, save=False)
        order.save(
            update_fields=[
                "total_charged_amount",
                "charge_status",
                "updated_at",
                "total_authorized_amount",
                "authorize_status",
                "search_vector",
            ]
        )


def create_transaction_event_for_transaction_session(
    request_event: TransactionEvent,
    app: App,
    transaction_webhook_response: Optional[Dict[str, Any]] = None,
):
    request_event_type = "session-request"

    transaction_request_response, error_msg = _get_parsed_transaction_action_data(
        transaction_webhook_response=transaction_webhook_response,
        event_type=request_event_type,
        event_is_optional=False,
    )
    if not transaction_request_response or not transaction_request_response.event:
        return create_failed_transaction_event(request_event, cause=error_msg or "")

    event = None
    request_event_update_fields = []
    response_event = transaction_request_response.event
    if response_event.type in [
        TransactionEventType.AUTHORIZATION_REQUEST,
        TransactionEventType.CHARGE_REQUEST,
    ]:
        request_event.type = response_event.type
        request_event.amount_value = response_event.amount
        request_event.psp_reference = response_event.psp_reference
        request_event.include_in_calculations = True
        request_event_update_fields.extend(
            [
                "type",
                "amount_value",
                "psp_reference",
                "include_in_calculations",
            ]
        )
        event = request_event
    else:
        event, error_msg = _create_event_from_response(
            response_event,
            app=app,
            transaction_id=request_event.transaction_id,
            currency=request_event.currency,
        )
        if not event:
            return create_failed_transaction_event(request_event, cause=error_msg or "")
        request_event.psp_reference = event.psp_reference
        request_event_update_fields.append("psp_reference")
    if request_event_update_fields:
        request_event.save(update_fields=request_event_update_fields)

    if event.type in [
        TransactionEventType.AUTHORIZATION_REQUEST,
        TransactionEventType.AUTHORIZATION_SUCCESS,
        TransactionEventType.CHARGE_REQUEST,
        TransactionEventType.CHARGE_SUCCESS,
    ]:
        transaction = event.transaction
        recalculate_transaction_amounts(transaction)
        update_order_with_transaction_details(transaction)
    return event


def create_transaction_event_from_request_and_webhook_response(
    request_event: TransactionEvent,
    app: App,
    transaction_webhook_response: Optional[Dict[str, Any]] = None,
):
    request_event_type = cast(str, request_event.type)
    transaction_request_response, error_msg = _get_parsed_transaction_action_data(
        transaction_webhook_response=transaction_webhook_response,
        event_type=request_event_type,
    )
    if not transaction_request_response:
        return create_failed_transaction_event(request_event, cause=error_msg or "")

    psp_reference = transaction_request_response.psp_reference
    request_event.psp_reference = psp_reference
    request_event.save()
    event = None
    if response_event := transaction_request_response.event:
<<<<<<< HEAD
        event, error_msg = _create_event_from_response(
            response_event,
            app=app,
            transaction_id=request_event.transaction_id,
            currency=request_event.currency,
=======
        app_identifier = None
        if app and app.identifier:
            app_identifier = app.identifier

        event = TransactionEvent(
            psp_reference=response_event.psp_reference,
            created_at=response_event.time or timezone.now(),
            type=response_event.type,
            amount_value=response_event.amount or request_event.amount_value,
            external_url=response_event.external_url,
            currency=request_event.currency,
            transaction_id=request_event.transaction_id,
            message=response_event.message,
            app_identifier=app_identifier,
            app=app,
            include_in_calculations=True,
>>>>>>> 93fd0ed3
        )
        if error_msg:
            return create_failed_transaction_event(request_event, cause=error_msg)

    transaction_item = request_event.transaction
    recalculate_transaction_amounts(transaction_item)
    update_order_with_transaction_details(transaction_item)
    return event


def _prepare_manual_event(
    transaction: TransactionItem,
    transaction_amount: Decimal,
    input_amount: Decimal,
    event_type: str,
    user: Optional["User"],
    app: Optional["App"],
) -> TransactionEvent:
    amount_to_update = input_amount - transaction_amount
    return TransactionEvent(
        type=event_type,
        amount_value=amount_to_update,
        currency=transaction.currency,
        transaction_id=transaction.pk,
        include_in_calculations=True,
        app_identifier=app.identifier if app else None,
        app=app,
        user=user,
        created_at=timezone.now(),
        message="Manual adjustment of the transaction.",
    )


def prepare_manual_event(
    events_to_create: list[TransactionEvent],
    amount_field: str,
    money_data: Dict[str, Decimal],
    event_type: str,
    transaction: TransactionItem,
    user: Optional["User"],
    app: Optional["App"],
):
    amount_value = money_data.get(amount_field)
    if amount_value is None:
        return
    transaction_amount = getattr(transaction, amount_field)
    if transaction_amount != amount_value:
        events_to_create.append(
            _prepare_manual_event(
                transaction,
                transaction_amount,
                amount_value,
                event_type,
                user,
                app,
            )
        )


def create_manual_adjustment_events(
    transaction: TransactionItem,
    money_data: Dict[str, Decimal],
    user: Optional["User"],
    app: Optional["App"],
) -> list[TransactionEvent]:
    """Create TransactionEvent used to recalculate the transaction amounts.

    The transaction amounts are calculated based on the amounts stored in
    the TransactionEvents assigned to the given transaction. To properly
    match the amounts, the manual events are created in case of calling
    transactionCreate or transactionUpdate
    """
    events_to_create: list[TransactionEvent] = []
    if "authorized_value" in money_data:
        authorized_value = money_data["authorized_value"]
        event_type = TransactionEventType.AUTHORIZATION_SUCCESS
        current_authorized_value = transaction.authorized_value
        if transaction.events.filter(type=event_type).exists():
            event_type = TransactionEventType.AUTHORIZATION_ADJUSTMENT
            # adjust overwrite the amount of authorization so we need to set
            # current auth value to 0, to match calculations
            current_authorized_value = Decimal(0)
        if transaction.authorized_value != authorized_value:
            events_to_create.append(
                _prepare_manual_event(
                    transaction,
                    current_authorized_value,
                    authorized_value,
                    event_type,
                    user,
                    app,
                )
            )
    prepare_manual_event(
        events_to_create=events_to_create,
        amount_field="charged_value",
        money_data=money_data,
        event_type=TransactionEventType.CHARGE_SUCCESS,
        transaction=transaction,
        app=app,
        user=user,
    )
    prepare_manual_event(
        events_to_create=events_to_create,
        amount_field="refunded_value",
        money_data=money_data,
        event_type=TransactionEventType.REFUND_SUCCESS,
        transaction=transaction,
        app=app,
        user=user,
    )
    prepare_manual_event(
        events_to_create=events_to_create,
        amount_field="canceled_value",
        money_data=money_data,
        event_type=TransactionEventType.CANCEL_SUCCESS,
        transaction=transaction,
        app=app,
        user=user,
    )
    if events_to_create:
        return TransactionEvent.objects.bulk_create(events_to_create)
    return []


def create_transaction_for_order(
    order: "Order",
    user: Optional["User"],
    app: Optional["App"],
    psp_reference: Optional[str],
    charged_value: Decimal,
) -> TransactionItem:
    transaction = TransactionItem.objects.create(
        order_id=order.pk,
        user=user,
        app_identifier=app.identifier if app else None,
        app=app,
        psp_reference=psp_reference,
        currency=order.currency,
    )
    create_manual_adjustment_events(
        transaction=transaction,
        money_data={"charged_value": charged_value},
        user=user,
        app=app,
    )
    recalculate_transaction_amounts(transaction=transaction)
    return transaction<|MERGE_RESOLUTION|>--- conflicted
+++ resolved
@@ -980,16 +980,20 @@
     transaction_id: int,
     currency: str,
 ) -> tuple[Optional[TransactionEvent], Optional[error_msg]]:
+    app_identifier = None
+    if app and app.identifier:
+        app_identifier = app.identifier
     event = TransactionEvent(
         psp_reference=response.psp_reference,
         created_at=response.time or timezone.now(),
-        type=response.type,  # type:ignore
+        type=response.type,
         amount_value=response.amount,
         external_url=response.external_url,
         currency=currency,
         transaction_id=transaction_id,
         message=response.message,
-        app_identifier=app.identifier,
+        app_identifier=app_identifier,
+        app=app,
         include_in_calculations=True,
     )
     with transaction.atomic():
@@ -1113,30 +1117,11 @@
     request_event.save()
     event = None
     if response_event := transaction_request_response.event:
-<<<<<<< HEAD
         event, error_msg = _create_event_from_response(
             response_event,
             app=app,
             transaction_id=request_event.transaction_id,
             currency=request_event.currency,
-=======
-        app_identifier = None
-        if app and app.identifier:
-            app_identifier = app.identifier
-
-        event = TransactionEvent(
-            psp_reference=response_event.psp_reference,
-            created_at=response_event.time or timezone.now(),
-            type=response_event.type,
-            amount_value=response_event.amount or request_event.amount_value,
-            external_url=response_event.external_url,
-            currency=request_event.currency,
-            transaction_id=request_event.transaction_id,
-            message=response_event.message,
-            app_identifier=app_identifier,
-            app=app,
-            include_in_calculations=True,
->>>>>>> 93fd0ed3
         )
         if error_msg:
             return create_failed_transaction_event(request_event, cause=error_msg)
