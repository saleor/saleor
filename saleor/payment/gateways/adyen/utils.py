import json
import logging
from decimal import Decimal
from typing import Any, Callable, Dict, Optional

import Adyen
from babel.numbers import get_currency_precision
from django.conf import settings
from django_countries.fields import Country

from ....checkout.calculations import checkout_line_total, checkout_total
from ....checkout.models import Checkout
from ....core.prices import quantize_price
from ....discount.utils import fetch_active_discounts
from ....payment.models import Payment
from ... import PaymentError
from ...interface import PaymentData, PaymentMethodInfo

logger = logging.getLogger(__name__)


# https://docs.adyen.com/checkout/payment-result-codes
FAILED_STATUSES = ["refused", "error", "cancelled"]
PENDING_STATUSES = ["pending", "received"]
AUTH_STATUS = "authorised"


def from_adyen_price(value: str, currency: str):
    value = Decimal(value)
    precision = get_currency_precision(currency)
    number_places = Decimal(10) ** -precision
    return value * number_places


def to_adyen_price(value: Decimal, currency: str):
    """Adyen doesn't use values with comma.

    Take the value, discover the precision of currency and multiply value by
    Decimal('10.0'), then change quantization to remove the comma.
    """
    value = quantize_price(value, currency=currency)
    precision = get_currency_precision(currency)
    number_places = Decimal("10.0") ** precision
    value_without_comma = value * number_places
    return str(value_without_comma.quantize(Decimal("1")))


def api_call(request_data: Optional[Dict[str, Any]], method: Callable) -> Adyen.Adyen:
    try:
        return method(request_data)
    except (Adyen.AdyenError, ValueError, TypeError) as e:
        logger.warning(f"Unable to process the payment: {e}")
        raise PaymentError("Unable to process the payment request.")


def request_data_for_payment(
    payment_information: "PaymentData",
    return_url: str,
    merchant_account: str,
    native_3d_secure: bool,
) -> Dict[str, Any]:
    payment_data = payment_information.data or {}

    if not payment_data.pop("is_valid", True):
        raise PaymentError("Payment data are not valid.")

    extra_request_params = {}
    channel = payment_data.get("channel", "web")
<<<<<<< HEAD
    browser_info = payment_data.get("browserInfo")
    if browser_info:
        extra_request_params["browserInfo"] = browser_info
=======
    origin_url = payment_data.get("originUrl")

    if "browserInfo" in payment_data:
        extra_request_params["browserInfo"] = payment_data["browserInfo"]
>>>>>>> edf9544e
    if "billingAddress" in payment_data:
        extra_request_params["billingAddress"] = payment_data["billingAddress"]
    if "shopperIP" in payment_data:
        extra_request_params["shopperIP"] = payment_data["shopperIP"]

    if channel.lower() == "web" and origin_url:
        extra_request_params["origin"] = origin_url

    extra_request_params["channel"] = channel
    if native_3d_secure:
        extra_request_params["additionalData"] = {"allow3DS2": "true"}

    payment_method = payment_data.get("paymentMethod")
    if not payment_method:
        raise PaymentError("Unable to find the paymentMethod section.")

    request_data = {
        "amount": {
            "value": to_adyen_price(
                payment_information.amount, payment_information.currency
            ),
            "currency": payment_information.currency,
        },
        "reference": payment_information.graphql_payment_id,
        "paymentMethod": payment_method,
        "returnUrl": return_url,
        "merchantAccount": merchant_account,
        **extra_request_params,
    }

    method = payment_method.get("type", [])
    if "klarna" in method:
        request_data = append_klarna_data(payment_information, request_data)
    return request_data


def append_klarna_data(payment_information: "PaymentData", payment_data: dict):
    checkout = Checkout.objects.filter(
        payments__id=payment_information.payment_id
    ).first()

    if not checkout:
        raise PaymentError("Unable to calculate products for klarna.")

    lines = checkout.lines.prefetch_related("variant").all()
    discounts = fetch_active_discounts()
    currency = payment_information.currency
    country_code = checkout.get_country()

    payment_data["shopperLocale"] = get_shopper_locale_value(country_code)
    payment_data["shopperReference"] = payment_information.customer_email
    payment_data["countryCode"] = country_code
    payment_data["shopperEmail"] = payment_information.customer_email
    line_items = []
    for line in lines:
        total = checkout_line_total(line=line, discounts=discounts)
        total_gross = total.gross.amount
        total_net = total.net.amount
        tax_amount = total.tax.amount

        tax_percentage_in_adyen_format = 0
        if total_gross:
            # get tax percent in adyen format
            gross_percentage = total_gross / total_net
            gross_percentage = gross_percentage.quantize(Decimal(".01"))  # 1.23
            tax_percentage = gross_percentage * 100 - 100  # 23.00
            tax_percentage_in_adyen_format = int(tax_percentage * 100)  # 2300

        line_data = {
            "quantity": line.quantity,
            "amountExcludingTax": to_adyen_price(total_net, currency),
            "taxPercentage": tax_percentage_in_adyen_format,
            "description": f"{line.variant.product.name}, {line.variant.name}",
            "id": line.variant.sku,
            "taxAmount": to_adyen_price(tax_amount, currency),
            "amountIncludingTax": to_adyen_price(total_gross, currency),
        }
        line_items.append(line_data)
    payment_data["lineItems"] = line_items
    return payment_data


def get_shopper_locale_value(country_code: str):
    # Remove this function when "shopperLocale" will come from frontend site
    country_code_to_shopper_locale_value = {
        # https://docs.adyen.com/checkout/components-web/
        # localization-components#change-language
        "CN": "zh_CN",
        "DK": "da_DK",
        "NL": "nl_NL",
        "US": "en_US",
        "FI": "fi_FI",
        "FR": "fr_FR",
        "DR": "de_DE",
        "IT": "it_IT",
        "JP": "ja_JP",
        "KR": "ko_KR",
        "NO": "no_NO",
        "PL": "pl_PL",
        "BR": "pt_BR",
        "RU": "ru_RU",
        "ES": "es_ES",
        "SE": "sv_SE",
    }
    return country_code_to_shopper_locale_value.get(country_code, "en_US")


def request_data_for_gateway_config(
    checkout: "Checkout", merchant_account
) -> Dict[str, Any]:
    address = checkout.billing_address or checkout.shipping_address
    discounts = fetch_active_discounts()
    lines = checkout.lines.prefetch_related("variant").all()
    total = checkout_total(checkout=checkout, lines=lines, discounts=discounts)

    country = address.country if address else None
    if country:
        country_code = country.code
    else:
        country_code = Country(settings.DEFAULT_COUNTRY).code
    channel = checkout.get_value_from_metadata("channel", "web")
    return {
        "merchantAccount": merchant_account,
        "countryCode": country_code,
        "channel": channel,
        "amount": {
            "value": to_adyen_price(total.gross.amount, checkout.currency),
            "currency": checkout.currency,
        },
    }


def request_for_payment_refund(
    payment_information: "PaymentData", merchant_account, token
) -> Dict[str, Any]:
    return {
        "merchantAccount": merchant_account,
        "modificationAmount": {
            "value": to_adyen_price(
                payment_information.amount, payment_information.currency
            ),
            "currency": payment_information.currency,
        },
        "originalReference": token,
        "reference": payment_information.graphql_payment_id,
    }


def request_for_payment_capture(
    payment_information: "PaymentData", merchant_account: str, token: str
) -> Dict[str, Any]:
    return {
        "merchantAccount": merchant_account,
        "modificationAmount": {
            "value": to_adyen_price(
                payment_information.amount, payment_information.currency
            ),
            "currency": payment_information.currency,
        },
        "originalReference": token,
        "reference": payment_information.graphql_payment_id,
    }


def update_payment_with_action_required_data(
    payment: Payment, action: dict, details: list
):
    action_required_data = {
        "payment_data": action["paymentData"],
        "parameters": [detail["key"] for detail in details],
    }
    if payment.extra_data:
        payment_extra_data = json.loads(payment.extra_data)
        try:
            payment_extra_data.append(action_required_data)
            extra_data = payment_extra_data
        except AttributeError:
            extra_data = [payment_extra_data, action_required_data]
    else:
        extra_data = [action_required_data]

    payment.extra_data = json.dumps(extra_data)
    payment.save(update_fields=["extra_data"])


def call_capture(
    payment_information: "PaymentData",
    merchant_account: str,
    token: str,
    adyen_client: Adyen.Adyen,
):
    # https://docs.adyen.com/checkout/capture#make-an-api-call-to-capture-a-payment

    request = request_for_payment_capture(
        payment_information=payment_information,
        merchant_account=merchant_account,
        token=token,
    )
    return api_call(request, adyen_client.payment.capture)


def request_for_payment_cancel(
    payment_information: "PaymentData", merchant_account: str, token: str,
):
    return {
        "merchantAccount": merchant_account,
        "originalReference": token,
        "reference": payment_information.graphql_payment_id,
    }


def get_payment_method_info(
    payment_information: "PaymentData", api_call_result: Adyen.Adyen
):
    additional_data = api_call_result.message.get("additionalData")
    payment_data = payment_information.data or {}
    payment_method = payment_data.get("paymentMethod", {}).get("type")
    brand = None
    if additional_data:
        brand = additional_data.get("paymentMethod")
    payment_method_info = PaymentMethodInfo(
        brand=brand, type="card" if payment_method == "scheme" else payment_method,
    )
    return payment_method_info<|MERGE_RESOLUTION|>--- conflicted
+++ resolved
@@ -66,16 +66,11 @@
 
     extra_request_params = {}
     channel = payment_data.get("channel", "web")
-<<<<<<< HEAD
+    origin_url = payment_data.get("originUrl")
+
     browser_info = payment_data.get("browserInfo")
     if browser_info:
         extra_request_params["browserInfo"] = browser_info
-=======
-    origin_url = payment_data.get("originUrl")
-
-    if "browserInfo" in payment_data:
-        extra_request_params["browserInfo"] = payment_data["browserInfo"]
->>>>>>> edf9544e
     if "billingAddress" in payment_data:
         extra_request_params["billingAddress"] = payment_data["billingAddress"]
     if "shopperIP" in payment_data:
