from enum import Enum
<<<<<<< HEAD
from typing import Iterable, List
=======
from typing import Iterable, List, Type
>>>>>>> 363caaef


class NPAtobaraiError(Exception):
    pass


UNKNOWN_ERROR = "Unknown error while processing the payment."


class TransactionRegistrationResultError(Enum):
    # Customer name (Kanji)
    E0100048 = "Please make sure that the your (Kanji) has been entered."
    E0100049 = (
        "Please confirm that your name(Kanji) does not include prohibited characters."
    )
    E0100050 = (
        "Please confirm that your name(Kanji) is within 21 full - width characters."
    )

    # Customer name (Kana)
    E0100051 = (
        "Please confirm that your name(Kana) is within 25 full - width characters."
    )
    E0100052 = (
        "Please confirm that your name(kana) does not contain prohibited characters."
    )

    # Customer's company name
    E0100053 = (
        "Please confirm that your company name is within 30 full - width characters."
    )
    E0100054 = (
        "Please confirm that your company name does not include prohibited characters."
    )

    # Customer's department name
    E0100055 = (
        "Please confirm that your department name is within 30 full - width characters."
    )
    E0100056 = (
        "Please confirm that your department name "
        "does not include prohibited characters."
    )

    # Customer's ZIP code
    E0100057 = "Please check if the customer’s ZIP code has been entered."
    E0100058 = (
        "Please confirm that the customer’s ZIP code "
        "does not contain prohibited characters."
    )
    E0100136 = (
        "Please check if the customer’s ZIP code "
        "format is correct.(Example: 1070052, 107 - 0052)"
    )
    E0100059 = "Please check if the customer’s ZIP code and address match."

    # Customer's address
    E0100060 = "Please make sure that the customer’s address has been entered."
    E0100061 = (
        "Please make sure that the customer’s address "
        "does not contain prohibited characters."
    )
    E0100062 = (
        "Please make sure that the Customer’s address "
        "is within 55 full - width characters."
    )

    # Customer's phone number
    E0100063 = "Please check if the customer’s phone number has been entered."
    E0100064 = (
        "Please confirm that the customer’s phone number "
        "does not contain prohibited characters."
    )
    E0100065 = "Please confirm that the formant of the phone number is valid."
    E0100066 = (
        "If the first to third digits of the phone number excluding the hyphen are "
        "“020”, “050”, “060”, “070”, “0 80”, or “0 90”, please ensure that "
        "the phone number has 11 digits."
    )
    E0100067 = (
        "If the first to third digits of the phone number excluding the hyphen "
        "are other than the above, please check if it has 10 digits."
    )

    # Customer's email address
    E0100068 = "This item is required by merchants."
    E0100069 = (
        "Please confirm that the customer’s email address "
        "does not contain prohibited characters."
    )
    E0100070 = (
        "Please check if the Customer’s email address is within 100 ASCII characters."
    )
    E0100071 = "Please confirm that the formant of the email address is valid."

    # Delivery destination (Kanji)
    E0100072 = "Please check if the delivery destination (Kanji) has been entered."
    E0100073 = (
        "Please make sure that the delivery destination (Kanji) "
        "does not contain prohibited characters."
    )
    E0100074 = (
        "Please confirm that the delivery destination (Kanji) "
        "is within 21 full-width characters."
    )

    # Delivery destination (Kana)
    E0100075 = (
        "Please confirm that the delivery destination (Kana) "
        "is within 25 full-width characters."
    )
    E0100076 = (
        "Please make sure that the delivery destination (Kana) "
        "does not contain prohibited characters."
    )

    # Delivery destination (company name)
    E0100077 = (
        "Please confirm that the delivery destination (company name) "
        "is within 30 full-width characters."
    )
    E0100078 = (
        "Please confirm that the delivery destination (company name) "
        "does not include prohibited characters."
    )

    # Delivery destination (department name)
    E0100079 = (
        "Please confirm that the delivery destination (department name) "
        "is entered within 30 full-width characters."
    )
    E0100080 = (
        "Please confirm that the delivery destination (department name) "
        "does not contain prohibited characters."
    )

    # Delivery destination (ZIP code)
    E0100081 = "Please check if the delivery destination(ZIP code) has been entered."
    E0100082 = (
        "Please make sure that the delivery destination(ZIP code) "
        "does not contain prohibited characters."
    )
    E0100137 = (
        "Please check if the delivery destination(ZIP code) "
        "is in the correct format.(Example: 1070052, 107 - 0052)"
    )
    E0100083 = "Please make sure the delivery destination (ZIP code) and address match."

    # Delivery destination (address)
    E0100084 = "Please check if the delivery destination(address) has been entered."
    E0100085 = (
        "Please make sure that the delivery destination(address) "
        "does not contain prohibited characters."
    )
    E0100086 = (
        "Please confirm that the delivery destination(address) "
        "is within 55 full - width characters."
    )

    # Delivery destination (phone number)
    E0100087 = (
        "Please check if the delivery destination(phone number) has been entered."
    )
    E0100088 = (
        "Please make sure that the delivery destination(phone number) "
        "does not contain prohibited characters."
    )
    E0100089 = "Please ensure the phone number format is valid."
    E0100090 = (
        "If the 1 st to 3 rd digit of the phone number excluding the hyphen is "
        "“020”, “050”, “060”, “070”, “0 80”, or “0 90”, please ensure "
        "that the phone number has a total of 11 digits."
    )
    E0100091 = "Please check if the delivery phone number is entered."


<<<<<<< HEAD
class PendingReason(Enum):
    RE009 = (
        "Please check your registered address, "
        "as there may be insufficient address information."
        "(1. Please enter the name of the building or room number. "
        "2. Please enter the name of the company or store in the “Company Name” box.)"
    )

    RE014 = (
        "NP atobarai cannot be used for deliveries to temporary destinations "
        "(hotels, etc.) or for picking up items at post offices, convenience stores, "
        "or shipping company offices.Please check your registered address "
        "and the enrollment status of the purchaser in provided address. "
        "Please contact the NP Support Desk if you are eligible to use NP atobarai, "
        "for example, if you are a staff member."
    )

    RE015 = (
        "Please check your registered shipping address, "
        "as the address information may be insufficient. "
        "(1. Please enter the name of the building or room number. "
        "2. Please enter the name of the company or store in the “Company Name” field.)"
    )

    RE020 = (
        "NP atobarai is not available for deliveries to temporary destinations "
        "(hotels, etc.) or for picking up items at post offices, convenience stores, "
        "or shipping company offices. Please check your registered address "
        "and the enrollment status of the purchaser in provided address. "
        "Please contact the NP Support Desk if it is available to use NP atobarai "
        "such as order by stuff member."
    )

    RE021 = (
        "Provided phone number has something wrong and it caused an error. "
        "Please update your phone number."
    )

    RE023 = (
        "Provided phone number for the shipping address has something wrong "
        "and it caused an error. Please update your phone number."
    )

    RE026 = (
        "If the registered address is to P.O. Box, if you are an employee of the "
        "merchant (in-house transactions), if the website is not examined yet, "
        "if you only charge shipping and handling fee, if you sell prohibited products "
        "(including digital content, animals, tickets, course fees, etc., which you "
        "have started selling after we have completed our review of the merchant), "
        "please cancel the transaction if it apply to any of the above."
    )


def get_reason_messages_from_codes(
    reason_codes: Iterable[str],
) -> List[str]:
    reason_messages = []
    for code in reason_codes:
        try:
            message = PendingReason[code].value
        except KeyError:
            # The number of pending codes may increase in the future.
            message = f"#{code}: {UNKNOWN_REASON}"

        reason_messages.append(message)

    return reason_messages


UNKNOWN_ERROR = "Unknown error while processing the payment."

UNKNOWN_REASON = "Unknown pending reason while processing the payment."
=======
class TransactionCancellationResultError(Enum):
    EPRO0101 = "Please confirm that at least one normal transaction is set."

    EPRO0102 = (
        "Please confirm that 1, 000 or fewer sets of normal transactions are set."
    )

    EPRO0105 = "Please check if the NP Transaction ID has been entered."

    EPRO0106 = "Please check if the same NP Transaction ID is duplicated."

    E0100002 = (
        "Please check if the NP Transaction ID is in "
        "half - width alphanumeric characters."
    )

    E0100003 = "Please check if the NP Transaction ID is 11 digits."

    E0100113 = "Please confirm that the transaction in question exists."

    EPRO0107 = "Please confirm that the transaction s an NP card transaction."

    E0100114 = "Please confirm that the transaction is prior to customer payment."

    E0100118 = "Please confirm that the transaction is not cancelled."

    E0100131 = "Please confirm that the transaction is prior to returning to merchant."

    E0100132 = "Please confirm that the payment method is as expected."


def get_error_messages_from_codes(
    error_codes: Iterable[str], error_enum_cls: Type[Enum]
) -> List[str]:
    error_messages = []
    for code in error_codes:
        try:
            message = error_enum_cls[code].value
        except KeyError:
            message = f"#{code}: {UNKNOWN_ERROR}"

        error_messages.append(message)

    return error_messages
>>>>>>> 363caaef
<|MERGE_RESOLUTION|>--- conflicted
+++ resolved
@@ -1,9 +1,5 @@
 from enum import Enum
-<<<<<<< HEAD
-from typing import Iterable, List
-=======
 from typing import Iterable, List, Type
->>>>>>> 363caaef
 
 
 class NPAtobaraiError(Exception):
@@ -180,7 +176,55 @@
     E0100091 = "Please check if the delivery phone number is entered."
 
 
-<<<<<<< HEAD
+class TransactionCancellationResultError(Enum):
+    EPRO0101 = "Please confirm that at least one normal transaction is set."
+
+    EPRO0102 = (
+        "Please confirm that 1, 000 or fewer sets of normal transactions are set."
+    )
+
+    EPRO0105 = "Please check if the NP Transaction ID has been entered."
+
+    EPRO0106 = "Please check if the same NP Transaction ID is duplicated."
+
+    E0100002 = (
+        "Please check if the NP Transaction ID is in "
+        "half - width alphanumeric characters."
+    )
+
+    E0100003 = "Please check if the NP Transaction ID is 11 digits."
+
+    E0100113 = "Please confirm that the transaction in question exists."
+
+    EPRO0107 = "Please confirm that the transaction s an NP card transaction."
+
+    E0100114 = "Please confirm that the transaction is prior to customer payment."
+
+    E0100118 = "Please confirm that the transaction is not cancelled."
+
+    E0100131 = "Please confirm that the transaction is prior to returning to merchant."
+
+    E0100132 = "Please confirm that the payment method is as expected."
+
+
+def get_error_messages_from_codes(
+    error_codes: Iterable[str], error_enum_cls: Type[Enum]
+) -> List[str]:
+    error_messages = []
+    for code in error_codes:
+        try:
+            message = error_enum_cls[code].value
+        except KeyError:
+            message = f"#{code}: {UNKNOWN_ERROR}"
+
+        error_messages.append(message)
+
+    return error_messages
+
+
+UNKNOWN_REASON = "Unknown pending reason while processing the payment."
+
+
 class PendingReason(Enum):
     RE009 = (
         "Please check your registered address, "
@@ -247,55 +291,4 @@
 
         reason_messages.append(message)
 
-    return reason_messages
-
-
-UNKNOWN_ERROR = "Unknown error while processing the payment."
-
-UNKNOWN_REASON = "Unknown pending reason while processing the payment."
-=======
-class TransactionCancellationResultError(Enum):
-    EPRO0101 = "Please confirm that at least one normal transaction is set."
-
-    EPRO0102 = (
-        "Please confirm that 1, 000 or fewer sets of normal transactions are set."
-    )
-
-    EPRO0105 = "Please check if the NP Transaction ID has been entered."
-
-    EPRO0106 = "Please check if the same NP Transaction ID is duplicated."
-
-    E0100002 = (
-        "Please check if the NP Transaction ID is in "
-        "half - width alphanumeric characters."
-    )
-
-    E0100003 = "Please check if the NP Transaction ID is 11 digits."
-
-    E0100113 = "Please confirm that the transaction in question exists."
-
-    EPRO0107 = "Please confirm that the transaction s an NP card transaction."
-
-    E0100114 = "Please confirm that the transaction is prior to customer payment."
-
-    E0100118 = "Please confirm that the transaction is not cancelled."
-
-    E0100131 = "Please confirm that the transaction is prior to returning to merchant."
-
-    E0100132 = "Please confirm that the payment method is as expected."
-
-
-def get_error_messages_from_codes(
-    error_codes: Iterable[str], error_enum_cls: Type[Enum]
-) -> List[str]:
-    error_messages = []
-    for code in error_codes:
-        try:
-            message = error_enum_cls[code].value
-        except KeyError:
-            message = f"#{code}: {UNKNOWN_ERROR}"
-
-        error_messages.append(message)
-
-    return error_messages
->>>>>>> 363caaef
+    return reason_messages