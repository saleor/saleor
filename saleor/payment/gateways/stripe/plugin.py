--- conflicted
+++ resolved
@@ -1,9 +1,5 @@
 import logging
-<<<<<<< HEAD
 from typing import TYPE_CHECKING, Any, List, Optional, Tuple
-=======
-from typing import TYPE_CHECKING, List, Optional, Tuple
->>>>>>> 633dcd50
 
 from django.contrib.sites.models import Site
 from django.core.exceptions import ValidationError
