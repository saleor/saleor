import logging
from typing import TYPE_CHECKING, Tuple

from django.contrib.sites.models import Site
from django.core.exceptions import ValidationError
from django.core.handlers.wsgi import WSGIRequest
from django.http import HttpResponse, HttpResponseNotFound
from django.http.request import split_domain_port

from ....graphql.core.enums import PluginErrorCode
from ....plugins.base_plugin import BasePlugin, ConfigurationTypeField
from ... import TransactionKind
from ...interface import GatewayConfig, GatewayResponse, PaymentData
from ...models import Transaction
from ...utils import price_from_minor_unit
from ..utils import get_supported_currencies, require_active_plugin
from .stripe_api import (
    create_payment_intent,
    delete_webhook,
    is_secret_api_key_valid,
    retrieve_payment_intent,
    subscribe_webhook,
)
from .webhooks import handle_webhook

if TYPE_CHECKING:
    # flake8: noqa
    from ....plugins.models import PluginConfiguration

from .consts import (
    ACTION_REQUIRED_STATUSES,
    AUTHORIZED_STATUS,
    PLUGIN_ID,
    PLUGIN_NAME,
    PROCESSING_STATUS,
    SUCCESS_STATUS,
    WEBHOOK_PATH,
)

logger = logging.getLogger(__name__)


class StripeGatewayPlugin(BasePlugin):
    PLUGIN_NAME = PLUGIN_NAME
    PLUGIN_ID = PLUGIN_ID
    DEFAULT_CONFIGURATION = [
        {"name": "public_api_key", "value": None},
        {"name": "secret_api_key", "value": None},
        {"name": "store_customers_cards", "value": False},
        {"name": "automatic_payment_capture", "value": True},
        {"name": "supported_currencies", "value": ""},
        {"name": "webhook_endpoint_id", "value": None},
        {"name": "webhook_secret_key", "value": None},
    ]

    CONFIG_STRUCTURE = {
        "public_api_key": {
            "type": ConfigurationTypeField.STRING,
            "help_text": "Provide Stripe public API key.",
            "label": "Public API key",
        },
        "secret_api_key": {
            "type": ConfigurationTypeField.SECRET,
            "help_text": "Provide Stripe secret API key.",
            "label": "Secret API key",
        },
        "store_customers_cards": {
            "type": ConfigurationTypeField.BOOLEAN,
            "help_text": "Determines if Saleor should store cards on payments "
            "in Stripe customer.",
            "label": "Store customers card",
        },
        "automatic_payment_capture": {
            "type": ConfigurationTypeField.BOOLEAN,
            "help_text": "Determines if Saleor should automaticaly capture payments.",
            "label": "Automatic payment capture",
        },
        "supported_currencies": {
            "type": ConfigurationTypeField.STRING,
            "help_text": "Determines currencies supported by gateway."
            " Please enter currency codes separated by a comma.",
            "label": "Supported currencies",
        },
    }

    def __init__(self, *args, **kwargs):

        # Webhook details are not listed in CONFIG_STRUCTURE as user input is not
        # required here
        plugin_configuration = kwargs.get("configuration")
        raw_configuration = {
            item["name"]: item["value"] for item in plugin_configuration
        }
        webhook_endpoint_id = raw_configuration.get("webhook_endpoint_id")
        webhook_secret = raw_configuration.get("webhook_secret_key")

        super().__init__(*args, **kwargs)
        configuration = {item["name"]: item["value"] for item in self.configuration}
        self.config = GatewayConfig(
            gateway_name=PLUGIN_NAME,
            auto_capture=configuration["automatic_payment_capture"],
            supported_currencies=configuration["supported_currencies"],
            connection_params={
                "public_api_key": configuration["public_api_key"],
                "secret_api_key": configuration["secret_api_key"],
                "webhook_id": webhook_endpoint_id,
                "webhook_secret": webhook_secret,
            },
            # FIXME define if we are able to implement support for this
            store_customer=configuration["store_customers_cards"],
        )

    def webhook(self, request: WSGIRequest, path: str, previous_value) -> HttpResponse:
        config = self.config
        if path.startswith(WEBHOOK_PATH, 1):  # 1 as we don't check the '/'
            return handle_webhook(request, config)
        return HttpResponseNotFound()

    @require_active_plugin
    def token_is_required_as_payment_input(self, previous_value):
        return False

    @require_active_plugin
    def get_supported_currencies(self, previous_value):
        return get_supported_currencies(self.config, PLUGIN_NAME)

    def process_payment(
        self, payment_information: "PaymentData", previous_value
    ) -> "GatewayResponse":

        intent, error = create_payment_intent(
            api_key=self.config.connection_params["secret_api_key"],
            amount=payment_information.amount,
            currency=payment_information.currency,
        )
        raw_response = None
        client_secret = None
        if intent:
            client_secret = intent.client_secret
            raw_response = intent.last_response.data
        return GatewayResponse(
            is_success=True if not error else False,
            action_required=True,
            kind=TransactionKind.ACTION_TO_CONFIRM,
            amount=payment_information.amount,
            currency=payment_information.currency,
            transaction_id=intent.id if intent else "",
            error=error,
            raw_response=raw_response,
            action_required_data={"client_secret": client_secret},
        )

    def confirm_payment(
        self, payment_information: "PaymentData", previous_value
    ) -> "GatewayResponse":
        payment_intent_id = payment_information.token
        api_key = self.config.connection_params["secret_api_key"]

        # before we will call stripe API, let's check if the transaction object hasn't
        # been created by webhook handler
        payment_transaction = Transaction.objects.filter(
            payment_id=payment_information.payment_id,
            is_success=True,
            action_required=False,
            kind__in=[
                TransactionKind.AUTH,
                TransactionKind.CAPTURE,
                TransactionKind.PENDING,
            ],
        ).first()

        if payment_transaction:
            return GatewayResponse(
                is_success=True,
                action_required=False,
                kind=payment_transaction.kind,
                amount=payment_transaction.amount,
                currency=payment_transaction.currency,
                transaction_id=payment_transaction.token,
                error=None,
                raw_response=payment_transaction.gateway_response,
                transaction_already_processed=True,
            )

        payment_intent = None
        if payment_intent_id:
            payment_intent, error = retrieve_payment_intent(api_key, payment_intent_id)

        kind = TransactionKind.AUTH
        action_required = True

        if payment_intent:
            if payment_intent.capture_method == "automatic":
                kind = TransactionKind.CAPTURE

            amount = price_from_minor_unit(
                payment_intent.amount, payment_intent.currency
            )
            currency = payment_intent.currency

            # payment still requires an action
            if payment_intent.status in ACTION_REQUIRED_STATUSES:
                kind = TransactionKind.ACTION_TO_CONFIRM
                action_required = True

            elif payment_intent.status == PROCESSING_STATUS:
                kind = TransactionKind.PENDING
                action_required = False
<<<<<<< HEAD
            elif payment_intent.status == SUCCESS_STATUS:
                kind = TransactionKind.CAPTURE
                action_required = False
            elif payment_intent.status == AUTHORIZED_STATUS:
                kind = TransactionKind.AUTH
=======

            elif payment_intent.status == SUCCESS_STATUS:
>>>>>>> 9a853c88
                action_required = False
        else:
            action_required = False
            amount = payment_information.amount
            currency = payment_information.currency

        raw_response = None
        if payment_intent and payment_intent.last_response:
            raw_response = payment_intent.last_response.data
        return GatewayResponse(
            is_success=True if payment_intent else False,
            action_required=action_required,
            kind=kind,
            amount=amount,
            currency=currency,
            transaction_id=payment_intent.id if payment_intent else "",
            error=error,
            raw_response=raw_response,
        )

    @classmethod
    def pre_save_plugin_configuration(cls, plugin_configuration: "PluginConfiguration"):
        configuration = plugin_configuration.configuration
        configuration = {item["name"]: item["value"] for item in configuration}

        api_key = configuration["secret_api_key"]
        webhook_id = configuration.get("webhook_endpoint_id")
        webhook_secret = configuration.get("webhook_secret_key")

        if not plugin_configuration.active:
            if webhook_id:
                # delete all webhook details when we disable a stripe integration.
                plugin_configuration.configuration.remove(
                    {
                        "name": "webhook_endpoint_id",
                        "value": webhook_id,
                    }
                )
                plugin_configuration.configuration.remove(
                    {
                        "name": "webhook_secret_key",
                        "value": webhook_secret,
                    }
                )
                delete_webhook(api_key, webhook_id)

            return

        # check saved domain. Make sure that it is not localhost domain. We are not able
        # to subscribe to stripe webhooks with localhost.
        domain = Site.objects.get_current().domain
        localhost_domains = ["localhost", "127.0.0.1"]
        domain, _ = split_domain_port(domain)
        if not domain:
            logger.warning(
                "Site doesn't have defined domain. Unable to subscribe Stripe webhooks"
            )
            return
        if domain in localhost_domains:
            logger.warning(
                "Unable to subscribe localhost domain - %s to Stripe webhooks. Stripe "
                "webhooks require domain which will be accessible from the network.",
                domain,
            )
            return

        webhook = subscribe_webhook(api_key)
        cls._update_or_create_config_field(
            plugin_configuration.configuration, "webhook_endpoint_id", webhook.id
        )
        cls._update_or_create_config_field(
            plugin_configuration.configuration, "webhook_secret_key", webhook.secret
        )

    @classmethod
    def _update_or_create_config_field(cls, configuration, field, value):
        for c_field in configuration:
            if c_field["name"] == field:
                c_field["value"] = value
                return
<<<<<<< HEAD
        configuration.append({"name": field, "value": value})
=======
        configuration.extend({"name": field, "value": value})
>>>>>>> 9a853c88

    @classmethod
    def validate_plugin_configuration(cls, plugin_configuration: "PluginConfiguration"):
        configuration = plugin_configuration.configuration
        configuration = {item["name"]: item["value"] for item in configuration}
        required_fields = ["secret_api_key", "public_api_key"]
        all_required_fields_provided = all(
            [configuration.get(field) for field in required_fields]
        )
        if plugin_configuration.active:
            if not all_required_fields_provided:
                raise ValidationError(
                    {
                        field: ValidationError(
                            "The parameter is required.",
                            code=PluginErrorCode.REQUIRED.value,
                        )
                    }
                    for field in required_fields
                )

            api_key = configuration["secret_api_key"]
            if not is_secret_api_key_valid(api_key):
                raise ValidationError(
                    {
                        "secret_api_key": ValidationError(
                            "Secret API key is incorrect.",
                            code=PluginErrorCode.INVALID.value,
                        )
                    }
                )<|MERGE_RESOLUTION|>--- conflicted
+++ resolved
@@ -1,5 +1,5 @@
 import logging
-from typing import TYPE_CHECKING, Tuple
+from typing import TYPE_CHECKING
 
 from django.contrib.sites.models import Site
 from django.core.exceptions import ValidationError
@@ -190,9 +190,6 @@
         action_required = True
 
         if payment_intent:
-            if payment_intent.capture_method == "automatic":
-                kind = TransactionKind.CAPTURE
-
             amount = price_from_minor_unit(
                 payment_intent.amount, payment_intent.currency
             )
@@ -206,16 +203,11 @@
             elif payment_intent.status == PROCESSING_STATUS:
                 kind = TransactionKind.PENDING
                 action_required = False
-<<<<<<< HEAD
             elif payment_intent.status == SUCCESS_STATUS:
                 kind = TransactionKind.CAPTURE
                 action_required = False
             elif payment_intent.status == AUTHORIZED_STATUS:
                 kind = TransactionKind.AUTH
-=======
-
-            elif payment_intent.status == SUCCESS_STATUS:
->>>>>>> 9a853c88
                 action_required = False
         else:
             action_required = False
@@ -296,11 +288,7 @@
             if c_field["name"] == field:
                 c_field["value"] = value
                 return
-<<<<<<< HEAD
         configuration.append({"name": field, "value": value})
-=======
-        configuration.extend({"name": field, "value": value})
->>>>>>> 9a853c88
 
     @classmethod
     def validate_plugin_configuration(cls, plugin_configuration: "PluginConfiguration"):
