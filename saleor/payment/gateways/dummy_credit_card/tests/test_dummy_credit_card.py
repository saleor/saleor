from decimal import Decimal

import pytest

from .....plugins.manager import get_plugins_manager
from .... import ChargeStatus, PaymentError, TransactionKind, gateway
from .. import (
    PREAUTHORIZED_TOKENS,
    TOKEN_EXPIRED,
    TOKEN_VALIDATION_MAPPING,
    authorize,
    capture,
    process_payment,
    refund,
    void,
)
from ..plugin import DummyCreditCardGatewayPlugin

NO_LONGER_ACTIVE = "This payment is no longer active."
CANNOT_BE_AUTHORIZED_AGAIN = "Charged transactions cannot be authorized again."
LACK_OF_SUCCESSFUL_TRANSACTION = "Cannot find successful auth transaction."
CANNOT_BE_CAPTURED = "This payment cannot be captured."
CANNOT_REFUND_MORE_THAN_CAPTURE = "Cannot refund more than captured."
AMOUNT_SHOULD_BE_POSITIVE = "Amount should be a positive number."
CANNOT_CHARGE_MORE_THAN_UNCAPTURED = "Unable to charge more than un-captured amount."


@pytest.fixture(autouse=True)
def setup_dummy_credit_card_gateway(settings):
    DummyCreditCardGatewayPlugin.DEFAULT_ACTIVE = True
    settings.PLUGINS = [
        "saleor.payment.gateways.dummy_credit_card.plugin.DummyCreditCardGatewayPlugin"
    ]
    return settings


def test_authorize_success(payment_dummy_credit_card):
    txn = gateway.authorize(
        payment=payment_dummy_credit_card,
        token="Fake",
        manager=get_plugins_manager(),
        channel_slug=payment_dummy_credit_card.order.channel.slug,
    )
    assert txn.is_success
    assert txn.kind == TransactionKind.AUTH
    assert txn.payment == payment_dummy_credit_card
    payment_dummy_credit_card.refresh_from_db()
    assert payment_dummy_credit_card.is_active


@pytest.mark.parametrize(
    "is_active, charge_status, error",
    [
        (False, ChargeStatus.NOT_CHARGED, NO_LONGER_ACTIVE),
        (False, ChargeStatus.PARTIALLY_CHARGED, NO_LONGER_ACTIVE),
        (False, ChargeStatus.FULLY_CHARGED, NO_LONGER_ACTIVE),
        (False, ChargeStatus.PARTIALLY_REFUNDED, NO_LONGER_ACTIVE),
        (False, ChargeStatus.FULLY_REFUNDED, NO_LONGER_ACTIVE),
        (True, ChargeStatus.PARTIALLY_CHARGED, CANNOT_BE_AUTHORIZED_AGAIN),
        (True, ChargeStatus.FULLY_CHARGED, CANNOT_BE_AUTHORIZED_AGAIN),
        (True, ChargeStatus.PARTIALLY_REFUNDED, CANNOT_BE_AUTHORIZED_AGAIN),
        (True, ChargeStatus.FULLY_REFUNDED, CANNOT_BE_AUTHORIZED_AGAIN),
    ],
)
def test_authorize_failed(is_active, charge_status, error, payment_dummy_credit_card):
    payment = payment_dummy_credit_card
    payment.is_active = is_active
    payment.charge_status = charge_status
    payment.save()
    with pytest.raises(PaymentError) as e:
        gateway.authorize(
            payment=payment,
            token="Fake",
            manager=get_plugins_manager(),
            channel_slug=payment_dummy_credit_card.order.channel.slug,
        )

    assert e._excinfo[1].message == error


def test_authorize_gateway_error(payment_dummy_credit_card, monkeypatch):
    monkeypatch.setattr(
        "saleor.payment.gateways.dummy_credit_card.dummy_success", lambda: False
    )
    with pytest.raises(PaymentError) as e:
        gateway.authorize(
            payment=payment_dummy_credit_card,
            token="Fake",
            manager=get_plugins_manager(),
            channel_slug=payment_dummy_credit_card.order.channel.slug,
        )

    assert e._excinfo[1].message == "Unable to authorize transaction"


def test_authorize_method_error(dummy_payment_data, dummy_gateway_config, monkeypatch):
    # given
    monkeypatch.setattr(
        "saleor.payment.gateways.dummy_credit_card.dummy_success", lambda: False
    )

    # when
    response = authorize(
        dummy_payment_data,
        dummy_gateway_config,
    )

    # then
    assert not response.is_success
    assert response.kind == TransactionKind.AUTH
    assert response.error == "Unable to authorize transaction"


def test_void_success(payment_txn_preauth):
    payment_txn_preauth.gateway = "mirumee.payments.dummy_credit_card"
    payment_txn_preauth.save()

    assert payment_txn_preauth.is_active
    assert payment_txn_preauth.charge_status == ChargeStatus.AUTHORIZED
    txn = gateway.void(
        payment=payment_txn_preauth,
        manager=get_plugins_manager(),
        channel_slug=payment_txn_preauth.order.channel.slug,
    )
    assert txn.is_success
    assert txn.kind == TransactionKind.VOID
    assert txn.payment == payment_txn_preauth
    payment_txn_preauth.refresh_from_db()
    assert not payment_txn_preauth.is_active
    assert payment_txn_preauth.charge_status == ChargeStatus.CANCELLED


@pytest.mark.parametrize(
    "is_active, charge_status, error",
    [
<<<<<<< HEAD
        (False, ChargeStatus.NOT_CHARGED, LACK_OF_SUCCESSFUL_TRANSACTION),
        (False, ChargeStatus.PARTIALLY_CHARGED, LACK_OF_SUCCESSFUL_TRANSACTION),
        (False, ChargeStatus.FULLY_CHARGED, LACK_OF_SUCCESSFUL_TRANSACTION),
        (False, ChargeStatus.PARTIALLY_REFUNDED, LACK_OF_SUCCESSFUL_TRANSACTION),
        (False, ChargeStatus.FULLY_REFUNDED, LACK_OF_SUCCESSFUL_TRANSACTION),
=======
>>>>>>> 9d744bee
        (True, ChargeStatus.PARTIALLY_CHARGED, LACK_OF_SUCCESSFUL_TRANSACTION),
        (True, ChargeStatus.FULLY_CHARGED, LACK_OF_SUCCESSFUL_TRANSACTION),
        (True, ChargeStatus.PARTIALLY_REFUNDED, LACK_OF_SUCCESSFUL_TRANSACTION),
        (True, ChargeStatus.FULLY_REFUNDED, LACK_OF_SUCCESSFUL_TRANSACTION),
    ],
)
def test_void_failed(is_active, charge_status, error, payment_dummy_credit_card):
    payment = payment_dummy_credit_card
    payment.is_active = is_active
    payment.charge_status = charge_status
    payment.save()
    with pytest.raises(PaymentError) as e:
        gateway.void(
            payment=payment,
            manager=get_plugins_manager(),
            channel_slug=payment.order.channel.slug,
        )

    assert e._excinfo[1].message == error


def test_void_gateway_error(payment_txn_preauth, monkeypatch):
    payment_txn_preauth.gateway = "mirumee.payments.dummy_credit_card"
    payment_txn_preauth.save()

    monkeypatch.setattr(
        "saleor.payment.gateways.dummy_credit_card.dummy_success", lambda: False
    )
    with pytest.raises(PaymentError) as e:
        gateway.void(
            payment=payment_txn_preauth,
            manager=get_plugins_manager(),
            channel_slug=payment_txn_preauth.order.channel.slug,
        )

    assert e._excinfo[1].message == "Unable to void the transaction."


def test_void_method_error(dummy_payment_data, dummy_gateway_config, monkeypatch):
    # given
    monkeypatch.setattr(
        "saleor.payment.gateways.dummy_credit_card.dummy_success", lambda: False
    )

    # when
    response = void(dummy_payment_data, dummy_gateway_config)

    # then
    assert not response.is_success
    assert response.kind == TransactionKind.VOID
    assert response.error == "Unable to void the transaction."


@pytest.mark.parametrize(
    "amount, charge_status, token",
    [
        ("98.40", ChargeStatus.FULLY_CHARGED, "1111111111111111"),
        (70, ChargeStatus.PARTIALLY_CHARGED, "2222222222222222"),
        (70, ChargeStatus.PARTIALLY_CHARGED, "fake"),
    ],
)
def test_capture_success(amount, charge_status, token, payment_txn_preauth):
    payment_txn_preauth.gateway = "mirumee.payments.dummy_credit_card"
    payment_txn_preauth.save()
    transaction = payment_txn_preauth.transactions.last()
    transaction.token = token
    transaction.save()

    txn = gateway.capture(
        payment=payment_txn_preauth,
        manager=get_plugins_manager(),
        amount=Decimal(amount),
        channel_slug=payment_txn_preauth.order.channel.slug,
    )
    assert txn.is_success
    assert txn.payment == payment_txn_preauth
    assert not txn.error
    payment_txn_preauth.refresh_from_db()
    assert payment_txn_preauth.charge_status == charge_status
    assert payment_txn_preauth.is_active


@pytest.mark.parametrize(
    "amount, captured_amount, charge_status, is_active, error",
    [
        (80, 0, ChargeStatus.AUTHORIZED, False, NO_LONGER_ACTIVE),
        (120, 0, ChargeStatus.AUTHORIZED, True, CANNOT_CHARGE_MORE_THAN_UNCAPTURED),
        (80, 0, ChargeStatus.NOT_CHARGED, True, CANNOT_BE_CAPTURED),
        (80, 20, ChargeStatus.PARTIALLY_CHARGED, True, CANNOT_BE_CAPTURED),
        (80, 80, ChargeStatus.FULLY_CHARGED, True, CANNOT_BE_CAPTURED),
        (80, 0, ChargeStatus.FULLY_REFUNDED, True, CANNOT_BE_CAPTURED),
    ],
)
def test_capture_failed(
    amount, captured_amount, charge_status, error, is_active, payment_dummy_credit_card
):
    payment = payment_dummy_credit_card
    payment.is_active = is_active
    payment.captured_amount = captured_amount
    payment.charge_status = charge_status
    payment.save()
    with pytest.raises(PaymentError) as e:
        gateway.capture(
            payment=payment,
            manager=get_plugins_manager(),
            amount=amount,
            channel_slug=payment.order.channel.slug,
        )

    assert e._excinfo[1].message == error


@pytest.mark.parametrize("token, error", list(TOKEN_VALIDATION_MAPPING.items()))
def test_capture_error_in_response(token, error, payment_txn_preauth):
    # given
    payment_txn_preauth.gateway = "mirumee.payments.dummy_credit_card"
    payment_txn_preauth.save()

    transaction = payment_txn_preauth.transactions.last()
    transaction.token = token
    transaction.save()

    # when
    with pytest.raises(PaymentError) as e:
        gateway.capture(
            payment=payment_txn_preauth,
            manager=get_plugins_manager(),
            channel_slug=payment_txn_preauth.order.channel.slug,
        )

    assert e._excinfo[1].message == error


@pytest.mark.parametrize("token, error", list(TOKEN_VALIDATION_MAPPING.items()))
def test_capture_method_error(
    token, error, dummy_payment_data, dummy_gateway_config, monkeypatch
):
    # given
    dummy_payment_data.token = token

    # when
    response = capture(dummy_payment_data, dummy_gateway_config)

    # then
    assert not response.is_success
    assert response.kind == TransactionKind.CAPTURE
    assert response.error == error


@pytest.mark.parametrize(
    (
        "initial_captured_amount, refund_amount, final_captured_amount, "
        "final_charge_status, active_after"
    ),
    [
        (80, 80, 0, ChargeStatus.FULLY_REFUNDED, False),
        (80, 10, 70, ChargeStatus.PARTIALLY_REFUNDED, True),
    ],
)
def test_refund_success(
    initial_captured_amount,
    refund_amount,
    final_captured_amount,
    final_charge_status,
    active_after,
    payment_txn_captured,
):
    payment = payment_txn_captured
    payment.gateway = "mirumee.payments.dummy_credit_card"
    payment.charge_status = ChargeStatus.FULLY_CHARGED
    payment.captured_amount = initial_captured_amount
    payment.save()
    txn = gateway.refund(
        payment=payment,
        manager=get_plugins_manager(),
        amount=Decimal(refund_amount),
        channel_slug=payment.order.channel.slug,
    )

    payment.refresh_from_db()
    assert txn.kind == TransactionKind.REFUND
    assert txn.is_success
    assert txn.payment == payment
    assert payment.charge_status == final_charge_status
    assert payment.captured_amount == final_captured_amount
    assert payment.is_active == active_after


@pytest.mark.parametrize(
    "initial_captured_amount, refund_amount, initial_charge_status, error",
    [
        (0, 10, ChargeStatus.NOT_CHARGED, CANNOT_REFUND_MORE_THAN_CAPTURE),
        (10, 20, ChargeStatus.PARTIALLY_CHARGED, CANNOT_REFUND_MORE_THAN_CAPTURE),
        (10, 20, ChargeStatus.FULLY_CHARGED, CANNOT_REFUND_MORE_THAN_CAPTURE),
        (10, 20, ChargeStatus.PARTIALLY_REFUNDED, CANNOT_REFUND_MORE_THAN_CAPTURE),
        (80, 0, ChargeStatus.FULLY_REFUNDED, AMOUNT_SHOULD_BE_POSITIVE),
    ],
)
def test_refund_failed(
    initial_captured_amount,
    refund_amount,
    error,
    initial_charge_status,
    payment_dummy_credit_card,
):
    payment = payment_dummy_credit_card
    payment.charge_status = initial_charge_status
    payment.captured_amount = Decimal(initial_captured_amount)
    payment.save()
    with pytest.raises(PaymentError) as e:
        gateway.refund(
            payment=payment,
            manager=get_plugins_manager(),
            amount=Decimal(refund_amount),
            channel_slug=payment.order.channel.slug,
        )

    assert e._excinfo[1].message == error


def test_refund_gateway_error(payment_txn_captured, monkeypatch):
    monkeypatch.setattr(
        "saleor.payment.gateways.dummy_credit_card.dummy_success", lambda: False
    )
    payment = payment_txn_captured
    payment.gateway = "mirumee.payments.dummy_credit_card"
    payment.charge_status = ChargeStatus.FULLY_CHARGED
    payment.captured_amount = Decimal("80.00")
    payment.save()
    with pytest.raises(PaymentError):
        gateway.refund(
            payment=payment,
            manager=get_plugins_manager(),
            amount=Decimal("80.00"),
            channel_slug=payment.order.channel.slug,
        )

    payment.refresh_from_db()
    txn = payment.transactions.last()
    assert txn.kind == TransactionKind.REFUND
    assert not txn.is_success
    assert txn.payment == payment
    assert payment.charge_status == ChargeStatus.FULLY_CHARGED
    assert payment.captured_amount == Decimal("80.00")


@pytest.mark.parametrize("token", ["111", PREAUTHORIZED_TOKENS[1]])
def test_process_payment_success(token, payment_dummy_credit_card):
    # when
    txn = gateway.process_payment(
        payment=payment_dummy_credit_card,
        token=token,
        manager=get_plugins_manager(),
        channel_slug=payment_dummy_credit_card.order.channel.slug,
    )

    # then
    assert txn.is_success
    assert txn.payment == payment_dummy_credit_card
    assert txn.kind == TransactionKind.CAPTURE
    assert not txn.error
    payment_dummy_credit_card.refresh_from_db()
    assert payment_dummy_credit_card.is_active


@pytest.mark.parametrize("token, error", list(TOKEN_VALIDATION_MAPPING.items()))
def test_process_payment_failed(token, error, payment_dummy_credit_card):
    # when
    with pytest.raises(PaymentError) as e:
        gateway.process_payment(
            payment=payment_dummy_credit_card,
            token=token,
            manager=get_plugins_manager(),
            channel_slug=payment_dummy_credit_card.order.channel.slug,
        )

    assert e._excinfo[1].message == error


def test_refund_method_error(dummy_payment_data, dummy_gateway_config, monkeypatch):
    # given
    monkeypatch.setattr(
        "saleor.payment.gateways.dummy_credit_card.dummy_success", lambda: False
    )

    # when
    response = refund(dummy_payment_data, dummy_gateway_config)

    # then
    assert not response.is_success
    assert response.kind == TransactionKind.REFUND
    assert response.error == "Unable to process refund"


def test_process_payment_pre_authorized(
    payment_dummy_credit_card, dummy_gateway_config, monkeypatch
):
    # given
    token = PREAUTHORIZED_TOKENS[1]
    dummy_gateway_config.auto_capture = False
    monkeypatch.setattr(
        "saleor.payment.gateways.dummy_credit_card.plugin."
        "DummyCreditCardGatewayPlugin._get_gateway_config",
        lambda _: dummy_gateway_config,
    )

    # when
    txn = gateway.process_payment(
        payment=payment_dummy_credit_card,
        token=token,
        manager=get_plugins_manager(),
        channel_slug=payment_dummy_credit_card.order.channel.slug,
    )

    # then
    assert txn.is_success
    assert txn.payment == payment_dummy_credit_card
    assert txn.kind == TransactionKind.AUTH
    assert not txn.error
    payment_dummy_credit_card.refresh_from_db()
    assert payment_dummy_credit_card.is_active


def test_process_payment_pre_authorized_and_capture(
    payment_dummy_credit_card, dummy_gateway_config, monkeypatch
):
    # given
    token = PREAUTHORIZED_TOKENS[1]
    dummy_gateway_config.auto_capture = True
    monkeypatch.setattr(
        "saleor.payment.gateways.dummy_credit_card.plugin."
        "DummyCreditCardGatewayPlugin._get_gateway_config",
        lambda _: dummy_gateway_config,
    )

    # when
    txn = gateway.process_payment(
        payment=payment_dummy_credit_card,
        token=token,
        manager=get_plugins_manager(),
        channel_slug=payment_dummy_credit_card.order.channel.slug,
    )

    # then
    assert txn.is_success
    assert txn.payment == payment_dummy_credit_card
    assert txn.kind == TransactionKind.CAPTURE
    assert not txn.error
    payment_dummy_credit_card.refresh_from_db()
    assert payment_dummy_credit_card.is_active


def test_process_payment_pre_authorized_and_capture_error(
    payment_dummy_credit_card, dummy_gateway_config, monkeypatch
):
    # given
    token = TOKEN_EXPIRED
    dummy_gateway_config.auto_capture = True
    monkeypatch.setattr(
        "saleor.payment.gateways.dummy_credit_card.plugin."
        "DummyCreditCardGatewayPlugin._get_gateway_config",
        lambda _: dummy_gateway_config,
    )

    # when
    with pytest.raises(PaymentError) as e:
        gateway.process_payment(
            payment=payment_dummy_credit_card,
            token=token,
            manager=get_plugins_manager(),
            channel_slug=payment_dummy_credit_card.order.channel.slug,
        )

    assert e._excinfo[1].message == TOKEN_VALIDATION_MAPPING[token]


@pytest.mark.parametrize("token, error", list(TOKEN_VALIDATION_MAPPING.items()))
def test_process_payment_method_error_in_response(
    token, error, dummy_gateway_config, dummy_payment_data
):
    # given
    dummy_payment_data.token = token

    # when
    response = process_payment(dummy_payment_data, dummy_gateway_config)

    # then
    assert not response.is_success
    assert response.kind == TransactionKind.CAPTURE
    assert response.error == error<|MERGE_RESOLUTION|>--- conflicted
+++ resolved
@@ -133,14 +133,6 @@
 @pytest.mark.parametrize(
     "is_active, charge_status, error",
     [
-<<<<<<< HEAD
-        (False, ChargeStatus.NOT_CHARGED, LACK_OF_SUCCESSFUL_TRANSACTION),
-        (False, ChargeStatus.PARTIALLY_CHARGED, LACK_OF_SUCCESSFUL_TRANSACTION),
-        (False, ChargeStatus.FULLY_CHARGED, LACK_OF_SUCCESSFUL_TRANSACTION),
-        (False, ChargeStatus.PARTIALLY_REFUNDED, LACK_OF_SUCCESSFUL_TRANSACTION),
-        (False, ChargeStatus.FULLY_REFUNDED, LACK_OF_SUCCESSFUL_TRANSACTION),
-=======
->>>>>>> 9d744bee
         (True, ChargeStatus.PARTIALLY_CHARGED, LACK_OF_SUCCESSFUL_TRANSACTION),
         (True, ChargeStatus.FULLY_CHARGED, LACK_OF_SUCCESSFUL_TRANSACTION),
         (True, ChargeStatus.PARTIALLY_REFUNDED, LACK_OF_SUCCESSFUL_TRANSACTION),
