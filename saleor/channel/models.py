from datetime import timedelta

from django.conf import settings
from django.db import models
from django_countries.fields import CountryField

from ..permission.enums import ChannelPermissions
from . import AllocationStrategy, MarkAsPaidStrategy, TransactionFlowStrategy


class Channel(models.Model):
    name = models.CharField(max_length=250)
    is_active = models.BooleanField(default=False)
    slug = models.SlugField(max_length=255, unique=True)
    currency_code = models.CharField(max_length=settings.DEFAULT_CURRENCY_CODE_LENGTH)
    default_country = CountryField()
    allocation_strategy = models.CharField(
        max_length=255,
        choices=AllocationStrategy.CHOICES,
        default=AllocationStrategy.PRIORITIZE_SORTING_ORDER,
    )
    order_mark_as_paid_strategy = models.CharField(
        max_length=255,
        choices=MarkAsPaidStrategy.CHOICES,
        default=MarkAsPaidStrategy.PAYMENT_FLOW,
    )

    default_transaction_flow_strategy = models.CharField(
        max_length=255,
        choices=TransactionFlowStrategy.CHOICES,
        default=TransactionFlowStrategy.CHARGE,
    )

    automatically_confirm_all_new_orders = models.BooleanField(default=True, null=True)
    automatically_fulfill_non_shippable_gift_card = models.BooleanField(
        default=True,
        null=True,
    )
    expire_orders_after = models.IntegerField(default=None, null=True, blank=True)
<<<<<<< HEAD

    delete_expired_orders_after = models.DurationField(
        default=timedelta(days=60),
    )

    order_mark_as_paid_strategy = models.CharField(
        max_length=255,
        choices=MarkAsPaidStrategy.CHOICES,
        default=MarkAsPaidStrategy.PAYMENT_FLOW,
    )
=======
>>>>>>> daac8d1c

    class Meta:
        ordering = ("slug",)
        app_label = "channel"
        permissions = (
            (
                ChannelPermissions.MANAGE_CHANNELS.codename,
                "Manage channels.",
            ),
        )

    def __str__(self):
        return self.slug<|MERGE_RESOLUTION|>--- conflicted
+++ resolved
@@ -37,19 +37,10 @@
         null=True,
     )
     expire_orders_after = models.IntegerField(default=None, null=True, blank=True)
-<<<<<<< HEAD
 
     delete_expired_orders_after = models.DurationField(
         default=timedelta(days=60),
     )
-
-    order_mark_as_paid_strategy = models.CharField(
-        max_length=255,
-        choices=MarkAsPaidStrategy.CHOICES,
-        default=MarkAsPaidStrategy.PAYMENT_FLOW,
-    )
-=======
->>>>>>> daac8d1c
 
     class Meta:
         ordering = ("slug",)
