from django.conf import settings
from django.db import models
from django_countries.fields import CountryField

from ..permission.enums import ChannelPermissions
from . import AllocationStrategy, MarkAsPaidStrategy


class Channel(models.Model):
    name = models.CharField(max_length=250)
    is_active = models.BooleanField(default=False)
    slug = models.SlugField(max_length=255, unique=True)
    currency_code = models.CharField(max_length=settings.DEFAULT_CURRENCY_CODE_LENGTH)
    default_country = CountryField()
    allocation_strategy = models.CharField(
        max_length=255,
        choices=AllocationStrategy.CHOICES,
        default=AllocationStrategy.PRIORITIZE_SORTING_ORDER,
    )
    order_mark_as_paid_strategy = models.CharField(
        max_length=255,
        choices=MarkAsPaidStrategy.CHOICES,
        default=MarkAsPaidStrategy.PAYMENT_FLOW,
    )

    automatically_confirm_all_new_orders = models.BooleanField(default=True, null=True)
    automatically_fulfill_non_shippable_gift_card = models.BooleanField(
        default=True,
        null=True,
    )
<<<<<<< HEAD
    expire_orders_after = models.IntegerField(default=None, null=True, blank=True)
=======
    order_mark_as_paid_strategy = models.CharField(
        max_length=255,
        choices=MarkAsPaidStrategy.CHOICES,
        default=MarkAsPaidStrategy.PAYMENT_FLOW,
    )
>>>>>>> ea2e4916

    class Meta:
        ordering = ("slug",)
        app_label = "channel"
        permissions = (
            (
                ChannelPermissions.MANAGE_CHANNELS.codename,
                "Manage channels.",
            ),
        )

    def __str__(self):
        return self.slug<|MERGE_RESOLUTION|>--- conflicted
+++ resolved
@@ -28,15 +28,12 @@
         default=True,
         null=True,
     )
-<<<<<<< HEAD
     expire_orders_after = models.IntegerField(default=None, null=True, blank=True)
-=======
     order_mark_as_paid_strategy = models.CharField(
         max_length=255,
         choices=MarkAsPaidStrategy.CHOICES,
         default=MarkAsPaidStrategy.PAYMENT_FLOW,
     )
->>>>>>> ea2e4916
 
     class Meta:
         ordering = ("slug",)
