--- conflicted
+++ resolved
@@ -520,11 +520,7 @@
     ) -> Optional["TaxData"]:
         payload = generate_checkout_payload(checkout, self.requestor)
         return trigger_tax_webhook_sync(
-<<<<<<< HEAD
-            WebhookEventType.CHECKOUT_CALCULATE_TAXES, payload, parse_tax_data
-=======
-            WebhookEventSyncType.CHECKOUT_CALCULATE_TAXES, payload
->>>>>>> 9b283e3e
+            WebhookEventSyncType.CHECKOUT_CALCULATE_TAXES, payload, parse_tax_data
         )
 
     def get_taxes_for_order(
@@ -532,11 +528,7 @@
     ) -> Optional["TaxData"]:
         payload = generate_order_payload(order, self.requestor)
         return trigger_tax_webhook_sync(
-<<<<<<< HEAD
-            WebhookEventType.ORDER_CALCULATE_TAXES, payload, parse_tax_data
-=======
-            WebhookEventSyncType.ORDER_CALCULATE_TAXES, payload
->>>>>>> 9b283e3e
+            WebhookEventSyncType.ORDER_CALCULATE_TAXES, payload, parse_tax_data
         )
 
     def get_shipping_methods_for_checkout(
@@ -561,17 +553,15 @@
                     methods.extend(shipping_methods)
         return methods
 
-<<<<<<< HEAD
     def get_tax_codes(self, previous_value) -> List["TaxType"]:
         return (
             trigger_tax_webhook_sync(
-                WebhookEventType.FETCH_TAX_CODES, "", parse_tax_codes
+                WebhookEventSyncType.FETCH_TAX_CODES, None, parse_tax_codes
             )
             or []
         )
-=======
+
     def is_event_active(self, event: str, channel=Optional[str]):
         map_event = {"invoice_request": WebhookEventAsyncType.INVOICE_REQUESTED}
         webhooks = _get_webhooks_for_event(event_type=map_event[event])
-        return any(webhooks)
->>>>>>> 9b283e3e
+        return any(webhooks)