--- conflicted
+++ resolved
@@ -19,11 +19,8 @@
     generate_product_deleted_payload,
     generate_product_payload,
     generate_product_variant_payload,
-<<<<<<< HEAD
+    generate_product_variant_with_stock_payload,
     generate_shipping_methods_payload,
-=======
-    generate_product_variant_with_stock_payload,
->>>>>>> 4972a662
     generate_translation_payload,
 )
 from ..base_plugin import BasePlugin
