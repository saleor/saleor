from unittest import mock

import graphene
import pytest

<<<<<<< HEAD
from ....core.models import EventDelivery
from ....webhook.event_types import WebhookEventType
=======
from ....webhook.event_types import WebhookEventSyncType
>>>>>>> 1db17770
from ...manager import get_plugins_manager
from ..tasks import trigger_webhook_sync
from ..utils import parse_list_shipping_methods_response


@pytest.fixture
def plugin_manager(settings, channel_USD):
    settings.PLUGINS = ["saleor.plugins.webhook.plugin.WebhookPlugin"]
    manager = get_plugins_manager()
    return manager


@pytest.fixture
def webhook_plugin(plugin_manager):
    def factory():
        return plugin_manager.global_plugins[0]

    return factory


@mock.patch("saleor.plugins.webhook.tasks.send_webhook_request_sync")
def test_trigger_webhook_sync(mock_request, shipping_app):
    data = '{"key": "value"}'
    trigger_webhook_sync(
        WebhookEventSyncType.SHIPPING_LIST_METHODS_FOR_CHECKOUT, data, shipping_app
    )
<<<<<<< HEAD
    event_delivery = EventDelivery.objects.first()
    mock_request.assert_called_once_with(shipping_app.name, event_delivery)
=======
    webhook = shipping_app.webhooks.first()
    mock_request.assert_called_once_with(
        shipping_app.name,
        webhook.target_url,
        webhook.secret_key,
        WebhookEventSyncType.SHIPPING_LIST_METHODS_FOR_CHECKOUT,
        data,
    )
>>>>>>> 1db17770


@mock.patch("saleor.plugins.webhook.tasks.send_webhook_request_sync")
def test_get_shipping_methods_for_checkout(
    mock_send_request, shipping_app, webhook_plugin, checkout
):
    plugin = webhook_plugin()
    mock_json_response = [
        {
            "id": "shipping_method_id",
            "name": "Provider - Economy",
            "amount": "10",
            "currency": "USD",
            "maximum_delivery_days": "7",
        }
    ]
    mock_send_request.return_value = mock_json_response
    methods = plugin.get_shipping_methods_for_checkout(checkout, None)
    expected_methods = parse_list_shipping_methods_response(
        mock_json_response, shipping_app
    )

    assert len(methods) == 1
    assert methods[0] == expected_methods[0]


@mock.patch("saleor.plugins.webhook.tasks.send_webhook_request_sync")
def test_get_shipping_method(mock_send_request, shipping_app, plugin_manager, checkout):
    response_method_id = "abcd"
    shipping_method_id = graphene.Node.to_global_id(
        "app", f"{shipping_app.id}:{response_method_id}"
    )

    mock_json_response = [
        {
            "id": response_method_id,
            "name": "Provider - Economy",
            "amount": "10",
            "currency": "USD",
            "maximum_delivery_days": "7",
        },
        {
            "id": "cdef",
            "name": "Provider - Priority",
            "amount": "15",
            "currency": "USD",
            "maximum_delivery_days": None,
        },
    ]
    mock_send_request.return_value = mock_json_response
    shipping_method = plugin_manager.get_shipping_method(
        shipping_method_id, checkout, None
    )

    assert shipping_method.id == shipping_method_id


@mock.patch("saleor.plugins.webhook.tasks.send_webhook_request_sync")
def test_get_shipping_method_empty_response(
    mock_send_request, shipping_app, plugin_manager, checkout
):
    shipping_method_id = graphene.Node.to_global_id("app", f"{shipping_app.id}:abcd")
    mock_send_request.return_value = []
    shipping_method = plugin_manager.get_shipping_method(
        shipping_method_id, checkout, None
    )

    assert shipping_method is None<|MERGE_RESOLUTION|>--- conflicted
+++ resolved
@@ -3,12 +3,8 @@
 import graphene
 import pytest
 
-<<<<<<< HEAD
 from ....core.models import EventDelivery
-from ....webhook.event_types import WebhookEventType
-=======
 from ....webhook.event_types import WebhookEventSyncType
->>>>>>> 1db17770
 from ...manager import get_plugins_manager
 from ..tasks import trigger_webhook_sync
 from ..utils import parse_list_shipping_methods_response
@@ -35,19 +31,8 @@
     trigger_webhook_sync(
         WebhookEventSyncType.SHIPPING_LIST_METHODS_FOR_CHECKOUT, data, shipping_app
     )
-<<<<<<< HEAD
     event_delivery = EventDelivery.objects.first()
     mock_request.assert_called_once_with(shipping_app.name, event_delivery)
-=======
-    webhook = shipping_app.webhooks.first()
-    mock_request.assert_called_once_with(
-        shipping_app.name,
-        webhook.target_url,
-        webhook.secret_key,
-        WebhookEventSyncType.SHIPPING_LIST_METHODS_FOR_CHECKOUT,
-        data,
-    )
->>>>>>> 1db17770
 
 
 @mock.patch("saleor.plugins.webhook.tasks.send_webhook_request_sync")
