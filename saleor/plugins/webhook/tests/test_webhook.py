import json
from datetime import datetime
from unittest import mock
from unittest.mock import ANY, MagicMock
from urllib.parse import urlencode

import boto3
import graphene
import pytest
from django.contrib.auth.tokens import default_token_generator
<<<<<<< HEAD
from django.core.serializers import serialize
=======
from django.utils import timezone
>>>>>>> 1db17770
from freezegun import freeze_time
from kombu.asynchronous.aws.sqs.connection import AsyncSQSConnection

from .... import __version__
from ....account.notifications import (
    get_default_user_payload,
    send_account_confirmation,
)
from ....app.models import App
from ....core.models import EventDelivery, EventDeliveryAttempt, EventPayload
from ....core.notification.utils import get_site_context
from ....core.notify_events import NotifyEventType
from ....core.utils.url import prepare_url
from ....discount.utils import fetch_catalogue_info
from ....graphql.discount.mutations import convert_catalogue_info_to_global_ids
from ....webhook.event_types import WebhookEventAsyncType
from ....webhook.payloads import (
    generate_checkout_payload,
    generate_customer_payload,
    generate_invoice_payload,
    generate_order_payload,
    generate_page_payload,
    generate_product_deleted_payload,
    generate_product_payload,
    generate_product_variant_payload,
    generate_product_variant_with_stock_payload,
    generate_sale_payload,
)
from ...manager import get_plugins_manager
from ...webhook.tasks import send_webhook_request_async, trigger_webhooks_async

first_url = "http://www.example.com/first/"
third_url = "http://www.example.com/third/"


@pytest.mark.parametrize(
    "event_name, total_webhook_calls, expected_target_urls",
    [
        (WebhookEventAsyncType.PRODUCT_CREATED, 1, {first_url}),
        (WebhookEventAsyncType.ORDER_FULLY_PAID, 2, {first_url, third_url}),
        (WebhookEventAsyncType.ORDER_FULFILLED, 1, {third_url}),
        (WebhookEventAsyncType.ORDER_CANCELLED, 1, {third_url}),
        (WebhookEventAsyncType.ORDER_CONFIRMED, 1, {third_url}),
        (WebhookEventAsyncType.ORDER_UPDATED, 1, {third_url}),
        (WebhookEventAsyncType.ORDER_CREATED, 1, {third_url}),
        (WebhookEventAsyncType.CUSTOMER_CREATED, 0, set()),
    ],
)
@mock.patch("saleor.plugins.webhook.tasks.send_webhook_request_async.delay")
def test_trigger_webhooks_for_event_calls_expected_events(
    mock_request,
    event_name,
    total_webhook_calls,
    expected_target_urls,
    app,
    order_with_lines,
    permission_manage_orders,
    permission_manage_users,
    permission_manage_products,
):
    """Confirm that Saleor executes only valid and allowed webhook events."""

    app.permissions.add(permission_manage_orders)
    app.permissions.add(permission_manage_products)
    webhook = app.webhooks.create(target_url="http://www.example.com/first/")
    webhook.events.create(event_type=WebhookEventAsyncType.CUSTOMER_CREATED)
    webhook.events.create(event_type=WebhookEventAsyncType.PRODUCT_CREATED)
    webhook.events.create(event_type=WebhookEventAsyncType.ORDER_FULLY_PAID)

    app_without_permissions = App.objects.create()

    second_webhook = app_without_permissions.webhooks.create(
        target_url="http://www.example.com/wrong"
    )
    second_webhook.events.create(event_type=WebhookEventAsyncType.ANY)
    second_webhook.events.create(event_type=WebhookEventAsyncType.PRODUCT_CREATED)
    second_webhook.events.create(event_type=WebhookEventAsyncType.CUSTOMER_CREATED)

    app_with_partial_permissions = App.objects.create()
    app_with_partial_permissions.permissions.add(permission_manage_orders)
    third_webhook = app_with_partial_permissions.webhooks.create(
        target_url="http://www.example.com/third/"
    )
<<<<<<< HEAD
    third_webhook.events.create(event_type=WebhookEventType.ANY)
    event_payload = EventPayload.objects.create()
    trigger_webhooks_async(event_payload, event_name)
    deliveries_called = {
        EventDelivery.objects.get(id=delivery_id[0][0])
        for delivery_id in mock_request.call_args_list
    }
    urls_called = {delivery.webhook.target_url for delivery in deliveries_called}
=======
    third_webhook.events.create(event_type=WebhookEventAsyncType.ANY)

    trigger_webhooks_for_event(event_name, data="")
>>>>>>> 1db17770
    assert mock_request.call_count == total_webhook_calls
    assert urls_called == expected_target_urls


<<<<<<< HEAD
@mock.patch("saleor.plugins.webhook.plugin.trigger_webhooks_async")
=======
@freeze_time("1914-06-28 10:50")
@mock.patch("saleor.plugins.webhook.plugin.trigger_webhooks_for_event.delay")
>>>>>>> 1db17770
def test_order_created(mocked_webhook_trigger, settings, order_with_lines):
    settings.PLUGINS = ["saleor.plugins.webhook.plugin.WebhookPlugin"]
    manager = get_plugins_manager()
    manager.order_created(order_with_lines)
    expected_data = generate_order_payload(order_with_lines)

    mocked_webhook_trigger.assert_called_once_with(
<<<<<<< HEAD
        expected_data, WebhookEventType.ORDER_CREATED
    )


@mock.patch("saleor.plugins.webhook.plugin.trigger_webhooks_async")
=======
        WebhookEventAsyncType.ORDER_CREATED, expected_data
    )


@freeze_time("1914-06-28 10:50")
@mock.patch("saleor.plugins.webhook.plugin.trigger_webhooks_for_event.delay")
>>>>>>> 1db17770
def test_order_confirmed(mocked_webhook_trigger, settings, order_with_lines):
    settings.PLUGINS = ["saleor.plugins.webhook.plugin.WebhookPlugin"]
    manager = get_plugins_manager()
    manager.order_confirmed(order_with_lines)
    expected_data = generate_order_payload(order_with_lines)

    mocked_webhook_trigger.assert_called_once_with(
<<<<<<< HEAD
        expected_data, WebhookEventType.ORDER_CONFIRMED
    )


@mock.patch("saleor.plugins.webhook.plugin.trigger_webhooks_async")
=======
        WebhookEventAsyncType.ORDER_CONFIRMED, expected_data
    )


@freeze_time("1914-06-28 10:50")
@mock.patch("saleor.plugins.webhook.plugin.trigger_webhooks_for_event.delay")
>>>>>>> 1db17770
def test_draft_order_created(mocked_webhook_trigger, settings, order_with_lines):
    settings.PLUGINS = ["saleor.plugins.webhook.plugin.WebhookPlugin"]
    manager = get_plugins_manager()
    manager.draft_order_created(order_with_lines)
    expected_data = generate_order_payload(order_with_lines)

    mocked_webhook_trigger.assert_called_once_with(
<<<<<<< HEAD
        expected_data, WebhookEventType.DRAFT_ORDER_CREATED
    )


@mock.patch("saleor.plugins.webhook.plugin.trigger_webhooks_async")
=======
        WebhookEventAsyncType.DRAFT_ORDER_CREATED, expected_data
    )


@freeze_time("1914-06-28 10:50")
@mock.patch("saleor.plugins.webhook.plugin.trigger_webhooks_for_event.delay")
>>>>>>> 1db17770
def test_draft_order_deleted(mocked_webhook_trigger, settings, order_with_lines):
    settings.PLUGINS = ["saleor.plugins.webhook.plugin.WebhookPlugin"]
    manager = get_plugins_manager()
    manager.draft_order_deleted(order_with_lines)
    expected_data = generate_order_payload(order_with_lines)

    mocked_webhook_trigger.assert_called_once_with(
<<<<<<< HEAD
        expected_data, WebhookEventType.DRAFT_ORDER_DELETED
    )


@mock.patch("saleor.plugins.webhook.plugin.trigger_webhooks_async")
=======
        WebhookEventAsyncType.DRAFT_ORDER_DELETED, expected_data
    )


@freeze_time("1914-06-28 10:50")
@mock.patch("saleor.plugins.webhook.plugin.trigger_webhooks_for_event.delay")
>>>>>>> 1db17770
def test_draft_order_updated(mocked_webhook_trigger, settings, order_with_lines):
    settings.PLUGINS = ["saleor.plugins.webhook.plugin.WebhookPlugin"]
    manager = get_plugins_manager()
    manager.draft_order_updated(order_with_lines)
    expected_data = generate_order_payload(order_with_lines)

    mocked_webhook_trigger.assert_called_once_with(
<<<<<<< HEAD
        expected_data, WebhookEventType.DRAFT_ORDER_UPDATED
    )


@mock.patch("saleor.plugins.webhook.plugin.trigger_webhooks_async")
=======
        WebhookEventAsyncType.DRAFT_ORDER_UPDATED, expected_data
    )


@freeze_time("1914-06-28 10:50")
@mock.patch("saleor.plugins.webhook.plugin.trigger_webhooks_for_event.delay")
>>>>>>> 1db17770
def test_customer_created(mocked_webhook_trigger, settings, customer_user):
    settings.PLUGINS = ["saleor.plugins.webhook.plugin.WebhookPlugin"]
    manager = get_plugins_manager()
    manager.customer_created(customer_user)
    expected_data = generate_customer_payload(customer_user)

    mocked_webhook_trigger.assert_called_once_with(
<<<<<<< HEAD
        expected_data, WebhookEventType.CUSTOMER_CREATED
    )


@mock.patch("saleor.plugins.webhook.plugin.trigger_webhooks_async")
=======
        WebhookEventAsyncType.CUSTOMER_CREATED, expected_data
    )


@freeze_time("1914-06-28 10:50")
@mock.patch("saleor.plugins.webhook.plugin.trigger_webhooks_for_event.delay")
>>>>>>> 1db17770
def test_customer_updated(mocked_webhook_trigger, settings, customer_user):
    settings.PLUGINS = ["saleor.plugins.webhook.plugin.WebhookPlugin"]
    manager = get_plugins_manager()
    manager.customer_updated(customer_user)
    expected_data = generate_customer_payload(customer_user)

    mocked_webhook_trigger.assert_called_once_with(
<<<<<<< HEAD
        expected_data, WebhookEventType.CUSTOMER_UPDATED
    )


@mock.patch("saleor.plugins.webhook.plugin.trigger_webhooks_async")
=======
        WebhookEventAsyncType.CUSTOMER_UPDATED, expected_data
    )


@freeze_time("1914-06-28 10:50")
@mock.patch("saleor.plugins.webhook.plugin.trigger_webhooks_for_event.delay")
>>>>>>> 1db17770
def test_order_fully_paid(mocked_webhook_trigger, settings, order_with_lines):
    settings.PLUGINS = ["saleor.plugins.webhook.plugin.WebhookPlugin"]
    manager = get_plugins_manager()
    manager.order_fully_paid(order_with_lines)
    expected_data = generate_order_payload(order_with_lines)

    mocked_webhook_trigger.assert_called_once_with(
<<<<<<< HEAD
        expected_data, WebhookEventType.ORDER_FULLY_PAID
    )


@mock.patch("saleor.plugins.webhook.plugin.trigger_webhooks_async")
=======
        WebhookEventAsyncType.ORDER_FULLY_PAID, expected_data
    )


@freeze_time("1914-06-28 10:50")
@mock.patch("saleor.plugins.webhook.plugin.trigger_webhooks_for_event.delay")
>>>>>>> 1db17770
def test_product_created(mocked_webhook_trigger, settings, product):
    settings.PLUGINS = ["saleor.plugins.webhook.plugin.WebhookPlugin"]
    manager = get_plugins_manager()
    manager.product_created(product)
    expected_data = generate_product_payload(product)

    mocked_webhook_trigger.assert_called_once_with(
<<<<<<< HEAD
        expected_data, WebhookEventType.PRODUCT_CREATED
    )


@mock.patch("saleor.plugins.webhook.plugin.trigger_webhooks_async")
=======
        WebhookEventAsyncType.PRODUCT_CREATED, expected_data
    )


@freeze_time("1914-06-28 10:50")
@mock.patch("saleor.plugins.webhook.plugin.trigger_webhooks_for_event.delay")
>>>>>>> 1db17770
def test_product_updated(mocked_webhook_trigger, settings, product):
    settings.PLUGINS = ["saleor.plugins.webhook.plugin.WebhookPlugin"]
    manager = get_plugins_manager()
    manager.product_updated(product)
    expected_data = generate_product_payload(product)

    mocked_webhook_trigger.assert_called_once_with(
<<<<<<< HEAD
        expected_data, WebhookEventType.PRODUCT_UPDATED
    )


@mock.patch("saleor.plugins.webhook.plugin.trigger_webhooks_async")
=======
        WebhookEventAsyncType.PRODUCT_UPDATED, expected_data
    )


@freeze_time("1914-06-28 10:50")
@mock.patch("saleor.plugins.webhook.plugin.trigger_webhooks_for_event.delay")
>>>>>>> 1db17770
def test_product_deleted(mocked_webhook_trigger, settings, product):
    settings.PLUGINS = ["saleor.plugins.webhook.plugin.WebhookPlugin"]
    manager = get_plugins_manager()

    product = product
    variants_id = list(product.variants.all().values_list("id", flat=True))
    product_id = product.id
    product.delete()
    product.id = product_id
    variant_global_ids = [
        graphene.Node.to_global_id("ProductVariant", pk) for pk in variants_id
    ]
    manager.product_deleted(product, variants_id)

    expected_data = generate_product_deleted_payload(product, variants_id)

    expected_data_dict = json.loads(expected_data)[0]
    assert expected_data_dict["id"] is not None
    assert expected_data_dict["variants"] is not None
    assert variant_global_ids == expected_data_dict["variants"]

    mocked_webhook_trigger.assert_called_once_with(
<<<<<<< HEAD
        expected_data, WebhookEventType.PRODUCT_DELETED
    )


@mock.patch("saleor.plugins.webhook.plugin.trigger_webhooks_async")
=======
        WebhookEventAsyncType.PRODUCT_DELETED, expected_data
    )


@freeze_time("1914-06-28 10:50")
@mock.patch("saleor.plugins.webhook.plugin.trigger_webhooks_for_event.delay")
>>>>>>> 1db17770
def test_product_variant_created(mocked_webhook_trigger, settings, variant):
    settings.PLUGINS = ["saleor.plugins.webhook.plugin.WebhookPlugin"]
    manager = get_plugins_manager()
    manager.product_variant_created(variant)
    expected_data = generate_product_variant_payload([variant])

    mocked_webhook_trigger.assert_called_once_with(
<<<<<<< HEAD
        expected_data, WebhookEventType.PRODUCT_VARIANT_CREATED
    )


@mock.patch("saleor.plugins.webhook.plugin.trigger_webhooks_async")
=======
        WebhookEventAsyncType.PRODUCT_VARIANT_CREATED, expected_data
    )


@freeze_time("1914-06-28 10:50")
@mock.patch("saleor.plugins.webhook.plugin.trigger_webhooks_for_event.delay")
>>>>>>> 1db17770
def test_product_variant_updated(mocked_webhook_trigger, settings, variant):
    settings.PLUGINS = ["saleor.plugins.webhook.plugin.WebhookPlugin"]
    manager = get_plugins_manager()
    manager.product_variant_updated(variant)
    expected_data = generate_product_variant_payload([variant])

    mocked_webhook_trigger.assert_called_once_with(
<<<<<<< HEAD
        expected_data, WebhookEventType.PRODUCT_VARIANT_UPDATED
    )


@mock.patch("saleor.plugins.webhook.plugin.trigger_webhooks_async")
=======
        WebhookEventAsyncType.PRODUCT_VARIANT_UPDATED, expected_data
    )


@freeze_time("1914-06-28 10:50")
@mock.patch("saleor.plugins.webhook.plugin.trigger_webhooks_for_event.delay")
>>>>>>> 1db17770
def test_product_variant_deleted(mocked_webhook_trigger, settings, variant):
    settings.PLUGINS = ["saleor.plugins.webhook.plugin.WebhookPlugin"]
    manager = get_plugins_manager()
    manager.product_variant_deleted(variant)
    expected_data = generate_product_variant_payload([variant])

    mocked_webhook_trigger.assert_called_once_with(
<<<<<<< HEAD
        expected_data, WebhookEventType.PRODUCT_VARIANT_DELETED
    )


@mock.patch("saleor.plugins.webhook.plugin.trigger_webhooks_async")
=======
        WebhookEventAsyncType.PRODUCT_VARIANT_DELETED, expected_data
    )


@freeze_time("1914-06-28 10:50")
@mock.patch("saleor.plugins.webhook.plugin.trigger_webhooks_for_event.delay")
>>>>>>> 1db17770
def test_product_variant_out_of_stock(
    mocked_webhook_trigger, settings, variant_with_many_stocks
):
    settings.PLUGINS = ["saleor.plugins.webhook.plugin.WebhookPlugin"]
    manager = get_plugins_manager()
    manager.product_variant_out_of_stock(variant_with_many_stocks.stocks.first())

    expected_data = generate_product_variant_with_stock_payload(
        [variant_with_many_stocks.stocks.first()]
    )
    mocked_webhook_trigger.assert_called_once_with(
<<<<<<< HEAD
        expected_data, WebhookEventType.PRODUCT_VARIANT_OUT_OF_STOCK
    )


@mock.patch("saleor.plugins.webhook.plugin.trigger_webhooks_async")
=======
        WebhookEventAsyncType.PRODUCT_VARIANT_OUT_OF_STOCK, expected_data
    )


@freeze_time("1914-06-28 10:50")
@mock.patch("saleor.plugins.webhook.plugin.trigger_webhooks_for_event.delay")
>>>>>>> 1db17770
def test_product_variant_back_in_stock(
    mocked_webhook_trigger, settings, variant_with_many_stocks
):
    settings.PLUGINS = ["saleor.plugins.webhook.plugin.WebhookPlugin"]
    manager = get_plugins_manager()
    manager.product_variant_back_in_stock(variant_with_many_stocks.stocks.first())

    expected_data = generate_product_variant_with_stock_payload(
        [variant_with_many_stocks.stocks.first()]
    )
    mocked_webhook_trigger.assert_called_once_with(
<<<<<<< HEAD
        expected_data, WebhookEventType.PRODUCT_VARIANT_BACK_IN_STOCK
    )


@mock.patch("saleor.plugins.webhook.plugin.trigger_webhooks_async")
=======
        WebhookEventAsyncType.PRODUCT_VARIANT_BACK_IN_STOCK, expected_data
    )


@freeze_time("1914-06-28 10:50")
@mock.patch("saleor.plugins.webhook.plugin.trigger_webhooks_for_event.delay")
>>>>>>> 1db17770
def test_order_updated(mocked_webhook_trigger, settings, order_with_lines):
    settings.PLUGINS = ["saleor.plugins.webhook.plugin.WebhookPlugin"]
    manager = get_plugins_manager()
    manager.order_updated(order_with_lines)
    expected_data = generate_order_payload(order_with_lines)

    mocked_webhook_trigger.assert_called_once_with(
<<<<<<< HEAD
        expected_data, WebhookEventType.ORDER_UPDATED
    )


@mock.patch("saleor.plugins.webhook.plugin.trigger_webhooks_async")
=======
        WebhookEventAsyncType.ORDER_UPDATED, expected_data
    )


@freeze_time("1914-06-28 10:50")
@mock.patch("saleor.plugins.webhook.plugin.trigger_webhooks_for_event.delay")
>>>>>>> 1db17770
def test_order_cancelled(mocked_webhook_trigger, settings, order_with_lines):
    settings.PLUGINS = ["saleor.plugins.webhook.plugin.WebhookPlugin"]
    manager = get_plugins_manager()
    manager.order_cancelled(order_with_lines)
    expected_data = generate_order_payload(order_with_lines)

    mocked_webhook_trigger.assert_called_once_with(
<<<<<<< HEAD
        expected_data, WebhookEventType.ORDER_CANCELLED
    )


@mock.patch("saleor.plugins.webhook.plugin.trigger_webhooks_async")
=======
        WebhookEventAsyncType.ORDER_CANCELLED, expected_data
    )


@freeze_time("1914-06-28 10:50")
@mock.patch("saleor.plugins.webhook.plugin.trigger_webhooks_for_event.delay")
>>>>>>> 1db17770
def test_checkout_created(mocked_webhook_trigger, settings, checkout_with_items):
    settings.PLUGINS = ["saleor.plugins.webhook.plugin.WebhookPlugin"]
    manager = get_plugins_manager()
    manager.checkout_created(checkout_with_items)
    expected_data = generate_checkout_payload(checkout_with_items)

    mocked_webhook_trigger.assert_called_once_with(
<<<<<<< HEAD
        expected_data, WebhookEventType.CHECKOUT_CREATED
    )


@mock.patch("saleor.plugins.webhook.plugin.trigger_webhooks_async")
=======
        WebhookEventAsyncType.CHECKOUT_CREATED, expected_data
    )


@freeze_time("1914-06-28 10:50")
@mock.patch("saleor.plugins.webhook.plugin.trigger_webhooks_for_event.delay")
>>>>>>> 1db17770
def test_checkout_updated(mocked_webhook_trigger, settings, checkout_with_items):
    settings.PLUGINS = ["saleor.plugins.webhook.plugin.WebhookPlugin"]
    manager = get_plugins_manager()
    manager.checkout_updated(checkout_with_items)
    expected_data = generate_checkout_payload(checkout_with_items)

    mocked_webhook_trigger.assert_called_once_with(
<<<<<<< HEAD
        expected_data, WebhookEventType.CHECKOUT_UPDATED
    )


@mock.patch("saleor.plugins.webhook.plugin.trigger_webhooks_async")
=======
        WebhookEventAsyncType.CHECKOUT_UPDATED, expected_data
    )


@freeze_time("1914-06-28 10:50")
@mock.patch("saleor.plugins.webhook.plugin.trigger_webhooks_for_event.delay")
>>>>>>> 1db17770
def test_page_created(mocked_webhook_trigger, settings, page):
    settings.PLUGINS = ["saleor.plugins.webhook.plugin.WebhookPlugin"]
    manager = get_plugins_manager()
    manager.page_created(page)
    expected_data = generate_page_payload(page)

    mocked_webhook_trigger.assert_called_once_with(
<<<<<<< HEAD
        expected_data, WebhookEventType.PAGE_CREATED
    )


@mock.patch("saleor.plugins.webhook.plugin.trigger_webhooks_async")
=======
        WebhookEventAsyncType.PAGE_CREATED, expected_data
    )


@freeze_time("1914-06-28 10:50")
@mock.patch("saleor.plugins.webhook.plugin.trigger_webhooks_for_event.delay")
>>>>>>> 1db17770
def test_page_updated(mocked_webhook_trigger, settings, page):
    settings.PLUGINS = ["saleor.plugins.webhook.plugin.WebhookPlugin"]
    manager = get_plugins_manager()
    manager.page_updated(page)
    expected_data = generate_page_payload(page)

    mocked_webhook_trigger.assert_called_once_with(
<<<<<<< HEAD
        expected_data, WebhookEventType.PAGE_UPDATED
    )


@mock.patch("saleor.plugins.webhook.plugin.trigger_webhooks_async")
=======
        WebhookEventAsyncType.PAGE_UPDATED, expected_data
    )


@freeze_time("1914-06-28 10:50")
@mock.patch("saleor.plugins.webhook.plugin.trigger_webhooks_for_event.delay")
>>>>>>> 1db17770
def test_page_deleted(mocked_webhook_trigger, settings, page):
    settings.PLUGINS = ["saleor.plugins.webhook.plugin.WebhookPlugin"]
    manager = get_plugins_manager()
    page_id = page.id
    page.delete()
    page.id = page_id
    manager.page_deleted(page)
    expected_data = generate_page_payload(page)

    mocked_webhook_trigger.assert_called_once_with(
<<<<<<< HEAD
        expected_data, WebhookEventType.PAGE_DELETED
    )


@mock.patch("saleor.plugins.webhook.plugin.trigger_webhooks_async")
=======
        WebhookEventAsyncType.PAGE_DELETED, expected_data
    )


@freeze_time("1914-06-28 10:50")
@mock.patch("saleor.plugins.webhook.plugin.trigger_webhooks_for_event.delay")
>>>>>>> 1db17770
def test_invoice_request(mocked_webhook_trigger, settings, fulfilled_order):
    settings.PLUGINS = ["saleor.plugins.webhook.plugin.WebhookPlugin"]
    manager = get_plugins_manager()
    invoice = fulfilled_order.invoices.first()
    manager.invoice_request(fulfilled_order, invoice, invoice.number)
    expected_data = generate_invoice_payload(invoice)

    mocked_webhook_trigger.assert_called_once_with(
<<<<<<< HEAD
        expected_data, WebhookEventType.INVOICE_REQUESTED
    )


@mock.patch("saleor.plugins.webhook.plugin.trigger_webhooks_async")
=======
        WebhookEventAsyncType.INVOICE_REQUESTED, expected_data
    )


@freeze_time("1914-06-28 10:50")
@mock.patch("saleor.plugins.webhook.plugin.trigger_webhooks_for_event.delay")
>>>>>>> 1db17770
def test_invoice_delete(mocked_webhook_trigger, settings, fulfilled_order):
    settings.PLUGINS = ["saleor.plugins.webhook.plugin.WebhookPlugin"]
    manager = get_plugins_manager()
    invoice = fulfilled_order.invoices.first()
    manager.invoice_delete(invoice)
    expected_data = generate_invoice_payload(invoice)

    mocked_webhook_trigger.assert_called_once_with(
<<<<<<< HEAD
        expected_data, WebhookEventType.INVOICE_DELETED
    )


@mock.patch("saleor.plugins.webhook.plugin.trigger_webhooks_async")
=======
        WebhookEventAsyncType.INVOICE_DELETED, expected_data
    )


@freeze_time("1914-06-28 10:50")
@mock.patch("saleor.plugins.webhook.plugin.trigger_webhooks_for_event.delay")
>>>>>>> 1db17770
def test_invoice_sent(mocked_webhook_trigger, settings, fulfilled_order):
    settings.PLUGINS = ["saleor.plugins.webhook.plugin.WebhookPlugin"]
    manager = get_plugins_manager()
    invoice = fulfilled_order.invoices.first()
    manager.invoice_sent(invoice, fulfilled_order.user.email)
    expected_data = generate_invoice_payload(invoice)

    mocked_webhook_trigger.assert_called_once_with(
<<<<<<< HEAD
        expected_data, WebhookEventType.INVOICE_SENT
=======
        WebhookEventAsyncType.INVOICE_SENT, expected_data
>>>>>>> 1db17770
    )


@freeze_time("2020-03-18 12:00:00")
@mock.patch("saleor.plugins.webhook.plugin.trigger_webhooks_async")
def test_notify_user(mocked_webhook_trigger, settings, customer_user, channel_USD):
    settings.PLUGINS = ["saleor.plugins.webhook.plugin.WebhookPlugin"]
    manager = get_plugins_manager(lambda: customer_user)
    timestamp = timezone.make_aware(
        datetime.strptime("2020-03-18 12:00", "%Y-%m-%d %H:%M"), timezone.utc
    ).isoformat()

    redirect_url = "http://redirect.com/"
    send_account_confirmation(customer_user, redirect_url, manager, channel_USD.slug)

    token = default_token_generator.make_token(customer_user)
    params = urlencode({"email": customer_user.email, "token": token})
    confirm_url = prepare_url(params, redirect_url)

    payload = {
        "user": get_default_user_payload(customer_user),
        "recipient_email": customer_user.email,
        "token": token,
        "confirm_url": confirm_url,
        "channel_slug": channel_USD.slug,
        **get_site_context(),
    }
    data = {
        "notify_event": NotifyEventType.ACCOUNT_CONFIRMATION,
        "payload": payload,
        "meta": {
            "issued_at": timestamp,
            "version": __version__,
            "issuing_principal": {
                "id": graphene.Node.to_global_id("User", customer_user.id),
                "type": "user",
            },
        },
    }
    mocked_webhook_trigger.assert_called_once_with(
<<<<<<< HEAD
        json.dumps(data), WebhookEventType.NOTIFY_USER
    )


def test_create_event_payload_reference_with_error(
    webhook,
    order_with_lines,
    permission_manage_orders,
    permission_manage_users,
    permission_manage_products,
    monkeypatch,
):
    mocked_client = MagicMock(spec=AsyncSQSConnection)
    mocked_client_constructor = MagicMock(spec=boto3.client, return_value=mocked_client)

    monkeypatch.setattr(
        "saleor.plugins.webhook.tasks.boto3.client",
        mocked_client_constructor,
=======
        WebhookEventAsyncType.NOTIFY_USER,
        json.dumps(expected_data, cls=CustomJsonEncoder),
>>>>>>> 1db17770
    )

    webhook.app.permissions.add(permission_manage_orders)

    webhook.target_url = "testy"
    webhook.save()
    expected_data = serialize("json", [order_with_lines])
    event_payload = EventPayload.objects.create(payload=expected_data)
    trigger_webhooks_async(event_payload, WebhookEventType.ORDER_CREATED)
    delivery = EventDelivery.objects.first()
    send_webhook_request_async(delivery.id)
    attempt = EventDeliveryAttempt.objects.first()

    assert delivery.webhook == webhook
    assert delivery.event_type == WebhookEventType.ORDER_CREATED
    assert attempt.response == "Unknown webhook scheme: ''"
    assert delivery.status == "failed"
    assert attempt.task_id == ANY
    assert attempt.duration == ANY

<<<<<<< HEAD

@mock.patch("saleor.plugins.webhook.plugin.trigger_webhooks_async")
=======
@freeze_time("1914-06-28 10:50")
@mock.patch("saleor.plugins.webhook.plugin.trigger_webhooks_for_event.delay")
>>>>>>> 1db17770
def test_sale_created(mocked_webhook_trigger, settings, sale):
    settings.PLUGINS = ["saleor.plugins.webhook.plugin.WebhookPlugin"]
    manager = get_plugins_manager()
    sale_catalogue_info = convert_catalogue_info_to_global_ids(
        fetch_catalogue_info(sale)
    )
    manager.sale_created(sale, current_catalogue=sale_catalogue_info)
    expected_data = generate_sale_payload(sale, current_catalogue=sale_catalogue_info)
    mocked_webhook_trigger.assert_called_once_with(
<<<<<<< HEAD
        expected_data, WebhookEventType.SALE_CREATED
    )


@mock.patch("saleor.plugins.webhook.plugin.trigger_webhooks_async")
=======
        WebhookEventAsyncType.SALE_CREATED, expected_data
    )


@freeze_time("1914-06-28 10:50")
@mock.patch("saleor.plugins.webhook.plugin.trigger_webhooks_for_event.delay")
>>>>>>> 1db17770
def test_sale_updated(mocked_webhook_trigger, settings, sale, product_list):
    settings.PLUGINS = ["saleor.plugins.webhook.plugin.WebhookPlugin"]
    manager = get_plugins_manager()
    previous_sale_catalogue_info = convert_catalogue_info_to_global_ids(
        fetch_catalogue_info(sale)
    )
    sale.products.add(*product_list)
    current_sale_catalogue_info = convert_catalogue_info_to_global_ids(
        fetch_catalogue_info(sale)
    )

    manager.sale_updated(
        sale,
        previous_catalogue=previous_sale_catalogue_info,
        current_catalogue=current_sale_catalogue_info,
    )
    expected_data = generate_sale_payload(
        sale,
        current_catalogue=current_sale_catalogue_info,
        previous_catalogue=previous_sale_catalogue_info,
    )
    mocked_webhook_trigger.assert_called_once_with(
<<<<<<< HEAD
        expected_data,
        WebhookEventType.SALE_UPDATED,
    )


@mock.patch("saleor.plugins.webhook.plugin.trigger_webhooks_async")
=======
        WebhookEventAsyncType.SALE_UPDATED, expected_data
    )


@freeze_time("1914-06-28 10:50")
@mock.patch("saleor.plugins.webhook.plugin.trigger_webhooks_for_event.delay")
>>>>>>> 1db17770
def test_sale_deleted(mocked_webhook_trigger, settings, sale):
    settings.PLUGINS = ["saleor.plugins.webhook.plugin.WebhookPlugin"]
    manager = get_plugins_manager()
    sale_catalogue_info = convert_catalogue_info_to_global_ids(
        fetch_catalogue_info(sale)
    )
    manager.sale_deleted(sale, previous_catalogue=sale_catalogue_info)
    expected_data = generate_sale_payload(sale, previous_catalogue=sale_catalogue_info)
    mocked_webhook_trigger.assert_called_once_with(
<<<<<<< HEAD
        expected_data, WebhookEventType.SALE_DELETED
    )


@mock.patch("saleor.plugins.webhook.plugin.send_webhook_request_async.delay")
def test_event_delivery_retry(mocked_webhook_send, event_delivery, settings):
    # given
    settings.PLUGINS = ["saleor.plugins.webhook.plugin.WebhookPlugin"]
    manager = get_plugins_manager()

    # when
    manager.event_delivery_retry(event_delivery)

    # then
    mocked_webhook_send.assert_called_once_with(event_delivery.pk)
=======
        WebhookEventAsyncType.SALE_DELETED, expected_data
    )
>>>>>>> 1db17770
<|MERGE_RESOLUTION|>--- conflicted
+++ resolved
@@ -8,11 +8,8 @@
 import graphene
 import pytest
 from django.contrib.auth.tokens import default_token_generator
-<<<<<<< HEAD
 from django.core.serializers import serialize
-=======
 from django.utils import timezone
->>>>>>> 1db17770
 from freezegun import freeze_time
 from kombu.asynchronous.aws.sqs.connection import AsyncSQSConnection
 
@@ -96,8 +93,7 @@
     third_webhook = app_with_partial_permissions.webhooks.create(
         target_url="http://www.example.com/third/"
     )
-<<<<<<< HEAD
-    third_webhook.events.create(event_type=WebhookEventType.ANY)
+    third_webhook.events.create(event_type=WebhookEventAsyncType.ANY)
     event_payload = EventPayload.objects.create()
     trigger_webhooks_async(event_payload, event_name)
     deliveries_called = {
@@ -105,21 +101,12 @@
         for delivery_id in mock_request.call_args_list
     }
     urls_called = {delivery.webhook.target_url for delivery in deliveries_called}
-=======
-    third_webhook.events.create(event_type=WebhookEventAsyncType.ANY)
-
-    trigger_webhooks_for_event(event_name, data="")
->>>>>>> 1db17770
     assert mock_request.call_count == total_webhook_calls
     assert urls_called == expected_target_urls
 
 
-<<<<<<< HEAD
-@mock.patch("saleor.plugins.webhook.plugin.trigger_webhooks_async")
-=======
-@freeze_time("1914-06-28 10:50")
-@mock.patch("saleor.plugins.webhook.plugin.trigger_webhooks_for_event.delay")
->>>>>>> 1db17770
+@freeze_time("1914-06-28 10:50")
+@mock.patch("saleor.plugins.webhook.plugin.trigger_webhooks_async")
 def test_order_created(mocked_webhook_trigger, settings, order_with_lines):
     settings.PLUGINS = ["saleor.plugins.webhook.plugin.WebhookPlugin"]
     manager = get_plugins_manager()
@@ -127,20 +114,12 @@
     expected_data = generate_order_payload(order_with_lines)
 
     mocked_webhook_trigger.assert_called_once_with(
-<<<<<<< HEAD
-        expected_data, WebhookEventType.ORDER_CREATED
-    )
-
-
-@mock.patch("saleor.plugins.webhook.plugin.trigger_webhooks_async")
-=======
-        WebhookEventAsyncType.ORDER_CREATED, expected_data
-    )
-
-
-@freeze_time("1914-06-28 10:50")
-@mock.patch("saleor.plugins.webhook.plugin.trigger_webhooks_for_event.delay")
->>>>>>> 1db17770
+        expected_data, WebhookEventAsyncType.ORDER_CREATED
+    )
+
+
+@freeze_time("1914-06-28 10:50")
+@mock.patch("saleor.plugins.webhook.plugin.trigger_webhooks_async")
 def test_order_confirmed(mocked_webhook_trigger, settings, order_with_lines):
     settings.PLUGINS = ["saleor.plugins.webhook.plugin.WebhookPlugin"]
     manager = get_plugins_manager()
@@ -148,20 +127,12 @@
     expected_data = generate_order_payload(order_with_lines)
 
     mocked_webhook_trigger.assert_called_once_with(
-<<<<<<< HEAD
-        expected_data, WebhookEventType.ORDER_CONFIRMED
-    )
-
-
-@mock.patch("saleor.plugins.webhook.plugin.trigger_webhooks_async")
-=======
-        WebhookEventAsyncType.ORDER_CONFIRMED, expected_data
-    )
-
-
-@freeze_time("1914-06-28 10:50")
-@mock.patch("saleor.plugins.webhook.plugin.trigger_webhooks_for_event.delay")
->>>>>>> 1db17770
+        expected_data, WebhookEventAsyncType.ORDER_CONFIRMED
+    )
+
+
+@freeze_time("1914-06-28 10:50")
+@mock.patch("saleor.plugins.webhook.plugin.trigger_webhooks_async")
 def test_draft_order_created(mocked_webhook_trigger, settings, order_with_lines):
     settings.PLUGINS = ["saleor.plugins.webhook.plugin.WebhookPlugin"]
     manager = get_plugins_manager()
@@ -169,20 +140,12 @@
     expected_data = generate_order_payload(order_with_lines)
 
     mocked_webhook_trigger.assert_called_once_with(
-<<<<<<< HEAD
-        expected_data, WebhookEventType.DRAFT_ORDER_CREATED
-    )
-
-
-@mock.patch("saleor.plugins.webhook.plugin.trigger_webhooks_async")
-=======
-        WebhookEventAsyncType.DRAFT_ORDER_CREATED, expected_data
-    )
-
-
-@freeze_time("1914-06-28 10:50")
-@mock.patch("saleor.plugins.webhook.plugin.trigger_webhooks_for_event.delay")
->>>>>>> 1db17770
+        expected_data, WebhookEventAsyncType.DRAFT_ORDER_CREATED
+    )
+
+
+@freeze_time("1914-06-28 10:50")
+@mock.patch("saleor.plugins.webhook.plugin.trigger_webhooks_async")
 def test_draft_order_deleted(mocked_webhook_trigger, settings, order_with_lines):
     settings.PLUGINS = ["saleor.plugins.webhook.plugin.WebhookPlugin"]
     manager = get_plugins_manager()
@@ -190,20 +153,12 @@
     expected_data = generate_order_payload(order_with_lines)
 
     mocked_webhook_trigger.assert_called_once_with(
-<<<<<<< HEAD
-        expected_data, WebhookEventType.DRAFT_ORDER_DELETED
-    )
-
-
-@mock.patch("saleor.plugins.webhook.plugin.trigger_webhooks_async")
-=======
-        WebhookEventAsyncType.DRAFT_ORDER_DELETED, expected_data
-    )
-
-
-@freeze_time("1914-06-28 10:50")
-@mock.patch("saleor.plugins.webhook.plugin.trigger_webhooks_for_event.delay")
->>>>>>> 1db17770
+        expected_data, WebhookEventAsyncType.DRAFT_ORDER_DELETED
+    )
+
+
+@freeze_time("1914-06-28 10:50")
+@mock.patch("saleor.plugins.webhook.plugin.trigger_webhooks_async")
 def test_draft_order_updated(mocked_webhook_trigger, settings, order_with_lines):
     settings.PLUGINS = ["saleor.plugins.webhook.plugin.WebhookPlugin"]
     manager = get_plugins_manager()
@@ -211,20 +166,12 @@
     expected_data = generate_order_payload(order_with_lines)
 
     mocked_webhook_trigger.assert_called_once_with(
-<<<<<<< HEAD
-        expected_data, WebhookEventType.DRAFT_ORDER_UPDATED
-    )
-
-
-@mock.patch("saleor.plugins.webhook.plugin.trigger_webhooks_async")
-=======
-        WebhookEventAsyncType.DRAFT_ORDER_UPDATED, expected_data
-    )
-
-
-@freeze_time("1914-06-28 10:50")
-@mock.patch("saleor.plugins.webhook.plugin.trigger_webhooks_for_event.delay")
->>>>>>> 1db17770
+        expected_data, WebhookEventAsyncType.DRAFT_ORDER_UPDATED
+    )
+
+
+@freeze_time("1914-06-28 10:50")
+@mock.patch("saleor.plugins.webhook.plugin.trigger_webhooks_async")
 def test_customer_created(mocked_webhook_trigger, settings, customer_user):
     settings.PLUGINS = ["saleor.plugins.webhook.plugin.WebhookPlugin"]
     manager = get_plugins_manager()
@@ -232,20 +179,12 @@
     expected_data = generate_customer_payload(customer_user)
 
     mocked_webhook_trigger.assert_called_once_with(
-<<<<<<< HEAD
-        expected_data, WebhookEventType.CUSTOMER_CREATED
-    )
-
-
-@mock.patch("saleor.plugins.webhook.plugin.trigger_webhooks_async")
-=======
-        WebhookEventAsyncType.CUSTOMER_CREATED, expected_data
-    )
-
-
-@freeze_time("1914-06-28 10:50")
-@mock.patch("saleor.plugins.webhook.plugin.trigger_webhooks_for_event.delay")
->>>>>>> 1db17770
+        expected_data, WebhookEventAsyncType.CUSTOMER_CREATED
+    )
+
+
+@freeze_time("1914-06-28 10:50")
+@mock.patch("saleor.plugins.webhook.plugin.trigger_webhooks_async")
 def test_customer_updated(mocked_webhook_trigger, settings, customer_user):
     settings.PLUGINS = ["saleor.plugins.webhook.plugin.WebhookPlugin"]
     manager = get_plugins_manager()
@@ -253,20 +192,12 @@
     expected_data = generate_customer_payload(customer_user)
 
     mocked_webhook_trigger.assert_called_once_with(
-<<<<<<< HEAD
-        expected_data, WebhookEventType.CUSTOMER_UPDATED
-    )
-
-
-@mock.patch("saleor.plugins.webhook.plugin.trigger_webhooks_async")
-=======
-        WebhookEventAsyncType.CUSTOMER_UPDATED, expected_data
-    )
-
-
-@freeze_time("1914-06-28 10:50")
-@mock.patch("saleor.plugins.webhook.plugin.trigger_webhooks_for_event.delay")
->>>>>>> 1db17770
+        expected_data, WebhookEventAsyncType.CUSTOMER_UPDATED
+    )
+
+
+@freeze_time("1914-06-28 10:50")
+@mock.patch("saleor.plugins.webhook.plugin.trigger_webhooks_async")
 def test_order_fully_paid(mocked_webhook_trigger, settings, order_with_lines):
     settings.PLUGINS = ["saleor.plugins.webhook.plugin.WebhookPlugin"]
     manager = get_plugins_manager()
@@ -274,20 +205,12 @@
     expected_data = generate_order_payload(order_with_lines)
 
     mocked_webhook_trigger.assert_called_once_with(
-<<<<<<< HEAD
-        expected_data, WebhookEventType.ORDER_FULLY_PAID
-    )
-
-
-@mock.patch("saleor.plugins.webhook.plugin.trigger_webhooks_async")
-=======
-        WebhookEventAsyncType.ORDER_FULLY_PAID, expected_data
-    )
-
-
-@freeze_time("1914-06-28 10:50")
-@mock.patch("saleor.plugins.webhook.plugin.trigger_webhooks_for_event.delay")
->>>>>>> 1db17770
+        expected_data, WebhookEventAsyncType.ORDER_FULLY_PAID
+    )
+
+
+@freeze_time("1914-06-28 10:50")
+@mock.patch("saleor.plugins.webhook.plugin.trigger_webhooks_async")
 def test_product_created(mocked_webhook_trigger, settings, product):
     settings.PLUGINS = ["saleor.plugins.webhook.plugin.WebhookPlugin"]
     manager = get_plugins_manager()
@@ -295,20 +218,12 @@
     expected_data = generate_product_payload(product)
 
     mocked_webhook_trigger.assert_called_once_with(
-<<<<<<< HEAD
-        expected_data, WebhookEventType.PRODUCT_CREATED
-    )
-
-
-@mock.patch("saleor.plugins.webhook.plugin.trigger_webhooks_async")
-=======
-        WebhookEventAsyncType.PRODUCT_CREATED, expected_data
-    )
-
-
-@freeze_time("1914-06-28 10:50")
-@mock.patch("saleor.plugins.webhook.plugin.trigger_webhooks_for_event.delay")
->>>>>>> 1db17770
+        expected_data, WebhookEventAsyncType.PRODUCT_CREATED
+    )
+
+
+@freeze_time("1914-06-28 10:50")
+@mock.patch("saleor.plugins.webhook.plugin.trigger_webhooks_async")
 def test_product_updated(mocked_webhook_trigger, settings, product):
     settings.PLUGINS = ["saleor.plugins.webhook.plugin.WebhookPlugin"]
     manager = get_plugins_manager()
@@ -316,20 +231,12 @@
     expected_data = generate_product_payload(product)
 
     mocked_webhook_trigger.assert_called_once_with(
-<<<<<<< HEAD
-        expected_data, WebhookEventType.PRODUCT_UPDATED
-    )
-
-
-@mock.patch("saleor.plugins.webhook.plugin.trigger_webhooks_async")
-=======
-        WebhookEventAsyncType.PRODUCT_UPDATED, expected_data
-    )
-
-
-@freeze_time("1914-06-28 10:50")
-@mock.patch("saleor.plugins.webhook.plugin.trigger_webhooks_for_event.delay")
->>>>>>> 1db17770
+        expected_data, WebhookEventAsyncType.PRODUCT_UPDATED
+    )
+
+
+@freeze_time("1914-06-28 10:50")
+@mock.patch("saleor.plugins.webhook.plugin.trigger_webhooks_async")
 def test_product_deleted(mocked_webhook_trigger, settings, product):
     settings.PLUGINS = ["saleor.plugins.webhook.plugin.WebhookPlugin"]
     manager = get_plugins_manager()
@@ -352,20 +259,12 @@
     assert variant_global_ids == expected_data_dict["variants"]
 
     mocked_webhook_trigger.assert_called_once_with(
-<<<<<<< HEAD
-        expected_data, WebhookEventType.PRODUCT_DELETED
-    )
-
-
-@mock.patch("saleor.plugins.webhook.plugin.trigger_webhooks_async")
-=======
-        WebhookEventAsyncType.PRODUCT_DELETED, expected_data
-    )
-
-
-@freeze_time("1914-06-28 10:50")
-@mock.patch("saleor.plugins.webhook.plugin.trigger_webhooks_for_event.delay")
->>>>>>> 1db17770
+        expected_data, WebhookEventAsyncType.PRODUCT_DELETED
+    )
+
+
+@freeze_time("1914-06-28 10:50")
+@mock.patch("saleor.plugins.webhook.plugin.trigger_webhooks_async")
 def test_product_variant_created(mocked_webhook_trigger, settings, variant):
     settings.PLUGINS = ["saleor.plugins.webhook.plugin.WebhookPlugin"]
     manager = get_plugins_manager()
@@ -373,20 +272,12 @@
     expected_data = generate_product_variant_payload([variant])
 
     mocked_webhook_trigger.assert_called_once_with(
-<<<<<<< HEAD
-        expected_data, WebhookEventType.PRODUCT_VARIANT_CREATED
-    )
-
-
-@mock.patch("saleor.plugins.webhook.plugin.trigger_webhooks_async")
-=======
-        WebhookEventAsyncType.PRODUCT_VARIANT_CREATED, expected_data
-    )
-
-
-@freeze_time("1914-06-28 10:50")
-@mock.patch("saleor.plugins.webhook.plugin.trigger_webhooks_for_event.delay")
->>>>>>> 1db17770
+        expected_data, WebhookEventAsyncType.PRODUCT_VARIANT_CREATED
+    )
+
+
+@freeze_time("1914-06-28 10:50")
+@mock.patch("saleor.plugins.webhook.plugin.trigger_webhooks_async")
 def test_product_variant_updated(mocked_webhook_trigger, settings, variant):
     settings.PLUGINS = ["saleor.plugins.webhook.plugin.WebhookPlugin"]
     manager = get_plugins_manager()
@@ -394,20 +285,12 @@
     expected_data = generate_product_variant_payload([variant])
 
     mocked_webhook_trigger.assert_called_once_with(
-<<<<<<< HEAD
-        expected_data, WebhookEventType.PRODUCT_VARIANT_UPDATED
-    )
-
-
-@mock.patch("saleor.plugins.webhook.plugin.trigger_webhooks_async")
-=======
-        WebhookEventAsyncType.PRODUCT_VARIANT_UPDATED, expected_data
-    )
-
-
-@freeze_time("1914-06-28 10:50")
-@mock.patch("saleor.plugins.webhook.plugin.trigger_webhooks_for_event.delay")
->>>>>>> 1db17770
+        expected_data, WebhookEventAsyncType.PRODUCT_VARIANT_UPDATED
+    )
+
+
+@freeze_time("1914-06-28 10:50")
+@mock.patch("saleor.plugins.webhook.plugin.trigger_webhooks_async")
 def test_product_variant_deleted(mocked_webhook_trigger, settings, variant):
     settings.PLUGINS = ["saleor.plugins.webhook.plugin.WebhookPlugin"]
     manager = get_plugins_manager()
@@ -415,20 +298,12 @@
     expected_data = generate_product_variant_payload([variant])
 
     mocked_webhook_trigger.assert_called_once_with(
-<<<<<<< HEAD
-        expected_data, WebhookEventType.PRODUCT_VARIANT_DELETED
-    )
-
-
-@mock.patch("saleor.plugins.webhook.plugin.trigger_webhooks_async")
-=======
-        WebhookEventAsyncType.PRODUCT_VARIANT_DELETED, expected_data
-    )
-
-
-@freeze_time("1914-06-28 10:50")
-@mock.patch("saleor.plugins.webhook.plugin.trigger_webhooks_for_event.delay")
->>>>>>> 1db17770
+        expected_data, WebhookEventAsyncType.PRODUCT_VARIANT_DELETED
+    )
+
+
+@freeze_time("1914-06-28 10:50")
+@mock.patch("saleor.plugins.webhook.plugin.trigger_webhooks_async")
 def test_product_variant_out_of_stock(
     mocked_webhook_trigger, settings, variant_with_many_stocks
 ):
@@ -440,20 +315,12 @@
         [variant_with_many_stocks.stocks.first()]
     )
     mocked_webhook_trigger.assert_called_once_with(
-<<<<<<< HEAD
-        expected_data, WebhookEventType.PRODUCT_VARIANT_OUT_OF_STOCK
-    )
-
-
-@mock.patch("saleor.plugins.webhook.plugin.trigger_webhooks_async")
-=======
-        WebhookEventAsyncType.PRODUCT_VARIANT_OUT_OF_STOCK, expected_data
-    )
-
-
-@freeze_time("1914-06-28 10:50")
-@mock.patch("saleor.plugins.webhook.plugin.trigger_webhooks_for_event.delay")
->>>>>>> 1db17770
+        expected_data, WebhookEventAsyncType.PRODUCT_VARIANT_OUT_OF_STOCK
+    )
+
+
+@freeze_time("1914-06-28 10:50")
+@mock.patch("saleor.plugins.webhook.plugin.trigger_webhooks_async")
 def test_product_variant_back_in_stock(
     mocked_webhook_trigger, settings, variant_with_many_stocks
 ):
@@ -465,20 +332,12 @@
         [variant_with_many_stocks.stocks.first()]
     )
     mocked_webhook_trigger.assert_called_once_with(
-<<<<<<< HEAD
-        expected_data, WebhookEventType.PRODUCT_VARIANT_BACK_IN_STOCK
-    )
-
-
-@mock.patch("saleor.plugins.webhook.plugin.trigger_webhooks_async")
-=======
-        WebhookEventAsyncType.PRODUCT_VARIANT_BACK_IN_STOCK, expected_data
-    )
-
-
-@freeze_time("1914-06-28 10:50")
-@mock.patch("saleor.plugins.webhook.plugin.trigger_webhooks_for_event.delay")
->>>>>>> 1db17770
+        expected_data, WebhookEventAsyncType.PRODUCT_VARIANT_BACK_IN_STOCK
+    )
+
+
+@freeze_time("1914-06-28 10:50")
+@mock.patch("saleor.plugins.webhook.plugin.trigger_webhooks_async")
 def test_order_updated(mocked_webhook_trigger, settings, order_with_lines):
     settings.PLUGINS = ["saleor.plugins.webhook.plugin.WebhookPlugin"]
     manager = get_plugins_manager()
@@ -486,20 +345,12 @@
     expected_data = generate_order_payload(order_with_lines)
 
     mocked_webhook_trigger.assert_called_once_with(
-<<<<<<< HEAD
-        expected_data, WebhookEventType.ORDER_UPDATED
-    )
-
-
-@mock.patch("saleor.plugins.webhook.plugin.trigger_webhooks_async")
-=======
-        WebhookEventAsyncType.ORDER_UPDATED, expected_data
-    )
-
-
-@freeze_time("1914-06-28 10:50")
-@mock.patch("saleor.plugins.webhook.plugin.trigger_webhooks_for_event.delay")
->>>>>>> 1db17770
+        expected_data, WebhookEventAsyncType.ORDER_UPDATED
+    )
+
+
+@freeze_time("1914-06-28 10:50")
+@mock.patch("saleor.plugins.webhook.plugin.trigger_webhooks_async")
 def test_order_cancelled(mocked_webhook_trigger, settings, order_with_lines):
     settings.PLUGINS = ["saleor.plugins.webhook.plugin.WebhookPlugin"]
     manager = get_plugins_manager()
@@ -507,20 +358,12 @@
     expected_data = generate_order_payload(order_with_lines)
 
     mocked_webhook_trigger.assert_called_once_with(
-<<<<<<< HEAD
-        expected_data, WebhookEventType.ORDER_CANCELLED
-    )
-
-
-@mock.patch("saleor.plugins.webhook.plugin.trigger_webhooks_async")
-=======
-        WebhookEventAsyncType.ORDER_CANCELLED, expected_data
-    )
-
-
-@freeze_time("1914-06-28 10:50")
-@mock.patch("saleor.plugins.webhook.plugin.trigger_webhooks_for_event.delay")
->>>>>>> 1db17770
+        expected_data, WebhookEventAsyncType.ORDER_CANCELLED
+    )
+
+
+@freeze_time("1914-06-28 10:50")
+@mock.patch("saleor.plugins.webhook.plugin.trigger_webhooks_async")
 def test_checkout_created(mocked_webhook_trigger, settings, checkout_with_items):
     settings.PLUGINS = ["saleor.plugins.webhook.plugin.WebhookPlugin"]
     manager = get_plugins_manager()
@@ -528,20 +371,12 @@
     expected_data = generate_checkout_payload(checkout_with_items)
 
     mocked_webhook_trigger.assert_called_once_with(
-<<<<<<< HEAD
-        expected_data, WebhookEventType.CHECKOUT_CREATED
-    )
-
-
-@mock.patch("saleor.plugins.webhook.plugin.trigger_webhooks_async")
-=======
-        WebhookEventAsyncType.CHECKOUT_CREATED, expected_data
-    )
-
-
-@freeze_time("1914-06-28 10:50")
-@mock.patch("saleor.plugins.webhook.plugin.trigger_webhooks_for_event.delay")
->>>>>>> 1db17770
+        expected_data, WebhookEventAsyncType.CHECKOUT_CREATED
+    )
+
+
+@freeze_time("1914-06-28 10:50")
+@mock.patch("saleor.plugins.webhook.plugin.trigger_webhooks_async")
 def test_checkout_updated(mocked_webhook_trigger, settings, checkout_with_items):
     settings.PLUGINS = ["saleor.plugins.webhook.plugin.WebhookPlugin"]
     manager = get_plugins_manager()
@@ -549,20 +384,12 @@
     expected_data = generate_checkout_payload(checkout_with_items)
 
     mocked_webhook_trigger.assert_called_once_with(
-<<<<<<< HEAD
-        expected_data, WebhookEventType.CHECKOUT_UPDATED
-    )
-
-
-@mock.patch("saleor.plugins.webhook.plugin.trigger_webhooks_async")
-=======
-        WebhookEventAsyncType.CHECKOUT_UPDATED, expected_data
-    )
-
-
-@freeze_time("1914-06-28 10:50")
-@mock.patch("saleor.plugins.webhook.plugin.trigger_webhooks_for_event.delay")
->>>>>>> 1db17770
+        expected_data, WebhookEventAsyncType.CHECKOUT_UPDATED
+    )
+
+
+@freeze_time("1914-06-28 10:50")
+@mock.patch("saleor.plugins.webhook.plugin.trigger_webhooks_async")
 def test_page_created(mocked_webhook_trigger, settings, page):
     settings.PLUGINS = ["saleor.plugins.webhook.plugin.WebhookPlugin"]
     manager = get_plugins_manager()
@@ -570,20 +397,12 @@
     expected_data = generate_page_payload(page)
 
     mocked_webhook_trigger.assert_called_once_with(
-<<<<<<< HEAD
-        expected_data, WebhookEventType.PAGE_CREATED
-    )
-
-
-@mock.patch("saleor.plugins.webhook.plugin.trigger_webhooks_async")
-=======
-        WebhookEventAsyncType.PAGE_CREATED, expected_data
-    )
-
-
-@freeze_time("1914-06-28 10:50")
-@mock.patch("saleor.plugins.webhook.plugin.trigger_webhooks_for_event.delay")
->>>>>>> 1db17770
+        expected_data, WebhookEventAsyncType.PAGE_CREATED
+    )
+
+
+@freeze_time("1914-06-28 10:50")
+@mock.patch("saleor.plugins.webhook.plugin.trigger_webhooks_async")
 def test_page_updated(mocked_webhook_trigger, settings, page):
     settings.PLUGINS = ["saleor.plugins.webhook.plugin.WebhookPlugin"]
     manager = get_plugins_manager()
@@ -591,20 +410,12 @@
     expected_data = generate_page_payload(page)
 
     mocked_webhook_trigger.assert_called_once_with(
-<<<<<<< HEAD
-        expected_data, WebhookEventType.PAGE_UPDATED
-    )
-
-
-@mock.patch("saleor.plugins.webhook.plugin.trigger_webhooks_async")
-=======
-        WebhookEventAsyncType.PAGE_UPDATED, expected_data
-    )
-
-
-@freeze_time("1914-06-28 10:50")
-@mock.patch("saleor.plugins.webhook.plugin.trigger_webhooks_for_event.delay")
->>>>>>> 1db17770
+        expected_data, WebhookEventAsyncType.PAGE_UPDATED
+    )
+
+
+@freeze_time("1914-06-28 10:50")
+@mock.patch("saleor.plugins.webhook.plugin.trigger_webhooks_async")
 def test_page_deleted(mocked_webhook_trigger, settings, page):
     settings.PLUGINS = ["saleor.plugins.webhook.plugin.WebhookPlugin"]
     manager = get_plugins_manager()
@@ -615,20 +426,12 @@
     expected_data = generate_page_payload(page)
 
     mocked_webhook_trigger.assert_called_once_with(
-<<<<<<< HEAD
-        expected_data, WebhookEventType.PAGE_DELETED
-    )
-
-
-@mock.patch("saleor.plugins.webhook.plugin.trigger_webhooks_async")
-=======
-        WebhookEventAsyncType.PAGE_DELETED, expected_data
-    )
-
-
-@freeze_time("1914-06-28 10:50")
-@mock.patch("saleor.plugins.webhook.plugin.trigger_webhooks_for_event.delay")
->>>>>>> 1db17770
+        expected_data, WebhookEventAsyncType.PAGE_DELETED
+    )
+
+
+@freeze_time("1914-06-28 10:50")
+@mock.patch("saleor.plugins.webhook.plugin.trigger_webhooks_async")
 def test_invoice_request(mocked_webhook_trigger, settings, fulfilled_order):
     settings.PLUGINS = ["saleor.plugins.webhook.plugin.WebhookPlugin"]
     manager = get_plugins_manager()
@@ -637,20 +440,12 @@
     expected_data = generate_invoice_payload(invoice)
 
     mocked_webhook_trigger.assert_called_once_with(
-<<<<<<< HEAD
-        expected_data, WebhookEventType.INVOICE_REQUESTED
-    )
-
-
-@mock.patch("saleor.plugins.webhook.plugin.trigger_webhooks_async")
-=======
-        WebhookEventAsyncType.INVOICE_REQUESTED, expected_data
-    )
-
-
-@freeze_time("1914-06-28 10:50")
-@mock.patch("saleor.plugins.webhook.plugin.trigger_webhooks_for_event.delay")
->>>>>>> 1db17770
+        expected_data, WebhookEventAsyncType.INVOICE_REQUESTED
+    )
+
+
+@freeze_time("1914-06-28 10:50")
+@mock.patch("saleor.plugins.webhook.plugin.trigger_webhooks_async")
 def test_invoice_delete(mocked_webhook_trigger, settings, fulfilled_order):
     settings.PLUGINS = ["saleor.plugins.webhook.plugin.WebhookPlugin"]
     manager = get_plugins_manager()
@@ -659,20 +454,12 @@
     expected_data = generate_invoice_payload(invoice)
 
     mocked_webhook_trigger.assert_called_once_with(
-<<<<<<< HEAD
-        expected_data, WebhookEventType.INVOICE_DELETED
-    )
-
-
-@mock.patch("saleor.plugins.webhook.plugin.trigger_webhooks_async")
-=======
-        WebhookEventAsyncType.INVOICE_DELETED, expected_data
-    )
-
-
-@freeze_time("1914-06-28 10:50")
-@mock.patch("saleor.plugins.webhook.plugin.trigger_webhooks_for_event.delay")
->>>>>>> 1db17770
+        expected_data, WebhookEventAsyncType.INVOICE_DELETED
+    )
+
+
+@freeze_time("1914-06-28 10:50")
+@mock.patch("saleor.plugins.webhook.plugin.trigger_webhooks_async")
 def test_invoice_sent(mocked_webhook_trigger, settings, fulfilled_order):
     settings.PLUGINS = ["saleor.plugins.webhook.plugin.WebhookPlugin"]
     manager = get_plugins_manager()
@@ -681,11 +468,7 @@
     expected_data = generate_invoice_payload(invoice)
 
     mocked_webhook_trigger.assert_called_once_with(
-<<<<<<< HEAD
-        expected_data, WebhookEventType.INVOICE_SENT
-=======
-        WebhookEventAsyncType.INVOICE_SENT, expected_data
->>>>>>> 1db17770
+        expected_data, WebhookEventAsyncType.INVOICE_SENT
     )
 
 
@@ -726,8 +509,7 @@
         },
     }
     mocked_webhook_trigger.assert_called_once_with(
-<<<<<<< HEAD
-        json.dumps(data), WebhookEventType.NOTIFY_USER
+        json.dumps(data), WebhookEventAsyncType.NOTIFY_USER
     )
 
 
@@ -745,10 +527,6 @@
     monkeypatch.setattr(
         "saleor.plugins.webhook.tasks.boto3.client",
         mocked_client_constructor,
-=======
-        WebhookEventAsyncType.NOTIFY_USER,
-        json.dumps(expected_data, cls=CustomJsonEncoder),
->>>>>>> 1db17770
     )
 
     webhook.app.permissions.add(permission_manage_orders)
@@ -757,25 +535,21 @@
     webhook.save()
     expected_data = serialize("json", [order_with_lines])
     event_payload = EventPayload.objects.create(payload=expected_data)
-    trigger_webhooks_async(event_payload, WebhookEventType.ORDER_CREATED)
+    trigger_webhooks_async(event_payload, WebhookEventAsyncType.ORDER_CREATED)
     delivery = EventDelivery.objects.first()
     send_webhook_request_async(delivery.id)
     attempt = EventDeliveryAttempt.objects.first()
 
     assert delivery.webhook == webhook
-    assert delivery.event_type == WebhookEventType.ORDER_CREATED
+    assert delivery.event_type == WebhookEventAsyncType.ORDER_CREATED
     assert attempt.response == "Unknown webhook scheme: ''"
     assert delivery.status == "failed"
     assert attempt.task_id == ANY
     assert attempt.duration == ANY
 
-<<<<<<< HEAD
-
-@mock.patch("saleor.plugins.webhook.plugin.trigger_webhooks_async")
-=======
-@freeze_time("1914-06-28 10:50")
-@mock.patch("saleor.plugins.webhook.plugin.trigger_webhooks_for_event.delay")
->>>>>>> 1db17770
+
+@freeze_time("1914-06-28 10:50")
+@mock.patch("saleor.plugins.webhook.plugin.trigger_webhooks_async")
 def test_sale_created(mocked_webhook_trigger, settings, sale):
     settings.PLUGINS = ["saleor.plugins.webhook.plugin.WebhookPlugin"]
     manager = get_plugins_manager()
@@ -785,20 +559,12 @@
     manager.sale_created(sale, current_catalogue=sale_catalogue_info)
     expected_data = generate_sale_payload(sale, current_catalogue=sale_catalogue_info)
     mocked_webhook_trigger.assert_called_once_with(
-<<<<<<< HEAD
-        expected_data, WebhookEventType.SALE_CREATED
-    )
-
-
-@mock.patch("saleor.plugins.webhook.plugin.trigger_webhooks_async")
-=======
-        WebhookEventAsyncType.SALE_CREATED, expected_data
-    )
-
-
-@freeze_time("1914-06-28 10:50")
-@mock.patch("saleor.plugins.webhook.plugin.trigger_webhooks_for_event.delay")
->>>>>>> 1db17770
+        expected_data, WebhookEventAsyncType.SALE_CREATED
+    )
+
+
+@freeze_time("1914-06-28 10:50")
+@mock.patch("saleor.plugins.webhook.plugin.trigger_webhooks_async")
 def test_sale_updated(mocked_webhook_trigger, settings, sale, product_list):
     settings.PLUGINS = ["saleor.plugins.webhook.plugin.WebhookPlugin"]
     manager = get_plugins_manager()
@@ -821,21 +587,13 @@
         previous_catalogue=previous_sale_catalogue_info,
     )
     mocked_webhook_trigger.assert_called_once_with(
-<<<<<<< HEAD
         expected_data,
-        WebhookEventType.SALE_UPDATED,
-    )
-
-
-@mock.patch("saleor.plugins.webhook.plugin.trigger_webhooks_async")
-=======
-        WebhookEventAsyncType.SALE_UPDATED, expected_data
-    )
-
-
-@freeze_time("1914-06-28 10:50")
-@mock.patch("saleor.plugins.webhook.plugin.trigger_webhooks_for_event.delay")
->>>>>>> 1db17770
+        WebhookEventAsyncType.SALE_UPDATED,
+    )
+
+
+@freeze_time("1914-06-28 10:50")
+@mock.patch("saleor.plugins.webhook.plugin.trigger_webhooks_async")
 def test_sale_deleted(mocked_webhook_trigger, settings, sale):
     settings.PLUGINS = ["saleor.plugins.webhook.plugin.WebhookPlugin"]
     manager = get_plugins_manager()
@@ -845,8 +603,7 @@
     manager.sale_deleted(sale, previous_catalogue=sale_catalogue_info)
     expected_data = generate_sale_payload(sale, previous_catalogue=sale_catalogue_info)
     mocked_webhook_trigger.assert_called_once_with(
-<<<<<<< HEAD
-        expected_data, WebhookEventType.SALE_DELETED
+        expected_data, WebhookEventAsyncType.SALE_DELETED
     )
 
 
@@ -860,8 +617,4 @@
     manager.event_delivery_retry(event_delivery)
 
     # then
-    mocked_webhook_send.assert_called_once_with(event_delivery.pk)
-=======
-        WebhookEventAsyncType.SALE_DELETED, expected_data
-    )
->>>>>>> 1db17770
+    mocked_webhook_send.assert_called_once_with(event_delivery.pk)