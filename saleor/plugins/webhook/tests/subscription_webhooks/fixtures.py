--- conflicted
+++ resolved
@@ -44,8 +44,6 @@
     )
 
 
-<<<<<<< HEAD
-=======
 CHANNEL_CREATED_SUBSCRIPTION_QUERY = """
     subscription{
       event{
@@ -255,7 +253,6 @@
 """
 
 
->>>>>>> c168d0b7
 @pytest.fixture
 def subscription_shipping_price_created_webhook(subscription_webhook):
     return subscription_webhook(
