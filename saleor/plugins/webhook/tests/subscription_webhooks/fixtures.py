--- conflicted
+++ resolved
@@ -517,8 +517,6 @@
 
 
 @pytest.fixture
-<<<<<<< HEAD
-=======
 def subscription_fulfillment_metadata_updated_webhook(subscription_webhook):
     return subscription_webhook(
         queries.FULFILLMENT_METADATA_UPDATED,
@@ -527,7 +525,6 @@
 
 
 @pytest.fixture
->>>>>>> f5b8251d
 def subscription_customer_created_webhook(subscription_webhook):
     return subscription_webhook(
         queries.CUSTOMER_CREATED, WebhookEventAsyncType.CUSTOMER_CREATED
