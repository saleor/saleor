from collections import defaultdict
from copy import copy
from dataclasses import dataclass
from decimal import Decimal
from typing import TYPE_CHECKING, Any, Callable, Optional, Union

from django.core.handlers.wsgi import WSGIRequest
from django.http import HttpResponse
from django.utils.functional import SimpleLazyObject
from prices import TaxedMoney
from promise.promise import Promise

from ..core.models import EventDelivery
from ..payment.interface import (
    CustomerSource,
    GatewayResponse,
    InitializedPaymentResponse,
    ListStoredPaymentMethodsRequestData,
    PaymentData,
    PaymentGateway,
    PaymentGatewayInitializeTokenizationRequestData,
    PaymentGatewayInitializeTokenizationResponseData,
    PaymentMethodData,
    PaymentMethodInitializeTokenizationRequestData,
    PaymentMethodProcessTokenizationRequestData,
    PaymentMethodTokenizationResponseData,
    StoredPaymentMethodRequestDeleteData,
    StoredPaymentMethodRequestDeleteResponseData,
    TransactionActionData,
    TransactionSessionResult,
)
from ..thumbnail.models import Thumbnail
from .models import PluginConfiguration

if TYPE_CHECKING:
    from ..account.models import Address, Group, User
    from ..app.models import App
    from ..attribute.models import Attribute, AttributeValue
    from ..channel.models import Channel
    from ..checkout.fetch import CheckoutInfo, CheckoutLineInfo
    from ..checkout.models import Checkout
    from ..core.middleware import Requestor
    from ..core.notify import NotifyEventType
    from ..core.taxes import TaxData, TaxType
    from ..core.utils.translations import Translation
    from ..csv.models import ExportFile
    from ..discount.models import Promotion, PromotionRule, Voucher, VoucherCode
    from ..giftcard.models import GiftCard
    from ..invoice.models import Invoice
    from ..menu.models import Menu, MenuItem
    from ..order.models import Fulfillment, Order, OrderLine
    from ..page.models import Page, PageType
    from ..payment.interface import PaymentGatewayData, TransactionSessionData
    from ..payment.models import TransactionItem
    from ..product.models import (
        Category,
        Collection,
        Product,
        ProductMedia,
        ProductType,
        ProductVariant,
    )
    from ..shipping.models import ShippingMethod, ShippingZone
    from ..site.models import SiteSettings
    from ..tax.models import TaxClass
    from ..warehouse.models import Stock, Warehouse

PluginConfigurationType = list[dict]
RequestorOrLazyObject = Union[SimpleLazyObject, "Requestor"]


class ConfigurationTypeField:
    STRING = "String"
    MULTILINE = "Multiline"
    BOOLEAN = "Boolean"
    SECRET = "Secret"
    SECRET_MULTILINE = "SecretMultiline"
    PASSWORD = "Password"
    OUTPUT = "OUTPUT"
    CHOICES = [
        (STRING, "Field is a String"),
        (MULTILINE, "Field is a Multiline"),
        (BOOLEAN, "Field is a Boolean"),
        (SECRET, "Field is a Secret"),
        (PASSWORD, "Field is a Password"),
        (SECRET_MULTILINE, "Field is a Secret multiline"),
        (OUTPUT, "Field is a read only"),
    ]


@dataclass
class ExternalAccessTokens:
    token: Optional[str] = None
    refresh_token: Optional[str] = None
    csrf_token: Optional[str] = None
    user: Optional["User"] = None


@dataclass
class ExcludedShippingMethod:
    id: str
    reason: Optional[str]


class BasePlugin:
    """Abstract class for storing all methods available for any plugin.

    All methods take previous_value parameter.
    previous_value contains a value calculated by the previous plugin in the queue.
    If the plugin is first, it will use default value calculated by the manager.
    """

    PLUGIN_NAME = ""
    PLUGIN_ID = ""
    PLUGIN_DESCRIPTION = ""
    CONFIG_STRUCTURE = None

    CONFIGURATION_PER_CHANNEL = True
    DEFAULT_CONFIGURATION = []
    DEFAULT_ACTIVE = False
    HIDDEN = False

    @classmethod
    def check_plugin_id(cls, plugin_id: str) -> bool:
        """Check if given plugin_id matches with the PLUGIN_ID of this plugin."""
        return cls.PLUGIN_ID == plugin_id

    def __init__(
        self,
        *,
        configuration: PluginConfigurationType,
        active: bool,
        channel: Optional["Channel"] = None,
        requestor_getter: Optional[Callable[[], "Requestor"]] = None,
        db_config: Optional["PluginConfiguration"] = None,
        allow_replica: bool = True,
    ):
        self.configuration = self.get_plugin_configuration(configuration)
        self.active = active
        self.channel = channel
        self.requestor: Optional[RequestorOrLazyObject] = (
            SimpleLazyObject(requestor_getter) if requestor_getter else requestor_getter
        )
        self.db_config = db_config
        self.allow_replica = allow_replica

    def __del__(self) -> None:
        self.channel = None
        self.db_config = None
        self.configuration.clear()
        self.requestor = None

    def __str__(self):
        return self.PLUGIN_NAME

    # Trigger when account is confirmed by user.
    #
    # Overwrite this method if you need to trigger specific logic after an account
    # is confirmed.
    #
    # Note: this method is deprecated in Saleor 3.20 and will be removed in Saleor 3.21.
    # Webhook-related functionality will be moved from plugin to core modules.
    account_confirmed: Callable[["User", None], None]

    # Trigger when account confirmation is requested.
    #
    # Overwrite this method if you need to trigger specific logic after an account
    # confirmation is requested.
    #
    # Note: this method is deprecated in Saleor 3.20 and will be removed in Saleor 3.21.
    # Webhook-related functionality will be moved from plugin to core modules.
    account_confirmation_requested: Callable[
        ["User", str, str, Optional[str], None], None
    ]

    # Trigger when account change email is requested.
    #
    # Overwrite this method if you need to trigger specific logic after an account
    # change email is requested.
    #
    # Note: this method is deprecated in Saleor 3.20 and will be removed in Saleor 3.21.
    # Webhook-related functionality will be moved from plugin to core modules.
    account_change_email_requested: Callable[["User", str, str, str, str, None], None]

    # Trigger when account set password is requested.
    #
    # Overwrite this method if you need to trigger specific logic after an account
    # set password is requested.
    #
    # Note: this method is deprecated in Saleor 3.20 and will be removed in Saleor 3.21.
    # Webhook-related functionality will be moved from plugin to core modules.
    account_set_password_requested: Callable[["User", str, str, str, None], None]

    # Trigger when account delete is confirmed.
    #
    # Overwrite this method if you need to trigger specific logic after an account
    # delete is confirmed.
    #
    # Note: this method is deprecated in Saleor 3.20 and will be removed in Saleor 3.21.
    # Webhook-related functionality will be moved from plugin to core modules.
    account_deleted: Callable[["User", None], None]

    # Trigger when account email is changed.
    #
    # Overwrite this method if you need to trigger specific logic after an account
    # email is changed.
    #
    # Note: this method is deprecated in Saleor 3.20 and will be removed in Saleor 3.21.
    # Webhook-related functionality will be moved from plugin to core modules.
    account_email_changed: Callable[["User", None], None]

    # Trigger when account delete is requested.
    #
    # Overwrite this method if you need to trigger specific logic after an account
    # delete is requested.
    #
    # Note: this method is deprecated in Saleor 3.20 and will be removed in Saleor 3.21.
    # Webhook-related functionality will be moved from plugin to core modules.
    account_delete_requested: Callable[["User", str, str, str, None], None]

    # Triggered when an address is created.
    #
    # Overwrite this method if you need to trigger specific logic after an address is
    # created.
    #
    # Note: This method is deprecated in Saleor 3.20 and will be removed in Saleor 3.21.
    # Webhook-related functionality will be moved from the plugin to core modules.
    address_created: Callable[["Address", None], None]

    # Triggered when an address is deleted.
    #
    # Overwrite this method if you need to trigger specific logic after an address is
    # deleted.
    # Note: This method is deprecated in Saleor 3.20 and will be removed in Saleor 3.21.
    # Webhook-related functionality will be moved from the plugin to core modules.
    address_deleted: Callable[["Address", None], None]

    # Triggered when an address is updated.
    #
    # Overwrite this method if you need to trigger specific logic after an address is
    # updated.
    # Note: This method is deprecated in Saleor 3.20 and will be removed in Saleor 3.21.
    # Webhook-related functionality will be moved from the plugin to core modules.
    address_updated: Callable[["Address", None], None]

    # Trigger when app is installed.
    #
    # Overwrite this method if you need to trigger specific logic after an app is
    # installed.
    #
    # Note: This method is deprecated in Saleor 3.20 and will be removed in Saleor 3.21.
    # Webhook-related functionality will be moved from the plugin to core modules.
    app_installed: Callable[["App", None], None]

    # Trigger when app is deleted.
    #
    # Overwrite this method if you need to trigger specific logic after an app is
    # deleted.
    #
    # Note: This method is deprecated in Saleor 3.20 and will be removed in Saleor 3.21.
    # Webhook-related functionality will be moved from the plugin to core modules.
    app_deleted: Callable[["App", None], None]

    # Trigger when app is updated.
    #
    # Overwrite this method if you need to trigger specific logic after an app is
    # updated.
    #
    # Note: This method is deprecated in Saleor 3.20 and will be removed in Saleor 3.21.
    # Webhook-related functionality will be moved from the plugin to core modules.
    app_updated: Callable[["App", None], None]

    # Trigger when channel status is changed.
    #
    # Overwrite this method if you need to trigger specific logic after an app
    # status is changed.
    #
    # Note: This method is deprecated in Saleor 3.20 and will be removed in Saleor 3.21.
    # Webhook-related functionality will be moved from the plugin to core modules.
    app_status_changed: Callable[["App", None], None]

    # Trigger when attribute is created.
    #
    # Overwrite this method if you need to trigger specific logic after an attribute is
    # installed.
    #
    # Note: This method is deprecated in Saleor 3.20 and will be removed in Saleor 3.21.
    # Webhook-related functionality will be moved from the plugin to core modules.
    attribute_created: Callable[["Attribute", None, None], None]

    # Trigger when attribute is deleted.
    #
    # Overwrite this method if you need to trigger specific logic after an attribute is
    # deleted.
    #
    # Note: This method is deprecated in Saleor 3.20 and will be removed in Saleor 3.21.
    # Webhook-related functionality will be moved from the plugin to core modules.
    attribute_deleted: Callable[["Attribute", None, None], None]

    # Trigger when attribute is updated.
    #
    # Overwrite this method if you need to trigger specific logic after an attribute is
    # updated.
    #
    # Note: This method is deprecated in Saleor 3.20 and will be removed in Saleor 3.21.
    # Webhook-related functionality will be moved from the plugin to core modules.
    attribute_updated: Callable[["Attribute", None, None], None]

    # Trigger when attribute value is created.
    #
    # Overwrite this method if you need to trigger specific logic after an attribute
    # value is installed.
    #
    # Note: This method is deprecated in Saleor 3.20 and will be removed in Saleor 3.21.
    # Webhook-related functionality will be moved from the plugin to core modules.
    attribute_value_created: Callable[["AttributeValue", None], None]

    # Trigger when attribute value is deleted.
    #
    # Overwrite this method if you need to trigger specific logic after an attribute
    # value is deleted.
    #
    # Note: This method is deprecated in Saleor 3.20 and will be removed in Saleor 3.21.
    # Webhook-related functionality will be moved from the plugin to core modules.
    attribute_value_deleted: Callable[["AttributeValue", None, None], None]

    # Trigger when attribute value is updated.
    #
    # Overwrite this method if you need to trigger specific logic after an attribute
    # value is updated.
    #
    # Note: This method is deprecated in Saleor 3.20 and will be removed in Saleor 3.21.
    # Webhook-related functionality will be moved from the plugin to core modules.
    attribute_value_updated: Callable[["AttributeValue", None], None]

    # Authenticate user which should be assigned to the request.
    #
    # Overwrite this method if the plugin handles authentication flow.
    authenticate_user: Callable[[WSGIRequest, Optional["User"]], Union["User", None]]

    authorize_payment: Callable[["PaymentData", Any], GatewayResponse]

    # Calculate checkout line total.
    #
    # Overwrite this method if you need to apply specific logic for the calculation
    # of a checkout line total. Return TaxedMoney.
    calculate_checkout_line_total: Callable[
        [
            "CheckoutInfo",
            list["CheckoutLineInfo"],
            "CheckoutLineInfo",
            Union["Address", None],
            TaxedMoney,
        ],
        TaxedMoney,
    ]

    # Calculate checkout line unit price.
    calculate_checkout_line_unit_price: Callable[
        [
            "CheckoutInfo",
            list["CheckoutLineInfo"],
            "CheckoutLineInfo",
            Union["Address", None],
            Any,
        ],
        TaxedMoney,
    ]

    # Calculate the shipping costs for checkout.
    #
    # Overwrite this method if you need to apply specific logic for the calculation
    # of shipping costs. Return TaxedMoney.
    calculate_checkout_shipping: Callable[
        [
            "CheckoutInfo",
            list["CheckoutLineInfo"],
            Union["Address", None],
            TaxedMoney,
        ],
        TaxedMoney,
    ]

    # Calculate the total for checkout.
    #
    # Overwrite this method if you need to apply specific logic for the calculation
    # of a checkout total. Return TaxedMoney.
    calculate_checkout_total: Callable[
        [
            "CheckoutInfo",
            list["CheckoutLineInfo"],
            Union["Address", None],
            TaxedMoney,
        ],
        TaxedMoney,
    ]

    # Calculate the subtotal for checkout.
    #
    # Overwrite this method if you need to apply specific logic for the calculation
    # of a checkout subtotal. Return TaxedMoney.
    calculate_checkout_subtotal: Callable[
        [
            "CheckoutInfo",
            list["CheckoutLineInfo"],
            Union["Address", None],
            TaxedMoney,
        ],
        TaxedMoney,
    ]

    # Calculate order line total.
    #
    # Overwrite this method if you need to apply specific logic for the calculation
    # of a order line total. Return TaxedMoney.
    calculate_order_line_total: Callable[
        ["Order", "OrderLine", "ProductVariant", "Product", TaxedMoney], TaxedMoney
    ]

    # Calculate order line unit price.
    #
    # Update order line unit price in the order in case of changes in draft order.
    # Return TaxedMoney.
    # Overwrite this method if you need to apply specific logic for the calculation
    # of an order line unit price.
    calculate_order_line_unit: Callable[
        ["Order", "OrderLine", "ProductVariant", "Product", TaxedMoney], TaxedMoney
    ]

    # Calculate the shipping costs for the order.
    #
    # Update shipping costs in the order in case of changes in shipping address or
    # changes in draft order. Return TaxedMoney.
    calculate_order_shipping: Callable[["Order", TaxedMoney], TaxedMoney]

    # Calculate order total.
    #
    # Overwrite this method if you need to apply specific logic for the calculation
    # of a order total. Return TaxedMoney.
    calculate_order_total: Callable[
        ["Order", list["OrderLine"], TaxedMoney], TaxedMoney
    ]

    capture_payment: Callable[["PaymentData", Any], GatewayResponse]

    # Trigger when category is created.
    #
    # Overwrite this method if you need to trigger specific logic after a category is
    # created.
    #
    # Note: This method is deprecated in Saleor 3.20 and will be removed in Saleor 3.21.
    # Webhook-related functionality will be moved from the plugin to core modules.
    category_created: Callable[["Category", None], None]

    # Trigger when category is deleted.
    #
    # Overwrite this method if you need to trigger specific logic after a category is
    # deleted.
    #
    # Note: This method is deprecated in Saleor 3.20 and will be removed in Saleor 3.21.
    # Webhook-related functionality will be moved from the plugin to core modules.
    category_deleted: Callable[["Category", None, None], None]

    # Trigger when category is updated.
    #
    # Overwrite this method if you need to trigger specific logic after a category is
    # updated.
    #
    # Note: This method is deprecated in Saleor 3.20 and will be removed in Saleor 3.21.
    # Webhook-related functionality will be moved from the plugin to core modules.
    category_updated: Callable[["Category", None], None]

    # Trigger when channel is created.
    #
    # Overwrite this method if you need to trigger specific logic after a channel is
    # created.
    #
    # Note: This method is deprecated in Saleor 3.20 and will be removed in Saleor 3.21.
    # Webhook-related functionality will be moved from the plugin to core modules.
    channel_created: Callable[["Channel", None], None]

    # Trigger when channel is deleted.
    #
    # Overwrite this method if you need to trigger specific logic after a channel is
    # deleted.
    #
    # Note: This method is deprecated in Saleor 3.20 and will be removed in Saleor 3.21.
    # Webhook-related functionality will be moved from the plugin to core modules.
    channel_deleted: Callable[["Channel", None], None]

    # Trigger when channel is updated.
    #
    # Overwrite this method if you need to trigger specific logic after a channel is
    # updated.
    #
    # Note: This method is deprecated in Saleor 3.20 and will be removed in Saleor 3.21.
    # Webhook-related functionality will be moved from the plugin to core modules.
    channel_updated: Callable[["Channel", None, None], None]

    # Trigger when channel status is changed.
    #
    # Overwrite this method if you need to trigger specific logic after a channel
    # status is changed.
    #
    # Note: This method is deprecated in Saleor 3.20 and will be removed in Saleor 3.21.
    # Webhook-related functionality will be moved from the plugin to core modules.
    channel_status_changed: Callable[["Channel", None], None]

    # Trigger when channel metadata is changed.
    #
    # Overwrite this method if you need to trigger specific logic after a channel
    # metadata is changed.
    #
    # Note: This method is deprecated in Saleor 3.20 and will be removed in Saleor 3.21.
    # Webhook-related functionality will be moved from the plugin to core modules.
    channel_metadata_updated: Callable[["Channel", None], None]

    change_user_address: Callable[
        ["Address", Union[str, None], Union["User", None], bool, "Address"], "Address"
    ]

    # Retrieves the balance remaining on a shopper's gift card
    check_payment_balance: Callable[[dict, str], dict]

    # Trigger when checkout is created.
    #
    # Overwrite this method if you need to trigger specific logic when a checkout is
    # created.
    #
    # Note: This method is deprecated in Saleor 3.20 and will be removed in Saleor 3.21.
    # Webhook-related functionality will be moved from the plugin to core modules.
    checkout_created: Callable[["Checkout", Any, None], Any]

    # Trigger when checkout is updated.
    #
    # Overwrite this method if you need to trigger specific logic when a checkout is
    # updated.
    #
    # Note: This method is deprecated in Saleor 3.20 and will be removed in Saleor 3.21.
    # Webhook-related functionality will be moved from the plugin to core modules.
    checkout_updated: Callable[["Checkout", Any, None], Any]

    # Trigger when checkout is fully paid with transactions.
    #
    # Overwrite this method if you need to trigger specific logic when a checkout is
    # updated.
    #
    # Note: This method is deprecated in Saleor 3.20 and will be removed in Saleor 3.21.
    # Webhook-related functionality will be moved from the plugin to core modules.
    checkout_fully_paid: Callable[["Checkout", Any, None], Any]

    # Trigger when checkout metadata is updated.
    #
    # Overwrite this method if you need to trigger specific logic when a checkout
    # metadata is updated.
    #
    # Note: This method is deprecated in Saleor 3.20 and will be removed in Saleor 3.21.
    # Webhook-related functionality will be moved from the plugin to core modules.
    checkout_metadata_updated: Callable[["Checkout", Any, None], Any]

    # Trigger when collection is created.
    #
    # Overwrite this method if you need to trigger specific logic after a collection is
    # created.
    #
    # Note: This method is deprecated in Saleor 3.20 and will be removed in Saleor 3.21.
    # Webhook-related functionality will be moved from the plugin to core modules.
    collection_created: Callable[["Collection", Any], Any]

    # Trigger when collection is deleted.
    #
    # Overwrite this method if you need to trigger specific logic after a collection is
    # deleted.
    #
    # Note: This method is deprecated in Saleor 3.20 and will be removed in Saleor 3.21.
    # Webhook-related functionality will be moved from the plugin to core modules.
    collection_deleted: Callable[["Collection", Any, None], Any]

    # Trigger when collection is updated.
    #
    # Overwrite this method if you need to trigger specific logic after a collection is
    # updated.
    #
    # Note: This method is deprecated in Saleor 3.20 and will be removed in Saleor 3.21.
    # Webhook-related functionality will be moved from the plugin to core modules.
    collection_updated: Callable[["Collection", Any], Any]

    # Trigger when collection metadata is updated.
    #
    # Overwrite this method if you need to trigger specific logic after a collection
    # metadata is updated.
    #
    # Note: This method is deprecated in Saleor 3.20 and will be removed in Saleor 3.21.
    # Webhook-related functionality will be moved from the plugin to core modules.
    collection_metadata_updated: Callable[["Collection", Any], Any]

    confirm_payment: Callable[["PaymentData", Any], GatewayResponse]

    # Trigger when user is created.
    #
    # Overwrite this method if you need to trigger specific logic after a user is
    # created.
    #
    # Note: This method is deprecated in Saleor 3.20 and will be removed in Saleor 3.21.
    # Webhook-related functionality will be moved from the plugin to core modules.
    customer_created: Callable[["User", Any], Any]

    # Trigger when user is deleted.
    #
    # Overwrite this method if you need to trigger specific logic after a user is
    # deleted.
    #
    # Note: This method is deprecated in Saleor 3.20 and will be removed in Saleor 3.21.
    # Webhook-related functionality will be moved from the plugin to core modules.
    customer_deleted: Callable[["User", Any, None], Any]

    # Trigger when user is updated.
    #
    # Overwrite this method if you need to trigger specific logic after a user is
    # updated.
    #
    # Note: This method is deprecated in Saleor 3.20 and will be removed in Saleor 3.21.
    # Webhook-related functionality will be moved from the plugin to core modules.
    customer_updated: Callable[["User", Any, None], Any]

    # Trigger when user metadata is updated.
    #
    # Overwrite this method if you need to trigger specific logic after a user
    # metadata is updated.
    #
    # Note: This method is deprecated in Saleor 3.20 and will be removed in Saleor 3.21.
    # Webhook-related functionality will be moved from the plugin to core modules.
    customer_metadata_updated: Callable[["User", Any, None], Any]

    # Handle authentication request.
    #
    # Overwrite this method if the plugin handles authentication flow.
    external_authentication_url: Callable[[dict, WSGIRequest, dict], dict]

    # Handle logout request.
    #
    # Overwrite this method if the plugin handles logout flow.
    external_logout: Callable[[dict, WSGIRequest, dict], Any]

    # Handle authentication request responsible for obtaining access tokens.
    #
    # Overwrite this method if the plugin handles authentication flow.
    external_obtain_access_tokens: Callable[
        [dict, WSGIRequest, ExternalAccessTokens], ExternalAccessTokens
    ]

    # Handle authentication refresh request.
    #
    # Overwrite this method if the plugin handles authentication flow and supports
    # refreshing the access.
    external_refresh: Callable[
        [dict, WSGIRequest, ExternalAccessTokens], ExternalAccessTokens
    ]

    # Verify the provided authentication data.
    #
    # Overwrite this method if the plugin should validate the authentication data.
    external_verify: Callable[
        [dict, WSGIRequest, tuple[Union["User", None], dict]],
        tuple[Union["User", None], dict],
    ]

    # Trigger when fulfillment is created.
    #
    # Overwrite this method if you need to trigger specific logic when a fulfillment is
    # created.
    #
    # Note: This method is deprecated in Saleor 3.20 and will be removed in Saleor 3.21.
    # Webhook-related functionality will be moved from the plugin to core modules.
    fulfillment_created: Callable[["Fulfillment", bool, Any], Any]

    # Trigger when fulfillment is cancelled.
    #
    # Overwrite this method if you need to trigger specific logic when a fulfillment is
    # cancelled.
    #
    # Note: This method is deprecated in Saleor 3.20 and will be removed in Saleor 3.21.
    # Webhook-related functionality will be moved from the plugin to core modules.
    fulfillment_canceled: Callable[["Fulfillment", Any], Any]

    # Trigger when fulfillment is approved.
    #
    # Overwrite this method if you need to trigger specific logic when a fulfillment is
    # approved.
    #
    # Note: This method is deprecated in Saleor 3.20 and will be removed in Saleor 3.21.
    # Webhook-related functionality will be moved from the plugin to core modules.
    fulfillment_approved: Callable[["Fulfillment", Any], Any]

    # Trigger when fulfillment metadata is updated.
    #
    # Overwrite this method if you need to trigger specific logic when a fulfillment
    # metadata is updated.
    #
    # Note: This method is deprecated in Saleor 3.20 and will be removed in Saleor 3.21.
    # Webhook-related functionality will be moved from the plugin to core modules.
    fulfillment_metadata_updated: Callable[["Fulfillment", Any], Any]

    get_checkout_line_tax_rate: Callable[
        [
            "CheckoutInfo",
            list["CheckoutLineInfo"],
            "CheckoutLineInfo",
            Union["Address", None],
            Decimal,
        ],
        Decimal,
    ]

    get_checkout_shipping_tax_rate: Callable[
        [
            "CheckoutInfo",
            list["CheckoutLineInfo"],
            Union["Address", None],
            Any,
        ],
        Any,
    ]

    # Note: This method is deprecated in Saleor 3.20 and will be removed in Saleor 3.21.
    # Webhook-related functionality will be moved from the plugin to core modules.
    get_taxes_for_checkout: Callable[
        ["CheckoutInfo", list["CheckoutLineInfo"], str, Any, Optional[dict]],
        Optional["TaxData"],
    ]

    # Note: This method is deprecated in Saleor 3.20 and will be removed in Saleor 3.21.
    # Webhook-related functionality will be moved from the plugin to core modules.
    get_taxes_for_order: Callable[["Order", str, Any], Optional["TaxData"]]

    get_client_token: Callable[[Any, Any], Any]

    get_order_line_tax_rate: Callable[
        ["Order", "Product", "ProductVariant", Union["Address", None], Decimal],
        Decimal,
    ]

    get_order_shipping_tax_rate: Callable[["Order", Any], Any]
    get_payment_config: Callable[[Any], Any]

    get_supported_currencies: Callable[[Any], Any]

    # Return tax code from object meta.
    get_tax_code_from_object_meta: Callable[
        [
            Union["Product", "ProductType", "TaxClass"],
            "TaxType",
        ],
        "TaxType",
    ]

    # Return list of all tax categories.
    #
    # The returned list will be used to provide staff users with the possibility to
    # assign tax categories to a product. It can be used by tax plugins to properly
    # calculate taxes for products.
    # Overwrite this method in case your plugin provides a list of tax categories.
    get_tax_rate_type_choices: Callable[[list["TaxType"]], list["TaxType"]]

    # Trigger when gift card is created.
    #
    # Overwrite this method if you need to trigger specific logic after a gift card is
    # created.
    #
    # Note: This method is deprecated in Saleor 3.20 and will be removed in Saleor 3.21.
    # Webhook-related functionality will be moved from the plugin to core modules.
    gift_card_created: Callable[["GiftCard", None, None], None]

    # Trigger when gift card is deleted.
    #
    # Overwrite this method if you need to trigger specific logic after a gift card is
    # deleted.
    #
    # Note: This method is deprecated in Saleor 3.20 and will be removed in Saleor 3.21.
    # Webhook-related functionality will be moved from the plugin to core modules.
    gift_card_deleted: Callable[["GiftCard", None, None], None]

    # Trigger when gift card is updated.
    #
    # Overwrite this method if you need to trigger specific logic after a gift card is
    # updated.
    #
    # Note: This method is deprecated in Saleor 3.20 and will be removed in Saleor 3.21.
    # Webhook-related functionality will be moved from the plugin to core modules.
    gift_card_updated: Callable[["GiftCard", None], None]

    # Trigger when gift card metadata is updated.
    #
    # Overwrite this method if you need to trigger specific logic after a gift card
    # metadata is updated.
    #
    # Note: This method is deprecated in Saleor 3.20 and will be removed in Saleor 3.21.
    # Webhook-related functionality will be moved from the plugin to core modules.
    gift_card_metadata_updated: Callable[["GiftCard", None], None]

    # Trigger when gift card status is changed.
    #
    # Overwrite this method if you need to trigger specific logic after a gift card
    # status is changed.
    #
    # Note: This method is deprecated in Saleor 3.20 and will be removed in Saleor 3.21.
    # Webhook-related functionality will be moved from the plugin to core modules.
    gift_card_status_changed: Callable[["GiftCard", None, None], None]

    # Trigger when gift cards export is completed.
    #
    # Overwrite this method if you need to trigger specific logic after a gift cards
    # export is completed.
    #
    # Note: This method is deprecated in Saleor 3.20 and will be removed in Saleor 3.21.
    # Webhook-related functionality will be moved from the plugin to core modules.
    gift_card_export_completed: Callable[["ExportFile", None], None]

    # Trigger when draft order is created.
    #
    # Overwrite this method if you need to trigger specific logic after an order is
    # created.
    #
    # Note: This method is deprecated in Saleor 3.20 and will be removed in Saleor 3.21.
    # Webhook-related functionality will be moved from the plugin to core modules.
    draft_order_created: Callable[["Order", Any, None], Any]

    # Trigger when draft order is updated.
    #
    # Overwrite this method if you need to trigger specific logic when an order is
    # changed.
    #
    # Note: This method is deprecated in Saleor 3.20 and will be removed in Saleor 3.21.
    # Webhook-related functionality will be moved from the plugin to core modules.
    draft_order_updated: Callable[["Order", Any, None], Any]

    # Trigger when draft order is deleted.
    #
    # Overwrite this method if you need to trigger specific logic when an order is
    # changed.
    #
    # Note: This method is deprecated in Saleor 3.20 and will be removed in Saleor 3.21.
    # Webhook-related functionality will be moved from the plugin to core modules.
    draft_order_deleted: Callable[["Order", Any, None], Any]

    initialize_payment: Callable[
        [dict, Optional[InitializedPaymentResponse]], InitializedPaymentResponse
    ]

    # Trigger before invoice is deleted.
    #
    # Perform any extra logic before the invoice gets deleted.
    # Note there is no need to run invoice.delete() as it will happen in mutation.
    #
    # Note: This method is deprecated in Saleor 3.20 and will be removed in Saleor 3.21.
    # Webhook-related functionality will be moved from the plugin to core modules.
    invoice_delete: Callable[["Invoice", Any], Any]

    # Trigger when invoice creation starts.
    # May return Invoice object.
    # Overwrite to create invoice with proper data, call invoice.update_invoice.
    invoice_request: Callable[
        ["Order", "Invoice", Union[str, None], Any], Optional["Invoice"]
    ]

    # Trigger after invoice is sent.
    #
    # Note: This method is deprecated in Saleor 3.20 and will be removed in Saleor 3.21.
    # Webhook-related functionality will be moved from the plugin to core modules.
    invoice_sent: Callable[["Invoice", str, Any], Any]

    list_payment_sources: Callable[[str, Any], list["CustomerSource"]]

    # Note: This method is deprecated in Saleor 3.20 and will be removed in Saleor 3.21.
    # Webhook-related functionality will be moved from the plugin to core modules.
    list_stored_payment_methods: Callable[
        ["ListStoredPaymentMethodsRequestData", list["PaymentMethodData"]],
        list["PaymentMethodData"],
    ]

    # Note: This method is deprecated in Saleor 3.20 and will be removed in Saleor 3.21.
    # Webhook-related functionality will be moved from the plugin to core modules.
    stored_payment_method_request_delete: Callable[
        [
            "StoredPaymentMethodRequestDeleteData",
            "StoredPaymentMethodRequestDeleteResponseData",
        ],
        "StoredPaymentMethodRequestDeleteResponseData",
    ]

    # Note: This method is deprecated in Saleor 3.20 and will be removed in Saleor 3.21.
    # Webhook-related functionality will be moved from the plugin to core modules.
    payment_gateway_initialize_tokenization: Callable[
        [
            "PaymentGatewayInitializeTokenizationRequestData",
            "PaymentGatewayInitializeTokenizationResponseData",
        ],
        "PaymentGatewayInitializeTokenizationResponseData",
    ]

    # Note: This method is deprecated in Saleor 3.20 and will be removed in Saleor 3.21.
    # Webhook-related functionality will be moved from the plugin to core modules.
    payment_method_initialize_tokenization: Callable[
        [
            "PaymentMethodInitializeTokenizationRequestData",
            "PaymentMethodTokenizationResponseData",
        ],
        "PaymentMethodTokenizationResponseData",
    ]

    # Note: This method is deprecated in Saleor 3.20 and will be removed in Saleor 3.21.
    # Webhook-related functionality will be moved from the plugin to core modules.
    payment_method_process_tokenization: Callable[
        [
            "PaymentMethodProcessTokenizationRequestData",
            "PaymentMethodTokenizationResponseData",
        ],
        "PaymentMethodTokenizationResponseData",
    ]

    # Trigger when menu is created.
    #
    # Overwrite this method if you need to trigger specific logic after a menu is
    # created.
    #
    # Note: This method is deprecated in Saleor 3.20 and will be removed in Saleor 3.21.
    # Webhook-related functionality will be moved from the plugin to core modules.
    menu_created: Callable[["Menu", None], None]

    # Trigger when menu is deleted.
    #
    # Overwrite this method if you need to trigger specific logic after a menu is
    # deleted.
    #
    # Note: This method is deprecated in Saleor 3.20 and will be removed in Saleor 3.21.
    # Webhook-related functionality will be moved from the plugin to core modules.
    menu_deleted: Callable[["Menu", None, None], None]

    # Trigger when menu is updated.
    #
    # Overwrite this method if you need to trigger specific logic after a menu is
    # updated.
    #
    # Note: This method is deprecated in Saleor 3.20 and will be removed in Saleor 3.21.
    # Webhook-related functionality will be moved from the plugin to core modules.
    menu_updated: Callable[["Menu", None], None]

    # Trigger when menu item is created.
    #
    # Overwrite this method if you need to trigger specific logic after a menu item is
    # created.
    #
    # Note: This method is deprecated in Saleor 3.20 and will be removed in Saleor 3.21.
    # Webhook-related functionality will be moved from the plugin to core modules.
    menu_item_created: Callable[["MenuItem", None], None]

    # Trigger when menu item is deleted.
    #
    # Overwrite this method if you need to trigger specific logic after a menu item is
    # deleted.
    #
    # Note: This method is deprecated in Saleor 3.20 and will be removed in Saleor 3.21.
    # Webhook-related functionality will be moved from the plugin to core modules.
    menu_item_deleted: Callable[["MenuItem", None, None], None]

    # Trigger when menu item is updated.
    #
    # Overwrite this method if you need to trigger specific logic after a menu item is
    # updated.
    #
    # Note: This method is deprecated in Saleor 3.20 and will be removed in Saleor 3.21.
    # Webhook-related functionality will be moved from the plugin to core modules.
    menu_item_updated: Callable[["MenuItem", None], None]

    # Handle notification request.
    #
    # Overwrite this method if the plugin is responsible for sending notifications.
    notify: Callable[["NotifyEventType", Callable[[], dict], Any], Any]

    # Trigger when order is cancelled.
    #
    # Overwrite this method if you need to trigger specific logic when an order is
    # canceled.
    #
    # Note: This method is deprecated in Saleor 3.20 and will be removed in Saleor 3.21.
    # Webhook-related functionality will be moved from the plugin to core modules.
    order_cancelled: Callable[["Order", Any, None], Any]

    # Trigger when order is expired.
    #
    # Overwrite this method if you need to trigger specific logic when an order is
    # expired.
    #
    # Note: This method is deprecated in Saleor 3.20 and will be removed in Saleor 3.21.
    # Webhook-related functionality will be moved from the plugin to core modules.
    order_expired: Callable[["Order", Any, None], Any]

    # Trigger when order is confirmed by staff.
    #
    # Overwrite this method if you need to trigger specific logic after an order is
    # confirmed.
    order_confirmed: Callable[["Order", Any, None], Any]

    # Trigger when order is created.
    #
    # Overwrite this method if you need to trigger specific logic after an order is
    # created.
    #
    # Note: This method is deprecated in Saleor 3.20 and will be removed in Saleor 3.21.
    # Webhook-related functionality will be moved from the plugin to core modules.
    order_created: Callable[["Order", Any, None], Any]

    # Trigger when order is fulfilled.
    #
    # Overwrite this method if you need to trigger specific logic when an order is
    # fulfilled.
    #
    # Note: This method is deprecated in Saleor 3.20 and will be removed in Saleor 3.21.
    # Webhook-related functionality will be moved from the plugin to core modules.
    order_fulfilled: Callable[["Order", Any, None], Any]

    # Trigger when order is fully paid.
    #
    # Overwrite this method if you need to trigger specific logic when an order is
    # fully paid.
    #
    # Note: This method is deprecated in Saleor 3.20 and will be removed in Saleor 3.21.
    # Webhook-related functionality will be moved from the plugin to core modules.
    order_fully_paid: Callable[["Order", Any, None], Any]

    # Trigger when order is paid.
    #
    # Overwrite this method if you need to trigger specific logic when an order is
    # received the payment.
    #
    # Note: This method is deprecated in Saleor 3.20 and will be removed in Saleor 3.21.
    # Webhook-related functionality will be moved from the plugin to core modules.
    order_paid: Callable[["Order", Any, None], Any]

    # Trigger when order is refunded.
    #
    # Overwrite this method if you need to trigger specific logic when an order is
    # refunded.
    #
    # Note: This method is deprecated in Saleor 3.20 and will be removed in Saleor 3.21.
    # Webhook-related functionality will be moved from the plugin to core modules.
    order_refunded: Callable[["Order", Any, None], Any]

    # Trigger when order is fully refunded.
    #
    # Overwrite this method if you need to trigger specific logic when an order is
    # fully refunded.
    #
    # Note: This method is deprecated in Saleor 3.20 and will be removed in Saleor 3.21.
    # Webhook-related functionality will be moved from the plugin to core modules.
    order_fully_refunded: Callable[["Order", Any, None], Any]

    # Trigger when order is updated.
    #
    # Overwrite this method if you need to trigger specific logic when an order is
    # changed.
    #
    # Note: This method is deprecated in Saleor 3.20 and will be removed in Saleor 3.21.
    # Webhook-related functionality will be moved from the plugin to core modules.
    order_updated: Callable[["Order", Any, None], Any]

    # Trigger when order metadata is updated.
    #
    # Overwrite this method if you need to trigger specific logic when an order
    # metadata is changed.
    #
    # Note: This method is deprecated in Saleor 3.20 and will be removed in Saleor 3.21.
    # Webhook-related functionality will be moved from the plugin to core modules.
    order_metadata_updated: Callable[["Order", Any, None], Any]

    # Trigger when orders are imported.
    #
    # Overwrite this method if you need to trigger specific logic when an order
    # is imported.
    #
    # Note: This method is deprecated in Saleor 3.20 and will be removed in Saleor 3.21.
    # Webhook-related functionality will be moved from the plugin to core modules.
    order_bulk_created: Callable[[list["Order"], Any], Any]

    # Trigger when page is created.
    #
    # Overwrite this method if you need to trigger specific logic when a page is
    # created.
    #
    # Note: This method is deprecated in Saleor 3.20 and will be removed in Saleor 3.21.
    # Webhook-related functionality will be moved from the plugin to core modules.
    page_created: Callable[["Page", Any], Any]

    # Trigger when page is deleted.
    #
    # Overwrite this method if you need to trigger specific logic when a page is
    # deleted.
    #
    # Note: This method is deprecated in Saleor 3.20 and will be removed in Saleor 3.21.
    # Webhook-related functionality will be moved from the plugin to core modules.
    page_deleted: Callable[["Page", Any], Any]

    # Trigger when page is updated.
    #
    # Overwrite this method if you need to trigger specific logic when a page is
    # updated.
    #
    # Note: This method is deprecated in Saleor 3.20 and will be removed in Saleor 3.21.
    # Webhook-related functionality will be moved from the plugin to core modules.
    page_updated: Callable[["Page", Any], Any]

    # Trigger when page type is created.
    #
    # Overwrite this method if you need to trigger specific logic when a page type is
    # created.
    #
    # Note: This method is deprecated in Saleor 3.20 and will be removed in Saleor 3.21.
    # Webhook-related functionality will be moved from the plugin to core modules.
    page_type_created: Callable[["PageType", Any], Any]

    # Trigger when page type is deleted.
    #
    # Overwrite this method if you need to trigger specific logic when a page type is
    # deleted.
    #
    # Note: This method is deprecated in Saleor 3.20 and will be removed in Saleor 3.21.
    # Webhook-related functionality will be moved from the plugin to core modules.
    page_type_deleted: Callable[["PageType", Any, None], Any]

    # Trigger when page type is updated.
    #
    # Overwrite this method if you need to trigger specific logic when a page type is
    # updated.
    #
    # Note: This method is deprecated in Saleor 3.20 and will be removed in Saleor 3.21.
    # Webhook-related functionality will be moved from the plugin to core modules.
    page_type_updated: Callable[["PageType", Any], Any]

    # Trigger when permission group is created.
    #
    # Overwrite this method if you need to trigger specific logic when a permission
    # group is created.
    #
    # Note: This method is deprecated in Saleor 3.20 and will be removed in Saleor 3.21.
    # Webhook-related functionality will be moved from the plugin to core modules.
    permission_group_created: Callable[["Group", Any], Any]

    # Trigger when permission group type is deleted.
    #
    # Overwrite this method if you need to trigger specific logic when a permission
    # group is deleted.
    #
    # Note: This method is deprecated in Saleor 3.20 and will be removed in Saleor 3.21.
    # Webhook-related functionality will be moved from the plugin to core modules.
    permission_group_deleted: Callable[["Group", Any], Any]

    # Trigger when permission group is updated.
    #
    # Overwrite this method if you need to trigger specific logic when a permission
    # group is updated.
    #
    # Note: This method is deprecated in Saleor 3.20 and will be removed in Saleor 3.21.
    # Webhook-related functionality will be moved from the plugin to core modules.
    permission_group_updated: Callable[["Group", Any], Any]

    # Trigger directly before order creation.
    #
    # Overwrite this method if you need to trigger specific logic before an order is
    # created.
    preprocess_order_creation: Callable[
        [
            "CheckoutInfo",
            Union[list["CheckoutLineInfo"], None],
            Any,
        ],
        Any,
    ]

    process_payment: Callable[["PaymentData", Any], Any]

    # Note: This method is deprecated in Saleor 3.20 and will be removed in Saleor 3.21.
    # Webhook-related functionality will be moved from the plugin to core modules.
    transaction_charge_requested: Callable[["TransactionActionData", None], None]

    # Note: This method is deprecated in Saleor 3.20 and will be removed in Saleor 3.21.
    # Webhook-related functionality will be moved from the plugin to core modules.
    transaction_cancelation_requested: Callable[["TransactionActionData", None], None]

    # Note: This method is deprecated in Saleor 3.20 and will be removed in Saleor 3.21.
    # Webhook-related functionality will be moved from the plugin to core modules.
    transaction_refund_requested: Callable[["TransactionActionData", None], None]

    # Note: This method is deprecated in Saleor 3.20 and will be removed in Saleor 3.21.
    # Webhook-related functionality will be moved from the plugin to core modules.
    payment_gateway_initialize_session: Callable[
        [
            Decimal,
            Optional[list["PaymentGatewayData"]],
            Union["Checkout", "Order"],
            None,
        ],
        list["PaymentGatewayData"],
    ]

    # Note: This method is deprecated in Saleor 3.20 and will be removed in Saleor 3.21.
    # Webhook-related functionality will be moved from the plugin to core modules.
    transaction_initialize_session: Callable[
        ["TransactionSessionData", None], "TransactionSessionResult"
    ]

    # Note: This method is deprecated in Saleor 3.20 and will be removed in Saleor 3.21.
    # Webhook-related functionality will be moved from the plugin to core modules.
    transaction_process_session: Callable[
        ["TransactionSessionData", None], "TransactionSessionResult"
    ]

    # Trigger when transaction item metadata is updated.
    #
    # Overwrite this method if you need to trigger specific logic when a transaction
    # item metadata is updated.
    #
    # Note: This method is deprecated in Saleor 3.20 and will be removed in Saleor 3.21.
    # Webhook-related functionality will be moved from the plugin to core modules.
    transaction_item_metadata_updated: Callable[["TransactionItem", Any], Any]

<<<<<<< HEAD
=======
    # Trigger when transaction item metadata is updated.
    #
    # Overwrite this method if you need to trigger specific logic when a transaction
    # item metadata is updated.
    #
    # Note: This method is deprecated in Saleor 3.20 and will be removed in Saleor 3.21.
    # Webhook-related functionality will be moved from the plugin to core modules.
    translations_created: Callable[[list["Translation"], None, None], Any]

    # Trigger when transaction item metadata is updated.
    #
    # Overwrite this method if you need to trigger specific logic when a transaction
    # item metadata is updated.
    #
    # Note: This method is deprecated in Saleor 3.20 and will be removed in Saleor 3.21.
    # Webhook-related functionality will be moved from the plugin to core modules.
    translations_updated: Callable[[list["Translation"], None, None], Any]

    # Trigger when product is created.
    #
    # Overwrite this method if you need to trigger specific logic after a product is
    # created.
    #
    # Note: This method is deprecated in Saleor 3.20 and will be removed in Saleor 3.21.
    # Webhook-related functionality will be moved from the plugin to core modules.
    product_created: Callable[["Product", Any, None], Any]

>>>>>>> eaebe6b1
    # Trigger when product is deleted.
    #
    # Overwrite this method if you need to trigger specific logic after a product is
    # deleted.
    #
    # Note: This method is deprecated in Saleor 3.20 and will be removed in Saleor 3.21.
    # Webhook-related functionality will be moved from the plugin to core modules.
    product_deleted: Callable[["Product", list[int], Any, None], Any]

    # Trigger when product is updated.
    #
    # Overwrite this method if you need to trigger specific logic after a product is
    # updated.
    #
    # Note: This method is deprecated in Saleor 3.20 and will be removed in Saleor 3.21.
    # Webhook-related functionality will be moved from the plugin to core modules.
    product_updated: Callable[["Product", Any, None], Any]

    # Trigger when product media is created.
    #
    # Overwrite this method if you need to trigger specific logic after a product media
    # is created.
    #
    # Note: This method is deprecated in Saleor 3.20 and will be removed in Saleor 3.21.
    # Webhook-related functionality will be moved from the plugin to core modules.
    product_media_created: Callable[["ProductMedia", Any], Any]

    # Trigger when product media is updated.
    #
    # Overwrite this method if you need to trigger specific logic after a product media
    # is updated.
    #
    # Note: This method is deprecated in Saleor 3.20 and will be removed in Saleor 3.21.
    # Webhook-related functionality will be moved from the plugin to core modules.
    product_media_updated: Callable[["ProductMedia", Any], Any]

    # Trigger when product media is created.
    #
    # Overwrite this method if you need to trigger specific logic after a product media
    # is deleted.
    #
    # Note: This method is deprecated in Saleor 3.20 and will be removed in Saleor 3.21.
    # Webhook-related functionality will be moved from the plugin to core modules.
    product_media_deleted: Callable[["ProductMedia", Any], Any]

    # Trigger when product metadata is updated.
    #
    # Overwrite this method if you need to trigger specific logic after a product
    # metadata is updated.
    #
    # Note: This method is deprecated in Saleor 3.20 and will be removed in Saleor 3.21.
    # Webhook-related functionality will be moved from the plugin to core modules.
    product_metadata_updated: Callable[["Product", Any], Any]

    # Trigger when product variant is created.
    #
    # Overwrite this method if you need to trigger specific logic after a product
    # variant is created.
    #
    # Note: This method is deprecated in Saleor 3.20 and will be removed in Saleor 3.21.
    # Webhook-related functionality will be moved from the plugin to core modules.
    product_variant_created: Callable[["ProductVariant", Any, None], Any]

    # Trigger when product variant is deleted.
    #
    # Overwrite this method if you need to trigger specific logic after a product
    # variant is deleted.
    #
    # Note: This method is deprecated in Saleor 3.20 and will be removed in Saleor 3.21.
    # Webhook-related functionality will be moved from the plugin to core modules.
    product_variant_deleted: Callable[["ProductVariant", Any, None], Any]

    # Trigger when product variant is updated.
    #
    # Overwrite this method if you need to trigger specific logic after a product
    # variant is updated.
    #
    # Note: This method is deprecated in Saleor 3.20 and will be removed in Saleor 3.21.
    # Webhook-related functionality will be moved from the plugin to core modules.
    product_variant_updated: Callable[["ProductVariant", Any, None], Any]

    # Trigger when product variant metadata is updated.
    #
    # Overwrite this method if you need to trigger specific logic after a product
    # variant metadata is updated.
    #
    # Note: This method is deprecated in Saleor 3.20 and will be removed in Saleor 3.21.
    # Webhook-related functionality will be moved from the plugin to core modules.
    product_variant_metadata_updated: Callable[["ProductVariant", Any], Any]

    # Trigger when product variant is out of stock.
    #
    # Overwrite this method if you need to trigger specific logic after a product
    # variant is out of stock.
    #
    # Note: This method is deprecated in Saleor 3.20 and will be removed in Saleor 3.21.
    # Webhook-related functionality will be moved from the plugin to core modules.
    product_variant_out_of_stock: Callable[["Stock", None, None], Any]

    # Trigger when product variant is back in stock.
    #
    # Overwrite this method if you need to trigger specific logic after a product
    # variant is back in stock.
    #
    # Note: This method is deprecated in Saleor 3.20 and will be removed in Saleor 3.21.
    # Webhook-related functionality will be moved from the plugin to core modules.
    product_variant_back_in_stock: Callable[["Stock", None, None], Any]

    # Trigger when product variant stock is updated.
    #
    # Overwrite this method if you need to trigger specific logic after a product
    # variant stock is updated.
    #
    # Note: This method is deprecated in Saleor 3.20 and will be removed in Saleor 3.21.
    # Webhook-related functionality will be moved from the plugin to core modules.
    product_variant_stocks_updated: Callable[[list["Stock"], None, None], Any]

    # Trigger when a product export is completed.
    #
    # Overwrite this method if you need to trigger specific logic after a product
    # export is completed.
    #
    # Note: This method is deprecated in Saleor 3.20 and will be removed in Saleor 3.21.
    # Webhook-related functionality will be moved from the plugin to core modules.
    product_export_completed: Callable[["ExportFile", None], None]

    refund_payment: Callable[["PaymentData", Any], GatewayResponse]

    # Trigger when sale is created.
    #
    # Overwrite this method if you need to trigger specific logic after sale is created.
    #
    # Note: This method is deprecated in Saleor 3.20 and will be removed in Saleor 3.21.
    # Webhook-related functionality will be moved from the plugin to core modules.
    sale_created: Callable[["Promotion", defaultdict[str, set[str]], Any], Any]

    # Trigger when sale is deleted.
    #
    # Overwrite this method if you need to trigger specific logic after
    # a sale is deleted.
    #
    # Note: This method is deprecated in Saleor 3.20 and will be removed in Saleor 3.21.
    # Webhook-related functionality will be moved from the plugin to core modules.
    sale_deleted: Callable[["Promotion", defaultdict[str, set[str]], Any], Any]

    # Trigger when sale is updated.
    #
    # Overwrite this method if you need to trigger specific logic after
    # a sale is updated.
    #
    # Note: This method is deprecated in Saleor 3.20 and will be removed in Saleor 3.21.
    # Webhook-related functionality will be moved from the plugin to core modules.
    sale_updated: Callable[
        ["Promotion", defaultdict[str, set[str]], defaultdict[str, set[str]], Any], Any
    ]

    # Trigger when promotion is created.
    #
    # Overwrite this method if you need to trigger specific logic after promotion
    # is created.
    #
    # Note: This method is deprecated in Saleor 3.20 and will be removed in Saleor 3.21.
    # Webhook-related functionality will be moved from the plugin to core modules.
    promotion_created: Callable[["Promotion", Any], Any]

    # Trigger when promotion is deleted.
    #
    # Overwrite this method if you need to trigger specific logic after
    # a promotion is deleted.
    #
    # Note: This method is deprecated in Saleor 3.20 and will be removed in Saleor 3.21.
    # Webhook-related functionality will be moved from the plugin to core modules.
    promotion_deleted: Callable[["Promotion", Any, None], Any]

    # Trigger when promotion is updated.
    #
    # Overwrite this method if you need to trigger specific logic after
    # a promotion is updated.
    #
    # Note: This method is deprecated in Saleor 3.20 and will be removed in Saleor 3.21.
    # Webhook-related functionality will be moved from the plugin to core modules.
    promotion_updated: Callable[["Promotion", Any], Any]

    # Trigger when promotion is started.
    #
    # Overwrite this method if you need to trigger specific logic after
    # a promotion is started.
    #
    # Note: This method is deprecated in Saleor 3.20 and will be removed in Saleor 3.21.
    # Webhook-related functionality will be moved from the plugin to core modules.
    promotion_started: Callable[["Promotion", Any], Any]

    # Trigger when promotion is ended.
    #
    # Overwrite this method if you need to trigger specific logic after
    # a promotion is ended.
    #
    # Note: This method is deprecated in Saleor 3.20 and will be removed in Saleor 3.21.
    # Webhook-related functionality will be moved from the plugin to core modules.
    promotion_ended: Callable[["Promotion", Any], Any]

    # Trigger when promotion rule is created.
    #
    # Overwrite this method if you need to trigger specific logic after
    # a promotion rule is created.
    #
    # Note: This method is deprecated in Saleor 3.20 and will be removed in Saleor 3.21.
    # Webhook-related functionality will be moved from the plugin to core modules.
    promotion_rule_created: Callable[["PromotionRule", Any], Any]

    # Trigger when promotion rule is deleted.
    #
    # Overwrite this method if you need to trigger specific logic after
    # a promotion rule is deleted.
    #
    # Note: This method is deprecated in Saleor 3.20 and will be removed in Saleor 3.21.
    # Webhook-related functionality will be moved from the plugin to core modules.
    promotion_rule_deleted: Callable[["PromotionRule", Any], Any]

    # Trigger when promotion rule is updated.
    #
    # Overwrite this method if you need to trigger specific logic after
    # a promotion rule is updated.
    #
    # Note: This method is deprecated in Saleor 3.20 and will be removed in Saleor 3.21.
    # Webhook-related functionality will be moved from the plugin to core modules.
    promotion_rule_updated: Callable[["PromotionRule", Any], Any]

    # Trigger when shipping price is created.
    #
    # Overwrite this method if you need to trigger specific logic after a shipping
    # price is created.
    #
    # Note: This method is deprecated in Saleor 3.20 and will be removed in Saleor 3.21.
    # Webhook-related functionality will be moved from the plugin to core modules.
    shipping_price_created: Callable[["ShippingMethod", None], None]

    # Trigger when shipping price is deleted.
    #
    # Overwrite this method if you need to trigger specific logic after a shipping
    # price is deleted.
    #
    # Note: This method is deprecated in Saleor 3.20 and will be removed in Saleor 3.21.
    # Webhook-related functionality will be moved from the plugin to core modules.
    shipping_price_deleted: Callable[["ShippingMethod", None, None], None]

    # Trigger when shipping price is updated.
    #
    # Overwrite this method if you need to trigger specific logic after a shipping
    # price is updated.
    #
    # Note: This method is deprecated in Saleor 3.20 and will be removed in Saleor 3.21.
    # Webhook-related functionality will be moved from the plugin to core modules.
    shipping_price_updated: Callable[["ShippingMethod", None], None]

    # Trigger when shipping zone is created.
    #
    # Overwrite this method if you need to trigger specific logic after a shipping zone
    # is created.
    #
    # Note: This method is deprecated in Saleor 3.20 and will be removed in Saleor 3.21.
    # Webhook-related functionality will be moved from the plugin to core modules.
    shipping_zone_created: Callable[["ShippingZone", None], None]

    # Trigger when shipping zone is deleted.
    #
    # Overwrite this method if you need to trigger specific logic after a shipping zone
    # is deleted.
    #
    # Note: This method is deprecated in Saleor 3.20 and will be removed in Saleor 3.21.
    # Webhook-related functionality will be moved from the plugin to core modules.
    shipping_zone_deleted: Callable[["ShippingZone", None, None], None]

    # Trigger when shipping zone is updated.
    #
    # Overwrite this method if you need to trigger specific logic after a shipping zone
    # is updated.
    #
    # Note: This method is deprecated in Saleor 3.20 and will be removed in Saleor 3.21.
    # Webhook-related functionality will be moved from the plugin to core modules.
    shipping_zone_updated: Callable[["ShippingZone", None], None]

    # Trigger when shipping zone metadata is updated.
    #
    # Overwrite this method if you need to trigger specific logic after a shipping zone
    # metadata is updated.
    #
    # Note: This method is deprecated in Saleor 3.20 and will be removed in Saleor 3.21.
    # Webhook-related functionality will be moved from the plugin to core modules.
    shipping_zone_metadata_updated: Callable[["ShippingZone", None], None]

    # Trigger when staff user is created.
    #
    # Overwrite this method if you need to trigger specific logic after a staff user is
    # created.
    #
    # Note: This method is deprecated in Saleor 3.20 and will be removed in Saleor 3.21.
    # Webhook-related functionality will be moved from the plugin to core modules.
    staff_created: Callable[["User", Any], Any]

    # Trigger when staff user is updated.
    #
    # Overwrite this method if you need to trigger specific logic after a staff user is
    # updated.
    #
    # Note: This method is deprecated in Saleor 3.20 and will be removed in Saleor 3.21.
    # Webhook-related functionality will be moved from the plugin to core modules.
    staff_updated: Callable[["User", Any], Any]

    # Trigger when staff user is deleted.
    #
    # Overwrite this method if you need to trigger specific logic after a staff user is
    # deleted.
    #
    # Note: This method is deprecated in Saleor 3.20 and will be removed in Saleor 3.21.
    # Webhook-related functionality will be moved from the plugin to core modules.
    staff_deleted: Callable[["User", Any, None], Any]

    # Trigger when setting a password for staff is requested.
    #
    # Overwrite this method if you need to trigger specific logic after set
    # password for staff is requested.
    #
    # Note: This method is deprecated in Saleor 3.20 and will be removed in Saleor 3.21.
    # Webhook-related functionality will be moved from the plugin to core modules.
    staff_set_password_requested: Callable[["User", str, str, str, None], None]

    # Trigger when thumbnail is updated.
    #
    # Note: This method is deprecated in Saleor 3.20 and will be removed in Saleor 3.21.
    # Webhook-related functionality will be moved from the plugin to core modules.
    thumbnail_created: Callable[["Thumbnail", Any], Any]

    # Trigger when tracking number is updated.
    tracking_number_updated: Callable[["Fulfillment", Any], Any]

    void_payment: Callable[["PaymentData", Any], GatewayResponse]

    # Trigger when warehouse is created.
    #
    # Overwrite this method if you need to trigger specific logic after a warehouse is
    # created.
    #
    # Note: This method is deprecated in Saleor 3.20 and will be removed in Saleor 3.21.
    # Webhook-related functionality will be moved from the plugin to core modules.
    warehouse_created: Callable[["Warehouse", None], None]

    # Trigger when warehouse is deleted.
    #
    # Overwrite this method if you need to trigger specific logic after a warehouse is
    # deleted.
    #
    # Note: This method is deprecated in Saleor 3.20 and will be removed in Saleor 3.21.
    # Webhook-related functionality will be moved from the plugin to core modules.
    warehouse_deleted: Callable[["Warehouse", None], None]

    # Trigger when warehouse is updated.
    #
    # Overwrite this method if you need to trigger specific logic after a warehouse is
    # updated.
    #
    # Note: This method is deprecated in Saleor 3.20 and will be removed in Saleor 3.21.
    # Webhook-related functionality will be moved from the plugin to core modules.
    warehouse_updated: Callable[["Warehouse", None], None]

    # Trigger when warehouse metadata is updated.
    #
    # Overwrite this method if you need to trigger specific logic after a warehouse
    # metadata is updated.
    #
    # Note: This method is deprecated in Saleor 3.20 and will be removed in Saleor 3.21.
    # Webhook-related functionality will be moved from the plugin to core modules.
    warehouse_metadata_updated: Callable[["Warehouse", None], None]

    # Trigger when voucher is created.
    #
    # Overwrite this method if you need to trigger specific logic after a voucher is
    # created.
    #
    # Note: This method is deprecated in Saleor 3.20 and will be removed in Saleor 3.21.
    # Webhook-related functionality will be moved from the plugin to core modules.
    voucher_created: Callable[["Voucher", str, None], None]

    # Trigger when voucher is deleted.
    #
    # Overwrite this method if you need to trigger specific logic after a voucher is
    # deleted.
    #
    # Note: This method is deprecated in Saleor 3.20 and will be removed in Saleor 3.21.
    # Webhook-related functionality will be moved from the plugin to core modules.
    voucher_deleted: Callable[["Voucher", str, None, None], None]

    # Trigger when voucher is updated.
    #
    # Overwrite this method if you need to trigger specific logic after a voucher is
    # updated.
    #
    # Note: This method is deprecated in Saleor 3.20 and will be removed in Saleor 3.21.
    # Webhook-related functionality will be moved from the plugin to core modules.
    voucher_updated: Callable[["Voucher", str, None], None]

    # Trigger when voucher codes are created.
    #
    # Overwrite this method if you need to trigger specific logic after voucher codes
    # are created.
    #
    # Note: This method is deprecated in Saleor 3.20 and will be removed in Saleor 3.21.
    # Webhook-related functionality will be moved from the plugin to core modules.
    voucher_codes_created: Callable[[list["VoucherCode"], None, None], None]

    # Trigger when voucher code are deleted.
    #
    # Overwrite this method if you need to trigger specific logic after voucher codes
    # are deleted.
    #
    # Note: This method is deprecated in Saleor 3.20 and will be removed in Saleor 3.21.
    # Webhook-related functionality will be moved from the plugin to core modules.
    voucher_codes_deleted: Callable[[list["VoucherCode"], None, None], None]

    # Trigger when voucher metadata is updated.
    #
    # Overwrite this method if you need to trigger specific logic after a voucher
    # metadata is updated.
    #
    # Note: This method is deprecated in Saleor 3.20 and will be removed in Saleor 3.21.
    # Webhook-related functionality will be moved from the plugin to core modules.
    voucher_metadata_updated: Callable[["Voucher", None], None]

    # Note: This method is deprecated in Saleor 3.20 and will be removed in Saleor 3.21.
    # Webhook-related functionality will be moved from the plugin to core modules.
    voucher_code_export_completed: Callable[["ExportFile", None], None]

    # Trigger when shop metadata is updated.
    #
    # Overwrite this method if you need to trigger specific logic after a shop
    # metadata is updated.
    #
    # Note: This method is deprecated in Saleor 3.20 and will be removed in Saleor 3.21.
    # Webhook-related functionality will be moved from the plugin to core modules.
    shop_metadata_updated: Callable[["SiteSettings", None], None]

    # Handle received http request.
    #
    # Overwrite this method if the plugin expects the incoming requests.
    webhook: Callable[[WSGIRequest, str, Any], HttpResponse]

    # Triggers retry mechanism for event delivery
    #
    # Note: This method is deprecated in Saleor 3.20 and will be removed in Saleor 3.21.
    # Webhook-related functionality will be moved from the plugin to core modules.
    event_delivery_retry: Callable[[EventDelivery, None], None]

    def token_is_required_as_payment_input(self, previous_value):
        return previous_value

    def get_payment_gateways(
        self,
        currency: Optional[str],
        checkout_info: Optional["CheckoutInfo"],
        checkout_lines: Optional[list["CheckoutLineInfo"]],
        previous_value,
    ) -> list["PaymentGateway"]:
        payment_config = (
            self.get_payment_config(previous_value)
            if hasattr(self, "get_payment_config")
            else []
        )
        currencies = (
            self.get_supported_currencies([])
            if hasattr(self, "get_supported_currencies")
            else []
        )
        if currency and currency not in currencies:
            return []
        gateway = PaymentGateway(
            id=self.PLUGIN_ID,
            name=self.PLUGIN_NAME,
            config=payment_config,
            currencies=currencies,
        )
        return [gateway]

    @classmethod
    def _update_config_items(
        cls, configuration_to_update: list[dict], current_config: list[dict]
    ):
        config_structure: dict = (
            cls.CONFIG_STRUCTURE if cls.CONFIG_STRUCTURE is not None else {}
        )
        configuration_to_update_dict = {
            c_field["name"]: c_field.get("value") for c_field in configuration_to_update
        }
        for config_item in current_config:
            new_value = configuration_to_update_dict.get(config_item["name"])
            if new_value is None:
                continue
            item_type = config_structure.get(config_item["name"], {}).get("type")
            new_value = cls._clean_configuration_value(item_type, new_value)
            if new_value is not None:
                config_item.update([("value", new_value)])

        # Get new keys that don't exist in current_config and extend it.
        current_config_keys = {c_field["name"] for c_field in current_config}
        missing_keys = set(configuration_to_update_dict.keys()) - current_config_keys
        for missing_key in missing_keys:
            if not config_structure.get(missing_key):
                continue
            item_type = config_structure.get(missing_key, {}).get("type")
            new_value = cls._clean_configuration_value(
                item_type, configuration_to_update_dict[missing_key]
            )
            if new_value is None:
                continue
            current_config.append(
                {
                    "name": missing_key,
                    "value": new_value,
                }
            )

    @classmethod
    def _clean_configuration_value(cls, item_type, new_value):
        """Clean the value that is saved in plugin configuration.

        Change the string provided as boolean into the bool value.
        Return None for Output type, as it's read only field.
        """
        if (
            item_type == ConfigurationTypeField.BOOLEAN
            and new_value
            and not isinstance(new_value, bool)
        ):
            new_value = new_value.lower() == "true"
        if item_type == ConfigurationTypeField.OUTPUT:
            # OUTPUT field is read only. No need to update it
            return None
        return new_value

    @classmethod
    def validate_plugin_configuration(
        cls, plugin_configuration: "PluginConfiguration", **kwargs
    ):
        """Validate if provided configuration is correct.

        Raise django.core.exceptions.ValidationError otherwise.
        """
        return

    @classmethod
    def pre_save_plugin_configuration(cls, plugin_configuration: "PluginConfiguration"):
        """Trigger before plugin configuration will be saved.

        Overwrite this method if you need to trigger specific logic before saving a
        plugin configuration.
        """

    @classmethod
    def save_plugin_configuration(
        cls, plugin_configuration: "PluginConfiguration", cleaned_data
    ):
        current_config = plugin_configuration.configuration
        configuration_to_update = cleaned_data.get("configuration")
        if configuration_to_update:
            cls._update_config_items(configuration_to_update, current_config)

        if "active" in cleaned_data:
            plugin_configuration.active = cleaned_data["active"]

        cls.validate_plugin_configuration(plugin_configuration)
        cls.pre_save_plugin_configuration(plugin_configuration)
        plugin_configuration.save()

        if plugin_configuration.configuration:
            # Let's add a translated descriptions and labels
            cls._append_config_structure(plugin_configuration.configuration)

        return plugin_configuration

    @classmethod
    def _append_config_structure(cls, configuration: PluginConfigurationType):
        """Append configuration structure to config from the database.

        Database stores "key: value" pairs, the definition of fields should be declared
        inside of the plugin. Based on this, the plugin will generate a structure of
        configuration with current values and provide access to it via API.
        """
        config_structure = getattr(cls, "CONFIG_STRUCTURE") or {}
        fields_without_structure = []
        for configuration_field in configuration:
            structure_to_add = config_structure.get(configuration_field.get("name"))
            if structure_to_add:
                configuration_field.update(structure_to_add)
            else:
                fields_without_structure.append(configuration_field)

        for field in fields_without_structure:
            configuration.remove(field)

    @classmethod
    def _update_configuration_structure(cls, configuration: PluginConfigurationType):
        updated_configuration = []
        config_structure = getattr(cls, "CONFIG_STRUCTURE") or {}
        desired_config_keys = set(config_structure.keys())
        for config_field in configuration:
            if config_field["name"] not in desired_config_keys:
                continue
            updated_configuration.append(copy(config_field))

        configured_keys = {d["name"] for d in updated_configuration}
        missing_keys = desired_config_keys - configured_keys

        if not missing_keys:
            return updated_configuration

        default_config = cls.DEFAULT_CONFIGURATION
        if not default_config:
            return updated_configuration

        update_values = [copy(k) for k in default_config if k["name"] in missing_keys]
        if update_values:
            updated_configuration.extend(update_values)
        return updated_configuration

    @classmethod
    def get_default_active(cls):
        return cls.DEFAULT_ACTIVE

    def get_plugin_configuration(
        self, configuration: PluginConfigurationType
    ) -> PluginConfigurationType:
        if not configuration:
            configuration = []
        configuration = self._update_configuration_structure(configuration)
        if configuration:
            # Let's add a translated descriptions and labels
            self._append_config_structure(configuration)
        return configuration

    def resolve_plugin_configuration(
        self, request
    ) -> Union[PluginConfigurationType, Promise[PluginConfigurationType]]:
        # Override this function to customize resolving plugin configuration in API.
        return self.configuration

    def is_event_active(self, event: str, channel=Optional[str]):
        return hasattr(self, event)<|MERGE_RESOLUTION|>--- conflicted
+++ resolved
@@ -1223,8 +1223,6 @@
     # Webhook-related functionality will be moved from the plugin to core modules.
     transaction_item_metadata_updated: Callable[["TransactionItem", Any], Any]
 
-<<<<<<< HEAD
-=======
     # Trigger when transaction item metadata is updated.
     #
     # Overwrite this method if you need to trigger specific logic when a transaction
@@ -1243,16 +1241,6 @@
     # Webhook-related functionality will be moved from the plugin to core modules.
     translations_updated: Callable[[list["Translation"], None, None], Any]
 
-    # Trigger when product is created.
-    #
-    # Overwrite this method if you need to trigger specific logic after a product is
-    # created.
-    #
-    # Note: This method is deprecated in Saleor 3.20 and will be removed in Saleor 3.21.
-    # Webhook-related functionality will be moved from the plugin to core modules.
-    product_created: Callable[["Product", Any, None], Any]
-
->>>>>>> eaebe6b1
     # Trigger when product is deleted.
     #
     # Overwrite this method if you need to trigger specific logic after a product is
