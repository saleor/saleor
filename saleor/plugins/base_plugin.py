from copy import copy, deepcopy
from dataclasses import dataclass
from decimal import Decimal
from typing import TYPE_CHECKING, Any, Callable, Iterable, List, Optional, Tuple, Union

from django.core.handlers.wsgi import WSGIRequest
from django.http import HttpResponse
from django.utils.functional import SimpleLazyObject
from django_countries.fields import Country
from prices import Money, TaxedMoney

<<<<<<< HEAD
from ..core.models import EventDelivery
=======
from ..checkout.interface import CheckoutTaxedPricesData
>>>>>>> 0896ebfc
from ..payment.interface import (
    CustomerSource,
    GatewayResponse,
    InitializedPaymentResponse,
    PaymentData,
    PaymentGateway,
)
from .models import PluginConfiguration

if TYPE_CHECKING:
    # flake8: noqa
    from ..account.models import Address, User
    from ..channel.models import Channel
    from ..checkout.fetch import CheckoutInfo, CheckoutLineInfo
    from ..checkout.models import Checkout
    from ..core.middleware import Requestor
    from ..core.notify_events import NotifyEventType
    from ..core.taxes import TaxType
    from ..discount import DiscountInfo
    from ..discount.models import Sale
    from ..graphql.discount.mutations import NodeCatalogueInfo
    from ..invoice.models import Invoice
    from ..order.models import Fulfillment, Order, OrderLine
    from ..page.models import Page
    from ..product.models import Product, ProductType, ProductVariant
    from ..shipping.interface import ShippingMethodData

PluginConfigurationType = List[dict]
NoneType = type(None)
RequestorOrLazyObject = Union[SimpleLazyObject, "Requestor"]


class ConfigurationTypeField:
    STRING = "String"
    MULTILINE = "Multiline"
    BOOLEAN = "Boolean"
    SECRET = "Secret"
    SECRET_MULTILINE = "SecretMultiline"
    PASSWORD = "Password"
    OUTPUT = "OUTPUT"
    CHOICES = [
        (STRING, "Field is a String"),
        (MULTILINE, "Field is a Multiline"),
        (BOOLEAN, "Field is a Boolean"),
        (SECRET, "Field is a Secret"),
        (PASSWORD, "Field is a Password"),
        (SECRET_MULTILINE, "Field is a Secret multiline"),
        (OUTPUT, "Field is a read only"),
    ]


@dataclass
class ExternalAccessTokens:
    token: Optional[str] = None
    refresh_token: Optional[str] = None
    csrf_token: Optional[str] = None
    user: Optional["User"] = None


class BasePlugin:
    """Abstract class for storing all methods available for any plugin.

    All methods take previous_value parameter.
    previous_value contains a value calculated by the previous plugin in the queue.
    If the plugin is first, it will use default value calculated by the manager.
    """

    PLUGIN_NAME = ""
    PLUGIN_ID = ""
    PLUGIN_DESCRIPTION = ""
    CONFIG_STRUCTURE = None
    CONFIGURATION_PER_CHANNEL = True
    DEFAULT_CONFIGURATION = []
    DEFAULT_ACTIVE = False

    @classmethod
    def check_plugin_id(cls, plugin_id: str) -> bool:
        """Check if given plugin_id matches with the PLUGIN_ID of this plugin."""
        return cls.PLUGIN_ID == plugin_id

    def __init__(
        self,
        *,
        configuration: PluginConfigurationType,
        active: bool,
        channel: Optional["Channel"] = None,
        requestor_getter: Optional[Callable[[], "Requestor"]] = None
    ):
        self.configuration = self.get_plugin_configuration(configuration)
        self.active = active
        self.channel = channel
        self.requestor: Optional[RequestorOrLazyObject] = (
            SimpleLazyObject(requestor_getter) if requestor_getter else requestor_getter
        )

    def __str__(self):
        return self.PLUGIN_NAME

    #  Apply taxes to the product price based on the customer country.
    #
    #  Overwrite this method if you want to show products with taxes.
    apply_taxes_to_product: Callable[
        ["Product", Money, Country, TaxedMoney], TaxedMoney
    ]

    #  Apply taxes to the shipping costs based on the shipping address.
    #
    #  Overwrite this method if you want to show available shipping methods with
    #  taxes.
    apply_taxes_to_shipping: Callable[[Money, "Address", TaxedMoney], TaxedMoney]

    #  Assign tax code dedicated to plugin.
    assign_tax_code_to_object_meta: Callable[
        [Union["Product", "ProductType"], Union[str, NoneType], Any], Any
    ]

    #  Authenticate user which should be assigned to the request.
    #
    #  Overwrite this method if the plugin handles authentication flow.
    authenticate_user: Callable[[WSGIRequest], Union["User", NoneType]]

    authorize_payment: Callable[["PaymentData", Any], GatewayResponse]

    #  Calculate checkout line total.
    #
    #  Overwrite this method if you need to apply specific logic for the calculation
    #  of a checkout line total. Return TaxedMoney.
    calculate_checkout_line_total: Callable[
        [
            "CheckoutInfo",
            List["CheckoutLineInfo"],
            "CheckoutLineInfo",
            Union["Address", NoneType],
            Iterable["DiscountInfo"],
            TaxedMoney,
        ],
        CheckoutTaxedPricesData,
    ]

    #  Calculate checkout line unit price.
    calculate_checkout_line_unit_price: Callable[
        [
            "CheckoutInfo",
            List["CheckoutLineInfo"],
            "CheckoutLineInfo",
            Union["Address", NoneType],
            Iterable["DiscountInfo"],
            Any,
        ],
        CheckoutTaxedPricesData,
    ]

    #  Calculate the shipping costs for checkout.
    #
    #  Overwrite this method if you need to apply specific logic for the calculation
    #  of shipping costs. Return TaxedMoney.
    calculate_checkout_shipping: Callable[
        [
            "CheckoutInfo",
            List["CheckoutLineInfo"],
            Union["Address", NoneType],
            List["DiscountInfo"],
            TaxedMoney,
        ],
        TaxedMoney,
    ]

    #  Calculate the total for checkout.
    #
    #  Overwrite this method if you need to apply specific logic for the calculation
    #  of a checkout total. Return TaxedMoney.
    calculate_checkout_total: Callable[
        [
            "CheckoutInfo",
            List["CheckoutLineInfo"],
            Union["Address", NoneType],
            List["DiscountInfo"],
            TaxedMoney,
        ],
        TaxedMoney,
    ]

    #  Calculate order line total.
    #
    #  Overwrite this method if you need to apply specific logic for the calculation
    #  of a order line total. Return TaxedMoney.
    calculate_order_line_total: Callable[
        ["Order", "OrderLine", "ProductVariant", "Product", TaxedMoney], TaxedMoney
    ]

    #  Calculate order line unit price.
    #
    #  Update order line unit price in the order in case of changes in draft order.
    #  Return TaxedMoney.
    #  Overwrite this method if you need to apply specific logic for the calculation
    #  of an order line unit price.
    calculate_order_line_unit: Callable[
        ["Order", "OrderLine", "ProductVariant", "Product", TaxedMoney], TaxedMoney
    ]

    #  Calculate the shipping costs for the order.
    #
    #  Update shipping costs in the order in case of changes in shipping address or
    #  changes in draft order. Return TaxedMoney.
    calculate_order_shipping: Callable[["Order", TaxedMoney], TaxedMoney]

    capture_payment: Callable[["PaymentData", Any], GatewayResponse]

    change_user_address: Callable[
        ["Address", Union[str, NoneType], Union["User", NoneType], "Address"], "Address"
    ]

    #  Retrieves the balance remaining on a shopper's gift card
    check_payment_balance: Callable[[dict, str], dict]

    #  Trigger when checkout is created.
    #
    #  Overwrite this method if you need to trigger specific logic when a checkout is
    #  created.
    checkout_created: Callable[["Checkout", Any], Any]

    #  Trigger when checkout is updated.
    #
    #  Overwrite this method if you need to trigger specific logic when a checkout is
    #  updated.
    checkout_updated: Callable[["Checkout", Any], Any]

    confirm_payment: Callable[["PaymentData", Any], GatewayResponse]

    #  Trigger when user is created.
    #
    #  Overwrite this method if you need to trigger specific logic after a user is
    #  created.
    customer_created: Callable[["User", Any], Any]

    #  Trigger when user is updated.
    #
    #  Overwrite this method if you need to trigger specific logic after a user is
    #  updated.
    customer_updated: Callable[["User", Any], Any]

    #  Handle authentication request.
    #
    #  Overwrite this method if the plugin handles authentication flow.
    external_authentication_url: Callable[[dict, WSGIRequest], dict]

    #  Handle logout request.
    #
    #  Overwrite this method if the plugin handles logout flow.
    external_logout: Callable[[dict], Any]

    #  Handle authentication request responsible for obtaining access tokens.
    #
    #  Overwrite this method if the plugin handles authentication flow.
    external_obtain_access_tokens: Callable[[dict, WSGIRequest], ExternalAccessTokens]

    #  Handle authentication refresh request.
    #
    #  Overwrite this method if the plugin handles authentication flow and supports
    #  refreshing the access.
    external_refresh: Callable[[dict, WSGIRequest], ExternalAccessTokens]

    #  Verify the provided authentication data.
    #
    #  Overwrite this method if the plugin should validate the authentication data.
    external_verify: Callable[[dict, WSGIRequest], Tuple[Union["User", NoneType], dict]]

    #  Triggered when ShopFetchTaxRates mutation is called.
    fetch_taxes_data: Callable[[Any], Any]

    #  Trigger when fulfillemnt is created.
    #
    #  Overwrite this method if you need to trigger specific logic when a fulfillment is
    #  created.
    fulfillment_created: Callable[["Fulfillment", Any], Any]

    #  Trigger when fulfillemnt is cancelled.
    #  Overwrite this method if you need to trigger specific logic when a fulfillment is
    #  cancelled.
    fulfillment_canceled: Callable[["Fulfillment", Any], Any]

    get_checkout_line_tax_rate: Callable[
        [
            "CheckoutInfo",
            List["CheckoutLineInfo"],
            "CheckoutLineInfo",
            Union["Address", NoneType],
            Iterable["DiscountInfo"],
            Decimal,
        ],
        Decimal,
    ]

    get_checkout_shipping_tax_rate: Callable[
        [
            "CheckoutInfo",
            Iterable["CheckoutLineInfo"],
            Union["Address", NoneType],
            Iterable["DiscountInfo"],
            Any,
        ],
        Any,
    ]

    get_client_token: Callable[[Any, Any], Any]

    get_order_line_tax_rate: Callable[
        ["Order", "Product", "ProductVariant", Union["Address", NoneType], Decimal],
        Decimal,
    ]

    get_order_shipping_tax_rate: Callable[["Order", Any], Any]
    get_payment_config: Callable[[Any], Any]

    get_shipping_methods_for_checkout: Callable[
        ["Checkout", Any], List["ShippingMethodData"]
    ]

    get_supported_currencies: Callable[[Any], Any]

    #  Return tax code from object meta.
    get_tax_code_from_object_meta: Callable[
        [Union["Product", "ProductType"], "TaxType"], "TaxType"
    ]

    #  Return tax rate percentage value for a given tax rate type in a country.
    #
    #  It is used only by the old storefront.
    get_tax_rate_percentage_value: Callable[
        [Union["Product", "ProductType"], Country, Any], Decimal
    ]

    #  Return list of all tax categories.
    #
    #  The returned list will be used to provide staff users with the possibility to
    #  assign tax categories to a product. It can be used by tax plugins to properly
    #  calculate taxes for products.
    #  Overwrite this method in case your plugin provides a list of tax categories.
    get_tax_rate_type_choices: Callable[[List["TaxType"]], List["TaxType"]]

    initialize_payment: Callable[[dict], InitializedPaymentResponse]

    #  Trigger before invoice is deleted.
    #
    #  Perform any extra logic before the invoice gets deleted.
    #  Note there is no need to run invoice.delete() as it will happen in mutation.
    invoice_delete: Callable[["Invoice", Any], Any]

    #  Trigger when invoice creation starts.
    #  May return Invoice object.
    #  Overwrite to create invoice with proper data, call invoice.update_invoice.
    invoice_request: Callable[
        ["Order", "Invoice", Union[str, NoneType], Any], Optional["Invoice"]
    ]

    #  Trigger after invoice is sent.
    invoice_sent: Callable[["Invoice", str, Any], Any]

    list_payment_sources: Callable[[str, Any], List["CustomerSource"]]

    #  Handle notification request.
    #
    #  Overwrite this method if the plugin is responsible for sending notifications.
    notify: Callable[["NotifyEventType", dict, Any], Any]

    #  Trigger when order is cancelled.
    #
    #  Overwrite this method if you need to trigger specific logic when an order is
    #  canceled.
    order_cancelled: Callable[["Order", Any], Any]

    #  Trigger when order is confirmed by staff.
    #
    #  Overwrite this method if you need to trigger specific logic after an order is
    #  confirmed.
    order_confirmed: Callable[["Order", Any], Any]

    #  Trigger when order is created.
    #
    #  Overwrite this method if you need to trigger specific logic after an order is
    #  created.
    order_created: Callable[["Order", Any], Any]

    #  Trigger when order is fulfilled.
    #
    #  Overwrite this method if you need to trigger specific logic when an order is
    #  fulfilled.
    order_fulfilled: Callable[["Order", Any], Any]

    #  Trigger when order is fully paid.
    #
    #  Overwrite this method if you need to trigger specific logic when an order is
    #  fully paid.
    order_fully_paid: Callable[["Order", Any], Any]

    #  Trigger when order is updated.
    #
    #  Overwrite this method if you need to trigger specific logic when an order is
    #  changed.
    order_updated: Callable[["Order", Any], Any]

    #  Trigger when page is created.
    #
    #  Overwrite this method if you need to trigger specific logic when a page is
    #  created.
    page_created: Callable[["Page", Any], Any]

    #  Trigger when page is deleted.
    #
    #  Overwrite this method if you need to trigger specific logic when a page is
    #  deleted.
    page_deleted: Callable[["Page", Any], Any]

    #  Trigger when page is updated.
    #
    #  Overwrite this method if you need to trigger specific logic when a page is
    #  updated.
    page_updated: Callable[["Page", Any], Any]

    #  Trigger directly before order creation.
    #
    #  Overwrite this method if you need to trigger specific logic before an order is
    #  created.
    preprocess_order_creation: Callable[
        [
            "CheckoutInfo",
            List["DiscountInfo"],
            Union[Iterable["CheckoutLineInfo"], NoneType],
            Any,
        ],
        Any,
    ]

    process_payment: Callable[["PaymentData", Any], Any]

    #  Trigger when product is created.
    #
    #  Overwrite this method if you need to trigger specific logic after a product is
    #  created.
    product_created: Callable[["Product", Any], Any]

    #  Trigger when product is deleted.
    #
    #  Overwrite this method if you need to trigger specific logic after a product is
    #  deleted.
    product_deleted: Callable[["Product", List[int], Any], Any]

    #  Trigger when product is updated.
    #
    #  Overwrite this method if you need to trigger specific logic after a product is
    #  updated.
    product_updated: Callable[["Product", Any], Any]

    #  Trigger when product variant is created.
    #
    #  Overwrite this method if you need to trigger specific logic after a product
    #  variant is created.
    product_variant_created: Callable[["ProductVariant", Any], Any]

    #  Trigger when product variant is deleted.
    #
    #  Overwrite this method if you need to trigger specific logic after a product
    #  variant is deleted.
    product_variant_deleted: Callable[["ProductVariant", Any], Any]

    #  Trigger when product variant is updated.
    #
    #  Overwrite this method if you need to trigger specific logic after a product
    #  variant is updated.
    product_variant_updated: Callable[["ProductVariant", Any], Any]

    refund_payment: Callable[["PaymentData", Any], GatewayResponse]

    #  Trigger when sale is created.
    #
    # Overwrite this method if you need to trigger specific logic after sale is created.
    sale_created: Callable[["Sale", "NodeCatalogueInfo", Any], Any]

    #  Trigger when sale is deleted.
    #
    #  Overwrite this method if you need to trigger specific logic after sale is deleted.
    sale_deleted: Callable[["Sale", "NodeCatalogueInfo", Any], Any]

    #  Trigger when sale is updated.
    #
    #  Overwrite this method if you need to trigger specific logic after sale is updated.
    sale_updated: Callable[["Sale", "NodeCatalogueInfo", "NodeCatalogueInfo", Any], Any]

    #  Define if storefront should add info about taxes to the price.
    #
    #  It is used only by the old storefront. The returned value determines if
    #  storefront should append info to the price about "including/excluding X% VAT".
    show_taxes_on_storefront: Callable[[bool], bool]

    void_payment: Callable[["PaymentData", Any], GatewayResponse]

    #  Handle received http request.
    #
    #  Overwrite this method if the plugin expects the incoming requests.
    webhook: Callable[[WSGIRequest, str, Any], HttpResponse]

    # Triggers retry mechanism for event delivery
    event_delivery_retry: Callable[["EventDelivery", Any], EventDelivery]

    def token_is_required_as_payment_input(self, previous_value):
        return previous_value

    def get_payment_gateways(
        self, currency: Optional[str], checkout: Optional["Checkout"], previous_value
    ) -> List["PaymentGateway"]:
        payment_config = self.get_payment_config(previous_value)  # type: ignore
        payment_config = payment_config if payment_config != NotImplemented else []
        currencies = self.get_supported_currencies(previous_value=[])  # type: ignore
        currencies = currencies if currencies != NotImplemented else []
        if currency and currency not in currencies:
            return []
        gateway = PaymentGateway(
            id=self.PLUGIN_ID,
            name=self.PLUGIN_NAME,
            config=payment_config,
            currencies=currencies,
        )
        return [gateway]

    @classmethod
    def _update_config_items(
        cls, configuration_to_update: List[dict], current_config: List[dict]
    ):
        config_structure: dict = (
            cls.CONFIG_STRUCTURE if cls.CONFIG_STRUCTURE is not None else {}
        )
        for config_item in current_config:
            for config_item_to_update in configuration_to_update:
                config_item_name = config_item_to_update.get("name")
                if config_item["name"] == config_item_name:
                    new_value = config_item_to_update.get("value")
                    item_type = config_structure.get(config_item_name, {}).get("type")
                    if (
                        item_type == ConfigurationTypeField.BOOLEAN
                        and new_value
                        and not isinstance(new_value, bool)
                    ):
                        new_value = new_value.lower() == "true"
                    if item_type == ConfigurationTypeField.OUTPUT:
                        # OUTPUT field is read only. No need to update it
                        continue
                    config_item.update([("value", new_value)])

        # Get new keys that don't exist in current_config and extend it.
        current_config_keys = set(c_field["name"] for c_field in current_config)
        configuration_to_update_dict = {
            c_field["name"]: c_field["value"] for c_field in configuration_to_update
        }
        missing_keys = set(configuration_to_update_dict.keys()) - current_config_keys
        for missing_key in missing_keys:
            if not config_structure.get(missing_key):
                continue
            current_config.append(
                {
                    "name": missing_key,
                    "value": configuration_to_update_dict[missing_key],
                }
            )

    @classmethod
    def validate_plugin_configuration(cls, plugin_configuration: "PluginConfiguration"):
        """Validate if provided configuration is correct.

        Raise django.core.exceptions.ValidationError otherwise.
        """
        return

    @classmethod
    def pre_save_plugin_configuration(cls, plugin_configuration: "PluginConfiguration"):
        """Trigger before plugin configuration will be saved.

        Overwrite this method if you need to trigger specific logic before saving a
        plugin configuration.
        """

    @classmethod
    def save_plugin_configuration(
        cls, plugin_configuration: "PluginConfiguration", cleaned_data
    ):
        current_config = plugin_configuration.configuration
        configuration_to_update = cleaned_data.get("configuration")
        if configuration_to_update:
            cls._update_config_items(configuration_to_update, current_config)
        if "active" in cleaned_data:
            plugin_configuration.active = cleaned_data["active"]
        cls.validate_plugin_configuration(plugin_configuration)
        cls.pre_save_plugin_configuration(plugin_configuration)
        plugin_configuration.save()
        if plugin_configuration.configuration:
            # Let's add a translated descriptions and labels
            cls._append_config_structure(plugin_configuration.configuration)
        return plugin_configuration

    @classmethod
    def _append_config_structure(cls, configuration: PluginConfigurationType):
        """Append configuration structure to config from the database.

        Database stores "key: value" pairs, the definition of fields should be declared
        inside of the plugin. Based on this, the plugin will generate a structure of
        configuration with current values and provide access to it via API.
        """
        config_structure = getattr(cls, "CONFIG_STRUCTURE") or {}
        fields_without_structure = []
        for configuration_field in configuration:

            structure_to_add = config_structure.get(configuration_field.get("name"))
            if structure_to_add:
                configuration_field.update(structure_to_add)
            else:
                fields_without_structure.append(configuration_field)

        if fields_without_structure:
            [
                configuration.remove(field)  # type: ignore
                for field in fields_without_structure
            ]

    @classmethod
    def _update_configuration_structure(cls, configuration: PluginConfigurationType):
        updated_configuration = []
        config_structure = getattr(cls, "CONFIG_STRUCTURE") or {}
        desired_config_keys = set(config_structure.keys())
        for config_field in configuration:
            if config_field["name"] not in desired_config_keys:
                continue
            updated_configuration.append(copy(config_field))

        configured_keys = set(d["name"] for d in updated_configuration)
        missing_keys = desired_config_keys - configured_keys

        if not missing_keys:
            return updated_configuration

        default_config = cls.DEFAULT_CONFIGURATION
        if not default_config:
            return updated_configuration

        update_values = [copy(k) for k in default_config if k["name"] in missing_keys]
        if update_values:
            updated_configuration.extend(update_values)
        return updated_configuration

    @classmethod
    def get_default_active(cls):
        return cls.DEFAULT_ACTIVE

    def get_plugin_configuration(
        self, configuration: PluginConfigurationType
    ) -> PluginConfigurationType:
        if not configuration:
            configuration = []
        configuration = self._update_configuration_structure(configuration)
        if configuration:
            # Let's add a translated descriptions and labels
            self._append_config_structure(configuration)
        return configuration

    def is_event_active(self, event: str, channel=Optional[str]):
        return hasattr(self, event)<|MERGE_RESOLUTION|>--- conflicted
+++ resolved
@@ -9,11 +9,8 @@
 from django_countries.fields import Country
 from prices import Money, TaxedMoney
 
-<<<<<<< HEAD
+from ..checkout.interface import CheckoutTaxedPricesData
 from ..core.models import EventDelivery
-=======
-from ..checkout.interface import CheckoutTaxedPricesData
->>>>>>> 0896ebfc
 from ..payment.interface import (
     CustomerSource,
     GatewayResponse,
