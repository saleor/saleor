from decimal import Decimal
from typing import TYPE_CHECKING, Any, Dict, Iterable, List, Optional, Union

import opentracing
from django.conf import settings
from django.core.handlers.wsgi import WSGIRequest
from django.http import HttpResponse, HttpResponseNotFound
from django.utils.module_loading import import_string
from django_countries.fields import Country
from prices import Money, MoneyRange, TaxedMoney, TaxedMoneyRange

from ..checkout import base_calculations
from ..core.payments import PaymentInterface
from ..core.prices import quantize_price
from ..core.taxes import TaxType, zero_taxed_money
from ..discount import DiscountInfo
from .models import PluginConfiguration

if TYPE_CHECKING:
    # flake8: noqa
    from django.db.models.query import QuerySet
    from .base_plugin import BasePlugin, PluginConfigurationType
    from ..checkout import CheckoutLineInfo
    from ..checkout.models import Checkout, CheckoutLine
    from ..product.models import Collection, Product, ProductType, ProductVariant
    from ..account.models import Address, User
    from ..order.models import Fulfillment, OrderLine, Order
    from ..invoice.models import Invoice
    from ..payment.interface import (
        PaymentData,
        TokenConfig,
        GatewayResponse,
        CustomerSource,
        PaymentGateway,
    )


class PluginsManager(PaymentInterface):
    """Base manager for handling plugins logic."""

    plugins: List["BasePlugin"] = []

    def __init__(self, plugins: List[str]):
        self.plugins = []
        all_configs = self._get_all_plugin_configs()
        for plugin_path in plugins:
            PluginClass = import_string(plugin_path)
            if PluginClass.PLUGIN_ID in all_configs:
                existing_config = all_configs[PluginClass.PLUGIN_ID]
                plugin_config = existing_config.configuration
                active = existing_config.active
            else:
                plugin_config = PluginClass.DEFAULT_CONFIGURATION
                active = PluginClass.get_default_active()
            self.plugins.append(PluginClass(configuration=plugin_config, active=active))

    def __run_method_on_plugins(
        self, method_name: str, default_value: Any, *args, **kwargs
    ):
        """Try to run a method with the given name on each declared plugin."""
        with opentracing.global_tracer().start_active_span(
            f"ExtensionsManager.{method_name}"
        ):
            value = default_value
            for plugin in self.plugins:
                value = self.__run_method_on_single_plugin(
                    plugin, method_name, value, *args, **kwargs
                )
            return value

    def __run_method_on_single_plugin(
        self,
        plugin: Optional["BasePlugin"],
        method_name: str,
        previous_value: Any,
        *args,
        **kwargs,
    ) -> Any:
        """Run method_name on plugin.

        Method will return value returned from plugin's
        method. If plugin doesn't have own implementation of expected method_name, it
        will return previous_value.
        """
        plugin_method = getattr(plugin, method_name, NotImplemented)
        if plugin_method == NotImplemented:
            return previous_value

        returned_value = plugin_method(*args, **kwargs, previous_value=previous_value)
        if returned_value == NotImplemented:
            return previous_value
        return returned_value

    def change_user_address(
        self, address: "Address", address_type: Optional[str], user: Optional["User"]
    ) -> "Address":
        default_value = address
        return self.__run_method_on_plugins(
            "change_user_address", default_value, address, address_type, user
        )

    def calculate_checkout_total(
        self,
        checkout: "Checkout",
        lines: Iterable["CheckoutLineInfo"],
        address: Optional["Address"],
        discounts: Iterable[DiscountInfo],
    ) -> TaxedMoney:

        default_value = base_calculations.base_checkout_total(
            subtotal=self.calculate_checkout_subtotal(
                checkout, lines, address, discounts
            ),
            shipping_price=self.calculate_checkout_shipping(
                checkout, lines, address, discounts
            ),
            discount=checkout.discount,
            currency=checkout.currency,
        )
<<<<<<< HEAD
        return self.__run_method_on_plugins(
            "calculate_checkout_total",
            default_value,
            checkout,
            lines,
            address,
            discounts,
=======
        return quantize_price(
            self.__run_method_on_plugins(
                "calculate_checkout_total", default_value, checkout, lines, discounts
            ),
            checkout.currency,
>>>>>>> e6135381
        )

    def calculate_checkout_subtotal(
        self,
        checkout: "Checkout",
        lines: Iterable["CheckoutLineInfo"],
        address: Optional["Address"],
        discounts: Iterable[DiscountInfo],
    ) -> TaxedMoney:
        line_totals = [
            self.calculate_checkout_line_total(
                line_info.line,
                line_info.variant,
                line_info.product,
                line_info.collections,
                address,
                discounts,
            )
            for line_info in lines
        ]
        default_value = base_calculations.base_checkout_subtotal(
            line_totals, checkout.currency
        )
<<<<<<< HEAD
        return self.__run_method_on_plugins(
            "calculate_checkout_subtotal",
            default_value,
            checkout,
            lines,
            address,
            discounts,
=======
        return quantize_price(
            self.__run_method_on_plugins(
                "calculate_checkout_subtotal", default_value, checkout, lines, discounts
            ),
            checkout.currency,
>>>>>>> e6135381
        )

    def calculate_checkout_shipping(
        self,
        checkout: "Checkout",
        lines: Iterable["CheckoutLineInfo"],
        address: Optional["Address"],
        discounts: Iterable[DiscountInfo],
    ) -> TaxedMoney:
        default_value = base_calculations.base_checkout_shipping_price(checkout, lines)
<<<<<<< HEAD
        return self.__run_method_on_plugins(
            "calculate_checkout_shipping",
            default_value,
            checkout,
            lines,
            address,
            discounts,
=======
        return quantize_price(
            self.__run_method_on_plugins(
                "calculate_checkout_shipping", default_value, checkout, lines, discounts
            ),
            checkout.currency,
>>>>>>> e6135381
        )

    def calculate_order_shipping(self, order: "Order") -> TaxedMoney:
        if not order.shipping_method:
            return zero_taxed_money(order.currency)
        shipping_price = order.shipping_method.price
        default_value = quantize_price(
            TaxedMoney(net=shipping_price, gross=shipping_price),
            shipping_price.currency,
        )
        return quantize_price(
            self.__run_method_on_plugins(
                "calculate_order_shipping", default_value, order
            ),
            order.currency,
        )

    def calculate_checkout_line_total(
        self,
        checkout_line: "CheckoutLine",
        variant: "ProductVariant",
        product: "Product",
        collections: Iterable["Collection"],
        address: Optional["Address"],
        discounts: Iterable[DiscountInfo],
    ):
        default_value = base_calculations.base_checkout_line_total(
            checkout_line, variant, product, collections, discounts
        )
<<<<<<< HEAD
        return self.__run_method_on_plugins(
            "calculate_checkout_line_total",
            default_value,
            checkout_line,
            variant,
            product,
            collections,
            address,
            discounts,
=======
        return quantize_price(
            self.__run_method_on_plugins(
                "calculate_checkout_line_total", default_value, checkout_line, discounts
            ),
            checkout_line.checkout.currency,
>>>>>>> e6135381
        )

    def calculate_order_line_unit(self, order_line: "OrderLine") -> TaxedMoney:
        unit_price = order_line.unit_price
        default_value = quantize_price(unit_price, unit_price.currency)
        return quantize_price(
            self.__run_method_on_plugins(
                "calculate_order_line_unit", default_value, order_line
            ),
            order_line.currency,
        )

    def get_tax_rate_type_choices(self) -> List[TaxType]:
        default_value: list = []
        return self.__run_method_on_plugins("get_tax_rate_type_choices", default_value)

    def show_taxes_on_storefront(self) -> bool:
        default_value = False
        return self.__run_method_on_plugins("show_taxes_on_storefront", default_value)

    def apply_taxes_to_product(
        self, product: "Product", price: Money, country: Country
    ):
        default_value = quantize_price(
            TaxedMoney(net=price, gross=price), price.currency
        )
        return quantize_price(
            self.__run_method_on_plugins(
                "apply_taxes_to_product", default_value, product, price, country
            ),
            price.currency,
        )

    def apply_taxes_to_shipping(
        self, price: Money, shipping_address: "Address"
    ) -> TaxedMoney:
        default_value = quantize_price(
            TaxedMoney(net=price, gross=price), price.currency
        )
        return quantize_price(
            self.__run_method_on_plugins(
                "apply_taxes_to_shipping", default_value, price, shipping_address
            ),
            price.currency,
        )

    def apply_taxes_to_shipping_price_range(self, prices: MoneyRange, country: Country):
        start = TaxedMoney(net=prices.start, gross=prices.start)
        stop = TaxedMoney(net=prices.stop, gross=prices.stop)
        default_value = quantize_price(
            TaxedMoneyRange(start=start, stop=stop), start.currency
        )
        return quantize_price(
            self.__run_method_on_plugins(
                "apply_taxes_to_shipping_price_range", default_value, prices, country
            ),
            start.currency,
        )

    def preprocess_order_creation(
        self, checkout: "Checkout", discounts: Iterable[DiscountInfo]
    ):
        default_value = None
        return self.__run_method_on_plugins(
            "preprocess_order_creation", default_value, checkout, discounts
        )

    def customer_created(self, customer: "User"):
        default_value = None
        return self.__run_method_on_plugins("customer_created", default_value, customer)

    def product_created(self, product: "Product"):
        default_value = None
        return self.__run_method_on_plugins("product_created", default_value, product)

    def product_updated(self, product: "Product"):
        default_value = None
        return self.__run_method_on_plugins("product_updated", default_value, product)

    def order_created(self, order: "Order"):
        default_value = None
        return self.__run_method_on_plugins("order_created", default_value, order)

    def invoice_request(
        self, order: "Order", invoice: "Invoice", number: Optional[str]
    ):
        default_value = None
        return self.__run_method_on_plugins(
            "invoice_request", default_value, order, invoice, number
        )

    def invoice_delete(self, invoice: "Invoice"):
        default_value = None
        return self.__run_method_on_plugins("invoice_delete", default_value, invoice)

    def invoice_sent(self, invoice: "Invoice", email: str):
        default_value = None
        return self.__run_method_on_plugins(
            "invoice_sent", default_value, invoice, email
        )

    def order_fully_paid(self, order: "Order"):
        default_value = None
        return self.__run_method_on_plugins("order_fully_paid", default_value, order)

    def order_updated(self, order: "Order"):
        default_value = None
        return self.__run_method_on_plugins("order_updated", default_value, order)

    def order_cancelled(self, order: "Order"):
        default_value = None
        return self.__run_method_on_plugins("order_cancelled", default_value, order)

    def order_fulfilled(self, order: "Order"):
        default_value = None
        return self.__run_method_on_plugins("order_fulfilled", default_value, order)

    def fulfillment_created(self, fulfillment: "Fulfillment"):
        default_value = None
        return self.__run_method_on_plugins(
            "fulfillment_created", default_value, fulfillment
        )

    # Deprecated. This method will be removed in Saleor 3.0
    def checkout_quantity_changed(self, checkout: "Checkout"):
        default_value = None
        return self.__run_method_on_plugins(
            "checkout_quantity_changed", default_value, checkout
        )

    def checkout_created(self, checkout: "Checkout"):
        default_value = None
        return self.__run_method_on_plugins("checkout_created", default_value, checkout)

    def checkout_updated(self, checkout: "Checkout"):
        default_value = None
        return self.__run_method_on_plugins("checkout_updated", default_value, checkout)

    def authorize_payment(
        self, gateway: str, payment_information: "PaymentData"
    ) -> "GatewayResponse":
        method_name = "authorize_payment"
        return self.__run_payment_method(gateway, method_name, payment_information)

    def capture_payment(
        self, gateway: str, payment_information: "PaymentData"
    ) -> "GatewayResponse":
        method_name = "capture_payment"
        return self.__run_payment_method(gateway, method_name, payment_information)

    def refund_payment(
        self, gateway: str, payment_information: "PaymentData"
    ) -> "GatewayResponse":
        method_name = "refund_payment"
        return self.__run_payment_method(gateway, method_name, payment_information)

    def void_payment(
        self, gateway: str, payment_information: "PaymentData"
    ) -> "GatewayResponse":
        method_name = "void_payment"
        return self.__run_payment_method(gateway, method_name, payment_information)

    def confirm_payment(
        self, gateway: str, payment_information: "PaymentData"
    ) -> "GatewayResponse":
        method_name = "confirm_payment"
        return self.__run_payment_method(gateway, method_name, payment_information)

    def process_payment(
        self, gateway: str, payment_information: "PaymentData"
    ) -> "GatewayResponse":
        method_name = "process_payment"
        return self.__run_payment_method(gateway, method_name, payment_information)

    def token_is_required_as_payment_input(self, gateway) -> bool:
        method_name = "token_is_required_as_payment_input"
        default_value = True
        gtw = self.get_plugin(gateway)
        if gtw is not None:
            return self.__run_method_on_single_plugin(
                gtw, method_name, previous_value=default_value,
            )
        return default_value

    def get_client_token(self, gateway, token_config: "TokenConfig") -> str:
        method_name = "get_client_token"
        default_value = None
        gtw = self.get_plugin(gateway)
        return self.__run_method_on_single_plugin(
            gtw, method_name, default_value, token_config=token_config
        )

    def list_payment_sources(
        self, gateway: str, customer_id: str
    ) -> List["CustomerSource"]:
        default_value: list = []
        gtw = self.get_plugin(gateway)
        if gtw is not None:
            return self.__run_method_on_single_plugin(
                gtw, "list_payment_sources", default_value, customer_id=customer_id
            )
        raise Exception(f"Payment plugin {gateway} is inaccessible!")

    def get_active_plugins(self, plugins=None) -> List["BasePlugin"]:
        if plugins is None:
            plugins = self.plugins
        return [plugin for plugin in plugins if plugin.active]

    def list_payment_plugin(self, active_only: bool = False) -> Dict[str, "BasePlugin"]:
        payment_method = "process_payment"
        plugins = self.plugins
        if active_only:
            plugins = self.get_active_plugins()
        return {
            plugin.PLUGIN_ID: plugin
            for plugin in plugins
            if payment_method in type(plugin).__dict__
        }

    def list_payment_gateways(
        self, currency: Optional[str] = None, active_only: bool = True
    ) -> List["PaymentGateway"]:
        payment_plugins = self.list_payment_plugin(active_only=active_only)
        # if currency is given return only gateways which support given currency
        gateways = []
        for plugin in payment_plugins.values():
            gateway = plugin.get_payment_gateway(currency=currency, previous_value=None)
            if gateway:
                gateways.append(gateway)
        return gateways

    def checkout_available_payment_gateways(
        self, checkout: "Checkout",
    ) -> List["PaymentGateway"]:
        payment_plugins = self.list_payment_plugin(active_only=True)
        gateways = []
        for plugin in payment_plugins.values():
            gateway = plugin.get_payment_gateway_for_checkout(
                checkout, previous_value=None
            )
            if gateway:
                gateways.append(gateway)
        return gateways

    def __run_payment_method(
        self,
        gateway: str,
        method_name: str,
        payment_information: "PaymentData",
        **kwargs,
    ) -> "GatewayResponse":
        default_value = None
        gtw = self.get_plugin(gateway)
        if gtw is not None:
            resp = self.__run_method_on_single_plugin(
                gtw,
                method_name,
                previous_value=default_value,
                payment_information=payment_information,
                **kwargs,
            )
            if resp is not None:
                return resp

        raise Exception(
            f"Payment plugin {gateway} for {method_name}"
            " payment method is inaccessible!"
        )

    def _get_all_plugin_configs(self):
        if not hasattr(self, "_plugin_configs"):
            self._plugin_configs = {
                pc.identifier: pc for pc in PluginConfiguration.objects.all()
            }
        return self._plugin_configs

    # FIXME these methods should be more generic

    def assign_tax_code_to_object_meta(
        self, obj: Union["Product", "ProductType"], tax_code: str
    ):
        default_value = None
        return self.__run_method_on_plugins(
            "assign_tax_code_to_object_meta", default_value, obj, tax_code
        )

    def get_tax_code_from_object_meta(
        self, obj: Union["Product", "ProductType"]
    ) -> TaxType:
        default_value = TaxType(code="", description="")
        return self.__run_method_on_plugins(
            "get_tax_code_from_object_meta", default_value, obj
        )

    def get_tax_rate_percentage_value(
        self, obj: Union["Product", "ProductType"], country: Country
    ) -> Decimal:
        default_value = Decimal("0").quantize(Decimal("1."))
        return self.__run_method_on_plugins(
            "get_tax_rate_percentage_value", default_value, obj, country
        ).quantize(Decimal("1."))

    def save_plugin_configuration(self, plugin_id, cleaned_data: dict):
        for plugin in self.plugins:
            if plugin.PLUGIN_ID == plugin_id:
                plugin_configuration, _ = PluginConfiguration.objects.get_or_create(
                    identifier=plugin_id,
                    defaults={"configuration": plugin.configuration},
                )
                return plugin.save_plugin_configuration(
                    plugin_configuration, cleaned_data
                )

    def get_plugin(self, plugin_id: str) -> Optional["BasePlugin"]:
        for plugin in self.plugins:
            if plugin.PLUGIN_ID == plugin_id:
                return plugin
        return None

    def fetch_taxes_data(self) -> bool:
        default_value = False
        return self.__run_method_on_plugins("fetch_taxes_data", default_value)

    def webhook(self, request: WSGIRequest, plugin_id: str) -> HttpResponse:
        split_path = request.path.split(plugin_id, maxsplit=1)
        path = None
        if len(split_path) == 2:
            path = split_path[1]

        default_value = HttpResponseNotFound()
        plugin = self.get_plugin(plugin_id)
        if not plugin:
            return default_value
        return self.__run_method_on_single_plugin(
            plugin, "webhook", default_value, request, path
        )


def get_plugins_manager(
    manager_path: str = None, plugins: List[str] = None
) -> PluginsManager:
    if not manager_path:
        manager_path = settings.PLUGINS_MANAGER
    if plugins is None:
        plugins = settings.PLUGINS
    manager = import_string(manager_path)
    return manager(plugins)<|MERGE_RESOLUTION|>--- conflicted
+++ resolved
@@ -18,8 +18,7 @@
 
 if TYPE_CHECKING:
     # flake8: noqa
-    from django.db.models.query import QuerySet
-    from .base_plugin import BasePlugin, PluginConfigurationType
+    from .base_plugin import BasePlugin
     from ..checkout import CheckoutLineInfo
     from ..checkout.models import Checkout, CheckoutLine
     from ..product.models import Collection, Product, ProductType, ProductVariant
@@ -117,21 +116,16 @@
             discount=checkout.discount,
             currency=checkout.currency,
         )
-<<<<<<< HEAD
-        return self.__run_method_on_plugins(
-            "calculate_checkout_total",
-            default_value,
-            checkout,
-            lines,
-            address,
-            discounts,
-=======
-        return quantize_price(
-            self.__run_method_on_plugins(
-                "calculate_checkout_total", default_value, checkout, lines, discounts
+        return quantize_price(
+            self.__run_method_on_plugins(
+                "calculate_checkout_total",
+                default_value,
+                checkout,
+                lines,
+                address,
+                discounts,
             ),
             checkout.currency,
->>>>>>> e6135381
         )
 
     def calculate_checkout_subtotal(
@@ -155,21 +149,16 @@
         default_value = base_calculations.base_checkout_subtotal(
             line_totals, checkout.currency
         )
-<<<<<<< HEAD
-        return self.__run_method_on_plugins(
-            "calculate_checkout_subtotal",
-            default_value,
-            checkout,
-            lines,
-            address,
-            discounts,
-=======
-        return quantize_price(
-            self.__run_method_on_plugins(
-                "calculate_checkout_subtotal", default_value, checkout, lines, discounts
+        return quantize_price(
+            self.__run_method_on_plugins(
+                "calculate_checkout_subtotal",
+                default_value,
+                checkout,
+                lines,
+                address,
+                discounts,
             ),
             checkout.currency,
->>>>>>> e6135381
         )
 
     def calculate_checkout_shipping(
@@ -180,21 +169,16 @@
         discounts: Iterable[DiscountInfo],
     ) -> TaxedMoney:
         default_value = base_calculations.base_checkout_shipping_price(checkout, lines)
-<<<<<<< HEAD
-        return self.__run_method_on_plugins(
-            "calculate_checkout_shipping",
-            default_value,
-            checkout,
-            lines,
-            address,
-            discounts,
-=======
-        return quantize_price(
-            self.__run_method_on_plugins(
-                "calculate_checkout_shipping", default_value, checkout, lines, discounts
+        return quantize_price(
+            self.__run_method_on_plugins(
+                "calculate_checkout_shipping",
+                default_value,
+                checkout,
+                lines,
+                address,
+                discounts,
             ),
             checkout.currency,
->>>>>>> e6135381
         )
 
     def calculate_order_shipping(self, order: "Order") -> TaxedMoney:
@@ -224,23 +208,18 @@
         default_value = base_calculations.base_checkout_line_total(
             checkout_line, variant, product, collections, discounts
         )
-<<<<<<< HEAD
-        return self.__run_method_on_plugins(
-            "calculate_checkout_line_total",
-            default_value,
-            checkout_line,
-            variant,
-            product,
-            collections,
-            address,
-            discounts,
-=======
-        return quantize_price(
-            self.__run_method_on_plugins(
-                "calculate_checkout_line_total", default_value, checkout_line, discounts
+        return quantize_price(
+            self.__run_method_on_plugins(
+                "calculate_checkout_line_total",
+                default_value,
+                checkout_line,
+                variant,
+                product,
+                collections,
+                address,
+                discounts,
             ),
             checkout_line.checkout.currency,
->>>>>>> e6135381
         )
 
     def calculate_order_line_unit(self, order_line: "OrderLine") -> TaxedMoney:
