import logging
from dataclasses import asdict
from decimal import Decimal
from typing import TYPE_CHECKING, Any, Callable, Dict, Iterable, List, Optional, Union
from urllib.parse import urljoin

import opentracing
import opentracing.tags
from django.contrib.sites.models import Site
from django.core.exceptions import ValidationError
from django.utils.functional import SimpleLazyObject
from django_countries import countries
from prices import Money, TaxedMoney, TaxedMoneyRange

from ...checkout import base_calculations
from ...checkout.fetch import fetch_checkout_lines
from ...core.taxes import TaxError, TaxType, charge_taxes_on_shipping, zero_taxed_money
from ...discount import DiscountInfo
from ...order import base_calculations as base_order_calculations
from ...order.interface import OrderTaxedPricesData
from ...product.models import ProductType
from ..base_plugin import BasePlugin, ConfigurationTypeField
from ..error_codes import PluginErrorCode
from . import (
    DEFAULT_TAX_CODE,
    DEFAULT_TAX_DESCRIPTION,
    META_CODE_KEY,
    META_DESCRIPTION_KEY,
    AvataxConfiguration,
    CustomerErrors,
    TransactionType,
    _validate_checkout,
    _validate_order,
    api_get_request,
    api_post_request,
    generate_request_data_from_checkout,
    get_api_url,
    get_cached_tax_codes_or_fetch,
    get_checkout_tax_data,
    get_order_request_data,
    get_order_tax_data,
)
from .tasks import api_post_request_task

if TYPE_CHECKING:
    # flake8: noqa
    from ...account.models import Address
    from ...channel.models import Channel
    from ...checkout.fetch import CheckoutInfo, CheckoutLineInfo
    from ...checkout.models import Checkout, CheckoutLine
    from ...order.models import Order, OrderLine
    from ...product.models import Product, ProductVariant
    from ..models import PluginConfiguration


logger = logging.getLogger(__name__)


class AvataxPlugin(BasePlugin):
    PLUGIN_NAME = "Avalara"
    PLUGIN_ID = "mirumee.taxes.avalara"

    DEFAULT_CONFIGURATION = [
        {"name": "Username or account", "value": None},
        {"name": "Password or license", "value": None},
        {"name": "Use sandbox", "value": True},
        {"name": "Company name", "value": "DEFAULT"},
        {"name": "Autocommit", "value": False},
        {"name": "from_street_address", "value": None},
        {"name": "from_city", "value": None},
        {"name": "from_country", "value": None},
        {"name": "from_country_area", "value": None},
        {"name": "from_postal_code", "value": None},
        {"name": "shipping_tax_code", "value": "FR000000"},
        {"name": "override_global_tax", "value": False},
        {"name": "include_taxes_in_prices", "value": True},
    ]
    CONFIG_STRUCTURE = {
        "Username or account": {
            "type": ConfigurationTypeField.STRING,
            "help_text": "Provide user or account details",
            "label": "Username or account",
        },
        "Password or license": {
            "type": ConfigurationTypeField.PASSWORD,
            "help_text": "Provide password or license details",
            "label": "Password or license",
        },
        "Use sandbox": {
            "type": ConfigurationTypeField.BOOLEAN,
            "help_text": "Determines if Saleor should use Avatax sandbox API.",
            "label": "Use sandbox",
        },
        "Company name": {
            "type": ConfigurationTypeField.STRING,
            "help_text": "Avalara needs to receive company code. Some more "
            "complicated systems can use more than one company "
            "code, in that case, this variable should be changed "
            "based on data from Avalara's admin panel",
            "label": "Company name",
        },
        "Autocommit": {
            "type": ConfigurationTypeField.BOOLEAN,
            "help_text": "Determines, if all transactions sent to Avalara "
            "should be committed by default.",
            "label": "Autocommit",
        },
        "from_street_address": {
            "type": ConfigurationTypeField.STRING,
            "help_text": "To calculate taxes we need to provide `ship from` details.",
            "label": "Ship from - street",
        },
        "from_city": {
            "type": ConfigurationTypeField.STRING,
            "help_text": "To calculate taxes we need to provide `ship from` details.",
            "label": "Ship from - city",
        },
        "from_country": {
            "type": ConfigurationTypeField.STRING,
            "help_text": "To calculate taxes we need to provide `ship from` details. "
            "Country code in ISO format. ",
            "label": "Ship from - country",
        },
        "from_country_area": {
            "type": ConfigurationTypeField.STRING,
            "help_text": "To calculate taxes we need to provide `ship from` details.",
            "label": "Ship from - country area",
        },
        "from_postal_code": {
            "type": ConfigurationTypeField.STRING,
            "help_text": "To calculate taxes we need to provide `ship from` details.",
            "label": "Ship from - postal code",
        },
        "shipping_tax_code": {
            "type": ConfigurationTypeField.STRING,
            "help_text": (
                "Provide Avatax's tax code that will be included in the shipping line "
                "sent to Avatax."
            ),
            "label": "Shipping tax code",
        },
        "override_global_tax": {
            "type": ConfigurationTypeField.BOOLEAN,
            "help_text": "Used when setting per channel is needed.",
            "label": "Override global tax settings.",
        },
        "include_taxes_in_prices": {
            "type": ConfigurationTypeField.BOOLEAN,
            "help_text": 'Applied only if "Override global tax settings" is on.',
            "label": "All products prices are entered with tax included.",
        },
    }

    def __init__(self, *args, **kwargs):
        super().__init__(*args, **kwargs)
        # Convert to dict to easier take config elements
        configuration = {item["name"]: item["value"] for item in self.configuration}

        if from_country := configuration["from_country"]:
            from_country = countries.alpha2(from_country.strip())

        self.config = AvataxConfiguration(
            username_or_account=configuration["Username or account"],
            password_or_license=configuration["Password or license"],
            use_sandbox=configuration["Use sandbox"],
            company_name=configuration["Company name"],
            autocommit=configuration["Autocommit"],
            from_street_address=configuration["from_street_address"],
            from_city=configuration["from_city"],
            from_country=from_country,
            from_country_area=configuration["from_country_area"],
            from_postal_code=configuration["from_postal_code"],
            shipping_tax_code=configuration["shipping_tax_code"],
            override_global_tax=configuration["override_global_tax"],
            include_taxes_in_prices=configuration["include_taxes_in_prices"],
        )

    def _skip_plugin(
        self, previous_value: Union[TaxedMoney, TaxedMoneyRange, Decimal]
    ) -> bool:
        if not (self.config.username_or_account and self.config.password_or_license):
            return True

        if not self.active:
            return True

        # The previous plugin already calculated taxes so we can skip our logic
        if isinstance(previous_value, TaxedMoneyRange):
            start = previous_value.start
            stop = previous_value.stop

            return start.net != start.gross and stop.net != stop.gross

        if isinstance(previous_value, TaxedMoney):
            return previous_value.net != previous_value.gross
        return False

    def calculate_checkout_total(
        self,
        checkout_info: "CheckoutInfo",
        lines: Iterable["CheckoutLineInfo"],
        address: Optional["Address"],
        discounts: Iterable[DiscountInfo],
        previous_value: TaxedMoney,
    ) -> TaxedMoney:
        response = self._get_checkout_tax_data(
            checkout_info, lines, discounts, previous_value
        )
        if response is None:
            return previous_value

        currency = checkout_info.checkout.currency
        taxed_total = zero_taxed_money(currency)

        for line in lines:
            taxed_line_total_data = self._calculate_checkout_line_total_price(
                taxes_data=response,
                item_code=line.variant.sku or line.variant.get_global_id(),
                tax_included=self.config.tax_included,
                # for some cases we will need a base_value but no need to call it for
                # each line
                base_value=SimpleLazyObject(  # type:ignore
                    lambda: base_calculations.calculate_base_line_total_price(
                        line, checkout_info.channel, discounts
                    )
                ),
            )
            taxed_total += taxed_line_total_data

        base_shipping_price = base_calculations.base_checkout_delivery_price(
            checkout_info, lines
        )
        shipping_price = self._calculate_checkout_shipping(
            currency, response.get("lines", []), base_shipping_price
        )

        taxed_total += shipping_price

        return max(
            taxed_total,
            zero_taxed_money(taxed_total.currency),
        )

    def _calculate_checkout_shipping(
        self, currency: str, lines: List[Dict], shipping_price: Money
    ) -> TaxedMoney:
        discount_amount = Decimal(0.0)
        shipping_tax = Decimal(0.0)
        shipping_net = shipping_price.amount
        for line in lines:
            if line["itemCode"] == "Shipping":
                # The lineAmount does not include the discountAmount,
                # but tax is calculated for discounted net price, that
                # take into account provided discount.
                shipping_net = Decimal(line["lineAmount"])
                discount_amount = Decimal(line.get("discountAmount", 0.0))
                shipping_tax = Decimal(line["tax"])
                break

        if currency == "JPY" and self.config.tax_included:
            shipping_gross = Money(amount=shipping_price.amount, currency=currency)
            shipping_net = Money(
                amount=shipping_gross.amount - shipping_tax, currency=currency
            )
        else:
            shipping_net -= discount_amount
            shipping_gross = Money(
                amount=shipping_net + shipping_tax, currency=currency
            )
            shipping_net = Money(amount=shipping_net, currency=currency)
        return TaxedMoney(net=shipping_net, gross=shipping_gross)

    def calculate_checkout_shipping(
        self,
        checkout_info: "CheckoutInfo",
        lines: Iterable["CheckoutLineInfo"],
        address: Optional["Address"],
        discounts: Iterable[DiscountInfo],
        previous_value: TaxedMoney,
    ) -> TaxedMoney:
        base_shipping_price = previous_value

        if not charge_taxes_on_shipping():
            return base_shipping_price

        response = self._get_checkout_tax_data(
            checkout_info, lines, discounts, base_shipping_price
        )
        if response is None:
            return previous_value

        currency = str(response.get("currencyCode"))
        return self._calculate_checkout_shipping(
            currency, response.get("lines", []), base_shipping_price.net
        )

    def preprocess_order_creation(
        self,
        checkout_info: "CheckoutInfo",
        discounts: Iterable[DiscountInfo],
        lines: Optional[Iterable["CheckoutLineInfo"]],
        previous_value: Any,
    ):
        """Ensure all the data is correct and we can proceed with creation of order.

        Raise an error when can't receive taxes.
        """
        if lines is None:
            lines, unavailable_variant_pks = fetch_checkout_lines(
                checkout_info.checkout
            )
            if unavailable_variant_pks:
                raise ValidationError(
                    "Some of the checkout lines variants are unavailable."
                )
        if self._skip_plugin(previous_value):
            return previous_value

        data = generate_request_data_from_checkout(
            checkout_info,
            lines,
            self.config,
            self.config.tax_included,
            transaction_token=str(checkout_info.checkout.token),
            transaction_type=TransactionType.ORDER,
            discounts=discounts,
        )
        if not data.get("createTransactionModel", {}).get("lines"):
            return previous_value
        transaction_url = urljoin(
            get_api_url(self.config.use_sandbox), "transactions/createoradjust"
        )
        with opentracing.global_tracer().start_active_span(
            "avatax.transactions.crateoradjust"
        ) as scope:
            span = scope.span
            span.set_tag(opentracing.tags.COMPONENT, "tax")
            span.set_tag("service.name", "avatax")
            response = api_post_request(transaction_url, data, self.config)
        if not response or "error" in response:
            msg = response.get("error", {}).get("message", "")
            error_code = response.get("error", {}).get("code", "")
            logger.warning(
                "Unable to calculate taxes for checkout %s, error_code: %s, "
                "error_msg: %s",
                checkout_info.checkout.token,
                error_code,
                msg,
            )
            customer_msg = CustomerErrors.get_error_msg(response.get("error", {}))
            raise TaxError(customer_msg)
        return previous_value

    def order_created(self, order: "Order", previous_value: Any) -> Any:
        if not self.active or order.is_unconfirmed():
            return previous_value
        request_data = get_order_request_data(
            order, self.config, self.config.tax_included
        )
        if not request_data:
            return previous_value

        transaction_url = urljoin(
            get_api_url(self.config.use_sandbox), "transactions/createoradjust"
        )
        api_post_request_task.delay(
            transaction_url, request_data, asdict(self.config), order.id
        )
        return previous_value

    def order_confirmed(self, order: "Order", previous_value: Any) -> Any:
        return self.order_created(order, previous_value)

    def calculate_checkout_line_total(
        self,
        checkout_info: "CheckoutInfo",
        lines: Iterable["CheckoutLineInfo"],
        checkout_line_info: "CheckoutLineInfo",
        address: Optional["Address"],
        discounts: Iterable["DiscountInfo"],
        previous_value: TaxedMoney,
    ) -> TaxedMoney:
        base_total = previous_value
        if not checkout_line_info.product.charge_taxes:
            return base_total

        taxes_data = self._get_checkout_tax_data(
            checkout_info, lines, discounts, base_total
        )
        variant = checkout_line_info.variant

        return self._calculate_checkout_line_total_price(
            taxes_data,
            variant.sku or variant.get_global_id(),
            self.config.tax_included,
            previous_value,
        )

    @staticmethod
    def _calculate_checkout_line_total_price(
        taxes_data: Dict[str, Any],
        item_code: str,
        tax_included: bool,
        base_value: TaxedMoney,
    ) -> TaxedMoney:
        if not taxes_data or "error" in taxes_data:
            return base_value

        currency = taxes_data.get("currencyCode")

        for line in taxes_data.get("lines", []):
            if line.get("itemCode") != item_code:
                continue

            # The lineAmount does not include the discountAmount, but tax is calculated
            # for discounted net price, that take into account provided discount.
            tax = Decimal(line.get("tax", 0.0))
            discount_amount = Decimal(line.get("discountAmount", 0.0))
            net = Decimal(line["lineAmount"])

            if currency == "JPY" and tax_included:
                line_gross = base_value.gross
                line_net = Money(amount=line_gross.amount - tax, currency=currency)
            else:
                net -= discount_amount
                line_gross = Money(amount=net + tax, currency=currency)
                line_net = Money(amount=net, currency=currency)

            return TaxedMoney(net=line_net, gross=line_gross)
        return base_value

    def calculate_order_line_total(
        self,
        order: "Order",
        order_line: "OrderLine",
        variant: "ProductVariant",
        product: "Product",
        previous_value: OrderTaxedPricesData,
    ) -> OrderTaxedPricesData:
        if not product.charge_taxes:
            return previous_value
        taxes_data = self._get_order_tax_data(order, previous_value)
        return self._calculate_order_line_total_price(
            taxes_data,
            variant.sku or variant.get_global_id(),
            self.config.tax_included,
            previous_value,
        )

    @staticmethod
    def _calculate_order_line_total_price(
        taxes_data: Dict[str, Any],
        item_code: str,
        tax_included: bool,
        base_value: OrderTaxedPricesData,
    ) -> OrderTaxedPricesData:
        if not taxes_data or "error" in taxes_data:
            return base_value

        currency = taxes_data.get("currencyCode")
        line_price_with_discounts = None

        for line in taxes_data.get("lines", []):
            if line.get("itemCode") != item_code:
                continue

            # The lineAmount does not include the discountAmount, but tax is calculated
            # for discounted net price, that take into account provided discount.
            tax = Decimal(line.get("tax", 0.0))
            discount_amount = Decimal(line.get("discountAmount", 0.0))
            net = Decimal(line["lineAmount"])

            if currency == "JPY" and tax_included:
                line_gross = Money(
                    base_value.price_with_discounts.gross.amount - discount_amount,
                    currency,
                )
                line_net = Money(amount=line_gross.amount - tax, currency=currency)
            else:
                net -= discount_amount
                line_gross = Money(amount=net + tax, currency=currency)
                line_net = Money(amount=net, currency=currency)

            line_price_with_discounts = TaxedMoney(net=line_net, gross=line_gross)

        if line_price_with_discounts is not None:
            return OrderTaxedPricesData(
                undiscounted_price=base_value.undiscounted_price,
                price_with_discounts=line_price_with_discounts,
            )

        return base_value

    def calculate_checkout_line_unit_price(
        self,
        checkout_info: "CheckoutInfo",
        lines: Iterable["CheckoutLineInfo"],
        checkout_line_info: "CheckoutLineInfo",
        address: Optional["Address"],
        discounts: Iterable["DiscountInfo"],
        previous_value: TaxedMoney,
    ) -> TaxedMoney:
        base_total = previous_value
        if not checkout_line_info.product.charge_taxes:
            return base_total

        taxes_data = self._get_checkout_tax_data(
            checkout_info, lines, discounts, base_total
        )
        variant = checkout_line_info.variant

        quantity = checkout_line_info.line.quantity
        default_total = previous_value * quantity
        taxed_total_price = self._calculate_checkout_line_total_price(
            taxes_data,
            variant.sku or variant.get_global_id(),
            self.config.tax_included,
            default_total,
        )
        return taxed_total_price / quantity

    def calculate_order_line_unit(
        self,
        order: "Order",
        order_line: "OrderLine",
        variant: "ProductVariant",
        product: "Product",
        previous_value: OrderTaxedPricesData,
    ) -> OrderTaxedPricesData:
        if not variant or (variant and not product.charge_taxes):
            return previous_value

        quantity = order_line.quantity
        taxes_data = self._get_order_tax_data(order, previous_value)
        default_total = OrderTaxedPricesData(
            price_with_discounts=previous_value.price_with_discounts * quantity,
            undiscounted_price=previous_value.undiscounted_price * quantity,
        )
        taxed_total_prices_data = self._calculate_order_line_total_price(
            taxes_data,
            variant.sku or variant.get_global_id(),
            self.config.tax_included,
            default_total,
        )
        return OrderTaxedPricesData(
            undiscounted_price=taxed_total_prices_data.undiscounted_price / quantity,
            price_with_discounts=taxed_total_prices_data.price_with_discounts
            / quantity,
        )

    def _calculate_order_shipping(
        self, order, taxes_data, previous_value
    ) -> TaxedMoney:
        if taxes_data is None:
            return previous_value

        currency = taxes_data.get("currencyCode")
        for line in taxes_data.get("lines", []):
            if line["itemCode"] == "Shipping":
                tax = Decimal(line.get("tax", 0.0))
                discount_amount = Decimal(line.get("discountAmount", 0.0))
                net = Decimal(line.get("lineAmount", 0.0)) - discount_amount
                if currency == "JPY" and self.config.tax_included:
                    gross = previous_value.gross
                    net = Money(amount=gross.amount - tax, currency=currency)
                else:
                    gross = Money(amount=net + tax, currency=currency)
                    net = Money(amount=net, currency=currency)
                return TaxedMoney(net=net, gross=gross)

<<<<<<< HEAD
        channel_listing = None
        if shipping_method := order.shipping_method:
            channel_listing = shipping_method.channel_listings.filter(
                channel_id=order.channel_id
            ).first()
        if not channel_listing:
            return previous_value
        price = channel_listing.price
=======
        price = order.base_shipping_price
>>>>>>> f5b8251d
        return TaxedMoney(
            net=price,
            gross=price,
        )

    def calculate_order_shipping(
        self, order: "Order", previous_value: TaxedMoney
    ) -> TaxedMoney:
        if not charge_taxes_on_shipping():
            return previous_value
        taxes_data = self._get_order_tax_data(order, previous_value)
        return self._calculate_order_shipping(order, taxes_data, previous_value)

    def calculate_order_total(
        self,
        order: "Order",
        lines: Iterable["OrderLine"],
        previous_value: TaxedMoney,
    ) -> TaxedMoney:
        taxes_data = self._get_order_tax_data(order, previous_value)

        currency = order.currency
        taxed_subtotal = zero_taxed_money(currency)

        for line in lines:
            base_line_price = OrderTaxedPricesData(
                undiscounted_price=line.undiscounted_total_price,
                price_with_discounts=TaxedMoney(
                    line.base_unit_price, line.base_unit_price
                )
                * line.quantity,
            )
            taxed_line_total_data = self._calculate_order_line_total_price(
                taxes_data,
                line.product_sku or line.variant_name,
                self.config.tax_included,
                base_line_price,
            ).price_with_discounts
            taxed_subtotal += taxed_line_total_data

        base_shipping_price = order.base_shipping_price
        shipping_price = self._calculate_order_shipping(
            order, taxes_data, base_shipping_price
        )

        taxed_total = taxed_subtotal + shipping_price

        return max(
            taxed_total,
            zero_taxed_money(currency),
        )

    def get_tax_rate_type_choices(self, previous_value: Any) -> List[TaxType]:
        if not self.active:
            return previous_value
        return [
            TaxType(code=tax_code, description=desc)
            for tax_code, desc in get_cached_tax_codes_or_fetch(self.config).items()
        ]

    def get_checkout_line_tax_rate(
        self,
        checkout_info: "CheckoutInfo",
        lines: Iterable["CheckoutLineInfo"],
        checkout_line_info: "CheckoutLineInfo",
        address: Optional["Address"],
        discounts: Iterable[DiscountInfo],
        previous_value: Decimal,
    ) -> Decimal:
        if not checkout_line_info.product.charge_taxes:
            return previous_value
        response = self._get_checkout_tax_data(
            checkout_info, lines, discounts, previous_value
        )
        variant = checkout_line_info.variant
        return self._get_unit_tax_rate(
            response,
            variant.sku or variant.get_global_id(),
            previous_value,
        )

    def get_order_line_tax_rate(
        self,
        order: "Order",
        product: "Product",
        variant: "ProductVariant",
        address: Optional["Address"],
        previous_value: Decimal,
    ) -> Decimal:
        if not product.charge_taxes:
            return previous_value
        response = self._get_order_tax_data(order, previous_value)
        return self._get_unit_tax_rate(
            response,
            variant.sku or variant.get_global_id(),
            previous_value,
        )

    def get_checkout_shipping_tax_rate(
        self,
        checkout_info: "CheckoutInfo",
        lines: Iterable["CheckoutLineInfo"],
        address: Optional["Address"],
        discounts: Iterable[DiscountInfo],
        previous_value: Decimal,
    ):
        response = self._get_checkout_tax_data(
            checkout_info, lines, discounts, previous_value
        )
        return self._get_shipping_tax_rate(response, previous_value)

    def get_order_shipping_tax_rate(self, order: "Order", previous_value: Decimal):
        response = self._get_order_tax_data(order, previous_value)
        return self._get_shipping_tax_rate(response, previous_value)

    def _get_checkout_tax_data(
        self,
        checkout_info: "CheckoutInfo",
        lines_info: Iterable["CheckoutLineInfo"],
        discounts: Iterable[DiscountInfo],
        base_value: Decimal,
    ):
        if self._skip_plugin(base_value):
            return None

        valid = _validate_checkout(checkout_info, lines_info)
        if not valid:
            return None

        response = get_checkout_tax_data(
            checkout_info, lines_info, self.config.tax_included, discounts, self.config
        )

        if not response or "error" in response:
            return None

        return response

    def _get_order_tax_data(
        self, order: "Order", base_value: Union[Decimal, OrderTaxedPricesData]
    ):
        if self._skip_plugin(base_value):
            return None

        valid = _validate_order(order)
        if not valid:
            return None

        response = get_order_tax_data(
            order, self.config, self.config.tax_included, False
        )
        if not response or "error" in response:
            return None

        return response

    @staticmethod
    def _get_unit_tax_rate(
        response: Dict[str, Any],
        item_code: str,
        base_rate: Decimal,
    ):
        if response is None:
            return base_rate
        lines_data = response.get("lines", [])
        for line in lines_data:
            if line["itemCode"] == item_code:
                details = line.get("details")
                if not details:
                    return base_rate
                # when tax is equal to 0 tax rate for product is still provided
                # in the response
                tax = Decimal(sum([detail.get("tax", 0.0) for detail in details]))
                rate = Decimal(sum([detail.get("rate", 0.0) for detail in details]))
                return rate if tax != Decimal(0.0) else base_rate
        return base_rate

    @staticmethod
    def _get_shipping_tax_rate(
        response: Dict[str, Any],
        base_rate: Decimal,
    ):
        if response is None:
            return base_rate
        lines_data = response.get("lines", [])
        for line in lines_data:
            if line["itemCode"] == "Shipping":
                line_details = line.get("details")
                if not line_details:
                    return base_rate
                return sum(
                    [Decimal(detail.get("rate", 0.0)) for detail in line_details]
                )
        return base_rate

    def assign_tax_code_to_object_meta(
        self,
        obj: Union["Product", "ProductType"],
        tax_code: Optional[str],
        previous_value: Any,
    ):
        if not self.active:
            return previous_value

        if tax_code is None and obj.pk:
            obj.delete_value_from_metadata(META_CODE_KEY)
            obj.delete_value_from_metadata(META_DESCRIPTION_KEY)
            return previous_value

        codes = get_cached_tax_codes_or_fetch(self.config)
        if tax_code not in codes:
            return previous_value

        tax_description = codes.get(tax_code)
        tax_item = {META_CODE_KEY: tax_code, META_DESCRIPTION_KEY: tax_description}
        obj.store_value_in_metadata(items=tax_item)
        return previous_value

    def get_tax_code_from_object_meta(
        self, obj: Union["Product", "ProductType"], previous_value: Any
    ) -> TaxType:
        if not self.active:
            return previous_value

        # Product has None as it determines if we overwrite taxes for the product
        default_tax_code = None
        default_tax_description = None
        if isinstance(obj, ProductType):
            default_tax_code = DEFAULT_TAX_CODE
            default_tax_description = DEFAULT_TAX_DESCRIPTION

        tax_code = obj.get_value_from_metadata(META_CODE_KEY, default_tax_code)
        tax_description = obj.get_value_from_metadata(
            META_DESCRIPTION_KEY, default_tax_description
        )
        return TaxType(
            code=tax_code,
            description=tax_description,
        )

    def show_taxes_on_storefront(self, previous_value: bool) -> bool:
        if not self.active:
            return previous_value
        return False

    def fetch_taxes_data(self, previous_value):
        if not self.active:
            return previous_value
        get_cached_tax_codes_or_fetch(self.config)
        return True

    @classmethod
    def validate_authentication(cls, plugin_configuration: "PluginConfiguration"):
        conf = {
            data["name"]: data["value"] for data in plugin_configuration.configuration
        }
        url = urljoin(get_api_url(conf["Use sandbox"]), "utilities/ping")
        with opentracing.global_tracer().start_active_span(
            "avatax.utilities.ping"
        ) as scope:
            span = scope.span
            span.set_tag(opentracing.tags.COMPONENT, "tax")
            span.set_tag("service.name", "avatax")
            response = api_get_request(
                url,
                username_or_account=conf["Username or account"],
                password_or_license=conf["Password or license"],
            )

        if not response.get("authenticated"):
            raise ValidationError(
                "Authentication failed. Please check provided data.",
                code=PluginErrorCode.PLUGIN_MISCONFIGURED.value,
            )

    @classmethod
    def validate_plugin_configuration(
        cls, plugin_configuration: "PluginConfiguration", **kwargs
    ):
        """Validate if provided configuration is correct."""
        missing_fields = []
        configuration = plugin_configuration.configuration
        configuration = {item["name"]: item["value"] for item in configuration}
        if not configuration["Username or account"]:
            missing_fields.append("Username or account")
        if not configuration["Password or license"]:
            missing_fields.append("Password or license")

        required_from_address_fields = [
            "from_street_address",
            "from_city",
            "from_country",
            "from_postal_code",
        ]

        all_address_fields = all(
            [configuration[field] for field in required_from_address_fields]
        )
        if not all_address_fields:
            missing_fields.extend(required_from_address_fields)

        if plugin_configuration.active:
            if missing_fields:
                error_msg = (
                    "To enable a plugin, you need to provide values for the "
                    "following fields: "
                )
                raise ValidationError(
                    error_msg + ", ".join(missing_fields),
                    code=PluginErrorCode.PLUGIN_MISCONFIGURED.value,
                )

            cls.validate_authentication(plugin_configuration)<|MERGE_RESOLUTION|>--- conflicted
+++ resolved
@@ -568,18 +568,7 @@
                     net = Money(amount=net, currency=currency)
                 return TaxedMoney(net=net, gross=gross)
 
-<<<<<<< HEAD
-        channel_listing = None
-        if shipping_method := order.shipping_method:
-            channel_listing = shipping_method.channel_listings.filter(
-                channel_id=order.channel_id
-            ).first()
-        if not channel_listing:
-            return previous_value
-        price = channel_listing.price
-=======
         price = order.base_shipping_price
->>>>>>> f5b8251d
         return TaxedMoney(
             net=price,
             gross=price,
