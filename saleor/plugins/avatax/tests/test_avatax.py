--- conflicted
+++ resolved
@@ -66,8 +66,6 @@
     )
 
 
-<<<<<<< HEAD
-=======
 @pytest.mark.vcr()
 @pytest.mark.parametrize(
     "expected_net, expected_gross, prices_entered_with_tax",
@@ -122,7 +120,6 @@
     )
 
 
->>>>>>> 99e4b88c
 @pytest.mark.vcr()
 @pytest.mark.parametrize(
     "expected_net, expected_gross, prices_entered_with_tax",
@@ -2228,11 +2225,7 @@
 
     # then
     price = quantize_price(price, price.currency)
-<<<<<<< HEAD
-    assert price == TaxedMoney(net=Money("3497", "JPY"), gross=Money("4300", "JPY"))
-=======
     assert price == TaxedMoney(net=Money("3496", "JPY"), gross=Money("4300", "JPY"))
->>>>>>> 99e4b88c
 
 
 @pytest.mark.vcr
@@ -3295,13 +3288,8 @@
     checkout_info = fetch_checkout_info(checkout_with_item, lines, manager)
 
     # when
-<<<<<<< HEAD
-    response = get_checkout_tax_data(
-        checkout_info, lines, discounts=[], config=avatax_config
-=======
     request_data = generate_request_data_from_checkout(
         checkout_info, lines, config=avatax_config
->>>>>>> 99e4b88c
     )
 
     # then
