--- conflicted
+++ resolved
@@ -101,83 +101,6 @@
     uri: https://rest.avatax.com/api/v2/transactions/createoradjust
   response:
     body:
-<<<<<<< HEAD
-=======
-      string: !!binary |
-        H4sIAAAAAAAEA+1X227bOBD9lUDPsaGbY8dvXqcBAhh2EDtboIs+0BJts9VtSSqNt8i/7xmSUuTY
-        2aZ7ydMGeZCGw9HMmcPD8XdPpN7YP/eSMuXe2EuC9eiChUEvGoTrXhxtBr11mlz2Yh4HyfAyHl0m
-        qUfeecWK/Q32hnF4ORyceynTFCD0sdmPen4It4rtc17oqxNLSjNdK2xY8bwqJZN7+Ot9RTGWLONq
-        IVMuYVszneymNjv6ci0lL5K9s9wvr2Dkj8mOFVt+hw9NTzkktdJlzuW9Ylu+sl+hfYUWen+veDe+
-        9fyVF2kpnd03H7YLHRN/RO56XiJlOEielEUiMg5QNixT/NzLyoRpURbP4SVHsVoU29nRUlVLVKG4
-        Kfw56IZTvZ0MFaFTcam6cXWpWTbJy7rQaInfjyKgSbYPJke0uI8mG8uVUIn1e7at2KM3jvsXQ+eD
-        d7bO0ItuKBinLEvqDCijRuvO0i/Alrp8xxlSAhbzUk+MFV4Gg68dSB6QOBDxxsFh2z5sNjzR4oGf
-        Iku3v9hJpfCcicwCn5ep2AieHu1c+cNxHI+joB8MB7F/EX9CPo03ui4Nf0dRcBmibvZ4IoA/9umf
-        Nmai4CDsb9+bI6MlKxRD0mVBgZAUuczrfA3ijr0Ae97Ou5SrRIqKgmHviit9VskyrRONMKlrWdNg
-        0zjLvhOmKZfaJXTIUKFuNM/b3mpZg6MCJsfPIIxcnU3UIOwDmt9rZg6KN44Iesk3gUUeT2Hz5Hh9
-        hCEiAlowqT8yT8Srw/BY7vKqcXRJLS7tn41DRqptEMXE5xM9s343RZLVKfHOVplyDb681r4Z+uYQ
-        O26qOSyQp7F3O0Nwybe2R+btRBO+1FIol7zxMYY5y0nabhezyZwki/SPT5QS24KnzWk3nk6epvMV
-        3IwlFYZkzQIdXiOXRVm4ZjaAGmJII7d+P4x8/L0Ffhd5UeuqJr4B12W9Jiuh4i2syZWw1KxImUzP
-        SG3tyqTWu1JCSpstMS6EU22l1NzHmjCI0FgdaEuY6kLoxeYXpgTdEbdcNrJ+jwWsCzUvi1um1Gon
-        61ZvhbrmQNmpb6u1DiTaimiW0+0i4hyuWwwbnbb66bYeLmGbo3UbDKYjKmeCrUXmwEExS55lEIin
-        z+ceGkg16J0s6+3uquUolnYNhVBsUip9U6gaepPwa8nFdgeVN8k8MN1SbdlDxxe9niEdFqwSNS3x
-        n87fqlx0df+Ecr2POC13oqpwcSI3ktmG8aN+EHUVylwOf0+hgv6I7j979R3Gh7Hb19bTYX9954d+
-        4NOYQJ5Oo+LhKDaGVzTxf416oVEtrN07wjYYsDrd+E9FymbQ6BEdVid26GxjfR+VsmW3wvIPVcrV
-        1Yja6hSd31enrl/XKagfS1PJlfrRvLXGVYiraD/jD5yGwU+iGjh9oAllkbFv6is7C+hgkmi4YYUe
-        I6zDmkCX8fTxbjGdTT5Sl5vrHc8VdJdlrt+DqBf4FP3FPABm3pk9dFWG/iDwMTFhRBYa84f9SFYW
-        2/b1L2X4BwWtePJH+Y2dDZHGv1DPhW9mVDdPuPnmp+tBu1Sd5/QLjobjF/C0eD6PQu4gT9s55m0T
-        ExI7mDPwCwRTBjp0PEfB9XW1IGIAP/i8MtA0Bx2OneMP/4OfRORFl/DBlOV+Qh0eL2vEXb9qQpir
-        246OZpbE+9Pnpz8BRg/uIowPAAA=
-    headers:
-      Connection:
-      - keep-alive
-      Content-Encoding:
-      - gzip
-      Content-Type:
-      - application/json; charset=utf-8
-      Date:
-      - Tue, 02 Mar 2021 07:44:31 GMT
-      Location:
-      - /api/v2/companies/242975/transactions/0
-      Server:
-      - Kestrel
-      ServerDuration:
-      - '00:00:00.0200552'
-      Transfer-Encoding:
-      - chunked
-      Vary:
-      - Accept-Encoding
-    status:
-      code: 201
-      message: Created
-- request:
-    body: '{"createTransactionModel": {"companyCode": "DEFAULT", "type": "SalesOrder",
-      "lines": [{"quantity": 3, "amount": "15.00", "taxCode": "O9999999", "taxIncluded":
-      true, "itemCode": "123", "description": "Test product"}, {"quantity": 1, "amount":
-      "10.000", "taxCode": "FR000000", "taxIncluded": true, "itemCode": "Shipping",
-      "description": null}], "code": "c1b86a21-352b-43f5-bdc9-4e41c79489cd", "date":
-      "2021-03-02", "customerCode": 0, "addresses": {"shipFrom": {"line1": "T\u0119czowa
-      7", "line2": "", "city": "WROC\u0141AW", "region": "", "country": "PL", "postalCode":
-      "53-601"}, "shipTo": {"line1": "O\u0142awska 10", "line2": "", "city": "WROC\u0141AW",
-      "region": "", "country": "PL", "postalCode": "53-105"}}, "commit": false, "currencyCode":
-      "USD", "email": ""}}'
-    headers:
-      Accept:
-      - '*/*'
-      Accept-Encoding:
-      - gzip, deflate
-      Authorization:
-      - Basic Og==
-      Connection:
-      - keep-alive
-      Content-Length:
-      - '765'
-      User-Agent:
-      - python-requests/2.25.1
-    method: POST
-    uri: https://rest.avatax.com/api/v2/transactions/createoradjust
-  response:
-    body:
->>>>>>> 1ae53b0f
       string: '{"error": {"code": "AuthenticationException","message": "Authentication
         failed.","details": [{"code": "AuthenticationException","message": "Authentication
         failed.","description": "Missing authentication or unable to authenticate
