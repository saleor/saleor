--- conflicted
+++ resolved
@@ -429,26 +429,16 @@
         shipping_discounted = order.discounts.filter(
             type=OrderDiscountType.MANUAL
         ).exists()
-<<<<<<< HEAD
 
         tax_class = getattr(order.shipping_method, "tax_class", None)
         if tax_class:
             append_shipping_to_data(
                 data=data,
-                shipping_price_amount=shipping_price,
+                shipping_price_amount=shipping_price if shipping_price else None,
                 shipping_tax_code=config.shipping_tax_code,
                 prices_entered_with_tax=prices_entered_with_tax,
                 discounted=shipping_discounted,
             )
-=======
-        append_shipping_to_data(
-            data,
-            shipping_price if shipping_price else None,
-            config.shipping_tax_code,
-            tax_included,
-            shipping_discounted,
-        )
->>>>>>> 354c4a5b
     return data
 
 
@@ -600,16 +590,10 @@
     )
     discount_amount = get_total_order_discount_excluding_shipping(order).amount
     discounted_lines = discount_amount != Decimal("0")
-<<<<<<< HEAD
     lines = get_order_lines_data(order, config, discounted=discounted_lines)
-=======
-    lines = get_order_lines_data(
-        order, config, tax_included, discounted=discounted_lines
-    )
     # if there is no lines to sent we do not want to send the request to avalara
     if not lines:
         return {}
->>>>>>> 354c4a5b
     data = generate_request_data(
         transaction_type=transaction,
         lines=lines,
