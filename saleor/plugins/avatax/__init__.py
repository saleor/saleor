import json
import logging
from dataclasses import dataclass
from datetime import date
from decimal import Decimal
from typing import TYPE_CHECKING, Any, Dict, Iterable, List, Optional, Union
from urllib.parse import urljoin

import opentracing
import opentracing.tags
import requests
from django.contrib.sites.models import Site
from django.core.cache import cache
from requests.auth import HTTPBasicAuth

from ...checkout import base_calculations
from ...checkout.utils import is_shipping_required
from ...core.taxes import TaxError
from ...order.utils import get_total_order_discount
from ...shipping.models import ShippingMethodChannelListing

if TYPE_CHECKING:
    from ...checkout.fetch import CheckoutInfo, CheckoutLineInfo
    from ...order.models import Order
    from ...product.models import Product, ProductType, ProductVariant

logger = logging.getLogger(__name__)

META_CODE_KEY = "avatax.code"
META_DESCRIPTION_KEY = "avatax.description"
CACHE_TIME = 60 * 60  # 1 hour
TAX_CODES_CACHE_TIME = 60 * 60 * 24 * 7  # 7 days
CACHE_KEY = "avatax_request_id_"
TAX_CODES_CACHE_KEY = "avatax_tax_codes_cache_key"
TIMEOUT = 10  # API HTTP Requests Timeout

# Common discount code use to apply discount on order
COMMON_DISCOUNT_VOUCHER_CODE = "OD010000"

# Temporary Unmapped Other SKU - taxable default
DEFAULT_TAX_CODE = "O9999999"
DEFAULT_TAX_DESCRIPTION = "Unmapped Other SKU - taxable default"


@dataclass
class AvataxConfiguration:
    username_or_account: str
    password_or_license: str
    from_street_address: str
    from_city: str
    from_country: str
    from_postal_code: str
    from_country_area: str = ""
    use_sandbox: bool = True
    company_name: str = "DEFAULT"
    autocommit: bool = False
    shipping_tax_code: str = ""


class TransactionType:
    INVOICE = "SalesInvoice"
    ORDER = "SalesOrder"


class CustomerErrors:
    DEFAULT_MSG = "We are not able to calculate taxes for your order. Please try later"
    ERRORS = ("InvalidPostalCode", "InvalidAddress", "MissingAddress")

    @classmethod
    def get_error_msg(cls, error: dict) -> str:
        error_code = error.get("code")
        if error_code in cls.ERRORS:
            return error.get("message", cls.DEFAULT_MSG)
        return cls.DEFAULT_MSG


def get_api_url(use_sandbox=True) -> str:
    """Based on settings return sanbox or production url."""
    if use_sandbox:
        return "https://sandbox-rest.avatax.com/api/v2/"
    return "https://rest.avatax.com/api/v2/"


def api_post_request(
    url: str, data: Dict[str, Any], config: AvataxConfiguration
) -> Dict[str, Any]:
    response = None
    try:
        auth = HTTPBasicAuth(config.username_or_account, config.password_or_license)
        response = requests.post(url, auth=auth, data=json.dumps(data), timeout=TIMEOUT)
        logger.debug("Hit to Avatax to calculate taxes %s", url)
        json_response = response.json()
        if "error" in response:  # type: ignore
            logger.exception("Avatax response contains errors %s", json_response)
            return json_response
    except requests.exceptions.RequestException:
        logger.exception("Fetching taxes failed %s", url)
        return {}
    except json.JSONDecodeError:
        content = response.content if response else "Unable to find the response"
        logger.exception(
            "Unable to decode the response from Avatax. Response: %s", content
        )
        return {}
    return json_response  # type: ignore


def api_get_request(
    url: str,
    username_or_account: str,
    password_or_license: str,
):
    response = None
    try:
        auth = HTTPBasicAuth(username_or_account, password_or_license)
        response = requests.get(url, auth=auth, timeout=TIMEOUT)
        json_response = response.json()
        logger.debug("[GET] Hit to %s", url)
        if "error" in json_response:  # type: ignore
            logger.error("Avatax response contains errors %s", json_response)
        return json_response
    except requests.exceptions.RequestException:
        logger.exception("Failed to fetch data from %s", url)
        return {}
    except json.JSONDecodeError:
        content = response.content if response else "Unable to find the response"
        logger.exception(
            "Unable to decode the response from Avatax. Response: %s", content
        )
        return {}


def _validate_adddress_details(
    shipping_address, is_shipping_required, address, shipping_method
):
    if not is_shipping_required and address:
        return True
    if not shipping_address:
        return False
    if not shipping_method:
        return False
    return True


def _validate_order(order: "Order") -> bool:
    """Validate the order object if it is ready to generate a request to avatax."""
    if not order.lines.exists():
        return False
    shipping_address = order.shipping_address
    shipping_required = order.is_shipping_required()
    address = shipping_address or order.billing_address
    return _validate_adddress_details(
        shipping_address, shipping_required, address, order.shipping_method
    )


def _validate_checkout(
    checkout_info: "CheckoutInfo", lines: Iterable["CheckoutLineInfo"]
) -> bool:
    """Validate the checkout object if it is ready to generate a request to avatax."""
    if not lines:
        return False

    shipping_address = checkout_info.shipping_address
    shipping_required = is_shipping_required(lines)
    address = shipping_address or checkout_info.billing_address
    return _validate_adddress_details(
        shipping_address, shipping_required, address, checkout_info.shipping_method
    )


def _retrieve_from_cache(token):
    taxes_cache_key = CACHE_KEY + token
    cached_data = cache.get(taxes_cache_key)
    return cached_data


def taxes_need_new_fetch(data: Dict[str, Any], taxes_token: str) -> bool:
    """Check if Avatax's taxes data need to be refetched.

    The response from Avatax is stored in a cache. If an object doesn't exist in cache
    or something has changed, taxes need to be refetched.
    """
    cached_data = _retrieve_from_cache(taxes_token)

    if not cached_data:
        return True

    cached_request_data, _ = cached_data
    if data != cached_request_data:
        return True
    return False


def append_line_to_data(
    data: List[Dict[str, Union[str, int, bool, None]]],
    quantity: int,
    amount: Decimal,
    tax_code: str,
    item_code: str,
    name: str = None,
    tax_included: Optional[bool] = None,
):
    if tax_included is None:
        tax_included = Site.objects.get_current().settings.include_taxes_in_prices
    data.append(
        {
            "quantity": quantity,
            "amount": str(amount),
            "taxCode": tax_code,
            "taxIncluded": tax_included,
            "itemCode": item_code,
            "description": name,
        }
    )


def append_shipping_to_data(
    data: List[Dict],
<<<<<<< HEAD
    shipping_method_channel_listing: Optional["ShippingMethodChannelListing"],
=======
    shipping_method_channel_listings: Optional["ShippingMethodChannelListing"],
    shipping_tax_code: str,
>>>>>>> 1ae53b0f
):
    charge_taxes_on_shipping = (
        Site.objects.get_current().settings.charge_taxes_on_shipping
    )
    if charge_taxes_on_shipping and shipping_method_channel_listing:
        shipping_price = shipping_method_channel_listing.price
        append_line_to_data(
            data,
            quantity=1,
            amount=shipping_price.amount,
            tax_code=shipping_tax_code,
            item_code="Shipping",
        )


def get_checkout_lines_data(
    checkout_info: "CheckoutInfo",
    lines_info: Iterable["CheckoutLineInfo"],
    config: AvataxConfiguration,
    discounts=None,
) -> List[Dict[str, Union[str, int, bool, None]]]:
    data: List[Dict[str, Union[str, int, bool, None]]] = []
    channel = checkout_info.channel
    for line_info in lines_info:
        if not line_info.product.charge_taxes:
            continue
        product = line_info.product
        name = product.name
        product_type = line_info.product_type
        tax_code = retrieve_tax_code_from_meta(product, default=None)
        tax_code = tax_code or retrieve_tax_code_from_meta(product_type)
        amount = base_calculations.base_checkout_line_total(
            line_info,
            channel,
            discounts,
        ).gross.amount
        append_line_to_data(
            data=data,
            quantity=line_info.line.quantity,
            amount=amount,
            # This is a workaround for Avatax and sending a lines with amount 0. Like
            # order lines which are fully discounted for some reason. If we use a
            # standard tax_code, Avatax will raise an exception: "When shipping
            # cross-border into CIF countries, Tax Included is not supported with mixed
            # positive and negative line amounts."
            tax_code=tax_code if amount else DEFAULT_TAX_CODE,
            item_code=line_info.variant.sku,
            name=name,
        )

    append_shipping_to_data(
        data, checkout_info.shipping_method_channel_listings, config.shipping_tax_code
    )
    return data


def get_order_lines_data(
    order: "Order", config: AvataxConfiguration
) -> List[Dict[str, Union[str, int, bool, None]]]:
    data: List[Dict[str, Union[str, int, bool, None]]] = []
    lines = order.lines.prefetch_related(
        "variant__product__category",
        "variant__product__collections",
        "variant__product__product_type",
    ).filter(variant__product__charge_taxes=True)
    system_tax_included = Site.objects.get_current().settings.include_taxes_in_prices
    for line in lines:
        if not line.variant:
            continue
        product = line.variant.product
        product_type = line.variant.product.product_type
        tax_code = retrieve_tax_code_from_meta(product, default=None)
        tax_code = tax_code or retrieve_tax_code_from_meta(product_type)

        # Confirm if line doesn't have included taxes in the price. If not then, we
        # check if the current Saleor config doesn't assume that taxes are included in
        # prices
        line_has_included_taxes = (
            line.unit_price_gross_amount != line.unit_price_net_amount
        )
        tax_included = line_has_included_taxes or system_tax_included

        amount = line.unit_price_gross_amount * line.quantity
        append_line_to_data(
            data=data,
            quantity=line.quantity,
            amount=amount,
            # This is a workaround for Avatax and sending a lines with amount 0. Like
            # order lines which are fully discounted for some reason. If we use a
            # standard tax_code, Avatax will raise an exception: "When shipping
            # cross-border into CIF countries, Tax Included is not supported with mixed
            # positive and negative line amounts."
            tax_code=tax_code if amount else DEFAULT_TAX_CODE,
            item_code=line.variant.sku,
            name=line.variant.product.name,
            tax_included=tax_included,
        )

    discount_amount = get_total_order_discount(order)
    if discount_amount:
        append_line_to_data(
            data=data,
            quantity=1,
            amount=discount_amount.amount * -1,
            tax_code=COMMON_DISCOUNT_VOUCHER_CODE,
            item_code="Voucher",
            name="Order discount",
            tax_included=True,  # Voucher should be always applied as a gross amount
        )
    shipping_method_channel_listing = ShippingMethodChannelListing.objects.filter(
        shipping_method=order.shipping_method_id, channel=order.channel_id
    ).first()
    append_shipping_to_data(
        data, shipping_method_channel_listing, config.shipping_tax_code
    )
    return data


def generate_request_data(
    transaction_type: str,
    lines: List[Dict[str, Any]],
    transaction_token: str,
    address: Dict[str, str],
    customer_email: str,
    config: AvataxConfiguration,
    currency: str,
):

    data = {
        "companyCode": config.company_name,
        "type": transaction_type,
        "lines": lines,
        "code": transaction_token,
        "date": str(date.today()),
        # https://developer.avalara.com/avatax/dev-guide/transactions/simple-transaction/
        "customerCode": 0,
        "addresses": {
            "shipFrom": {
                "line1": config.from_street_address,
                "line2": None,
                "city": config.from_city,
                "region": config.from_country_area,
                "country": config.from_country,
                "postalCode": config.from_postal_code,
            },
            "shipTo": {
                "line1": address.get("street_address_1"),
                "line2": address.get("street_address_2"),
                "city": address.get("city"),
                "region": address.get("country_area"),
                "country": address.get("country"),
                "postalCode": address.get("postal_code"),
            },
        },
        "commit": config.autocommit,
        "currencyCode": currency,
        "email": customer_email,
    }
    return {"createTransactionModel": data}


def generate_request_data_from_checkout(
    checkout_info: "CheckoutInfo",
    lines_info: Iterable["CheckoutLineInfo"],
    config: AvataxConfiguration,
    transaction_token=None,
    transaction_type=TransactionType.ORDER,
    discounts=None,
):

    address = checkout_info.shipping_address or checkout_info.billing_address
    lines = get_checkout_lines_data(checkout_info, lines_info, config, discounts)

    currency = checkout_info.checkout.currency
    data = generate_request_data(
        transaction_type=transaction_type,
        lines=lines,
        transaction_token=transaction_token or str(checkout_info.checkout.token),
        address=address.as_data() if address else {},
        customer_email=checkout_info.get_customer_email(),
        config=config,
        currency=currency,
    )
    return data


def _fetch_new_taxes_data(
    data: Dict[str, Dict], data_cache_key: str, config: AvataxConfiguration
):
    transaction_url = urljoin(
        get_api_url(config.use_sandbox), "transactions/createoradjust"
    )
    with opentracing.global_tracer().start_active_span(
        "avatax.transactions.crateoradjust"
    ) as scope:
        span = scope.span
        span.set_tag(opentracing.tags.COMPONENT, "tax")
        span.set_tag("service.name", "avatax")
        response = api_post_request(transaction_url, data, config)
    if response and "error" not in response:
        cache.set(data_cache_key, (data, response), CACHE_TIME)
    else:
        # cache failed response to limit hits to avatax.
        cache.set(data_cache_key, (data, response), 10)
    return response


def get_cached_response_or_fetch(
    data: Dict[str, Dict],
    token_in_cache: str,
    config: AvataxConfiguration,
    force_refresh: bool = False,
):
    """Try to find response in cache.

    Return cached response if requests data are the same. Fetch new data in other cases.
    """
    data_cache_key = CACHE_KEY + token_in_cache
    if taxes_need_new_fetch(data, token_in_cache) or force_refresh:
        response = _fetch_new_taxes_data(data, data_cache_key, config)
    else:
        _, response = cache.get(data_cache_key)

    return response


def get_checkout_tax_data(
    checkout_info: "CheckoutInfo",
    lines_info: Iterable["CheckoutLineInfo"],
    discounts,
    config: AvataxConfiguration,
) -> Dict[str, Any]:
    data = generate_request_data_from_checkout(
        checkout_info, lines_info, config, discounts=discounts
    )
    return get_cached_response_or_fetch(data, str(checkout_info.checkout.token), config)


def get_order_request_data(order: "Order", config: AvataxConfiguration):
    address = order.shipping_address or order.billing_address
    lines = get_order_lines_data(order, config)
    transaction = (
        TransactionType.INVOICE
        if not (order.is_draft() or order.is_unconfirmed())
        else TransactionType.ORDER
    )
    data = generate_request_data(
        transaction_type=transaction,
        lines=lines,
        transaction_token=order.token,
        address=address.as_data() if address else {},
        customer_email=order.user_email,
        config=config,
        currency=order.currency,
    )
    return data


def get_order_tax_data(
    order: "Order", config: AvataxConfiguration, force_refresh=False
) -> Dict[str, Any]:
    data = get_order_request_data(order, config)
    response = get_cached_response_or_fetch(
        data, "order_%s" % order.token, config, force_refresh
    )
    error = response.get("error")
    if error:
        raise TaxError(error)
    return response


def generate_tax_codes_dict(response: Dict[str, Any]) -> Dict[str, str]:
    tax_codes = {}
    for line in response.get("value", []):
        if line.get("isActive"):
            tax_codes[line.get("taxCode")] = line.get("description")
    return tax_codes


def get_cached_tax_codes_or_fetch(
    config: AvataxConfiguration, cache_time: int = TAX_CODES_CACHE_TIME
):
    """Try to get cached tax codes.

    If the cache is empty, fetch the newest taxcodes from avatax.
    """
    tax_codes = cache.get(TAX_CODES_CACHE_KEY, {})
    if not tax_codes:
        tax_codes_url = urljoin(get_api_url(config.use_sandbox), "definitions/taxcodes")
        with opentracing.global_tracer().start_active_span(
            "avatax.definitions.taxcodes"
        ) as scope:
            span = scope.span
            span.set_tag(opentracing.tags.COMPONENT, "tax")
            span.set_tag("service.name", "avatax")
            response = api_get_request(
                tax_codes_url, config.username_or_account, config.password_or_license
            )
        if response and "error" not in response:
            tax_codes = generate_tax_codes_dict(response)
            cache.set(TAX_CODES_CACHE_KEY, tax_codes, cache_time)
    return tax_codes


def retrieve_tax_code_from_meta(
    obj: Union["Product", "ProductVariant", "ProductType"],
    default: Optional[str] = DEFAULT_TAX_CODE,
):
    tax_code = obj.get_value_from_metadata(META_CODE_KEY, default)
    return tax_code<|MERGE_RESOLUTION|>--- conflicted
+++ resolved
@@ -217,12 +217,8 @@
 
 def append_shipping_to_data(
     data: List[Dict],
-<<<<<<< HEAD
     shipping_method_channel_listing: Optional["ShippingMethodChannelListing"],
-=======
-    shipping_method_channel_listings: Optional["ShippingMethodChannelListing"],
     shipping_tax_code: str,
->>>>>>> 1ae53b0f
 ):
     charge_taxes_on_shipping = (
         Site.objects.get_current().settings.charge_taxes_on_shipping
