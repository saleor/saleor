from decimal import Decimal
from unittest.mock import Mock
from urllib.parse import urlparse

import pytest
from django.core.exceptions import ValidationError
from django.test import override_settings
from django_countries.fields import Country
from prices import Money, MoneyRange, TaxedMoney, TaxedMoneyRange

from ....checkout import calculations
from ....checkout.fetch import fetch_checkout_info, fetch_checkout_lines
from ....checkout.utils import add_variant_to_checkout
from ....core.prices import quantize_price
from ....core.taxes import zero_taxed_money
from ....product.models import Product
from ...manager import get_plugins_manager
from ...models import PluginConfiguration
from ...vatlayer import (
    DEFAULT_TAX_RATE_NAME,
    apply_tax_to_price,
    get_tax_rate_by_name,
    get_taxed_shipping_price,
    get_taxes_for_country,
)
from ..plugin import VatlayerPlugin


def get_url_path(url):
    parsed_url = urlparse(url)
    return parsed_url.path


def get_redirect_location(response):
    # Due to Django 1.8 compatibility, we have to handle both cases
    return get_url_path(response["Location"])


@pytest.fixture
def compare_taxes():
    def fun(taxes_1, taxes_2):
        assert len(taxes_1) == len(taxes_2)

        for rate_name, tax in taxes_1.items():
            value_1 = tax["value"]
            value_2 = taxes_2.get(rate_name)["value"]
            assert value_1 == value_2

    return fun


def test_get_tax_rate_by_name(taxes):
    rate_name = "pharmaceuticals"
    tax_rate = get_tax_rate_by_name(rate_name, taxes)

    assert tax_rate == taxes[rate_name]["value"]


def test_get_tax_rate_by_name_fallback_to_standard(taxes):
    rate_name = "unexisting tax rate"
    tax_rate = get_tax_rate_by_name(rate_name, taxes)

    assert tax_rate == taxes[DEFAULT_TAX_RATE_NAME]["value"]


def test_get_tax_rate_by_name_empty_taxes(product):
    rate_name = "unexisting tax rate"
    tax_rate = get_tax_rate_by_name(rate_name)

    assert tax_rate == 0


@pytest.mark.parametrize(
    "price, charge_taxes, expected_price",
    [
        (
            Money(10, "USD"),
            False,
            TaxedMoney(net=Money(10, "USD"), gross=Money(10, "USD")),
        ),
        (
            Money(10, "USD"),
            True,
            TaxedMoney(net=Money("8.13", "USD"), gross=Money(10, "USD")),
        ),
    ],
)
def test_get_taxed_shipping_price(
    site_settings, vatlayer, price, charge_taxes, expected_price
):
    site_settings.charge_taxes_on_shipping = charge_taxes
    site_settings.save()

    shipping_price = get_taxed_shipping_price(price, taxes=vatlayer)

    assert shipping_price == expected_price


def test_get_taxes_for_country(vatlayer, compare_taxes):
    taxes = get_taxes_for_country(Country("PL"))
    compare_taxes(taxes, vatlayer)


def test_apply_tax_to_price_do_not_include_tax(site_settings, taxes):
    site_settings.include_taxes_in_prices = False
    site_settings.save()

    money = Money(100, "USD")
    assert apply_tax_to_price(taxes, "standard", money) == TaxedMoney(
        net=Money(100, "USD"), gross=Money(123, "USD")
    )
    assert apply_tax_to_price(taxes, "medical", money) == TaxedMoney(
        net=Money(100, "USD"), gross=Money(108, "USD")
    )

    taxed_money = TaxedMoney(net=Money(100, "USD"), gross=Money(100, "USD"))
    assert apply_tax_to_price(taxes, "standard", taxed_money) == TaxedMoney(
        net=Money(100, "USD"), gross=Money(123, "USD")
    )
    assert apply_tax_to_price(taxes, "medical", taxed_money) == TaxedMoney(
        net=Money(100, "USD"), gross=Money(108, "USD")
    )


def test_apply_tax_to_price_do_not_include_tax_fallback_to_standard_rate(
    site_settings, taxes
):
    site_settings.include_taxes_in_prices = False
    site_settings.save()

    money = Money(100, "USD")
    taxed_money = TaxedMoney(net=Money(100, "USD"), gross=Money(123, "USD"))
    assert apply_tax_to_price(taxes, "space suits", money) == taxed_money


def test_apply_tax_to_price_include_tax(taxes):
    money = Money(100, "USD")
    assert apply_tax_to_price(taxes, "standard", money) == TaxedMoney(
        net=Money("81.30", "USD"), gross=Money(100, "USD")
    )
    assert apply_tax_to_price(taxes, "medical", money) == TaxedMoney(
        net=Money("92.59", "USD"), gross=Money(100, "USD")
    )


def test_apply_tax_to_price_include_fallback_to_standard_rate(taxes):
    money = Money(100, "USD")
    assert apply_tax_to_price(taxes, "space suits", money) == TaxedMoney(
        net=Money("81.30", "USD"), gross=Money(100, "USD")
    )

    taxed_money = TaxedMoney(net=Money(100, "USD"), gross=Money(100, "USD"))
    assert apply_tax_to_price(taxes, "space suits", taxed_money) == TaxedMoney(
        net=Money("81.30", "USD"), gross=Money(100, "USD")
    )


def test_apply_tax_to_price_raise_typeerror_for_invalid_type(taxes):
    with pytest.raises(TypeError):
        assert apply_tax_to_price(taxes, "standard", 100)


def test_apply_tax_to_price_no_taxes_return_taxed_money():
    money = Money(100, "USD")
    taxed_money = TaxedMoney(net=Money(100, "USD"), gross=Money(100, "USD"))

    assert apply_tax_to_price(None, "standard", money) == taxed_money
    assert apply_tax_to_price(None, "medical", taxed_money) == taxed_money


def test_apply_tax_to_price_no_taxes_return_taxed_money_range():
    money_range = MoneyRange(Money(100, "USD"), Money(200, "USD"))
    taxed_money_range = TaxedMoneyRange(
        TaxedMoney(net=Money(100, "USD"), gross=Money(100, "USD")),
        TaxedMoney(net=Money(200, "USD"), gross=Money(200, "USD")),
    )

    assert apply_tax_to_price(None, "standard", money_range) == taxed_money_range
    assert apply_tax_to_price(None, "standard", taxed_money_range) == taxed_money_range


def test_apply_tax_to_price_no_taxes_raise_typeerror_for_invalid_type():
    with pytest.raises(TypeError):
        assert apply_tax_to_price(None, "standard", 100)


def test_vatlayer_plugin_caches_taxes(
    vatlayer, monkeypatch, product, address, channel_USD
):
    mocked_taxes = Mock(wraps=get_taxes_for_country)
    monkeypatch.setattr(
        "saleor.plugins.vatlayer.plugin.get_taxes_for_country", mocked_taxes
    )

    manager = get_plugins_manager()
    plugin = manager.get_plugin(VatlayerPlugin.PLUGIN_ID, channel_slug=channel_USD.slug)
    variant = product.variants.first()
    channel_listing = variant.channel_listings.get(channel=channel_USD)
    price = variant.get_price(product, [], channel_USD, channel_listing, None)
    address.country = Country("de")
    plugin.apply_taxes_to_product(
        product, price, address.country, TaxedMoney(price, price)
    )
    plugin.apply_taxes_to_shipping(price, address, TaxedMoney(price, price))
    assert mocked_taxes.call_count == 1


@pytest.mark.parametrize(
    "with_discount, expected_net, expected_gross, voucher_amount, taxes_in_prices",
    [
        (True, "20.34", "25.00", "0.0", True),
        (True, "20.00", "25.75", "5.0", False),
        (False, "40.00", "49.20", "0.0", False),
        (False, "29.52", "37.00", "3.0", True),
    ],
)
@override_settings(PLUGINS=["saleor.plugins.vatlayer.plugin.VatlayerPlugin"])
def test_calculate_checkout_total(
    site_settings,
    vatlayer,
    checkout_with_item,
    address,
    shipping_zone,
    discount_info,
    with_discount,
    expected_net,
    expected_gross,
    voucher_amount,
    taxes_in_prices,
):
    manager = get_plugins_manager()
    checkout_with_item.shipping_address = address
    checkout_with_item.save()
    voucher_amount = Money(voucher_amount, "USD")
    checkout_with_item.shipping_method = shipping_zone.shipping_methods.get()
    checkout_with_item.discount = voucher_amount
    checkout_with_item.save()
    line = checkout_with_item.lines.first()
    product = line.variant.product
    manager.assign_tax_code_to_object_meta(product, "standard")
    product.save()

    site_settings.include_taxes_in_prices = taxes_in_prices
    site_settings.save()

    discounts = [discount_info] if with_discount else None
    lines = fetch_checkout_lines(checkout_with_item)
    checkout_info = fetch_checkout_info(checkout_with_item, lines, discounts, manager)
    total = manager.calculate_checkout_total(checkout_info, lines, address, discounts)
    total = quantize_price(total, total.currency)
    assert total == TaxedMoney(
        net=Money(expected_net, "USD"), gross=Money(expected_gross, "USD")
    )


def test_calculate_checkout_total_from_origin_country(
    vatlayer_plugin,
    checkout_with_item,
    address,
    shipping_zone,
    discount_info,
):
    plugin = vatlayer_plugin(
        origin_country="DE", countries_to_calculate_taxes_from_origin="PL,FR"
    )
    manager = get_plugins_manager()

    checkout_with_item.shipping_address = address
    checkout_with_item.save()

    checkout_with_item.shipping_method = shipping_zone.shipping_methods.get()
    checkout_with_item.save()
    line = checkout_with_item.lines.first()
    product = line.variant.product
    plugin.assign_tax_code_to_object_meta(product, "standard", None)
    product.save()

    lines = fetch_checkout_lines(checkout_with_item)
    checkout_info = fetch_checkout_info(
        checkout_with_item, lines, [discount_info], manager
    )
    total = manager.calculate_checkout_total(
        checkout_info, lines, address, [discount_info]
    )
    total = quantize_price(total, total.currency)

    # make sure that address has PL code
    assert address.country.code == "PL"

    # make sure that we applied DE taxes (19%)
    assert total == TaxedMoney(net=Money("21.00", "USD"), gross=Money("25.00", "USD"))


def test_calculate_checkout_total_with_excluded_country(
    vatlayer_plugin,
    checkout_with_item,
    address,
    shipping_zone,
    discount_info,
):
    plugin = vatlayer_plugin(origin_country="PL", excluded_countries="PL,FR")
    manager = get_plugins_manager()

    checkout_with_item.shipping_address = address
    checkout_with_item.save()

    checkout_with_item.shipping_method = shipping_zone.shipping_methods.get()
    checkout_with_item.save()
    line = checkout_with_item.lines.first()
    product = line.variant.product
    plugin.assign_tax_code_to_object_meta(product, "standard", None)
    product.save()

    lines = fetch_checkout_lines(checkout_with_item)
    checkout_info = fetch_checkout_info(
        checkout_with_item, lines, [discount_info], manager
    )
    total = manager.calculate_checkout_total(
        checkout_info, lines, address, [discount_info]
    )
    total = quantize_price(total, total.currency)

    # make sure that we not have VAT
    assert total == TaxedMoney(net=Money("25.00", "USD"), gross=Money("25.00", "USD"))


@pytest.mark.parametrize(
    "with_discount, expected_net, expected_gross, taxes_in_prices",
    [
        (True, "25.00", "30.75", False),
        (False, "40.65", "50.00", True),
        (False, "50.00", "61.50", False),
        (True, "20.35", "25.00", True),
    ],
)
@override_settings(PLUGINS=["saleor.plugins.vatlayer.plugin.VatlayerPlugin"])
def test_calculate_checkout_subtotal(
    site_settings,
    vatlayer,
    checkout_with_item,
    address,
    shipping_zone,
    discount_info,
    with_discount,
    expected_net,
    expected_gross,
    taxes_in_prices,
    stock,
):
    variant = stock.product_variant
    site_settings.include_taxes_in_prices = taxes_in_prices
    site_settings.save()

    checkout_with_item.shipping_address = address
    checkout_with_item.shipping_method = shipping_zone.shipping_methods.get()
    checkout_with_item.save()

    manager = get_plugins_manager()

    product = variant.product
    manager.assign_tax_code_to_object_meta(product, "standard")
    product.save()

    discounts = [discount_info] if with_discount else None
    add_variant_to_checkout(checkout_with_item, variant, 2)
    lines = fetch_checkout_lines(checkout_with_item)
    checkout_info = fetch_checkout_info(checkout_with_item, lines, discounts, manager)
    total = manager.calculate_checkout_subtotal(
        checkout_info, lines, address, discounts
    )
    total = quantize_price(total, total.currency)
    assert total == TaxedMoney(
        net=Money(expected_net, "USD"), gross=Money(expected_gross, "USD")
    )


def test_calculate_checkout_subtotal_from_origin_country(
    site_settings,
    vatlayer_plugin,
    checkout_with_item,
    address,
    shipping_zone,
    discount_info,
):
    plugin = vatlayer_plugin(
        origin_country="DE", countries_to_calculate_taxes_from_origin="PL,FR"
    )
    manager = get_plugins_manager()

    checkout_with_item.shipping_address = address
    checkout_with_item.save()

    checkout_with_item.shipping_method = shipping_zone.shipping_methods.get()
    checkout_with_item.save()
    line = checkout_with_item.lines.first()
    product = line.variant.product
    plugin.assign_tax_code_to_object_meta(product, "standard", None)
    product.save()

    lines = fetch_checkout_lines(checkout_with_item)
    checkout_info = fetch_checkout_info(
        checkout_with_item, lines, [discount_info], manager
    )
    total = manager.calculate_checkout_subtotal(
        checkout_info, lines, address, [discount_info]
    )
    total = quantize_price(total, total.currency)

    # make sure that address has PL code
    assert address.country.code == "PL"

    # make sure that we applied DE taxes (19%)
    assert total == TaxedMoney(net=Money("12.60", "USD"), gross=Money("15.00", "USD"))


def test_calculate_checkout_subtotal_with_excluded_country(
    site_settings,
    vatlayer_plugin,
    checkout_with_item,
    address,
    shipping_zone,
    discount_info,
):
    plugin = vatlayer_plugin(origin_country="DE", excluded_countries="PL,FR")
    manager = get_plugins_manager()

    checkout_with_item.shipping_address = address
    checkout_with_item.save()

    checkout_with_item.shipping_method = shipping_zone.shipping_methods.get()
    checkout_with_item.save()
    line = checkout_with_item.lines.first()
    product = line.variant.product
    plugin.assign_tax_code_to_object_meta(product, "standard", None)
    product.save()

    lines = fetch_checkout_lines(checkout_with_item)
    checkout_info = fetch_checkout_info(
        checkout_with_item, lines, [discount_info], manager
    )
    total = manager.calculate_checkout_subtotal(
        checkout_info, lines, address, [discount_info]
    )
    total = quantize_price(total, total.currency)

    # make sure that we not have VAT
    assert total == TaxedMoney(net=Money("15.00", "USD"), gross=Money("15.00", "USD"))


@override_settings(PLUGINS=["saleor.plugins.vatlayer.plugin.VatlayerPlugin"])
def test_calculate_order_shipping(vatlayer, order_line, shipping_zone, site_settings):
    manager = get_plugins_manager()
    order = order_line.order
    method = shipping_zone.shipping_methods.get()
    order.shipping_address = order.billing_address.get_copy()
    order.shipping_method_name = method.name
    order.shipping_method = method
    order.save()
    price = manager.calculate_order_shipping(order)
    price = quantize_price(price, price.currency)
    assert price == TaxedMoney(net=Money("8.13", "USD"), gross=Money("10.00", "USD"))


def test_calculate_order_shipping_from_origin_country(
    vatlayer_plugin, order_line, shipping_zone, site_settings
):
    vatlayer_plugin(
        origin_country="DE", countries_to_calculate_taxes_from_origin="PL,FR"
    )
    manager = get_plugins_manager()

    order = order_line.order
    method = shipping_zone.shipping_methods.get()
    order.shipping_address = order.billing_address.get_copy()
    order.shipping_method_name = method.name
    order.shipping_method = method
    order.save()

    price = manager.calculate_order_shipping(order)
    price = quantize_price(price, price.currency)

    # make sure that address has PL code
    assert order.shipping_address.country.code == "PL"

    # make sure that we applied DE taxes (19%)
    assert price == TaxedMoney(net=Money("8.40", "USD"), gross=Money("10.00", "USD"))


def test_calculate_order_shipping_with_excluded_country(
    vatlayer_plugin, order_line, shipping_zone, site_settings
):
    vatlayer_plugin(origin_country="DE", excluded_countries="PL,FR")
    manager = get_plugins_manager()

    order = order_line.order
    method = shipping_zone.shipping_methods.get()
    order.shipping_address = order.billing_address.get_copy()
    order.shipping_method_name = method.name
    order.shipping_method = method
    order.save()

    price = manager.calculate_order_shipping(order)
    price = quantize_price(price, price.currency)

    assert price == TaxedMoney(net=Money("10.00", "USD"), gross=Money("10.00", "USD"))


@override_settings(PLUGINS=["saleor.plugins.vatlayer.plugin.VatlayerPlugin"])
def test_calculate_order_shipping_for_order_without_shipping(
    vatlayer, order_line, shipping_zone, site_settings
):
    manager = get_plugins_manager()
    order = order_line.order
    order.shipping_method = None
    order.save()
    price = manager.calculate_order_shipping(order)
    assert price == zero_taxed_money(order.currency)


@override_settings(PLUGINS=["saleor.plugins.vatlayer.plugin.VatlayerPlugin"])
def test_calculate_order_line_unit(vatlayer, order_line, shipping_zone, site_settings):
    manager = get_plugins_manager()
    order_line.unit_price = TaxedMoney(
        net=Money("10.00", "USD"), gross=Money("10.00", "USD")
    )
    order_line.save()

    order = order_line.order
    method = shipping_zone.shipping_methods.get()
    order.shipping_address = order.billing_address.get_copy()
    order.shipping_method_name = method.name
    order.shipping_method = method
    order.save()

    variant = order_line.variant
    product = variant.product
    manager.assign_tax_code_to_object_meta(product, "standard")
    product.save()

    line_price = manager.calculate_order_line_unit(order, order_line, variant, product)
    line_price = quantize_price(line_price, line_price.currency)
    assert line_price == TaxedMoney(
        net=Money("8.13", "USD"), gross=Money("10.00", "USD")
    )


def test_calculate_order_line_unit_from_origin_country(
    vatlayer_plugin, order_line, shipping_zone, site_settings
):
    vatlayer_plugin(
        origin_country="DE", countries_to_calculate_taxes_from_origin="PL,FR"
    )
    manager = get_plugins_manager()

    order_line.unit_price = TaxedMoney(
        net=Money("10.00", "USD"), gross=Money("10.00", "USD")
    )
    order_line.save()

    order = order_line.order
    method = shipping_zone.shipping_methods.get()
    order.shipping_address = order.billing_address.get_copy()
    order.shipping_method_name = method.name
    order.shipping_method = method
    order.save()

    variant = order_line.variant
    product = variant.product
    manager.assign_tax_code_to_object_meta(product, "standard")
    product.save()

    line_price = manager.calculate_order_line_unit(order, order_line, variant, product)
    line_price = quantize_price(line_price, line_price.currency)

    # make sure that we applied DE taxes (19%)
    assert line_price == TaxedMoney(
        net=Money("8.40", "USD"), gross=Money("10.00", "USD")
    )


def test_calculate_order_line_unit_with_excluded_country(
    vatlayer_plugin, order_line, shipping_zone, site_settings
):
    vatlayer_plugin(origin_country="DE", excluded_countries="PL,FR")
    manager = get_plugins_manager()

    order_line.unit_price = TaxedMoney(
        net=Money("10.00", "USD"), gross=Money("10.00", "USD")
    )
    order_line.save()

    order = order_line.order
    method = shipping_zone.shipping_methods.get()
    order.shipping_address = order.billing_address.get_copy()
    order.shipping_method_name = method.name
    order.shipping_method = method
    order.save()

    variant = order_line.variant
    product = variant.product
    manager.assign_tax_code_to_object_meta(product, "standard")
    product.save()

    line_price = manager.calculate_order_line_unit(order, order_line, variant, product)
    line_price = quantize_price(line_price, line_price.currency)

    assert line_price == TaxedMoney(
        net=Money("10.00", "USD"), gross=Money("10.00", "USD")
    )


@override_settings(PLUGINS=["saleor.plugins.vatlayer.plugin.VatlayerPlugin"])
def test_calculate_checkout_line_total(
    vatlayer, checkout_with_item, shipping_zone, address, site_settings
):
    manager = get_plugins_manager()

    line = checkout_with_item.lines.first()
    assert line.quantity > 1

    method = shipping_zone.shipping_methods.get()
    checkout_with_item.shipping_address = address
    checkout_with_item.shipping_method_name = method.name
    checkout_with_item.shipping_method = method
    checkout_with_item.save()

    variant = line.variant
    product = variant.product
    manager.assign_tax_code_to_object_meta(variant.product, "standard")
    product.save()

    lines = fetch_checkout_lines(checkout_with_item)
    checkout_info = fetch_checkout_info(checkout_with_item, lines, [], manager)
    checkout_line_info = lines[0]

    line_price = manager.calculate_checkout_line_total(
        checkout_info,
        lines,
        checkout_line_info,
        address,
        [],
    )

    assert line_price == TaxedMoney(
        net=Money("8.13", "USD") * line.quantity,
        gross=Money("10.00", "USD") * line.quantity,
    )


def test_calculate_checkout_line_total_from_origin_country(
    vatlayer_plugin, checkout_with_item, shipping_zone, address, site_settings
):
    vatlayer_plugin(
        origin_country="DE", countries_to_calculate_taxes_from_origin="PL,FR"
    )
    manager = get_plugins_manager()

    line = checkout_with_item.lines.first()
    assert line.quantity > 1

    method = shipping_zone.shipping_methods.get()
    checkout_with_item.shipping_address = address
    checkout_with_item.shipping_method_name = method.name
    checkout_with_item.shipping_method = method
    checkout_with_item.save()

    variant = line.variant
    product = variant.product
    manager.assign_tax_code_to_object_meta(variant.product, "standard")
    product.save()

    lines = fetch_checkout_lines(checkout_with_item)
    checkout_info = fetch_checkout_info(checkout_with_item, lines, [], manager)
    checkout_line_info = lines[0]

    line_price = manager.calculate_checkout_line_total(
        checkout_info,
        lines,
        checkout_line_info,
        address,
        [],
    )

    # make sure that we applied DE taxes (19%)
    assert line_price == TaxedMoney(
        net=Money("8.40", "USD") * line.quantity,
        gross=Money("10.00", "USD") * line.quantity,
    )


def test_calculate_checkout_line_total_with_excluded_country(
    vatlayer_plugin, checkout_with_item, shipping_zone, address, site_settings
):
    vatlayer_plugin(origin_country="DE", excluded_countries="PL,FR")
    manager = get_plugins_manager()

    line = checkout_with_item.lines.first()
    assert line.quantity > 1

    method = shipping_zone.shipping_methods.get()
    checkout_with_item.shipping_address = address
    checkout_with_item.shipping_method_name = method.name
    checkout_with_item.shipping_method = method
    checkout_with_item.save()

    variant = line.variant
    product = variant.product
    manager.assign_tax_code_to_object_meta(variant.product, "standard")
    product.save()

    lines = fetch_checkout_lines(checkout_with_item)
    checkout_info = fetch_checkout_info(checkout_with_item, lines, [], manager)
    checkout_line_info = lines[0]

    line_price = manager.calculate_checkout_line_total(
        checkout_info,
        lines,
        checkout_line_info,
        address,
        [],
    )

    assert line_price == TaxedMoney(
        net=Money("10.00", "USD") * line.quantity,
        gross=Money("10.00", "USD") * line.quantity,
    )


@override_settings(PLUGINS=["saleor.plugins.vatlayer.plugin.VatlayerPlugin"])
def test_calculate_checkout_line_unit_price(
    vatlayer, checkout_with_item, shipping_zone, address, site_settings
):
    manager = get_plugins_manager()
    total_price = TaxedMoney(net=Money("10.00", "USD"), gross=Money("10.00", "USD"))

    line = checkout_with_item.lines.first()

    method = shipping_zone.shipping_methods.get()
    checkout_with_item.shipping_address = address
    checkout_with_item.shipping_method_name = method.name
    checkout_with_item.shipping_method = method
    checkout_with_item.save()

    variant = line.variant
    product = variant.product
    manager.assign_tax_code_to_object_meta(variant.product, "standard")
    product.save()

    lines = fetch_checkout_lines(checkout_with_item)
    checkout_info = fetch_checkout_info(checkout_with_item, lines, [], manager)
    checkout_line_info = lines[0]

    line_price = manager.calculate_checkout_line_unit_price(
        total_price,
        line.quantity,
        checkout_info,
        lines,
        checkout_line_info,
        address,
        [],
    )

    assert line_price == TaxedMoney(
        net=Money("8.13", "USD"), gross=Money("10.00", "USD")
    )


@override_settings(PLUGINS=["saleor.plugins.vatlayer.plugin.VatlayerPlugin"])
def test_get_tax_rate_percentage_value(
    vatlayer, order_line, shipping_zone, site_settings, product
):
    manager = get_plugins_manager()
    country = Country("PL")
    tax_rate = manager.get_tax_rate_percentage_value(product, country)
    assert tax_rate == Decimal("23")


<<<<<<< HEAD
=======
def test_get_tax_rate_percentage_value_from_origin_country(
    vatlayer_plugin, order_line, shipping_zone, site_settings, product
):
    vatlayer_plugin(
        origin_country="DE", countries_to_calculate_taxes_from_origin="PL,FR"
    )
    manager = get_plugins_manager()

    country = Country("PL")
    tax_rate = manager.get_tax_rate_percentage_value(product, country)
    # make sure that we return DE tax rate
    assert tax_rate == Decimal("19")


def test_get_tax_rate_percentage_value_with_excluded_country(
    vatlayer_plugin, order_line, shipping_zone, site_settings, product
):
    vatlayer_plugin(origin_country="DE", excluded_countries="PL,FR")
    manager = get_plugins_manager()

    country = Country("PL")
    tax_rate = manager.get_tax_rate_percentage_value(product, country)

    assert tax_rate == Decimal("0")


>>>>>>> 4b4be153
def test_save_plugin_configuration(vatlayer, settings, channel_USD):
    settings.PLUGINS = ["saleor.plugins.vatlayer.plugin.VatlayerPlugin"]
    manager = get_plugins_manager()
    manager.save_plugin_configuration(
        VatlayerPlugin.PLUGIN_ID, channel_USD.slug, {"active": False}
    )

    configuration = PluginConfiguration.objects.get(identifier=VatlayerPlugin.PLUGIN_ID)
    assert not configuration.active


def test_save_plugin_configuration_cannot_be_enabled_without_config(
    settings, channel_USD
):
    settings.PLUGINS = ["saleor.plugins.vatlayer.plugin.VatlayerPlugin"]
    manager = get_plugins_manager()
    with pytest.raises(ValidationError):
        manager.save_plugin_configuration(
            VatlayerPlugin.PLUGIN_ID,
            channel_USD.slug,
            {"active": True},
        )


def test_show_taxes_on_storefront(vatlayer, settings):
    settings.PLUGINS = ["saleor.plugins.vatlayer.plugin.VatlayerPlugin"]
    manager = get_plugins_manager()
    assert manager.show_taxes_on_storefront() is True


def test_get_tax_rate_type_choices(vatlayer, settings, monkeypatch):
    expected_choices = [
        "accommodation",
        "admission to cultural events",
        "admission to entertainment events",
    ]
    monkeypatch.setattr(
        "saleor.plugins.vatlayer.plugin.get_tax_rate_types",
        lambda: expected_choices,
    )
    settings.PLUGINS = ["saleor.plugins.vatlayer.plugin.VatlayerPlugin"]
    manager = get_plugins_manager()
    choices = manager.get_tax_rate_type_choices()

    # add a default choice
    expected_choices.append("standard")

    assert len(choices) == 4
    for choice in choices:
        assert choice.code in expected_choices


def test_apply_taxes_to_product(
    vatlayer, settings, variant, discount_info, channel_USD
):
    settings.PLUGINS = ["saleor.plugins.vatlayer.plugin.VatlayerPlugin"]
    country = Country("PL")
    manager = get_plugins_manager()
    variant.product.metadata = {
        "vatlayer.code": "standard",
        "vatlayer.description": "standard",
    }
    variant_channel_listing = variant.channel_listings.get(channel=channel_USD)
    price = manager.apply_taxes_to_product(
        variant.product,
        variant.get_price(
            variant.product, [], channel_USD, variant_channel_listing, [discount_info]
        ),
        country,
        channel_USD.slug,
    )
    assert price == TaxedMoney(net=Money("4.07", "USD"), gross=Money("5.00", "USD"))


def test_apply_taxes_to_product_from_origin_country(
    vatlayer_plugin, settings, variant, discount_info, channel_USD
):
    vatlayer_plugin(
        origin_country="DE", countries_to_calculate_taxes_from_origin="PL,FR"
    )
    manager = get_plugins_manager()

    country = Country("PL")

    variant.product.metadata = {
        "vatlayer.code": "standard",
        "vatlayer.description": "standard",
    }
    variant_channel_listing = variant.channel_listings.get(channel=channel_USD)

    price = manager.apply_taxes_to_product(
        variant.product,
        variant.get_price(
            variant.product, [], channel_USD, variant_channel_listing, [discount_info]
        ),
        country,
        channel_USD.slug,
    )

    assert price == TaxedMoney(net=Money("4.20", "USD"), gross=Money("5.00", "USD"))


def test_apply_taxes_to_product_with_excluded_country(
    vatlayer_plugin, settings, variant, discount_info, channel_USD
):
    vatlayer_plugin(origin_country="DE", excluded_countries="PL,FR")
    manager = get_plugins_manager()

    country = Country("PL")

    variant.product.metadata = {
        "vatlayer.code": "standard",
        "vatlayer.description": "standard",
    }
    variant_channel_listing = variant.channel_listings.get(channel=channel_USD)

    price = manager.apply_taxes_to_product(
        variant.product,
        variant.get_price(
            variant.product, [], channel_USD, variant_channel_listing, [discount_info]
        ),
        country,
        channel_USD.slug,
    )

    assert price == TaxedMoney(net=Money("5.00", "USD"), gross=Money("5.00", "USD"))


def test_apply_taxes_to_product_uses_taxes_from_product_type(
    vatlayer, settings, variant, discount_info, channel_USD
):
    settings.PLUGINS = ["saleor.plugins.vatlayer.plugin.VatlayerPlugin"]
    country = Country("PL")
    manager = get_plugins_manager()
    product = variant.product
    product.metadata = {}
    product.product_type.metadata = {
        "vatlayer.code": "standard",
        "vatlayer.description": "standard",
    }
    variant_channel_listing = variant.channel_listings.get(channel=channel_USD)
    price = manager.apply_taxes_to_product(
        product,
        variant.get_price(
            product, [], channel_USD, variant_channel_listing, [discount_info]
        ),
        country,
        channel_USD.slug,
    )
    assert price == TaxedMoney(net=Money("4.07", "USD"), gross=Money("5.00", "USD"))


def test_calculations_checkout_total_with_vatlayer(
    vatlayer, settings, checkout_with_item
):
    settings.PLUGINS = ["saleor.plugins.vatlayer.plugin.VatlayerPlugin"]
    manager = get_plugins_manager()
    lines = fetch_checkout_lines(checkout_with_item)
    checkout_info = fetch_checkout_info(checkout_with_item, lines, [], manager)
    checkout_subtotal = calculations.checkout_total(
        manager=manager,
        checkout_info=checkout_info,
        lines=lines,
        address=checkout_with_item.shipping_address,
    )
    assert checkout_subtotal == TaxedMoney(
        net=Money("30", "USD"), gross=Money("30", "USD")
    )


def test_calculations_checkout_subtotal_with_vatlayer(
    vatlayer, settings, checkout_with_item
):
    settings.PLUGINS = ["saleor.plugins.vatlayer.plugin.VatlayerPlugin"]
    manager = get_plugins_manager()
    lines = fetch_checkout_lines(checkout_with_item)
    checkout_info = fetch_checkout_info(checkout_with_item, lines, [], manager)
    checkout_subtotal = calculations.checkout_subtotal(
        manager=manager,
        checkout_info=checkout_info,
        lines=lines,
        address=checkout_with_item.shipping_address,
    )
    assert checkout_subtotal == TaxedMoney(
        net=Money("30", "USD"), gross=Money("30", "USD")
    )


def test_calculations_checkout_shipping_price_with_vatlayer(
    vatlayer, settings, checkout_with_item
):
    settings.PLUGINS = ["saleor.plugins.vatlayer.plugin.VatlayerPlugin"]
    manager = get_plugins_manager()
    lines = fetch_checkout_lines(checkout_with_item)
    checkout_info = fetch_checkout_info(checkout_with_item, lines, [], manager)
    checkout_shipping_price = calculations.checkout_shipping_price(
        manager=manager,
        checkout_info=checkout_info,
        lines=lines,
        address=checkout_with_item.shipping_address,
    )
    assert checkout_shipping_price == TaxedMoney(
        net=Money("0", "USD"), gross=Money("0", "USD")
    )


def test_skip_diabled_plugin(settings, channel_USD):
    settings.PLUGINS = ["saleor.plugins.vatlayer.plugin.VatlayerPlugin"]
    manager = get_plugins_manager()
    plugin: VatlayerPlugin = manager.get_plugin(
        VatlayerPlugin.PLUGIN_ID, channel_USD.slug
    )

    assert (
        plugin._skip_plugin(
            previous_value=TaxedMoney(net=Money(0, "USD"), gross=Money(0, "USD"))
        )
        is True
    )


@override_settings(PLUGINS=["saleor.plugins.vatlayer.plugin.VatlayerPlugin"])
def test_get_checkout_line_tax_rate(
    site_settings,
    vatlayer,
    checkout_with_item,
    address,
    shipping_zone,
):
    manager = get_plugins_manager()
    checkout_with_item.shipping_address = address
    checkout_with_item.save()
    checkout_with_item.shipping_method = shipping_zone.shipping_methods.get()
    checkout_with_item.save()

    line = checkout_with_item.lines.first()
    product = line.variant.product
    manager.assign_tax_code_to_object_meta(product, "standard")
    product.save()

    site_settings.include_taxes_in_prices = True
    site_settings.save()

    unit_price = TaxedMoney(Money(12, "USD"), Money(15, "USD"))

    lines = fetch_checkout_lines(checkout_with_item)
    checkout_info = fetch_checkout_info(checkout_with_item, lines, [], manager)
    checkout_line_info = lines[0]
    tax_rate = manager.get_checkout_line_tax_rate(
        checkout_info,
        lines,
        checkout_line_info,
        checkout_with_item.shipping_address,
        [],
        unit_price,
    )
    assert tax_rate == Decimal("0.230")


def test_get_checkout_line_tax_rate_from_origin_country(
    site_settings,
    vatlayer_plugin,
    checkout_with_item,
    address,
    shipping_zone,
):
    vatlayer_plugin(
        origin_country="DE", countries_to_calculate_taxes_from_origin="PL,FR"
    )
    manager = get_plugins_manager()

    checkout_with_item.shipping_address = address
    checkout_with_item.save()
    checkout_with_item.shipping_method = shipping_zone.shipping_methods.get()
    checkout_with_item.save()

    line = checkout_with_item.lines.first()
    product = line.variant.product
    manager.assign_tax_code_to_object_meta(product, "standard")
    product.save()

    site_settings.include_taxes_in_prices = True
    site_settings.save()

    unit_price = TaxedMoney(Money(12, "USD"), Money(15, "USD"))

    lines = fetch_checkout_lines(checkout_with_item)
    checkout_info = fetch_checkout_info(checkout_with_item, lines, [], manager)
    checkout_line_info = lines[0]
    tax_rate = manager.get_checkout_line_tax_rate(
        checkout_info,
        lines,
        checkout_line_info,
        checkout_with_item.shipping_address,
        [],
        unit_price,
    )
    assert tax_rate == Decimal("0.190")


def test_get_checkout_line_tax_rate_with_excluded_country(
    site_settings,
    vatlayer_plugin,
    checkout_with_item,
    address,
    shipping_zone,
):
    vatlayer_plugin(origin_country="DE", excluded_countries="PL,FR")
    manager = get_plugins_manager()

    checkout_with_item.shipping_address = address
    checkout_with_item.save()
    checkout_with_item.shipping_method = shipping_zone.shipping_methods.get()
    checkout_with_item.save()

    line = checkout_with_item.lines.first()
    product = line.variant.product
    manager.assign_tax_code_to_object_meta(product, "standard")
    product.save()

    site_settings.include_taxes_in_prices = True
    site_settings.save()

    unit_price = TaxedMoney(Money(15, "USD"), Money(15, "USD"))

    lines = fetch_checkout_lines(checkout_with_item)
    checkout_info = fetch_checkout_info(checkout_with_item, lines, [], manager)
    checkout_line_info = lines[0]
    tax_rate = manager.get_checkout_line_tax_rate(
        checkout_info,
        lines,
        checkout_line_info,
        checkout_with_item.shipping_address,
        [],
        unit_price,
    )
    assert tax_rate == Decimal("0")


@override_settings(PLUGINS=["saleor.plugins.vatlayer.plugin.VatlayerPlugin"])
def test_get_checkout_line_tax_rate_order_not_valid(
    site_settings,
    vatlayer,
    checkout_with_item,
):
    manager = get_plugins_manager()

    line = checkout_with_item.lines.first()
    product = line.variant.product
    manager.assign_tax_code_to_object_meta(product, "standard")
    product.save()

    site_settings.include_taxes_in_prices = True
    site_settings.save()

    unit_price = TaxedMoney(Money(12, "USD"), Money(15, "USD"))

    lines = fetch_checkout_lines(checkout_with_item)
    checkout_info = fetch_checkout_info(checkout_with_item, lines, [], manager)
    checkout_line_info = lines[0]

    tax_rate = manager.get_checkout_line_tax_rate(
        checkout_info,
        lines,
        checkout_line_info,
        checkout_with_item.shipping_address,
        [],
        unit_price,
    )
    assert tax_rate == Decimal("0.25")


def test_get_order_line_tax_rate_from_origin_country(
    site_settings,
    vatlayer_plugin,
    order_line,
    address,
    shipping_zone,
):
    vatlayer_plugin(
        origin_country="DE", countries_to_calculate_taxes_from_origin="PL,FR"
    )
    manager = get_plugins_manager()

    order = order_line.order
    product = Product.objects.get(name=order_line.product_name)
    product.save()

    method = shipping_zone.shipping_methods.get()
    order.shipping_address = address
    order.shipping_method_name = method.name
    order.shipping_method = method
    order.save()

    manager.assign_tax_code_to_object_meta(product, "standard")
    product.save()

    site_settings.include_taxes_in_prices = True
    site_settings.save()

    unit_price = TaxedMoney(Money(12, "USD"), Money(15, "USD"))

    tax_rate = manager.get_order_line_tax_rate(
        order, product, order_line.variant, address, unit_price
    )
    assert tax_rate == Decimal("0.190")


def test_get_order_line_tax_rate_with_excluded_country(
    site_settings,
    vatlayer_plugin,
    order_line,
    address,
    shipping_zone,
):
    vatlayer_plugin(origin_country="DE", excluded_countries="PL,FR")
    manager = get_plugins_manager()

    order = order_line.order
    product = Product.objects.get(name=order_line.product_name)
    product.save()

    method = shipping_zone.shipping_methods.get()
    order.shipping_address = address
    order.shipping_method_name = method.name
    order.shipping_method = method
    order.save()

    manager.assign_tax_code_to_object_meta(product, "standard")
    product.save()

    site_settings.include_taxes_in_prices = True
    site_settings.save()

    unit_price = TaxedMoney(Money(15, "USD"), Money(15, "USD"))

    tax_rate = manager.get_order_line_tax_rate(
        order, product, order_line.variant, address, unit_price
    )
    assert tax_rate == Decimal("0")


@override_settings(PLUGINS=["saleor.plugins.vatlayer.plugin.VatlayerPlugin"])
def test_get_order_line_tax_rate(
    site_settings,
    vatlayer,
    order_line,
    address,
    shipping_zone,
):
    manager = get_plugins_manager()
    order = order_line.order
    product = Product.objects.get(name=order_line.product_name)
    product.save()

    method = shipping_zone.shipping_methods.get()
    order.shipping_address = address
    order.shipping_method_name = method.name
    order.shipping_method = method
    order.save()

    manager.assign_tax_code_to_object_meta(product, "standard")
    product.save()

    site_settings.include_taxes_in_prices = True
    site_settings.save()

    unit_price = TaxedMoney(Money(12, "USD"), Money(15, "USD"))

    tax_rate = manager.get_order_line_tax_rate(
        order, product, order_line.variant, address, unit_price
    )
    assert tax_rate == Decimal("0.230")


@override_settings(PLUGINS=["saleor.plugins.vatlayer.plugin.VatlayerPlugin"])
def test_get_order_line_tax_rate_order_no_address_given(
    site_settings,
    order_line,
    vatlayer,
):
    manager = get_plugins_manager()
    order = order_line.order
    product = Product.objects.get(name=order_line.product_name)

    manager.assign_tax_code_to_object_meta(product, "standard")
    product.save()

    site_settings.include_taxes_in_prices = True
    site_settings.save()

    unit_price = TaxedMoney(Money(12, "USD"), Money(15, "USD"))

    tax_rate = manager.get_order_line_tax_rate(
        order, product, order_line.variant, None, unit_price
    )
    assert tax_rate == Decimal("0.25")


@override_settings(PLUGINS=["saleor.plugins.vatlayer.plugin.VatlayerPlugin"])
def test_get_checkout_shipping_tax_rate(
    site_settings,
    vatlayer,
    checkout_with_item,
    address,
    shipping_zone,
):
    manager = get_plugins_manager()
    checkout_with_item.shipping_address = address
    checkout_with_item.save()
    checkout_with_item.shipping_method = shipping_zone.shipping_methods.get()
    checkout_with_item.save()

    line = checkout_with_item.lines.first()
    product = line.variant.product
    manager.assign_tax_code_to_object_meta(product, "standard")
    product.save()

    site_settings.include_taxes_in_prices = True
    site_settings.save()

    unit_price = TaxedMoney(Money(12, "USD"), Money(15, "USD"))

    lines = fetch_checkout_lines(checkout_with_item)
    checkout_info = fetch_checkout_info(checkout_with_item, lines, [], manager)

    tax_rate = manager.get_checkout_shipping_tax_rate(
        checkout_info,
        lines,
        checkout_with_item.shipping_address,
        [],
        unit_price,
    )
    assert tax_rate == Decimal("0.230")


def test_get_checkout_shipping_tax_rate_from_origin_country(
    site_settings,
    vatlayer_plugin,
    checkout_with_item,
    address,
    shipping_zone,
):
    vatlayer_plugin(
        origin_country="DE", countries_to_calculate_taxes_from_origin="PL,FR"
    )
    manager = get_plugins_manager()

    checkout_with_item.shipping_address = address
    checkout_with_item.save()
    checkout_with_item.shipping_method = shipping_zone.shipping_methods.get()
    checkout_with_item.save()

    line = checkout_with_item.lines.first()
    product = line.variant.product
    manager.assign_tax_code_to_object_meta(product, "standard")
    product.save()

    site_settings.include_taxes_in_prices = True
    site_settings.save()

    unit_price = TaxedMoney(Money(12, "USD"), Money(15, "USD"))

    lines = fetch_checkout_lines(checkout_with_item)
    checkout_info = fetch_checkout_info(checkout_with_item, lines, [], manager)

    tax_rate = manager.get_checkout_shipping_tax_rate(
        checkout_info,
        lines,
        checkout_with_item.shipping_address,
        [],
        unit_price,
    )
    assert tax_rate == Decimal("0.190")


def test_get_checkout_shipping_tax_rate_with_excluded_country(
    site_settings,
    vatlayer_plugin,
    checkout_with_item,
    address,
    shipping_zone,
):
    vatlayer_plugin(origin_country="DE", excluded_countries="PL,FR")
    manager = get_plugins_manager()

    checkout_with_item.shipping_address = address
    checkout_with_item.save()
    checkout_with_item.shipping_method = shipping_zone.shipping_methods.get()
    checkout_with_item.save()

    line = checkout_with_item.lines.first()
    product = line.variant.product
    manager.assign_tax_code_to_object_meta(product, "standard")
    product.save()

    site_settings.include_taxes_in_prices = True
    site_settings.save()

    unit_price = TaxedMoney(Money(15, "USD"), Money(15, "USD"))

    lines = fetch_checkout_lines(checkout_with_item)
    checkout_info = fetch_checkout_info(checkout_with_item, lines, [], manager)

    tax_rate = manager.get_checkout_shipping_tax_rate(
        checkout_info,
        lines,
        checkout_with_item.shipping_address,
        [],
        unit_price,
    )
    assert tax_rate == Decimal("0")


@override_settings(PLUGINS=["saleor.plugins.vatlayer.plugin.VatlayerPlugin"])
def test_get_checkout_shipping_tax_rate_no_address(
    site_settings,
    vatlayer,
    checkout_with_item,
):
    manager = get_plugins_manager()

    line = checkout_with_item.lines.first()
    product = line.variant.product
    manager.assign_tax_code_to_object_meta(product, "standard")
    product.save()

    site_settings.include_taxes_in_prices = True
    site_settings.save()

    unit_price = TaxedMoney(Money(12, "USD"), Money(15, "USD"))

    lines = fetch_checkout_lines(checkout_with_item)
    checkout_info = fetch_checkout_info(checkout_with_item, lines, [], manager)

    tax_rate = manager.get_checkout_shipping_tax_rate(
        checkout_info,
        lines,
        checkout_with_item.shipping_address,
        [],
        unit_price,
    )
    assert tax_rate == Decimal("0.25")


@override_settings(PLUGINS=["saleor.plugins.vatlayer.plugin.VatlayerPlugin"])
def test_get_checkout_shipping_tax_rate_skip_plugin(
    site_settings, vatlayer, checkout_with_item, monkeypatch, address, shipping_zone
):
    manager = get_plugins_manager()
    monkeypatch.setattr(
        "saleor.plugins.vatlayer.plugin.VatlayerPlugin._skip_plugin",
        lambda *_: True,
    )

    checkout_with_item.shipping_address = address
    checkout_with_item.save()
    checkout_with_item.shipping_method = shipping_zone.shipping_methods.get()
    checkout_with_item.save()

    line = checkout_with_item.lines.first()
    product = line.variant.product
    manager.assign_tax_code_to_object_meta(product, "standard")
    product.save()

    site_settings.include_taxes_in_prices = True
    site_settings.save()

    unit_price = TaxedMoney(Money(12, "USD"), Money(15, "USD"))

    lines = fetch_checkout_lines(checkout_with_item)
    checkout_info = fetch_checkout_info(checkout_with_item, lines, [], manager)

    tax_rate = manager.get_checkout_shipping_tax_rate(
        checkout_info,
        lines,
        checkout_with_item.shipping_address,
        [],
        unit_price,
    )
    assert tax_rate == Decimal("0.25")


@override_settings(PLUGINS=["saleor.plugins.vatlayer.plugin.VatlayerPlugin"])
def test_get_order_shipping_tax_rate(
    site_settings,
    vatlayer,
    order_line,
    address,
    shipping_zone,
):
    manager = get_plugins_manager()
    order = order_line.order
    product = Product.objects.get(name=order_line.product_name)
    product.save()

    method = shipping_zone.shipping_methods.get()
    order.shipping_address = address
    order.shipping_method_name = method.name
    order.shipping_method = method
    order.save()

    manager.assign_tax_code_to_object_meta(product, "standard")
    product.save()

    site_settings.include_taxes_in_prices = True
    site_settings.save()

    shipping_price = TaxedMoney(Money(12, "USD"), Money(15, "USD"))

    tax_rate = manager.get_order_shipping_tax_rate(order, shipping_price)
    assert tax_rate == Decimal("0.230")


def test_get_order_shipping_tax_rate_from_origin_country(
    site_settings,
    vatlayer_plugin,
    order_line,
    address,
    shipping_zone,
):
    vatlayer_plugin(
        origin_country="DE", countries_to_calculate_taxes_from_origin="PL,FR"
    )
    manager = get_plugins_manager()

    order = order_line.order
    product = Product.objects.get(name=order_line.product_name)
    product.save()

    method = shipping_zone.shipping_methods.get()
    order.shipping_address = address
    order.shipping_method_name = method.name
    order.shipping_method = method
    order.save()

    manager.assign_tax_code_to_object_meta(product, "standard")
    product.save()

    site_settings.include_taxes_in_prices = True
    site_settings.save()

    shipping_price = TaxedMoney(Money(12, "USD"), Money(15, "USD"))

    tax_rate = manager.get_order_shipping_tax_rate(order, shipping_price)
    assert tax_rate == Decimal("0.190")


def test_get_order_shipping_tax_rate_with_excluded_country(
    site_settings,
    vatlayer_plugin,
    order_line,
    address,
    shipping_zone,
):
    vatlayer_plugin(origin_country="DE", excluded_countries="PL,FR")
    manager = get_plugins_manager()

    order = order_line.order
    product = Product.objects.get(name=order_line.product_name)
    product.save()

    method = shipping_zone.shipping_methods.get()
    order.shipping_address = address
    order.shipping_method_name = method.name
    order.shipping_method = method
    order.save()

    manager.assign_tax_code_to_object_meta(product, "standard")
    product.save()

    site_settings.include_taxes_in_prices = True
    site_settings.save()

    shipping_price = TaxedMoney(Money(15, "USD"), Money(15, "USD"))

    tax_rate = manager.get_order_shipping_tax_rate(order, shipping_price)
    assert tax_rate == Decimal("0")


@override_settings(PLUGINS=["saleor.plugins.vatlayer.plugin.VatlayerPlugin"])
def test_get_order_shipping_tax_rate_no_address_given(
    site_settings,
    order_line,
    vatlayer,
):
    manager = get_plugins_manager()
    order = order_line.order
    product = Product.objects.get(name=order_line.product_name)

    manager.assign_tax_code_to_object_meta(product, "standard")
    product.save()

    order.shipping_address = None
    order.billing_address = None
    order.save(update_fields=["shipping_address", "billing_address"])

    site_settings.include_taxes_in_prices = True
    site_settings.save()

    shipping_price = TaxedMoney(Money(12, "USD"), Money(15, "USD"))

    tax_rate = manager.get_order_shipping_tax_rate(order, shipping_price)
    assert tax_rate == Decimal("0.25")


@override_settings(PLUGINS=["saleor.plugins.vatlayer.plugin.VatlayerPlugin"])
def test_get_order_shipping_tax_rate_skip_plugin(
    site_settings, order_line, vatlayer, monkeypatch
):
    manager = get_plugins_manager()
    monkeypatch.setattr(
        "saleor.plugins.vatlayer.plugin.VatlayerPlugin._skip_plugin",
        lambda *_: True,
    )
    order = order_line.order
    product = Product.objects.get(name=order_line.product_name)

    manager.assign_tax_code_to_object_meta(product, "standard")
    product.save()

    site_settings.include_taxes_in_prices = True
    site_settings.save()

    shipping_price = TaxedMoney(Money(12, "USD"), Money(15, "USD"))

    tax_rate = manager.get_order_shipping_tax_rate(order, shipping_price)
    assert tax_rate == Decimal("0.25")<|MERGE_RESOLUTION|>--- conflicted
+++ resolved
@@ -775,8 +775,6 @@
     assert tax_rate == Decimal("23")
 
 
-<<<<<<< HEAD
-=======
 def test_get_tax_rate_percentage_value_from_origin_country(
     vatlayer_plugin, order_line, shipping_zone, site_settings, product
 ):
@@ -803,7 +801,6 @@
     assert tax_rate == Decimal("0")
 
 
->>>>>>> 4b4be153
 def test_save_plugin_configuration(vatlayer, settings, channel_USD):
     settings.PLUGINS = ["saleor.plugins.vatlayer.plugin.VatlayerPlugin"]
     manager = get_plugins_manager()
