[
  {
    "model": "discount.sale",
    "pk": 56,
    "fields": {
      "private_metadata": {},
      "metadata": {},
      "name": "Seasonal sale",
      "type": "percentage",
      "start_date": "2022-05-14T22:00:00Z",
      "end_date": null,
      "created_at": "2022-05-16T12:35:53.164Z",
      "updated_at": "2022-05-16T12:35:53.164Z",
      "categories": [],
      "collections": [],
      "products": [
        128,
        137,
        126,
        141,
        143
      ],
      "variants": []
    }
  },
  {
    "model": "discount.salechannellisting",
    "pk": 111,
    "fields": {
      "sale": 56,
      "channel": 2,
      "discount_value": "10.000",
      "currency": "PLN"
    }
  },
  {
    "model": "discount.salechannellisting",
    "pk": 112,
    "fields": {
      "sale": 56,
      "channel": 1,
      "discount_value": "10.000",
      "currency": "USD"
    }
  },
  {
    "model": "giftcard.giftcardtag",
    "pk": 1,
    "fields": {
      "name": "issued-gift-cards"
    }
  },
  {
    "model": "product.category",
    "pk": 25,
    "fields": {
      "private_metadata": {},
      "metadata": {},
      "seo_title": "",
      "seo_description": "",
      "name": "Accessories",
      "slug": "accessories",
      "description": null,
      "description_plaintext": "",
      "parent": null,
      "background_image": "",
      "background_image_alt": "",
      "lft": 1,
      "rght": 8,
      "tree_id": 1,
      "level": 0
    }
  },
  {
    "model": "product.category",
    "pk": 26,
    "fields": {
      "private_metadata": {},
      "metadata": {},
      "seo_title": "",
      "seo_description": "",
      "name": "Audiobooks",
      "slug": "audiobooks",
      "description": null,
      "description_plaintext": "",
      "parent": 25,
      "background_image": "",
      "background_image_alt": "",
      "lft": 2,
      "rght": 3,
      "tree_id": 1,
      "level": 1
    }
  },
  {
    "model": "product.category",
    "pk": 27,
    "fields": {
      "private_metadata": {},
      "metadata": {},
      "seo_title": "",
      "seo_description": "",
      "name": "Apparel",
      "slug": "apparel",
      "description": null,
      "description_plaintext": "",
      "parent": null,
      "background_image": "",
      "background_image_alt": "",
      "lft": 1,
      "rght": 28,
      "tree_id": 2,
      "level": 0
    }
  },
  {
    "model": "product.category",
    "pk": 28,
    "fields": {
      "private_metadata": {},
      "metadata": {},
      "seo_title": "",
      "seo_description": "",
      "name": "Sneakers",
      "slug": "sneakers",
      "description": null,
      "description_plaintext": "",
      "parent": 27,
      "background_image": "",
      "background_image_alt": "",
      "lft": 2,
      "rght": 3,
      "tree_id": 2,
      "level": 1
    }
  },
  {
    "model": "product.category",
    "pk": 29,
    "fields": {
      "private_metadata": {},
      "metadata": {},
      "seo_title": "",
      "seo_description": "",
      "name": "Sweatshirts",
      "slug": "sweatshirts",
      "description": null,
      "description_plaintext": "",
      "parent": 27,
      "background_image": "",
      "background_image_alt": "",
      "lft": 4,
      "rght": 5,
      "tree_id": 2,
      "level": 1
    }
  },
  {
    "model": "product.category",
    "pk": 33,
    "fields": {
      "private_metadata": {},
      "metadata": {},
      "seo_title": "",
      "seo_description": "",
      "name": "Headware",
      "slug": "headware",
      "description": null,
      "description_plaintext": "",
      "parent": 27,
      "background_image": "",
      "background_image_alt": "",
      "lft": 14,
      "rght": 21,
      "tree_id": 2,
      "level": 1
    }
  },
  {
    "model": "product.category",
    "pk": 35,
    "fields": {
      "private_metadata": {},
      "metadata": {},
      "seo_title": "",
      "seo_description": "",
      "name": "Beanies",
      "slug": "beanies",
      "description": null,
      "description_plaintext": "",
      "parent": 33,
      "background_image": "",
      "background_image_alt": "",
      "lft": 15,
      "rght": 16,
      "tree_id": 2,
      "level": 2
    }
  },
  {
    "model": "product.category",
    "pk": 36,
    "fields": {
      "private_metadata": {},
      "metadata": {},
      "seo_title": "",
      "seo_description": "",
      "name": "Scarfs",
      "slug": "scarfs",
      "description": null,
      "description_plaintext": "",
      "parent": 33,
      "background_image": "",
      "background_image_alt": "",
      "lft": 17,
      "rght": 18,
      "tree_id": 2,
      "level": 2
    }
  },
  {
    "model": "product.category",
    "pk": 37,
    "fields": {
      "private_metadata": {},
      "metadata": {},
      "seo_title": "",
      "seo_description": "",
      "name": "Sunglasses",
      "slug": "sunglasses",
      "description": null,
      "description_plaintext": "",
      "parent": 33,
      "background_image": "",
      "background_image_alt": "",
      "lft": 19,
      "rght": 20,
      "tree_id": 2,
      "level": 2
    }
  },
  {
    "model": "product.category",
    "pk": 38,
    "fields": {
      "private_metadata": {},
      "metadata": {},
      "seo_title": "",
      "seo_description": "",
      "name": "Shirts",
      "slug": "shirts",
      "description": null,
      "description_plaintext": "",
      "parent": 27,
      "background_image": "",
      "background_image_alt": "",
      "lft": 22,
      "rght": 27,
      "tree_id": 2,
      "level": 1
    }
  },
  {
    "model": "product.category",
    "pk": 39,
    "fields": {
      "private_metadata": {},
      "metadata": {},
      "seo_title": "",
      "seo_description": "",
      "name": "T-shirts",
      "slug": "t-shirts",
      "description": null,
      "description_plaintext": "",
      "parent": 38,
      "background_image": "",
      "background_image_alt": "",
      "lft": 23,
      "rght": 24,
      "tree_id": 2,
      "level": 2
    }
  },
  {
    "model": "product.category",
    "pk": 40,
    "fields": {
      "private_metadata": {},
      "metadata": {},
      "seo_title": "",
      "seo_description": "",
      "name": "Polo shirts",
      "slug": "polo-shirts-2",
      "description": null,
      "description_plaintext": "",
      "parent": 38,
      "background_image": "",
      "background_image_alt": "",
      "lft": 25,
      "rght": 26,
      "tree_id": 2,
      "level": 2
    }
  },
  {
    "model": "product.category",
    "pk": 41,
    "fields": {
      "private_metadata": {},
      "metadata": {},
      "seo_title": "",
      "seo_description": "",
      "name": "Homewares",
      "slug": "homewares",
      "description": {
        "time": 1652606793760,
        "blocks": [
          {
            "id": "ckre1-oB3I",
            "data": {
              "text": "Everything a programmer's comfort requires&nbsp;"
            },
            "type": "paragraph"
          }
        ],
        "version": "2.22.2"
      },
      "description_plaintext": "Everything a programmer's comfort requires&nbsp;",
      "parent": 25,
      "background_image": "",
      "background_image_alt": "",
      "lft": 4,
      "rght": 5,
      "tree_id": 1,
      "level": 1
    }
  },
  {
    "model": "product.category",
    "pk": 42,
    "fields": {
      "private_metadata": {},
      "metadata": {},
      "seo_title": "",
      "seo_description": "",
      "name": "Groceries",
      "slug": "groceries",
      "description": null,
      "description_plaintext": "",
      "parent": null,
      "background_image": "",
      "background_image_alt": "",
      "lft": 1,
      "rght": 4,
      "tree_id": 3,
      "level": 0
    }
  },
  {
    "model": "product.category",
    "pk": 43,
    "fields": {
      "private_metadata": {},
      "metadata": {},
      "seo_title": "",
      "seo_description": "",
      "name": "Juices",
      "slug": "juices",
      "description": null,
      "description_plaintext": "",
      "parent": 42,
      "background_image": "",
      "background_image_alt": "",
      "lft": 2,
      "rght": 3,
      "tree_id": 3,
      "level": 1
    }
  },
  {
    "model": "product.category",
    "pk": 44,
    "fields": {
      "private_metadata": {},
      "metadata": {},
      "seo_title": "",
      "seo_description": "",
      "name": "Gift cards",
      "slug": "gift-cards",
      "description": null,
      "description_plaintext": "",
      "parent": 25,
      "background_image": "",
      "background_image_alt": "",
      "lft": 6,
      "rght": 7,
      "tree_id": 1,
      "level": 1
    }
  },
  {
    "model": "product.producttype",
    "pk": 17,
    "fields": {
      "private_metadata": {},
      "metadata": {},
      "name": "Audiobook",
      "slug": "audiobook",
      "kind": "normal",
      "has_variants": true,
      "is_shipping_required": false,
      "is_digital": false,
      "weight": "0.0:g"
    }
  },
  {
    "model": "product.producttype",
    "pk": 18,
    "fields": {
      "private_metadata": {},
      "metadata": {},
      "name": "Shoe",
      "slug": "shoe",
      "kind": "normal",
      "has_variants": true,
      "is_shipping_required": true,
      "is_digital": false,
      "weight": "1000.0:g"
    }
  },
  {
    "model": "product.producttype",
    "pk": 19,
    "fields": {
      "private_metadata": {},
      "metadata": {},
      "name": "Sweatshirt",
      "slug": "sweatshirt",
      "kind": "normal",
      "has_variants": false,
      "is_shipping_required": true,
      "is_digital": false,
      "weight": "1000.0:g"
    }
  },
  {
    "model": "product.producttype",
    "pk": 20,
    "fields": {
      "private_metadata": {},
      "metadata": {},
      "name": "Top",
      "slug": "shirt",
      "kind": "normal",
      "has_variants": true,
      "is_shipping_required": true,
      "is_digital": false,
      "weight": "1000.0:g"
    }
  },
  {
    "model": "product.producttype",
    "pk": 21,
    "fields": {
      "private_metadata": {},
      "metadata": {},
      "name": "Beanies & Scarfs",
      "slug": "beanie",
      "kind": "normal",
      "has_variants": false,
      "is_shipping_required": true,
      "is_digital": false,
      "weight": "1000.0:g"
    }
  },
  {
    "model": "product.producttype",
    "pk": 22,
    "fields": {
      "private_metadata": {},
      "metadata": {},
      "name": "Simple",
      "slug": "simple",
      "kind": "normal",
      "has_variants": false,
      "is_shipping_required": false,
      "is_digital": false,
      "weight": "0.0:g"
    }
  },
  {
    "model": "product.producttype",
    "pk": 23,
    "fields": {
      "private_metadata": {},
      "metadata": {},
      "name": "Juice",
      "slug": "juice",
      "kind": "normal",
      "has_variants": false,
      "is_shipping_required": true,
      "is_digital": false,
      "weight": "100.0:g"
    }
  },
  {
    "model": "product.producttype",
    "pk": 24,
    "fields": {
      "private_metadata": {},
      "metadata": {},
      "name": "Simple Gift Card",
      "slug": "gift-card",
      "kind": "gift_card",
      "has_variants": false,
      "is_shipping_required": false,
      "is_digital": false,
      "weight": "0.0:g"
    }
  },
  {
    "model": "product.product",
    "pk": 126,
    "fields": {
      "private_metadata": {},
      "metadata": {},
      "seo_title": "Headless + Omnichannel",
      "seo_description": "Launch new markets fast",
      "product_type": 17,
      "name": "Headless + Omnichannel in a pill",
      "slug": "headless-omnichannel-commerce",
      "description": {
        "time": 1652952009724,
        "blocks": [
          {
            "id": "32SKrcyWwb",
            "data": {
              "text": "Launch <b>new markets fast</b>"
            },
            "type": "paragraph"
          }
        ],
        "version": "2.22.2"
      },
      "description_plaintext": "Launch new markets fast",
      "search_document": "",
      "search_vector": "'audio':11B 'digit':10B 'fast':9C 'headless':1A,13A 'headless-omnichannel-mp3':12A 'launch':6C 'market':8C 'mp3':15A,16A,17B 'new':7C 'omnichannel':2A,14A 'pill':5A",
      "category": 26,
      "created_at": "2022-05-12T22:07:58.327Z",
      "updated_at": "2022-05-19T09:20:18.453Z",
      "weight": null,
      "rating": 0.0
    }
  },
  {
    "model": "product.product",
    "pk": 127,
    "fields": {
      "private_metadata": {},
      "metadata": {},
      "seo_title": "White Plimsolls",
      "seo_description": "PE at school wouldn’t have been such a drag with these on your feet. Slip on the style and stride tall with Saleor branded plimsolls. PE now stands for pretty elegant shoes.",
      "product_type": 18,
      "name": "White Plimsolls",
      "slug": "white-plimsolls",
      "description": {
        "time": 1653425999878,
        "blocks": [
          {
            "id": "zUV4oz05zN",
            "data": {
              "text": "<b>PE at school wouldn’t have been such a drag</b> with these on your feet. Slip on the style and stride tall with Saleor branded plimsolls. PE now stands for pretty elegant."
            },
            "type": "paragraph"
          }
        ],
        "version": "2.22.2"
      },
      "description_plaintext": "PE at school wouldn’t have been such a drag with these on your feet. Slip on the style and stride tall with Saleor branded plimsolls. PE now stands for pretty elegant.",
      "search_document": "",
      "search_vector": "'39':36A,49B '40':38A,50B '41':40A,51B '42':42A,52B '43':44A,53B '44':46A,54B '45':48A,55B '918223582':35A '918223583':37A '918223584':39A '918223585':41A '918223586':43A '918223587':45A '918223588':47A 'brand':27C 'drag':12C 'eleg':34C 'feet':17C 'pe':3C,29C 'plimsol':2A,28C 'pretti':33C 'saleor':26C 'school':5C 'slip':18C 'stand':31C 'stride':23C 'style':21C 'tall':24C 'white':1A 'wouldn':6C",
      "category": 28,
      "created_at": "2022-05-13T14:34:39.934Z",
      "updated_at": "2022-05-13T20:11:18.993Z",
      "weight": null,
      "rating": 0.0
    }
  },
  {
    "model": "product.product",
    "pk": 128,
    "fields": {
      "private_metadata": {},
      "metadata": {},
      "seo_title": "",
      "seo_description": "",
      "product_type": 18,
      "name": "Blue Plimsolls",
      "slug": "blue-plimsolls",
      "description": {
        "time": 1653426057314,
        "blocks": [
          {
            "id": "b8HYevCTpU",
            "data": {
              "text": "<b>Step into summer with Saleor.</b> Every time your head goes down, you see these beauties, and your mood bounces right back up."
            },
            "type": "paragraph"
          }
        ],
        "version": "2.22.2"
      },
      "description_plaintext": "Step into summer with Saleor. Every time your head goes down, you see these beauties, and your mood bounces right back up.",
      "search_document": "",
      "search_vector": "'40':25A,30B '41':27A,31B '42':29A,32B '818223582':24A '818223583':26A '818223584':28A 'back':23C 'beauti':17C 'blue':1A 'bounc':21C 'everi':8C 'goe':12C 'head':11C 'mood':20C 'plimsol':2A 'right':22C 'saleor':7C 'see':15C 'step':3C 'summer':5C 'time':9C",
      "category": 28,
      "created_at": "2022-05-13T20:14:01.299Z",
      "updated_at": "2022-05-13T20:39:54.551Z",
      "weight": null,
      "rating": 0.0
    }
  },
  {
    "model": "product.product",
    "pk": 129,
    "fields": {
      "private_metadata": {},
      "metadata": {},
      "seo_title": "",
      "seo_description": "",
      "product_type": 18,
      "name": "Dash Force",
      "slug": "dash-force",
      "description": {
        "time": 1653426379418,
        "blocks": [
          {
            "id": "N0VISDl8_2",
            "data": {
              "text": "<b>Step into summer with the right balance.</b>&nbsp;Every time your head goes down, you see these beauties, and your mood bounces right back up."
            },
            "type": "paragraph"
          }
        ],
        "version": "2.22.2"
      },
      "description_plaintext": "Step into summer with the right balance.&nbsp;Every time your head goes down, you see these beauties, and your mood bounces right back up.",
      "search_document": "",
      "search_vector": "'118223581':28A '118223582':30A '118223583':32A '118223584':34A '118223585':36A '39':29A,38B '40':31A,39B '41':33A,40B '42':35A,41B '420':4A '45':37A,42B 'back':27C 'balanc':3A,11C 'beauti':21C 'bounc':25C 'everi':12C 'goe':16C 'head':15C 'mood':24C 'paul':1A 'right':10C,26C 'see':19C 'step':5C 'summer':7C 'time':13C",
      "category": 28,
      "created_at": "2022-05-13T20:44:05.403Z",
      "updated_at": "2022-05-13T20:47:18.902Z",
      "weight": null,
      "rating": 0.0
    }
  },
  {
    "model": "product.product",
    "pk": 130,
    "fields": {
      "private_metadata": {},
      "metadata": {},
      "seo_title": "",
      "seo_description": "",
      "product_type": 18,
      "name": "Paul's Balance 420",
      "slug": "balance-trail-720",
      "description": {
        "time": 1653426379418,
        "blocks": [
          {
            "id": "N0VISDl8_2",
            "data": {
              "text": "<b>Step into summer with the right balance.</b>&nbsp;Every time your head goes down, you see these beauties, and your mood bounces right back up."
            },
            "type": "paragraph"
          }
        ],
        "version": "2.22.2"
      },
      "description_plaintext": "Step into summer with the right balance.&nbsp;Every time your head goes down, you see these beauties, and your mood bounces right back up.",
      "search_document": "",
      "search_vector": "'118223581':28A '118223582':30A '118223583':32A '118223584':34A '118223585':36A '39':29A,38B '40':31A,39B '41':33A,40B '42':35A,41B '420':4A '45':37A,42B 'back':27C 'balanc':3A,11C 'beauti':21C 'bounc':25C 'everi':12C 'goe':16C 'head':15C 'mood':24C 'paul':1A 'right':10C,26C 'see':19C 'step':5C 'summer':7C 'time':13C",
      "category": 28,
      "created_at": "2022-05-13T20:50:54.123Z",
      "updated_at": "2022-05-13T21:15:21.592Z",
      "weight": null,
      "rating": 0.0
    }
  },
  {
    "model": "product.product",
    "pk": 131,
    "fields": {
      "private_metadata": {},
      "metadata": {},
      "seo_title": "",
      "seo_description": "",
      "product_type": 19,
      "name": "Grey Hoodie",
      "slug": "grey-hoodie",
      "description": null,
      "description_plaintext": "",
      "search_document": "",
      "search_vector": "'cotton':3B 'grey':1A 'hoodi':2A 'uhjvzhvjdfzhcmlhbnq6mzq1':4A",
      "category": 29,
      "created_at": "2022-05-13T21:07:45.009Z",
      "updated_at": "2022-05-13T21:10:33.993Z",
      "weight": null,
      "rating": 0.0
    }
  },
  {
    "model": "product.product",
    "pk": 132,
    "fields": {
      "private_metadata": {},
      "metadata": {},
      "seo_title": "",
      "seo_description": "",
      "product_type": 19,
      "name": "Blue Hoodie",
      "slug": "blue-hoodie",
      "description": null,
      "description_plaintext": "",
      "search_document": "",
      "search_vector": "'blue':1A 'hoodi':2A 'polyest':3B 'uhjvzhvjdfzhcmlhbnq6mzq2':4A",
      "category": 29,
      "created_at": "2022-05-13T21:11:28.525Z",
      "updated_at": "2022-05-16T16:40:43.118Z",
      "weight": null,
      "rating": 0.0
    }
  },
  {
    "model": "product.product",
    "pk": 133,
    "fields": {
      "private_metadata": {},
      "metadata": {},
      "seo_title": "",
      "seo_description": "",
      "product_type": 19,
      "name": "White Hoodie",
      "slug": "white-hoodie",
      "description": null,
      "description_plaintext": "",
      "search_document": "",
      "search_vector": "'cotton':3B 'hoodi':2A 'uhjvzhvjdfzhcmlhbnq6mzq3':4A 'white':1A",
      "category": 29,
      "created_at": "2022-05-13T21:13:28.944Z",
      "updated_at": "2022-05-13T21:14:28.328Z",
      "weight": null,
      "rating": 0.0
    }
  },
  {
    "model": "product.product",
    "pk": 134,
    "fields": {
      "private_metadata": {},
      "metadata": {},
      "seo_title": "",
      "seo_description": "",
      "product_type": 20,
      "name": "Monospace Tee",
      "slug": "ascii-tee",
      "description": {
        "time": 1653425587889,
        "blocks": [
          {
            "id": "HVJ8gMNIXY",
            "data": {
              "text": "<b>Your t-shirt is your second skin.</b> It’s the version of you that you show to the world. Wear the Monospace one that flows with your command line kung-fu moves!&nbsp;"
            },
            "type": "paragraph"
          }
        ],
        "version": "2.22.2"
      },
      "description_plaintext": "Your t-shirt is your second skin. It’s the version of you that you show to the world. Wear the Monospace one that flows with your command line kung-fu moves!&nbsp;",
      "search_document": "",
      "search_vector": "'328223580':38A '328223581':39A '328223582':41A '328223583':43A '328223584':45A 'command':31C 'cotton':37B 'flow':28C 'fu':35C 'kung':34C 'kung-fu':33C 'l':42A,48B 'line':32C 'm':40A,47B 'monospac':1A,25C 'move':36C 'one':26C 'second':9C 'shirt':6C 'show':19C 'skin':10C 't-shirt':4C 'tee':2A 'version':14C 'wear':23C 'world':22C 'xl':44A,49B 'xxl':46A,50B",
      "category": 39,
      "created_at": "2022-05-13T21:20:59.727Z",
      "updated_at": "2022-05-15T09:38:17.179Z",
      "weight": null,
      "rating": 0.0
    }
  },
  {
    "model": "product.product",
    "pk": 135,
    "fields": {
      "private_metadata": {},
      "metadata": {},
      "seo_title": "",
      "seo_description": "",
      "product_type": 20,
      "name": "Team Shirt",
      "slug": "team-shirt",
      "description": {
        "time": 1653425391562,
        "blocks": [
          {
            "id": "fMdfe0Bfpe",
            "data": {
              "text": "<b>One style fits all.</b> Get a look that works even when you are taking it easy. Relaxed wear for the fans."
            },
            "type": "paragraph"
          }
        ],
        "version": "2.22.2"
      },
      "description_plaintext": "One style fits all. Get a look that works even when you are taking it easy. Relaxed wear for the fans.",
      "search_document": "",
      "search_vector": "'128223580':25A '128223581':26A '128223582':28A '128223583':30A '128223584':32A 'easi':18C 'elastan':24B 'even':12C 'fan':23C 'fit':5C 'get':7C 'l':29A,35B 'look':9C 'm':27A,34B 'one':3C 'relax':19C 'shirt':2A 'style':4C 'take':16C 'team':1A 'wear':20C 'work':11C 'xl':31A,36B 'xxl':33A,37B",
      "category": 39,
      "created_at": "2022-05-13T21:29:38.009Z",
      "updated_at": "2022-05-14T21:37:02.094Z",
      "weight": null,
      "rating": 0.0
    }
  },
  {
    "model": "product.product",
    "pk": 136,
    "fields": {
      "private_metadata": {},
      "metadata": {},
      "seo_title": "",
      "seo_description": "",
      "product_type": 20,
      "name": "Darko Polo",
      "slug": "darko-polo",
      "description": {
        "time": 1653425959030,
        "blocks": [
          {
            "id": "Bw6qwwACo6",
            "data": {
              "text": "<b>Ever have those days where you feel a bit geometric?</b>&nbsp;Can't quite shape yourself up right? Show your different sides with a Saleor styles."
            },
            "type": "paragraph"
          }
        ],
        "version": "2.22.2"
      },
      "description_plaintext": "Ever have those days where you feel a bit geometric?&nbsp;Can't quite shape yourself up right? Show your different sides with a Saleor styles.",
      "search_document": "",
      "search_vector": "'111223580':29A '111223581':30A '111223582':32A 'bit':11C 'cotton':28B 'darko':1A 'day':6C 'differ':22C 'ever':3C 'feel':9C 'geometr':12C 'm':31A,34B 'polo':2A 'quit':15C 'right':19C 'saleor':26C 'shape':16C 'show':20C 'side':23C 'style':27C 'xxl':33A,35B",
      "category": 40,
      "created_at": "2022-05-13T21:37:35.753Z",
      "updated_at": "2022-05-14T21:36:42.372Z",
      "weight": null,
      "rating": 0.0
    }
  },
  {
    "model": "product.product",
    "pk": 137,
    "fields": {
      "private_metadata": {},
      "metadata": {},
      "seo_title": "",
      "seo_description": "",
      "product_type": 20,
      "name": "Blue Polygon Shirt",
      "slug": "blue-polygon-shirt",
      "description": {
        "time": 1653425319677,
        "blocks": [
          {
            "id": "sMEIn2NR8s",
            "data": {
              "text": "<b>Ever have those days where you feel a bit geometric?</b> Can't quite shape yourself up right? Show your different sides with a Saleor styles."
            },
            "type": "paragraph"
          }
        ],
        "version": "2.22.2"
      },
      "description_plaintext": "Ever have those days where you feel a bit geometric? Can't quite shape yourself up right? Show your different sides with a Saleor styles.",
      "search_document": "",
      "search_vector": "'218223580':30A '218223581':32A '218223582':34A 'bit':12C 'blue':1A 'cotton':29B 'day':7C 'differ':23C 'ever':4C 'feel':10C 'geometr':13C 'l':33A,37B 'm':31A,36B 'polygon':2A 'quit':16C 'right':20C 'saleor':27C 'shape':17C 'shirt':3A 'show':21C 'side':24C 'style':28C 'xl':35A,38B",
      "category": 39,
      "created_at": "2022-05-13T21:41:46.295Z",
      "updated_at": "2022-05-14T21:36:18.923Z",
      "weight": null,
      "rating": 0.0
    }
  },
  {
    "model": "product.product",
    "pk": 138,
    "fields": {
      "private_metadata": {},
      "metadata": {},
      "seo_title": "",
      "seo_description": "",
      "product_type": 20,
      "name": "Dark Polygon Tee",
      "slug": "dark-polygon-tee",
      "description": {
        "time": 1653425300293,
        "blocks": [
          {
            "id": "DBlOMRDzk_",
            "data": {
              "text": "<b>Ever have those days where you feel a bit geometric?</b> Can't quite shape yourself up right? Show your different sides with a Saleor styles."
            },
            "type": "paragraph"
          }
        ],
        "version": "2.22.2"
      },
      "description_plaintext": "Ever have those days where you feel a bit geometric? Can't quite shape yourself up right? Show your different sides with a Saleor styles.",
      "search_document": "",
      "search_vector": "'112223580':30A '112223581':31A '112223582':33A 'bit':12C 'cotton':29B 'dark':1A 'day':7C 'differ':23C 'ever':4C 'feel':10C 'geometr':13C 'l':34A,36B 'm':32A,35B 'polygon':2A 'quit':16C 'right':20C 'saleor':27C 'shape':17C 'show':21C 'side':24C 'style':28C 'tee':3A",
      "category": 39,
      "created_at": "2022-05-13T21:44:02.972Z",
      "updated_at": "2022-05-14T21:36:31.780Z",
      "weight": null,
      "rating": 0.0
    }
  },
  {
    "model": "product.product",
    "pk": 141,
    "fields": {
      "private_metadata": {},
      "metadata": {},
      "seo_title": "",
      "seo_description": "",
      "product_type": 21,
      "name": "Pirate's Beanie",
      "slug": "pirates-beanie",
      "description": null,
      "description_plaintext": "",
      "search_document": "",
      "search_vector": "'beani':3A 'cotton':4B 'pirat':1A 'uhjvzhvjdfzhcmlhbnq6mzy4':5A",
      "category": 35,
      "created_at": "2022-05-13T23:50:16.297Z",
      "updated_at": "2022-05-14T21:33:36.545Z",
      "weight": null,
      "rating": 0.0
    }
  },
  {
    "model": "product.product",
    "pk": 143,
    "fields": {
      "private_metadata": {},
      "metadata": {},
      "seo_title": "",
      "seo_description": "",
      "product_type": 21,
      "name": "Neck Warmer",
      "slug": "tactical-neck-warmer",
      "description": null,
      "description_plaintext": "",
      "search_document": "",
      "search_vector": "'neck':1A 'uhjvzhvjdfzhcmlhbnq6mzcw':4A 'warmer':2A 'wool':3B",
      "category": 36,
      "created_at": "2022-05-14T21:10:01.383Z",
      "updated_at": "2022-05-14T21:33:04.263Z",
      "weight": null,
      "rating": 0.0
    }
  },
  {
    "model": "product.product",
    "pk": 144,
    "fields": {
      "private_metadata": {},
      "metadata": {},
      "seo_title": "",
      "seo_description": "",
      "product_type": 22,
      "name": "DRY Sunglasses",
      "slug": "dry-sunglasses",
      "description": null,
      "description_plaintext": "",
      "search_document": "",
      "search_vector": "'dri':1A 'sunglass':2A 'uhjvzhvjdfzhcmlhbnq6mzcx':3A",
      "category": 37,
      "created_at": "2022-05-14T21:24:57.725Z",
      "updated_at": "2022-05-14T21:25:09.229Z",
      "weight": null,
      "rating": 0.0
    }
  },
  {
    "model": "product.product",
    "pk": 145,
    "fields": {
      "private_metadata": {},
      "metadata": {},
      "seo_title": "",
      "seo_description": "",
      "product_type": 17,
      "name": "Battle-tested at brands like Lush",
      "slug": "battle-tested-at-brands-like-lush",
      "description": {
        "time": 1652811542659,
        "blocks": [
          {
            "id": "g2sLxZcLZa",
            "data": {
              "text": "Scale <b>effortlessly</b>"
            },
            "type": "paragraph"
          }
        ],
        "version": "2.22.2"
      },
      "description_plaintext": "Scale effortlessly",
      "search_document": "",
      "search_vector": "'9018223582':10A '9018223583':12A '9018223584':14A 'battl':2A 'battle-test':1A 'brand':5A 'dvd':11A,16B 'effortless':9C 'itun':13A,17B 'like':6A 'lush':7A 'mp3':15A,18B 'scale':8C 'test':3A",
      "category": 26,
      "created_at": "2022-05-14T21:53:34.556Z",
      "updated_at": "2022-05-19T09:15:38.806Z",
      "weight": null,
      "rating": 0.0
    }
  },
  {
    "model": "product.product",
    "pk": 146,
    "fields": {
      "private_metadata": {},
      "metadata": {},
      "seo_title": "",
      "seo_description": "",
      "product_type": 17,
      "name": "Enterprise Cloud + On-premises",
      "slug": "enterprise-cloud-on-premises-tales",
      "description": {
        "time": 1652727780700,
        "blocks": [
          {
            "id": "w3x66nix3o",
            "data": {
              "text": "Open Source <b>without the DevOps</b>"
            },
            "type": "paragraph"
          }
        ],
        "version": "2.24.3"
      },
      "description_plaintext": "Open Source without the DevOps",
      "search_document": "",
      "search_vector": "'113223582':13A '113223583':15A '113223584':17A '113223585':19A 'cd':20A,24B 'cloud':2A 'devop':10C 'dvd':16A,22B 'enterpris':1A 'itun':18A,23B 'on-premis':3A 'open':6C 'premis':5A 'publish':12B 'saleor':11B 'sourc':7C 'vinyl':14A,21B 'without':8C",
      "category": 26,
      "created_at": "2022-05-15T09:03:06.009Z",
      "updated_at": "2022-05-19T09:19:50.290Z",
      "weight": null,
      "rating": 0.0
    }
  },
  {
    "model": "product.product",
    "pk": 147,
    "fields": {
      "private_metadata": {},
      "metadata": {},
      "seo_title": "",
      "seo_description": "",
      "product_type": 17,
      "name": "Own your stack and data",
      "slug": "own-your-stack-and-data",
      "description": {
        "time": 1652952066167,
        "blocks": [
          {
            "id": "KQt85UC1t1",
            "data": {
              "text": "Own your investment, <b>ditch vendor lock-in</b>"
            },
            "type": "paragraph"
          }
        ],
        "version": "2.22.2"
      },
      "description_plaintext": "Own your investment, ditch vendor lock-in",
      "search_document": "",
      "search_vector": "'124223581':15A '124223582':17A 'data':5A 'ditch':9C 'invest':8C 'itun':16A,19B 'lock':12C 'lock-in':11C 'mp3':18A,20B 'publish':14B 'saleor':13B 'stack':3A 'vendor':10C",
      "category": 26,
      "created_at": "2022-05-15T09:10:17.077Z",
      "updated_at": "2022-05-19T09:22:29.677Z",
      "weight": null,
      "rating": 0.0
    }
  },
  {
    "model": "product.product",
    "pk": 150,
    "fields": {
      "private_metadata": {},
      "metadata": {},
      "seo_title": "",
      "seo_description": "",
      "product_type": 22,
      "name": "Mighty Mug",
      "slug": "mighty-mug",
      "description": {
        "time": 1653425905079,
        "blocks": [
          {
            "id": "2sjPP8KzGf",
            "data": {
              "text": "<b>Tonight, my love, let us take fat brushes</b> and paint the skies with the shades of nebula tides. Best for the darkest, moody shades of the coffee you can brew."
            },
            "type": "paragraph"
          }
        ],
        "version": "2.22.2"
      },
      "description_plaintext": "Tonight, my love, let us take fat brushes and paint the skies with the shades of nebula tides. Best for the darkest, moody shades of the coffee you can brew.",
      "search_document": "",
      "search_vector": "'best':21C 'brew':32C 'brush':10C 'coffe':29C 'darkest':24C 'fat':9C 'let':6C 'love':5C 'mighti':1A 'moodi':25C 'mug':2A 'nebula':19C 'paint':12C 'shade':17C,26C 'sky':14C 'take':8C 'tide':20C 'tonight':3C 'uhjvzhvjdfzhcmlhbnq6mzgy':33A 'us':7C",
      "category": 41,
      "created_at": "2022-05-15T09:28:13.067Z",
      "updated_at": "2022-05-15T09:28:13.368Z",
      "weight": null,
      "rating": 0.0
    }
  },
  {
    "model": "product.product",
    "pk": 151,
    "fields": {
      "private_metadata": {},
      "metadata": {},
      "seo_title": "",
      "seo_description": "",
      "product_type": 22,
      "name": "The Dash Cushion",
      "slug": "the-dash-cushion",
      "description": {
        "time": 1653425717989,
        "blocks": [
          {
            "id": "KL2jdkdLiu",
            "data": {
              "text": "Minimalist interiors need simple, sleek soft furnishings. Set your own trends with Saleor designs."
            },
            "type": "paragraph"
          }
        ],
        "version": "2.22.2"
      },
      "description_plaintext": "Minimalist interiors need simple, sleek soft furnishings. Set your own trends with Saleor designs.",
      "search_document": "",
      "search_vector": "'cushion':3A 'dash':2A 'design':17C 'furnish':10C 'interior':5C 'minimalist':4C 'need':6C 'saleor':16C 'set':11C 'simpl':7C 'sleek':8C 'soft':9C 'trend':14C 'uhjvzhvjdfzhcmlhbnq6mzgz':18A",
      "category": 41,
      "created_at": "2022-05-15T09:32:27.163Z",
      "updated_at": "2022-05-16T16:38:35.766Z",
      "weight": null,
      "rating": 0.0
    }
  },
  {
    "model": "product.product",
    "pk": 152,
    "fields": {
      "private_metadata": {},
      "metadata": {},
      "seo_title": "",
      "seo_description": "",
      "product_type": 23,
      "name": "Apple Juice",
      "slug": "apple-juice",
      "description": {
        "time": 1653425438149,
        "blocks": [
          {
            "id": "rGR983yNVl",
            "data": {
              "text": "<b>Fell straight from the tree</b>, on to Newton’s head, then into the bottle. The autumn taste of English apples. Brought to you by gravity."
            },
            "type": "paragraph"
          }
        ],
        "version": "2.22.2"
      },
      "description_plaintext": "Fell straight from the tree, on to Newton’s head, then into the bottle. The autumn taste of English apples. Brought to you by gravity.",
      "search_document": "",
      "search_vector": "'appl':1A,22C,28B 'autumn':18C 'bottl':16C 'brought':23C 'english':21C 'fell':3C 'graviti':27C 'head':12C 'juic':2A 'newton':10C 'straight':4C 'tast':19C 'tree':7C 'uhjvzhvjdfzhcmlhbnq6mzg0':29A",
      "category": 43,
      "created_at": "2022-05-16T16:19:50.880Z",
      "updated_at": "2022-05-18T12:21:40.815Z",
      "weight": null,
      "rating": 0.0
    }
  },
  {
    "model": "product.product",
    "pk": 153,
    "fields": {
      "private_metadata": {},
      "metadata": {},
      "seo_title": "",
      "seo_description": "",
      "product_type": 23,
      "name": "Bean Juice",
      "slug": "bean-juice",
      "description": {
        "time": 1653425488999,
        "blocks": [
          {
            "id": "QHFEWEGvaq",
            "data": {
              "text": "<b>Bean there, drunk that!</b> The energy drink for the health-conscious. Brand new bean juice; from allotment to bottle in under 8 hours."
            },
            "type": "paragraph"
          }
        ],
        "version": "2.22.2"
      },
      "description_plaintext": "Bean there, drunk that! The energy drink for the health-conscious. Brand new bean juice; from allotment to bottle in under 8 hours.",
      "search_document": "",
      "search_vector": "'8':25C 'allot':20C 'bean':1A,3C,17C,27B 'bottl':22C 'brand':15C 'conscious':14C 'drink':9C 'drunk':5C 'energi':8C 'health':13C 'health-consci':12C 'hour':26C 'juic':2A,18C 'new':16C 'uhjvzhvjdfzhcmlhbnq6mzg1':28A",
      "category": 43,
      "created_at": "2022-05-16T16:25:11.442Z",
      "updated_at": "2022-05-16T16:25:11.768Z",
      "weight": null,
      "rating": 0.0
    }
  },
  {
    "model": "product.product",
    "pk": 154,
    "fields": {
      "private_metadata": {},
      "metadata": {},
      "seo_title": "",
      "seo_description": "",
      "product_type": 23,
      "name": "Banana Juice",
      "slug": "banana-juice",
      "description": {
        "time": 1653425465674,
        "blocks": [
          {
            "id": "94R0GvrOck",
            "data": {
              "text": "<b>Build your protein the natural way</b>, with exotic banana juice made from ripe fruit and packed with all the goodness of the tropical sun."
            },
            "type": "paragraph"
          }
        ],
        "version": "2.22.2"
      },
      "description_plaintext": "Build your protein the natural way, with exotic banana juice made from ripe fruit and packed with all the goodness of the tropical sun.",
      "search_document": "",
      "search_vector": "'banana':1A,11C,27B 'build':3C 'exot':10C 'fruit':16C 'good':22C 'juic':2A,12C 'made':13C 'natur':7C 'pack':18C 'protein':5C 'ripe':15C 'sun':26C 'tropic':25C 'uhjvzhvjdfzhcmlhbnq6mzg2':28A 'way':8C",
      "category": 43,
      "created_at": "2022-05-16T16:27:16.648Z",
      "updated_at": "2022-05-16T16:27:16.933Z",
      "weight": null,
      "rating": 0.0
    }
  },
  {
    "model": "product.product",
    "pk": 155,
    "fields": {
      "private_metadata": {},
      "metadata": {},
      "seo_title": "",
      "seo_description": "",
      "product_type": 23,
      "name": "Carrot Juice",
      "slug": "carrot-juice",
      "description": {
        "time": 1652790989820,
        "blocks": [
          {
            "id": "VWVrSI_Cza",
            "data": {
              "text": "Improve your eyesight the natural way with <b>100% pure, squeezed carrot juice</b>. The sweet, orange nectar of <i>Mother Earth</i>."
            },
            "type": "paragraph"
          }
        ],
        "version": "2.22.2"
      },
      "description_plaintext": "Improve your eyesight the natural way with 100% pure, squeezed carrot juice. The sweet, orange nectar of Mother Earth.",
      "search_document": "",
      "search_vector": "'100':10C 'carrot':1A,13C,22B 'earth':21C 'eyesight':5C 'improv':3C 'juic':2A,14C 'mother':20C 'natur':7C 'nectar':18C 'orang':17C 'pure':11C 'squeez':12C 'sweet':16C 'uhjvzhvjdfzhcmlhbnq6mzg3':23A 'way':8C",
      "category": 43,
      "created_at": "2022-05-16T16:28:14.885Z",
      "updated_at": "2022-05-17T12:36:31.471Z",
      "weight": null,
      "rating": 0.0
    }
  },
  {
    "model": "product.product",
    "pk": 156,
    "fields": {
      "private_metadata": {},
      "metadata": {},
      "seo_title": "",
      "seo_description": "",
      "product_type": 22,
      "name": "Monokai Dimmed Sunnies",
      "slug": "monokai-dimmed-sunnies",
      "description": null,
      "description_plaintext": "",
      "search_document": "",
      "search_vector": "'dim':2A 'monokai':1A 'sunni':3A 'uhjvzhvjdfzhcmlhbnq6mzg4':4A",
      "category": 37,
      "created_at": "2022-05-17T11:44:16.884Z",
      "updated_at": "2022-05-17T11:44:17.205Z",
      "weight": null,
      "rating": 0.0
    }
  },
  {
    "model": "product.product",
    "pk": 157,
    "fields": {
      "private_metadata": {},
      "metadata": {},
      "seo_title": "",
      "seo_description": "",
      "product_type": 20,
      "name": "Reversed Monotype Tee",
      "slug": "reversed-monotype-tee",
      "description": {
        "time": 1653425264795,
        "blocks": [
          {
            "id": "CMRIgvbpUG",
            "data": {
              "text": "Wondering if this will look as good on you as it does on the screen? The answer is yes. A quality Monospace Tee variant art with smart styling."
            },
            "type": "paragraph"
          }
        ],
        "version": "2.22.2"
      },
      "description_plaintext": "Wondering if this will look as good on you as it does on the screen? The answer is yes. A quality Monospace Tee variant art with smart styling.",
      "search_document": "",
      "search_vector": "'9182235820':32A '9182235821':34A 'answer':20C 'art':28C 'good':10C 'look':8C 'monospac':25C 'monotyp':2A 'qualiti':24C 'revers':1A 'screen':18C 'smart':30C 'style':31C 'tee':3A,26C 'variant':27C 'wonder':4C 'xl':33A,36B 'xxl':35A,37B 'yes':22C",
      "category": 39,
      "created_at": "2022-05-17T11:48:18.537Z",
      "updated_at": "2022-05-17T11:50:42.152Z",
      "weight": null,
      "rating": 0.0
    }
  },
  {
    "model": "product.product",
    "pk": 160,
    "fields": {
      "private_metadata": {},
      "metadata": {},
      "seo_title": "",
      "seo_description": "",
      "product_type": 24,
      "name": "Gift card 100",
      "slug": "gift-card",
      "description": {
        "time": 1652788779629,
        "blocks": [
          {
            "id": "x5bGwCbYOX",
            "data": {
              "text": "Gift card to use in the shop."
            },
            "type": "paragraph"
          }
        ],
        "version": "2.24.3"
      },
      "description_plaintext": "Gift card to use in the shop.",
      "search_document": "",
      "search_vector": "'100':3A 'card':2A,5C 'gift':1A,4C 'shop':10C 'uhjvzhvjdfzhcmlhbnq6mzkz':11A 'use':7C",
      "category": 44,
      "created_at": "2022-05-17T11:57:19.204Z",
      "updated_at": "2022-05-18T19:30:32.578Z",
      "weight": null,
      "rating": 0.0
    }
  },
  {
    "model": "product.product",
    "pk": 161,
    "fields": {
      "private_metadata": {},
      "metadata": {},
      "seo_title": "",
      "seo_description": "",
      "product_type": 20,
      "name": "Cubes Fountain Tee",
      "slug": "cubes-fountain-tee",
      "description": {
        "time": 1653424009054,
        "blocks": [
          {
            "id": "0n5N0DE7BU",
            "data": {
              "text": "<b>There is life in outer space.</b> This vibrant light speed cubes brings life to any surface. Goes on easy and dries at light speed."
            },
            "type": "paragraph"
          }
        ],
        "version": "2.22.2"
      },
      "description_plaintext": "There is life in outer space. This vibrant light speed cubes brings life to any surface. Goes on easy and dries at light speed.",
      "search_document": "",
      "search_vector": "'49182235820':29A '49182235821':30A '49182235822':32A '49182235823':34A '49182235824':36A 'bring':15C 'cotton':28B 'cube':1A,14C 'dri':24C 'easi':22C 'fountain':2A 'goe':20C 'l':33A,39B 'life':6C,16C 'light':12C,26C 'm':31A,38B 'outer':8C 'space':9C 'speed':13C,27C 'surfac':19C 'tee':3A 'vibrant':11C 'xl':35A,40B 'xxl':37A,41B",
      "category": 39,
      "created_at": "2022-05-17T12:02:44.850Z",
      "updated_at": "2022-05-18T12:21:19.661Z",
      "weight": null,
      "rating": 0.0
    }
  },
  {
    "model": "product.product",
    "pk": 162,
    "fields": {
      "private_metadata": {},
      "metadata": {},
      "seo_title": "",
      "seo_description": "",
      "product_type": 22,
      "name": "White Parrot Cushion",
      "slug": "white-parrot-cusion",
      "description": {
        "time": 1652875592737,
        "blocks": [
          {
            "id": "46o78ZqlJ8",
            "data": {
              "text": "Minimalist interiors need simple, sleek soft furnishings. Don’t parrot what others do, set your own monochrome trends with Saleor designs."
            },
            "type": "paragraph"
          }
        ],
        "version": "2.22.2"
      },
      "description_plaintext": "Minimalist interiors need simple, sleek soft furnishings. Don’t parrot what others do, set your own monochrome trends with Saleor designs.",
      "search_document": "",
      "search_vector": "'cushion':3A 'design':24C 'furnish':10C 'interior':5C 'minimalist':4C 'monochrom':20C 'need':6C 'other':15C 'parrot':2A,13C 'saleor':23C 'set':17C 'simpl':7C 'sleek':8C 'soft':9C 'trend':21C 'uhjvzhvjdfzhcmlhbnq6mzk5':25A 'white':1A",
      "category": 41,
      "created_at": "2022-05-18T12:06:53.986Z",
      "updated_at": "2022-05-18T12:07:49.831Z",
      "weight": null,
      "rating": 0.0
    }
  },
  {
    "model": "product.product",
    "pk": 163,
    "fields": {
      "private_metadata": {},
      "metadata": {},
      "seo_title": "",
      "seo_description": "",
      "product_type": 24,
      "name": "Gift card 500",
      "slug": "gift-card-500",
      "description": null,
      "description_plaintext": "",
      "search_document": "",
      "search_vector": "'500':3A 'card':2A 'gift':1A 'uhjvzhvjdfzhcmlhbnq6ndaw':4A",
      "category": 44,
      "created_at": "2022-05-18T19:29:35.052Z",
      "updated_at": "2022-05-18T19:29:47.127Z",
      "weight": null,
      "rating": 0.0
    }
  },
  {
    "model": "product.product",
    "pk": 164,
    "fields": {
      "private_metadata": {},
      "metadata": {},
      "seo_title": "",
      "seo_description": "",
      "product_type": 24,
      "name": "Gift card 50",
      "slug": "gift-card-50",
      "description": null,
      "description_plaintext": "",
      "search_document": "",
      "search_vector": "'50':3A 'card':2A 'gift':1A 'uhjvzhvjdfzhcmlhbnq6ndax':4A",
      "category": 44,
      "created_at": "2022-05-18T19:31:14.463Z",
      "updated_at": "2022-05-18T19:31:14.751Z",
      "weight": null,
      "rating": 0.0
    }
  },
  {
    "model": "product.productchannellisting",
    "pk": 74,
    "fields": {
      "published_at": "2022-05-13T00:00:00Z",
      "is_published": true,
      "product": 126,
      "channel": 2,
      "visible_in_listings": false,
      "available_for_purchase_at": "2022-05-12T22:28:54.347Z",
      "currency": "PLN",
      "discounted_price_amount": "36.000"
    }
  },
  {
    "model": "product.productchannellisting",
    "pk": 75,
    "fields": {
      "published_at": "2022-05-13T00:00:00Z",
      "is_published": true,
      "product": 126,
      "channel": 1,
      "visible_in_listings": true,
      "available_for_purchase_at": "2022-05-12T00:00:00Z",
      "currency": "USD",
      "discounted_price_amount": "9.000"
    }
  },
  {
    "model": "product.productchannellisting",
    "pk": 76,
    "fields": {
      "published_at": "2022-05-13T00:00:00Z",
      "is_published": true,
      "product": 127,
      "channel": 2,
      "visible_in_listings": true,
      "available_for_purchase_at": "2022-05-13T00:00:00Z",
      "currency": "PLN",
      "discounted_price_amount": "240.000"
    }
  },
  {
    "model": "product.productchannellisting",
    "pk": 77,
    "fields": {
      "published_at": "2022-05-13T00:00:00Z",
      "is_published": true,
      "product": 127,
      "channel": 1,
      "visible_in_listings": true,
      "available_for_purchase_at": "2022-05-13T00:00:00Z",
      "currency": "USD",
      "discounted_price_amount": "80.000"
    }
  },
  {
    "model": "product.productchannellisting",
    "pk": 78,
    "fields": {
      "published_at": "2022-05-13T00:00:00Z",
      "is_published": true,
      "product": 128,
      "channel": 2,
      "visible_in_listings": true,
      "available_for_purchase_at": "2022-05-13T20:39:54.804Z",
      "currency": "PLN",
      "discounted_price_amount": "207.000"
    }
  },
  {
    "model": "product.productchannellisting",
    "pk": 79,
    "fields": {
      "published_at": "2022-05-13T00:00:00Z",
      "is_published": true,
      "product": 128,
      "channel": 1,
      "visible_in_listings": true,
      "available_for_purchase_at": "2022-05-13T20:39:54.813Z",
      "currency": "USD",
      "discounted_price_amount": "67.500"
    }
  },
  {
    "model": "product.productchannellisting",
    "pk": 80,
    "fields": {
      "published_at": "2022-05-13T00:00:00Z",
      "is_published": true,
      "product": 129,
      "channel": 2,
      "visible_in_listings": true,
      "available_for_purchase_at": "2022-05-13T20:47:19.212Z",
      "currency": "PLN",
      "discounted_price_amount": "420.000"
    }
  },
  {
    "model": "product.productchannellisting",
    "pk": 81,
    "fields": {
      "published_at": "2022-05-13T00:00:00Z",
      "is_published": true,
      "product": 129,
      "channel": 1,
      "visible_in_listings": true,
      "available_for_purchase_at": "2022-05-13T20:47:19.242Z",
      "currency": "USD",
      "discounted_price_amount": "90.000"
    }
  },
  {
    "model": "product.productchannellisting",
    "pk": 82,
    "fields": {
      "published_at": "2022-05-13T00:00:00Z",
      "is_published": true,
      "product": 130,
      "channel": 2,
      "visible_in_listings": true,
      "available_for_purchase_at": "2022-05-13T20:58:06.889Z",
      "currency": "PLN",
      "discounted_price_amount": "209.960"
    }
  },
  {
    "model": "product.productchannellisting",
    "pk": 83,
    "fields": {
      "published_at": "2022-05-13T00:00:00Z",
      "is_published": true,
      "product": 130,
      "channel": 1,
      "visible_in_listings": true,
      "available_for_purchase_at": "2022-05-13T20:58:06.895Z",
      "currency": "USD",
      "discounted_price_amount": "50.000"
    }
  },
  {
    "model": "product.productchannellisting",
    "pk": 84,
    "fields": {
      "published_at": "2022-05-13T00:00:00Z",
      "is_published": true,
      "product": 131,
      "channel": 2,
      "visible_in_listings": true,
      "available_for_purchase_at": "2022-05-13T21:10:34.318Z",
      "currency": "PLN",
      "discounted_price_amount": "100.000"
    }
  },
  {
    "model": "product.productchannellisting",
    "pk": 85,
    "fields": {
      "published_at": "2022-05-13T00:00:00Z",
      "is_published": true,
      "product": 131,
      "channel": 1,
      "visible_in_listings": true,
      "available_for_purchase_at": "2022-05-13T21:10:34.327Z",
      "currency": "USD",
      "discounted_price_amount": "30.000"
    }
  },
  {
    "model": "product.productchannellisting",
    "pk": 86,
    "fields": {
      "published_at": "2022-05-13T00:00:00Z",
      "is_published": true,
      "product": 132,
      "channel": 2,
      "visible_in_listings": true,
      "available_for_purchase_at": "2022-05-16T16:40:43.400Z",
      "currency": "PLN",
      "discounted_price_amount": "120.000"
    }
  },
  {
    "model": "product.productchannellisting",
    "pk": 87,
    "fields": {
      "published_at": "2022-05-13T00:00:00Z",
      "is_published": true,
      "product": 132,
      "channel": 1,
      "visible_in_listings": true,
      "available_for_purchase_at": "2022-05-16T16:40:43.412Z",
      "currency": "USD",
      "discounted_price_amount": "35.000"
    }
  },
  {
    "model": "product.productchannellisting",
    "pk": 88,
    "fields": {
      "published_at": "2022-05-13T00:00:00Z",
      "is_published": true,
      "product": 133,
      "channel": 2,
      "visible_in_listings": true,
      "available_for_purchase_at": "2022-05-13T21:14:28.706Z",
      "currency": "PLN",
      "discounted_price_amount": "120.000"
    }
  },
  {
    "model": "product.productchannellisting",
    "pk": 89,
    "fields": {
      "published_at": "2022-05-13T00:00:00Z",
      "is_published": true,
      "product": 133,
      "channel": 1,
      "visible_in_listings": true,
      "available_for_purchase_at": "2022-05-13T21:14:28.718Z",
      "currency": "USD",
      "discounted_price_amount": "35.000"
    }
  },
  {
    "model": "product.productchannellisting",
    "pk": 90,
    "fields": {
      "published_at": "2022-05-13T00:00:00Z",
      "is_published": true,
      "product": 134,
      "channel": 2,
      "visible_in_listings": true,
      "available_for_purchase_at": "2022-05-13T21:22:42.287Z",
      "currency": "PLN",
      "discounted_price_amount": "90.000"
    }
  },
  {
    "model": "product.productchannellisting",
    "pk": 91,
    "fields": {
      "published_at": "2022-05-13T00:00:00Z",
      "is_published": true,
      "product": 134,
      "channel": 1,
      "visible_in_listings": true,
      "available_for_purchase_at": "2022-05-13T21:22:42.298Z",
      "currency": "USD",
      "discounted_price_amount": "20.000"
    }
  },
  {
    "model": "product.productchannellisting",
    "pk": 92,
    "fields": {
      "published_at": "2022-05-13T00:00:00Z",
      "is_published": true,
      "product": 135,
      "channel": 2,
      "visible_in_listings": true,
      "available_for_purchase_at": "2022-05-13T21:31:26.409Z",
      "currency": "PLN",
      "discounted_price_amount": "200.000"
    }
  },
  {
    "model": "product.productchannellisting",
    "pk": 93,
    "fields": {
      "published_at": "2022-05-13T00:00:00Z",
      "is_published": true,
      "product": 135,
      "channel": 1,
      "visible_in_listings": true,
      "available_for_purchase_at": "2022-05-13T21:31:26.426Z",
      "currency": "USD",
      "discounted_price_amount": "40.000"
    }
  },
  {
    "model": "product.productchannellisting",
    "pk": 94,
    "fields": {
      "published_at": "2022-05-13T00:00:00Z",
      "is_published": true,
      "product": 136,
      "channel": 2,
      "visible_in_listings": true,
      "available_for_purchase_at": "2022-05-13T21:39:11.647Z",
      "currency": "PLN",
      "discounted_price_amount": "150.000"
    }
  },
  {
    "model": "product.productchannellisting",
    "pk": 95,
    "fields": {
      "published_at": "2022-05-13T00:00:00Z",
      "is_published": true,
      "product": 136,
      "channel": 1,
      "visible_in_listings": true,
      "available_for_purchase_at": "2022-05-13T21:39:11.656Z",
      "currency": "USD",
      "discounted_price_amount": "45.000"
    }
  },
  {
    "model": "product.productchannellisting",
    "pk": 96,
    "fields": {
      "published_at": "2022-05-13T00:00:00Z",
      "is_published": true,
      "product": 137,
      "channel": 2,
      "visible_in_listings": true,
      "available_for_purchase_at": "2022-05-13T21:42:58.688Z",
      "currency": "PLN",
      "discounted_price_amount": "135.000"
    }
  },
  {
    "model": "product.productchannellisting",
    "pk": 97,
    "fields": {
      "published_at": "2022-05-13T00:00:00Z",
      "is_published": true,
      "product": 137,
      "channel": 1,
      "visible_in_listings": true,
      "available_for_purchase_at": "2022-05-13T21:42:58.694Z",
      "currency": "USD",
      "discounted_price_amount": "40.500"
    }
  },
  {
    "model": "product.productchannellisting",
    "pk": 98,
    "fields": {
      "published_at": "2022-05-13T00:00:00Z",
      "is_published": true,
      "product": 138,
      "channel": 2,
      "visible_in_listings": true,
      "available_for_purchase_at": "2022-05-13T21:45:11.183Z",
      "currency": "PLN",
      "discounted_price_amount": "150.000"
    }
  },
  {
    "model": "product.productchannellisting",
    "pk": 99,
    "fields": {
      "published_at": "2022-05-13T00:00:00Z",
      "is_published": true,
      "product": 138,
      "channel": 1,
      "visible_in_listings": true,
      "available_for_purchase_at": "2022-05-13T21:45:11.191Z",
      "currency": "USD",
      "discounted_price_amount": "45.000"
    }
  },
  {
    "model": "product.productchannellisting",
    "pk": 104,
    "fields": {
      "published_at": "2022-05-14T00:00:00Z",
      "is_published": true,
      "product": 141,
      "channel": 2,
      "visible_in_listings": true,
      "available_for_purchase_at": "2022-05-14T21:33:36.864Z",
      "currency": "PLN",
      "discounted_price_amount": "45.000"
    }
  },
  {
    "model": "product.productchannellisting",
    "pk": 105,
    "fields": {
      "published_at": "2022-05-14T00:00:00Z",
      "is_published": true,
      "product": 141,
      "channel": 1,
      "visible_in_listings": true,
      "available_for_purchase_at": "2022-05-14T21:33:36.876Z",
      "currency": "USD",
      "discounted_price_amount": "9.000"
    }
  },
  {
    "model": "product.productchannellisting",
    "pk": 108,
    "fields": {
      "published_at": "2022-05-14T00:00:00Z",
      "is_published": true,
      "product": 143,
      "channel": 2,
      "visible_in_listings": true,
      "available_for_purchase_at": "2022-05-14T21:33:04.609Z",
      "currency": "PLN",
      "discounted_price_amount": "81.000"
    }
  },
  {
    "model": "product.productchannellisting",
    "pk": 109,
    "fields": {
      "published_at": "2022-05-14T00:00:00Z",
      "is_published": true,
      "product": 143,
      "channel": 1,
      "visible_in_listings": true,
      "available_for_purchase_at": "2022-05-14T21:33:04.615Z",
      "currency": "USD",
      "discounted_price_amount": "18.000"
    }
  },
  {
    "model": "product.productchannellisting",
    "pk": 110,
    "fields": {
      "published_at": "2022-05-14T00:00:00Z",
      "is_published": true,
      "product": 144,
      "channel": 2,
      "visible_in_listings": true,
      "available_for_purchase_at": "2022-05-14T21:25:09.403Z",
      "currency": "PLN",
      "discounted_price_amount": "60.000"
    }
  },
  {
    "model": "product.productchannellisting",
    "pk": 111,
    "fields": {
      "published_at": "2022-05-14T00:00:00Z",
      "is_published": true,
      "product": 144,
      "channel": 1,
      "visible_in_listings": true,
      "available_for_purchase_at": "2022-05-14T21:25:09.408Z",
      "currency": "USD",
      "discounted_price_amount": "15.000"
    }
  },
  {
    "model": "product.productchannellisting",
    "pk": 112,
    "fields": {
      "published_at": "2022-05-14T00:00:00Z",
      "is_published": true,
      "product": 145,
      "channel": 2,
      "visible_in_listings": false,
      "available_for_purchase_at": "2022-05-14T21:56:09.039Z",
      "currency": "PLN",
      "discounted_price_amount": "45.000"
    }
  },
  {
    "model": "product.productchannellisting",
    "pk": 113,
    "fields": {
      "published_at": "2022-05-14T00:00:00Z",
      "is_published": true,
      "product": 145,
      "channel": 1,
      "visible_in_listings": true,
      "available_for_purchase_at": "2022-05-14T21:56:09.046Z",
      "currency": "USD",
      "discounted_price_amount": "10.000"
    }
  },
  {
    "model": "product.productchannellisting",
    "pk": 114,
    "fields": {
      "published_at": "2022-05-15T00:00:00Z",
      "is_published": true,
      "product": 146,
      "channel": 2,
      "visible_in_listings": true,
      "available_for_purchase_at": "2022-05-15T09:07:27.049Z",
      "currency": "PLN",
      "discounted_price_amount": "29.990"
    }
  },
  {
    "model": "product.productchannellisting",
    "pk": 115,
    "fields": {
      "published_at": "2022-05-15T00:00:00Z",
      "is_published": true,
      "product": 146,
      "channel": 1,
      "visible_in_listings": true,
      "available_for_purchase_at": "2022-05-18T12:09:56.745Z",
      "currency": "USD",
      "discounted_price_amount": "8.990"
    }
  },
  {
    "model": "product.productchannellisting",
    "pk": 116,
    "fields": {
      "published_at": "2022-05-15T00:00:00Z",
      "is_published": true,
      "product": 147,
      "channel": 2,
      "visible_in_listings": true,
      "available_for_purchase_at": "2022-05-15T09:21:45.107Z",
      "currency": "PLN",
      "discounted_price_amount": "9.990"
    }
  },
  {
    "model": "product.productchannellisting",
    "pk": 117,
    "fields": {
      "published_at": "2022-05-15T00:00:00Z",
      "is_published": true,
      "product": 147,
      "channel": 1,
      "visible_in_listings": true,
      "available_for_purchase_at": "2022-05-15T09:21:45.111Z",
      "currency": "USD",
      "discounted_price_amount": "2.000"
    }
  },
  {
    "model": "product.productchannellisting",
    "pk": 120,
    "fields": {
      "published_at": "2022-05-15T00:00:00Z",
      "is_published": true,
      "product": 150,
      "channel": 2,
      "visible_in_listings": true,
      "available_for_purchase_at": "2022-05-15T09:28:13.277Z",
      "currency": "PLN",
      "discounted_price_amount": "29.990"
    }
  },
  {
    "model": "product.productchannellisting",
    "pk": 121,
    "fields": {
      "published_at": "2022-05-15T00:00:00Z",
      "is_published": true,
      "product": 150,
      "channel": 1,
      "visible_in_listings": true,
      "available_for_purchase_at": "2022-05-15T09:28:13.293Z",
      "currency": "USD",
      "discounted_price_amount": "11.990"
    }
  },
  {
    "model": "product.productchannellisting",
    "pk": 122,
    "fields": {
      "published_at": "2022-05-15T00:00:00Z",
      "is_published": true,
      "product": 151,
      "channel": 2,
      "visible_in_listings": true,
      "available_for_purchase_at": "2022-05-16T16:38:36.080Z",
      "currency": "PLN",
      "discounted_price_amount": "70.000"
    }
  },
  {
    "model": "product.productchannellisting",
    "pk": 123,
    "fields": {
      "published_at": "2022-05-15T00:00:00Z",
      "is_published": true,
      "product": 151,
      "channel": 1,
      "visible_in_listings": true,
      "available_for_purchase_at": "2022-05-16T16:38:36.086Z",
      "currency": "USD",
      "discounted_price_amount": "18.000"
    }
  },
  {
    "model": "product.productchannellisting",
    "pk": 124,
    "fields": {
      "published_at": "2022-05-16T00:00:00Z",
      "is_published": true,
      "product": 152,
      "channel": 2,
      "visible_in_listings": true,
      "available_for_purchase_at": "2022-05-18T12:21:41.061Z",
      "currency": "PLN",
      "discounted_price_amount": "5.990"
    }
  },
  {
    "model": "product.productchannellisting",
    "pk": 125,
    "fields": {
      "published_at": "2022-05-16T00:00:00Z",
      "is_published": true,
      "product": 152,
      "channel": 1,
      "visible_in_listings": true,
      "available_for_purchase_at": "2022-05-18T12:21:41.066Z",
      "currency": "USD",
      "discounted_price_amount": "1.990"
    }
  },
  {
    "model": "product.productchannellisting",
    "pk": 126,
    "fields": {
      "published_at": "2022-05-16T00:00:00Z",
      "is_published": true,
      "product": 153,
      "channel": 2,
      "visible_in_listings": true,
      "available_for_purchase_at": "2022-05-16T16:25:11.675Z",
      "currency": "PLN",
      "discounted_price_amount": "5.990"
    }
  },
  {
    "model": "product.productchannellisting",
    "pk": 127,
    "fields": {
      "published_at": "2022-05-16T00:00:00Z",
      "is_published": true,
      "product": 153,
      "channel": 1,
      "visible_in_listings": true,
      "available_for_purchase_at": "2022-05-16T16:25:11.691Z",
      "currency": "USD",
      "discounted_price_amount": "1.990"
    }
  },
  {
    "model": "product.productchannellisting",
    "pk": 128,
    "fields": {
      "published_at": "2022-05-16T00:00:00Z",
      "is_published": true,
      "product": 154,
      "channel": 2,
      "visible_in_listings": true,
      "available_for_purchase_at": "2022-05-16T16:27:16.884Z",
      "currency": "PLN",
      "discounted_price_amount": "5.990"
    }
  },
  {
    "model": "product.productchannellisting",
    "pk": 129,
    "fields": {
      "published_at": "2022-05-16T00:00:00Z",
      "is_published": true,
      "product": 154,
      "channel": 1,
      "visible_in_listings": true,
      "available_for_purchase_at": "2022-05-16T16:27:16.897Z",
      "currency": "USD",
      "discounted_price_amount": "1.990"
    }
  },
  {
    "model": "product.productchannellisting",
    "pk": 130,
    "fields": {
      "published_at": "2022-05-16T00:00:00Z",
      "is_published": true,
      "product": 155,
      "channel": 2,
      "visible_in_listings": true,
      "available_for_purchase_at": "2022-05-17T12:36:31.769Z",
      "currency": "PLN",
      "discounted_price_amount": "5.990"
    }
  },
  {
    "model": "product.productchannellisting",
    "pk": 131,
    "fields": {
      "published_at": "2022-05-16T00:00:00Z",
      "is_published": true,
      "product": 155,
      "channel": 1,
      "visible_in_listings": true,
      "available_for_purchase_at": "2022-05-17T12:36:31.775Z",
      "currency": "USD",
      "discounted_price_amount": "1.990"
    }
  },
  {
    "model": "product.productchannellisting",
    "pk": 132,
    "fields": {
      "published_at": "2022-05-17T00:00:00Z",
      "is_published": true,
      "product": 156,
      "channel": 2,
      "visible_in_listings": true,
      "available_for_purchase_at": "2022-05-17T11:44:17.092Z",
      "currency": "PLN",
      "discounted_price_amount": "90.000"
    }
  },
  {
    "model": "product.productchannellisting",
    "pk": 133,
    "fields": {
      "published_at": "2022-05-17T00:00:00Z",
      "is_published": true,
      "product": 156,
      "channel": 1,
      "visible_in_listings": true,
      "available_for_purchase_at": "2022-05-17T11:44:17.105Z",
      "currency": "USD",
      "discounted_price_amount": "17.000"
    }
  },
  {
    "model": "product.productchannellisting",
    "pk": 134,
    "fields": {
      "published_at": "2022-05-17T00:00:00Z",
      "is_published": true,
      "product": 157,
      "channel": 2,
      "visible_in_listings": true,
      "available_for_purchase_at": "2022-05-17T11:50:42.404Z",
      "currency": "PLN",
      "discounted_price_amount": "120.000"
    }
  },
  {
    "model": "product.productchannellisting",
    "pk": 135,
    "fields": {
      "published_at": "2022-05-17T00:00:00Z",
      "is_published": true,
      "product": 157,
      "channel": 1,
      "visible_in_listings": true,
      "available_for_purchase_at": "2022-05-17T11:50:42.416Z",
      "currency": "USD",
      "discounted_price_amount": "25.000"
    }
  },
  {
    "model": "product.productchannellisting",
    "pk": 136,
    "fields": {
      "published_at": "2022-05-17T00:00:00Z",
      "is_published": true,
      "product": 160,
      "channel": 2,
      "visible_in_listings": true,
      "available_for_purchase_at": "2022-05-18T19:30:32.863Z",
      "currency": "PLN",
      "discounted_price_amount": "450.000"
    }
  },
  {
    "model": "product.productchannellisting",
    "pk": 137,
    "fields": {
      "published_at": "2022-05-17T00:00:00Z",
      "is_published": true,
      "product": 160,
      "channel": 1,
      "visible_in_listings": true,
      "available_for_purchase_at": "2022-05-18T19:30:32.870Z",
      "currency": "USD",
      "discounted_price_amount": "100.000"
    }
  },
  {
    "model": "product.productchannellisting",
    "pk": 138,
    "fields": {
      "published_at": "2022-05-17T00:00:00Z",
      "is_published": true,
      "product": 161,
      "channel": 2,
      "visible_in_listings": true,
      "available_for_purchase_at": "2022-05-17T12:04:24.093Z",
      "currency": "PLN",
      "discounted_price_amount": "130.000"
    }
  },
  {
    "model": "product.productchannellisting",
    "pk": 139,
    "fields": {
      "published_at": "2022-05-17T00:00:00Z",
      "is_published": true,
      "product": 161,
      "channel": 1,
      "visible_in_listings": true,
      "available_for_purchase_at": "2022-05-17T12:04:24.101Z",
      "currency": "USD",
      "discounted_price_amount": "30.000"
    }
  },
  {
    "model": "product.productchannellisting",
    "pk": 140,
    "fields": {
      "published_at": "2022-05-18T00:00:00Z",
      "is_published": true,
      "product": 162,
      "channel": 2,
      "visible_in_listings": true,
      "available_for_purchase_at": "2022-05-18T12:07:50.177Z",
      "currency": "PLN",
      "discounted_price_amount": "230.000"
    }
  },
  {
    "model": "product.productchannellisting",
    "pk": 141,
    "fields": {
      "published_at": "2022-05-18T00:00:00Z",
      "is_published": true,
      "product": 162,
      "channel": 1,
      "visible_in_listings": true,
      "available_for_purchase_at": "2022-05-18T12:07:50.182Z",
      "currency": "USD",
      "discounted_price_amount": "50.000"
    }
  },
  {
    "model": "product.productchannellisting",
    "pk": 142,
    "fields": {
      "published_at": "2022-05-18T00:00:00Z",
      "is_published": true,
      "product": 163,
      "channel": 2,
      "visible_in_listings": true,
      "available_for_purchase_at": "2022-05-18T19:29:47.375Z",
      "currency": "PLN",
      "discounted_price_amount": "2300.000"
    }
  },
  {
    "model": "product.productchannellisting",
    "pk": 143,
    "fields": {
      "published_at": "2022-05-18T00:00:00Z",
      "is_published": true,
      "product": 163,
      "channel": 1,
      "visible_in_listings": true,
      "available_for_purchase_at": "2022-05-18T19:29:47.387Z",
      "currency": "USD",
      "discounted_price_amount": "500.000"
    }
  },
  {
    "model": "product.productchannellisting",
    "pk": 144,
    "fields": {
      "published_at": "2022-05-18T00:00:00Z",
      "is_published": true,
      "product": 164,
      "channel": 2,
      "visible_in_listings": true,
      "available_for_purchase_at": "2022-05-18T19:31:14.637Z",
      "currency": "PLN",
      "discounted_price_amount": "230.000"
    }
  },
  {
    "model": "product.productchannellisting",
    "pk": 145,
    "fields": {
      "published_at": "2022-05-18T00:00:00Z",
      "is_published": true,
      "product": 164,
      "channel": 1,
      "visible_in_listings": true,
      "available_for_purchase_at": "2022-05-18T19:31:14.662Z",
      "currency": "USD",
      "discounted_price_amount": "50.000"
    }
  },
  {
    "model": "product.productvariant",
    "pk": 324,
    "fields": {
      "sort_order": 0,
      "private_metadata": {},
      "metadata": {},
      "sku": "headless-omnichannel-mp3",
      "name": "MP3",
      "product": 126,
      "track_inventory": true,
      "is_preorder": false,
      "preorder_end_date": null,
      "preorder_global_threshold": null,
      "quantity_limit_per_customer": null,
      "created_at": "2022-05-12T22:09:40.752Z",
      "updated_at": "2022-05-12T22:29:28.421Z",
      "weight": null,
      "default": true
    }
  },
  {
    "model": "product.productvariant",
    "pk": 325,
    "fields": {
      "sort_order": 0,
      "private_metadata": {},
      "metadata": {},
      "sku": "918223582",
      "name": "39",
      "product": 127,
      "track_inventory": true,
      "is_preorder": false,
      "preorder_end_date": null,
      "preorder_global_threshold": null,
      "quantity_limit_per_customer": null,
      "created_at": "2022-05-13T15:01:07.152Z",
      "updated_at": "2022-05-13T19:48:53.078Z",
      "weight": null,
      "default": true
    }
  },
  {
    "model": "product.productvariant",
    "pk": 326,
    "fields": {
      "sort_order": 1,
      "private_metadata": {},
      "metadata": {},
      "sku": "918223583",
      "name": "40",
      "product": 127,
      "track_inventory": true,
      "is_preorder": false,
      "preorder_end_date": null,
      "preorder_global_threshold": null,
      "quantity_limit_per_customer": null,
      "created_at": "2022-05-13T19:52:24.369Z",
      "updated_at": "2022-05-13T20:08:56.891Z",
      "weight": "1000.0:g"
    }
  },
  {
    "model": "product.productvariant",
    "pk": 327,
    "fields": {
      "sort_order": 2,
      "private_metadata": {},
      "metadata": {},
      "sku": "918223584",
      "name": "41",
      "product": 127,
      "track_inventory": true,
      "is_preorder": false,
      "preorder_end_date": null,
      "preorder_global_threshold": null,
      "quantity_limit_per_customer": null,
      "created_at": "2022-05-13T19:53:03.367Z",
      "updated_at": "2022-05-13T20:10:53.560Z",
      "weight": null
    }
  },
  {
    "model": "product.productvariant",
    "pk": 328,
    "fields": {
      "sort_order": 3,
      "private_metadata": {},
      "metadata": {},
      "sku": "918223585",
      "name": "42",
      "product": 127,
      "track_inventory": true,
      "is_preorder": false,
      "preorder_end_date": null,
      "preorder_global_threshold": null,
      "quantity_limit_per_customer": null,
      "created_at": "2022-05-13T19:53:28.144Z",
      "updated_at": "2022-05-13T20:10:59.528Z",
      "weight": null
    }
  },
  {
    "model": "product.productvariant",
    "pk": 329,
    "fields": {
      "sort_order": 4,
      "private_metadata": {},
      "metadata": {},
      "sku": "918223586",
      "name": "43",
      "product": 127,
      "track_inventory": true,
      "is_preorder": false,
      "preorder_end_date": null,
      "preorder_global_threshold": null,
      "quantity_limit_per_customer": null,
      "created_at": "2022-05-13T19:53:52.354Z",
      "updated_at": "2022-05-13T20:11:06.863Z",
      "weight": null
    }
  },
  {
    "model": "product.productvariant",
    "pk": 330,
    "fields": {
      "sort_order": 5,
      "private_metadata": {},
      "metadata": {},
      "sku": "918223587",
      "name": "44",
      "product": 127,
      "track_inventory": true,
      "is_preorder": false,
      "preorder_end_date": null,
      "preorder_global_threshold": null,
      "quantity_limit_per_customer": null,
      "created_at": "2022-05-13T19:55:25.701Z",
      "updated_at": "2022-05-13T20:11:13.296Z",
      "weight": null
    }
  },
  {
    "model": "product.productvariant",
    "pk": 331,
    "fields": {
      "sort_order": 6,
      "private_metadata": {},
      "metadata": {},
      "sku": "918223588",
      "name": "45",
      "product": 127,
      "track_inventory": true,
      "is_preorder": false,
      "preorder_end_date": null,
      "preorder_global_threshold": null,
      "quantity_limit_per_customer": null,
      "created_at": "2022-05-13T20:06:43.538Z",
      "updated_at": "2022-05-13T20:11:18.983Z",
      "weight": null
    }
  },
  {
    "model": "product.productvariant",
    "pk": 332,
    "fields": {
      "sort_order": 1,
      "private_metadata": {},
      "metadata": {},
      "sku": "818223583",
      "name": "41",
      "product": 128,
      "track_inventory": true,
      "is_preorder": false,
      "preorder_end_date": null,
      "preorder_global_threshold": null,
      "quantity_limit_per_customer": null,
      "created_at": "2022-05-13T20:39:26.112Z",
      "updated_at": "2022-05-13T20:39:26.185Z",
      "weight": null,
      "default": true
    }
  },
  {
    "model": "product.productvariant",
    "pk": 333,
    "fields": {
      "sort_order": 0,
      "private_metadata": {},
      "metadata": {},
      "sku": "818223582",
      "name": "40",
      "product": 128,
      "track_inventory": true,
      "is_preorder": false,
      "preorder_end_date": null,
      "preorder_global_threshold": null,
      "quantity_limit_per_customer": null,
      "created_at": "2022-05-13T20:39:26.216Z",
      "updated_at": "2022-05-13T20:39:26.245Z",
      "weight": null
    }
  },
  {
    "model": "product.productvariant",
    "pk": 334,
    "fields": {
      "sort_order": 2,
      "private_metadata": {},
      "metadata": {},
      "sku": "818223584",
      "name": "42",
      "product": 128,
      "track_inventory": true,
      "is_preorder": false,
      "preorder_end_date": null,
      "preorder_global_threshold": null,
      "quantity_limit_per_customer": null,
      "created_at": "2022-05-13T20:39:26.254Z",
      "updated_at": "2022-05-13T20:39:26.280Z",
      "weight": null
    }
  },
  {
    "model": "product.productvariant",
    "pk": 335,
    "fields": {
      "sort_order": 0,
      "private_metadata": {},
      "metadata": {},
      "sku": "618223581",
      "name": "39",
      "product": 129,
      "track_inventory": true,
      "is_preorder": false,
      "preorder_end_date": null,
      "preorder_global_threshold": null,
      "quantity_limit_per_customer": null,
      "created_at": "2022-05-13T20:47:03.499Z",
      "updated_at": "2022-05-13T20:47:03.620Z",
      "weight": null,
      "default": true
    }
  },
  {
    "model": "product.productvariant",
    "pk": 336,
    "fields": {
      "sort_order": 1,
      "private_metadata": {},
      "metadata": {},
      "sku": "618223582",
      "name": "40",
      "product": 129,
      "track_inventory": true,
      "is_preorder": false,
      "preorder_end_date": null,
      "preorder_global_threshold": null,
      "quantity_limit_per_customer": null,
      "created_at": "2022-05-13T20:47:03.655Z",
      "updated_at": "2022-05-13T20:47:03.695Z",
      "weight": null
    }
  },
  {
    "model": "product.productvariant",
    "pk": 337,
    "fields": {
      "sort_order": 2,
      "private_metadata": {},
      "metadata": {},
      "sku": "618223583",
      "name": "41",
      "product": 129,
      "track_inventory": true,
      "is_preorder": false,
      "preorder_end_date": null,
      "preorder_global_threshold": null,
      "quantity_limit_per_customer": null,
      "created_at": "2022-05-13T20:47:03.705Z",
      "updated_at": "2022-05-13T20:47:03.731Z",
      "weight": null
    }
  },
  {
    "model": "product.productvariant",
    "pk": 338,
    "fields": {
      "sort_order": 3,
      "private_metadata": {},
      "metadata": {},
      "sku": "618223584",
      "name": "42",
      "product": 129,
      "track_inventory": true,
      "is_preorder": false,
      "preorder_end_date": null,
      "preorder_global_threshold": null,
      "quantity_limit_per_customer": null,
      "created_at": "2022-05-13T20:47:03.738Z",
      "updated_at": "2022-05-13T20:47:03.775Z",
      "weight": null
    }
  },
  {
    "model": "product.productvariant",
    "pk": 339,
    "fields": {
      "sort_order": 4,
      "private_metadata": {},
      "metadata": {},
      "sku": "618223585",
      "name": "43",
      "product": 129,
      "track_inventory": true,
      "is_preorder": false,
      "preorder_end_date": null,
      "preorder_global_threshold": null,
      "quantity_limit_per_customer": null,
      "created_at": "2022-05-13T20:47:03.809Z",
      "updated_at": "2022-05-13T20:47:03.837Z",
      "weight": null
    }
  },
  {
    "model": "product.productvariant",
    "pk": 340,
    "fields": {
      "sort_order": 0,
      "private_metadata": {},
      "metadata": {},
      "sku": "118223581",
      "name": "39",
      "product": 130,
      "track_inventory": true,
      "is_preorder": false,
      "preorder_end_date": null,
      "preorder_global_threshold": null,
      "quantity_limit_per_customer": null,
      "created_at": "2022-05-13T20:57:45.685Z",
      "updated_at": "2022-05-13T20:57:45.754Z",
      "weight": null,
      "default": true
    }
  },
  {
    "model": "product.productvariant",
    "pk": 341,
    "fields": {
      "sort_order": 1,
      "private_metadata": {},
      "metadata": {},
      "sku": "118223582",
      "name": "40",
      "product": 130,
      "track_inventory": true,
      "is_preorder": false,
      "preorder_end_date": null,
      "preorder_global_threshold": null,
      "quantity_limit_per_customer": null,
      "created_at": "2022-05-13T20:57:45.785Z",
      "updated_at": "2022-05-13T20:57:45.820Z",
      "weight": null
    }
  },
  {
    "model": "product.productvariant",
    "pk": 342,
    "fields": {
      "sort_order": 2,
      "private_metadata": {},
      "metadata": {},
      "sku": "118223583",
      "name": "41",
      "product": 130,
      "track_inventory": true,
      "is_preorder": false,
      "preorder_end_date": null,
      "preorder_global_threshold": null,
      "quantity_limit_per_customer": null,
      "created_at": "2022-05-13T20:57:45.826Z",
      "updated_at": "2022-05-13T20:57:45.854Z",
      "weight": null
    }
  },
  {
    "model": "product.productvariant",
    "pk": 343,
    "fields": {
      "sort_order": 3,
      "private_metadata": {},
      "metadata": {},
      "sku": "118223584",
      "name": "42",
      "product": 130,
      "track_inventory": true,
      "is_preorder": false,
      "preorder_end_date": null,
      "preorder_global_threshold": null,
      "quantity_limit_per_customer": null,
      "created_at": "2022-05-13T20:57:45.861Z",
      "updated_at": "2022-05-13T20:57:45.880Z",
      "weight": null
    }
  },
  {
    "model": "product.productvariant",
    "pk": 344,
    "fields": {
      "sort_order": 4,
      "private_metadata": {},
      "metadata": {},
      "sku": "118223585",
      "name": "45",
      "product": 130,
      "track_inventory": true,
      "is_preorder": false,
      "preorder_end_date": null,
      "preorder_global_threshold": null,
      "quantity_limit_per_customer": null,
      "created_at": "2022-05-13T20:57:45.887Z",
      "updated_at": "2022-05-13T20:57:45.927Z",
      "weight": null
    }
  },
  {
    "model": "product.productvariant",
    "pk": 345,
    "fields": {
      "sort_order": 0,
      "private_metadata": {},
      "metadata": {},
      "sku": null,
      "name": "UHJvZHVjdFZhcmlhbnQ6MzQ1",
      "product": 131,
      "track_inventory": false,
      "is_preorder": false,
      "preorder_end_date": null,
      "preorder_global_threshold": null,
      "quantity_limit_per_customer": null,
      "created_at": "2022-05-13T21:07:45.439Z",
      "updated_at": "2022-05-13T21:10:33.980Z",
      "weight": null,
      "default": true
    }
  },
  {
    "model": "product.productvariant",
    "pk": 346,
    "fields": {
      "sort_order": 0,
      "private_metadata": {},
      "metadata": {},
      "sku": null,
      "name": "UHJvZHVjdFZhcmlhbnQ6MzQ2",
      "product": 132,
      "track_inventory": false,
      "is_preorder": false,
      "preorder_end_date": null,
      "preorder_global_threshold": null,
      "quantity_limit_per_customer": null,
      "created_at": "2022-05-13T21:11:28.927Z",
      "updated_at": "2022-05-16T16:40:43.108Z",
      "weight": null,
      "default": true
    }
  },
  {
    "model": "product.productvariant",
    "pk": 347,
    "fields": {
      "sort_order": 0,
      "private_metadata": {},
      "metadata": {},
      "sku": null,
      "name": "UHJvZHVjdFZhcmlhbnQ6MzQ3",
      "product": 133,
      "track_inventory": false,
      "is_preorder": false,
      "preorder_end_date": null,
      "preorder_global_threshold": null,
      "quantity_limit_per_customer": null,
      "created_at": "2022-05-13T21:13:29.305Z",
      "updated_at": "2022-05-13T21:14:28.317Z",
      "weight": null,
      "default": true
    }
  },
  {
    "model": "product.productvariant",
    "pk": 348,
    "fields": {
      "sort_order": 0,
      "private_metadata": {},
      "metadata": {},
      "sku": "328223580",
      "name": "S",
      "product": 134,
      "track_inventory": true,
      "is_preorder": false,
      "preorder_end_date": null,
      "preorder_global_threshold": null,
      "quantity_limit_per_customer": null,
      "created_at": "2022-05-13T21:22:25.536Z",
      "updated_at": "2022-05-13T23:26:53.236Z",
      "weight": null,
      "default": true
    }
  },
  {
    "model": "product.productvariant",
    "pk": 349,
    "fields": {
      "sort_order": 1,
      "private_metadata": {},
      "metadata": {},
      "sku": "328223581",
      "name": "M",
      "product": 134,
      "track_inventory": true,
      "is_preorder": false,
      "preorder_end_date": null,
      "preorder_global_threshold": null,
      "quantity_limit_per_customer": null,
      "created_at": "2022-05-13T21:22:25.647Z",
      "updated_at": "2022-05-13T23:26:53.374Z",
      "weight": null
    }
  },
  {
    "model": "product.productvariant",
    "pk": 350,
    "fields": {
      "sort_order": 2,
      "private_metadata": {},
      "metadata": {},
      "sku": "328223582",
      "name": "L",
      "product": 134,
      "track_inventory": true,
      "is_preorder": false,
      "preorder_end_date": null,
      "preorder_global_threshold": null,
      "quantity_limit_per_customer": null,
      "created_at": "2022-05-13T21:22:25.700Z",
      "updated_at": "2022-05-13T23:26:53.453Z",
      "weight": null
    }
  },
  {
    "model": "product.productvariant",
    "pk": 351,
    "fields": {
      "sort_order": 3,
      "private_metadata": {},
      "metadata": {},
      "sku": "328223583",
      "name": "XL",
      "product": 134,
      "track_inventory": true,
      "is_preorder": false,
      "preorder_end_date": null,
      "preorder_global_threshold": null,
      "quantity_limit_per_customer": null,
      "created_at": "2022-05-13T21:22:25.736Z",
      "updated_at": "2022-05-13T23:26:53.488Z",
      "weight": null
    }
  },
  {
    "model": "product.productvariant",
    "pk": 352,
    "fields": {
      "sort_order": 4,
      "private_metadata": {},
      "metadata": {},
      "sku": "328223584",
      "name": "XXL",
      "product": 134,
      "track_inventory": true,
      "is_preorder": false,
      "preorder_end_date": null,
      "preorder_global_threshold": null,
      "quantity_limit_per_customer": null,
      "created_at": "2022-05-13T21:22:25.789Z",
      "updated_at": "2022-05-13T23:26:53.520Z",
      "weight": null
    }
  },
  {
    "model": "product.productvariant",
    "pk": 353,
    "fields": {
      "sort_order": 0,
      "private_metadata": {},
      "metadata": {},
      "sku": "128223580",
      "name": "S",
      "product": 135,
      "track_inventory": true,
      "is_preorder": false,
      "preorder_end_date": null,
      "preorder_global_threshold": null,
      "quantity_limit_per_customer": null,
      "created_at": "2022-05-13T21:30:50.614Z",
      "updated_at": "2022-05-13T23:26:53.207Z",
      "weight": null,
      "default": true
    }
  },
  {
    "model": "product.productvariant",
    "pk": 354,
    "fields": {
      "sort_order": 1,
      "private_metadata": {},
      "metadata": {},
      "sku": "128223581",
      "name": "M",
      "product": 135,
      "track_inventory": true,
      "is_preorder": false,
      "preorder_end_date": null,
      "preorder_global_threshold": null,
      "quantity_limit_per_customer": null,
      "created_at": "2022-05-13T21:30:50.694Z",
      "updated_at": "2022-05-13T23:26:53.296Z",
      "weight": null
    }
  },
  {
    "model": "product.productvariant",
    "pk": 355,
    "fields": {
      "sort_order": 2,
      "private_metadata": {},
      "metadata": {},
      "sku": "128223582",
      "name": "L",
      "product": 135,
      "track_inventory": true,
      "is_preorder": false,
      "preorder_end_date": null,
      "preorder_global_threshold": null,
      "quantity_limit_per_customer": null,
      "created_at": "2022-05-13T21:30:50.756Z",
      "updated_at": "2022-05-13T23:26:53.422Z",
      "weight": null
    }
  },
  {
    "model": "product.productvariant",
    "pk": 356,
    "fields": {
      "sort_order": 3,
      "private_metadata": {},
      "metadata": {},
      "sku": "128223583",
      "name": "XL",
      "product": 135,
      "track_inventory": true,
      "is_preorder": false,
      "preorder_end_date": null,
      "preorder_global_threshold": null,
      "quantity_limit_per_customer": null,
      "created_at": "2022-05-13T21:30:50.795Z",
      "updated_at": "2022-05-13T23:26:53.470Z",
      "weight": null
    }
  },
  {
    "model": "product.productvariant",
    "pk": 357,
    "fields": {
      "sort_order": 4,
      "private_metadata": {},
      "metadata": {},
      "sku": "128223584",
      "name": "XXL",
      "product": 135,
      "track_inventory": true,
      "is_preorder": false,
      "preorder_end_date": null,
      "preorder_global_threshold": null,
      "quantity_limit_per_customer": null,
      "created_at": "2022-05-13T21:30:50.889Z",
      "updated_at": "2022-05-13T23:26:53.507Z",
      "weight": null
    }
  },
  {
    "model": "product.productvariant",
    "pk": 358,
    "fields": {
      "sort_order": 0,
      "private_metadata": {},
      "metadata": {},
      "sku": "111223580",
      "name": "S",
      "product": 136,
      "track_inventory": true,
      "is_preorder": false,
      "preorder_end_date": null,
      "preorder_global_threshold": null,
      "quantity_limit_per_customer": null,
      "created_at": "2022-05-13T21:38:56.282Z",
      "updated_at": "2022-05-13T23:26:53.164Z",
      "weight": null,
      "default": true
    }
  },
  {
    "model": "product.productvariant",
    "pk": 359,
    "fields": {
      "sort_order": 1,
      "private_metadata": {},
      "metadata": {},
      "sku": "111223581",
      "name": "M",
      "product": 136,
      "track_inventory": true,
      "is_preorder": false,
      "preorder_end_date": null,
      "preorder_global_threshold": null,
      "quantity_limit_per_customer": null,
      "created_at": "2022-05-13T21:38:56.373Z",
      "updated_at": "2022-05-13T23:26:53.257Z",
      "weight": null
    }
  },
  {
    "model": "product.productvariant",
    "pk": 360,
    "fields": {
      "sort_order": 2,
      "private_metadata": {},
      "metadata": {},
      "sku": "111223582",
      "name": "XXL",
      "product": 136,
      "track_inventory": true,
      "is_preorder": false,
      "preorder_end_date": null,
      "preorder_global_threshold": null,
      "quantity_limit_per_customer": null,
      "created_at": "2022-05-13T21:38:56.422Z",
      "updated_at": "2022-05-13T23:26:53.392Z",
      "weight": null
    }
  },
  {
    "model": "product.productvariant",
    "pk": 361,
    "fields": {
      "sort_order": 0,
      "private_metadata": {},
      "metadata": {},
      "sku": "218223580",
      "name": "M",
      "product": 137,
      "track_inventory": true,
      "is_preorder": false,
      "preorder_end_date": null,
      "preorder_global_threshold": null,
      "quantity_limit_per_customer": null,
      "created_at": "2022-05-13T21:42:43.229Z",
      "updated_at": "2022-05-13T23:26:53.217Z",
      "weight": null,
      "default": true
    }
  },
  {
    "model": "product.productvariant",
    "pk": 362,
    "fields": {
      "sort_order": 1,
      "private_metadata": {},
      "metadata": {},
      "sku": "218223581",
      "name": "L",
      "product": 137,
      "track_inventory": true,
      "is_preorder": false,
      "preorder_end_date": null,
      "preorder_global_threshold": null,
      "quantity_limit_per_customer": null,
      "created_at": "2022-05-13T21:42:43.314Z",
      "updated_at": "2022-05-13T23:26:53.309Z",
      "weight": null
    }
  },
  {
    "model": "product.productvariant",
    "pk": 363,
    "fields": {
      "sort_order": 2,
      "private_metadata": {},
      "metadata": {},
      "sku": "218223582",
      "name": "XL",
      "product": 137,
      "track_inventory": true,
      "is_preorder": false,
      "preorder_end_date": null,
      "preorder_global_threshold": null,
      "quantity_limit_per_customer": null,
      "created_at": "2022-05-13T21:42:43.351Z",
      "updated_at": "2022-05-13T23:26:53.439Z",
      "weight": null
    }
  },
  {
    "model": "product.productvariant",
    "pk": 364,
    "fields": {
      "sort_order": 0,
      "private_metadata": {},
      "metadata": {},
      "sku": "112223580",
      "name": "S",
      "product": 138,
      "track_inventory": true,
      "is_preorder": false,
      "preorder_end_date": null,
      "preorder_global_threshold": null,
      "quantity_limit_per_customer": null,
      "created_at": "2022-05-13T21:44:58.194Z",
      "updated_at": "2022-05-13T23:26:53.194Z",
      "weight": null,
      "default": true
    }
  },
  {
    "model": "product.productvariant",
    "pk": 365,
    "fields": {
      "sort_order": 1,
      "private_metadata": {},
      "metadata": {},
      "sku": "112223581",
      "name": "M",
      "product": 138,
      "track_inventory": true,
      "is_preorder": false,
      "preorder_end_date": null,
      "preorder_global_threshold": null,
      "quantity_limit_per_customer": null,
      "created_at": "2022-05-13T21:44:58.258Z",
      "updated_at": "2022-05-13T23:26:53.285Z",
      "weight": null
    }
  },
  {
    "model": "product.productvariant",
    "pk": 366,
    "fields": {
      "sort_order": 2,
      "private_metadata": {},
      "metadata": {},
      "sku": "112223582",
      "name": "L",
      "product": 138,
      "track_inventory": true,
      "is_preorder": false,
      "preorder_end_date": null,
      "preorder_global_threshold": null,
      "quantity_limit_per_customer": null,
      "created_at": "2022-05-13T21:44:58.304Z",
      "updated_at": "2022-05-13T23:26:53.407Z",
      "weight": null
    }
  },
  {
    "model": "product.productvariant",
    "pk": 368,
    "fields": {
      "sort_order": 0,
      "private_metadata": {},
      "metadata": {},
      "sku": null,
      "name": "UHJvZHVjdFZhcmlhbnQ6MzY4",
      "product": 141,
      "track_inventory": false,
      "is_preorder": false,
      "preorder_end_date": null,
      "preorder_global_threshold": null,
      "quantity_limit_per_customer": null,
      "created_at": "2022-05-13T23:50:16.869Z",
      "updated_at": "2022-05-14T21:33:36.523Z",
      "weight": null,
      "default": true
    }
  },
  {
    "model": "product.productvariant",
    "pk": 370,
    "fields": {
      "sort_order": 0,
      "private_metadata": {},
      "metadata": {},
      "sku": null,
      "name": "UHJvZHVjdFZhcmlhbnQ6Mzcw",
      "product": 143,
      "track_inventory": false,
      "is_preorder": false,
      "preorder_end_date": null,
      "preorder_global_threshold": null,
      "quantity_limit_per_customer": null,
      "created_at": "2022-05-14T21:10:01.587Z",
      "updated_at": "2022-05-14T21:33:04.241Z",
      "weight": null,
      "default": true
    }
  },
  {
    "model": "product.productvariant",
    "pk": 371,
    "fields": {
      "sort_order": 0,
      "private_metadata": {},
      "metadata": {},
      "sku": null,
      "name": "UHJvZHVjdFZhcmlhbnQ6Mzcx",
      "product": 144,
      "track_inventory": false,
      "is_preorder": false,
      "preorder_end_date": null,
      "preorder_global_threshold": null,
      "quantity_limit_per_customer": null,
      "created_at": "2022-05-14T21:24:57.904Z",
      "updated_at": "2022-05-14T21:25:09.225Z",
      "weight": null,
      "default": true
    }
  },
  {
    "model": "product.productvariant",
    "pk": 372,
    "fields": {
      "sort_order": 0,
      "private_metadata": {},
      "metadata": {},
      "sku": "9018223582",
      "name": "DVD",
      "product": 145,
      "track_inventory": true,
      "is_preorder": false,
      "preorder_end_date": null,
      "preorder_global_threshold": null,
      "quantity_limit_per_customer": null,
      "created_at": "2022-05-14T21:55:45.910Z",
      "updated_at": "2022-05-14T21:55:45.938Z",
      "weight": null,
      "default": true
    }
  },
  {
    "model": "product.productvariant",
    "pk": 373,
    "fields": {
      "sort_order": 1,
      "private_metadata": {},
      "metadata": {},
      "sku": "9018223583",
      "name": "iTunes",
      "product": 145,
      "track_inventory": true,
      "is_preorder": false,
      "preorder_end_date": null,
      "preorder_global_threshold": null,
      "quantity_limit_per_customer": null,
      "created_at": "2022-05-14T21:55:45.950Z",
      "updated_at": "2022-05-14T21:55:45.974Z",
      "weight": null
    }
  },
  {
    "model": "product.productvariant",
    "pk": 374,
    "fields": {
      "sort_order": 2,
      "private_metadata": {},
      "metadata": {},
      "sku": "9018223584",
      "name": "MP3",
      "product": 145,
      "track_inventory": true,
      "is_preorder": false,
      "preorder_end_date": null,
      "preorder_global_threshold": null,
      "quantity_limit_per_customer": null,
      "created_at": "2022-05-14T21:55:45.983Z",
      "updated_at": "2022-05-14T21:55:46.009Z",
      "weight": null
    }
  },
  {
    "model": "product.productvariant",
    "pk": 375,
    "fields": {
      "sort_order": 0,
      "private_metadata": {},
      "metadata": {},
      "sku": "113223582",
      "name": "Vinyl",
      "product": 146,
      "track_inventory": true,
      "is_preorder": false,
      "preorder_end_date": null,
      "preorder_global_threshold": null,
      "quantity_limit_per_customer": null,
      "created_at": "2022-05-15T09:05:27.383Z",
      "updated_at": "2022-05-15T09:05:27.419Z",
      "weight": null,
      "default": true
    }
  },
  {
    "model": "product.productvariant",
    "pk": 376,
    "fields": {
      "sort_order": 1,
      "private_metadata": {},
      "metadata": {},
      "sku": "113223583",
      "name": "DVD",
      "product": 146,
      "track_inventory": true,
      "is_preorder": false,
      "preorder_end_date": null,
      "preorder_global_threshold": null,
      "quantity_limit_per_customer": null,
      "created_at": "2022-05-15T09:05:27.430Z",
      "updated_at": "2022-05-15T09:05:27.464Z",
      "weight": null
    }
  },
  {
    "model": "product.productvariant",
    "pk": 377,
    "fields": {
      "sort_order": 2,
      "private_metadata": {},
      "metadata": {},
      "sku": "113223584",
      "name": "iTunes",
      "product": 146,
      "track_inventory": true,
      "is_preorder": false,
      "preorder_end_date": null,
      "preorder_global_threshold": null,
      "quantity_limit_per_customer": null,
      "created_at": "2022-05-15T09:05:27.476Z",
      "updated_at": "2022-05-15T09:05:27.516Z",
      "weight": null
    }
  },
  {
    "model": "product.productvariant",
    "pk": 378,
    "fields": {
      "sort_order": 3,
      "private_metadata": {},
      "metadata": {},
      "sku": "113223585",
      "name": "CD",
      "product": 146,
      "track_inventory": true,
      "is_preorder": false,
      "preorder_end_date": null,
      "preorder_global_threshold": null,
      "quantity_limit_per_customer": null,
      "created_at": "2022-05-15T09:05:27.531Z",
      "updated_at": "2022-05-15T09:05:27.585Z",
      "weight": null
    }
  },
  {
    "model": "product.productvariant",
    "pk": 379,
    "fields": {
      "sort_order": 0,
      "private_metadata": {},
      "metadata": {},
      "sku": "124223581",
      "name": "iTunes",
      "product": 147,
      "track_inventory": true,
      "is_preorder": false,
      "preorder_end_date": null,
      "preorder_global_threshold": null,
      "quantity_limit_per_customer": null,
      "created_at": "2022-05-15T09:21:06.168Z",
      "updated_at": "2022-05-15T09:21:06.190Z",
      "weight": null,
      "default": true
    }
  },
  {
    "model": "product.productvariant",
    "pk": 380,
    "fields": {
      "sort_order": 1,
      "private_metadata": {},
      "metadata": {},
      "sku": "124223582",
      "name": "MP3",
      "product": 147,
      "track_inventory": true,
      "is_preorder": false,
      "preorder_end_date": null,
      "preorder_global_threshold": null,
      "quantity_limit_per_customer": null,
      "created_at": "2022-05-15T09:21:06.197Z",
      "updated_at": "2022-05-15T09:21:06.218Z",
      "weight": null
    }
  },
  {
    "model": "product.productvariant",
    "pk": 382,
    "fields": {
      "sort_order": 0,
      "private_metadata": {},
      "metadata": {},
      "sku": null,
      "name": "UHJvZHVjdFZhcmlhbnQ6Mzgy",
      "product": 150,
      "track_inventory": false,
      "is_preorder": false,
      "preorder_end_date": null,
      "preorder_global_threshold": null,
      "quantity_limit_per_customer": null,
      "created_at": "2022-05-15T09:28:13.324Z",
      "updated_at": "2022-05-15T09:28:13.363Z",
      "weight": null,
      "default": true
    }
  },
  {
    "model": "product.productvariant",
    "pk": 383,
    "fields": {
      "sort_order": 0,
      "private_metadata": {},
      "metadata": {},
      "sku": null,
      "name": "UHJvZHVjdFZhcmlhbnQ6Mzgz",
      "product": 151,
      "track_inventory": false,
      "is_preorder": false,
      "preorder_end_date": null,
      "preorder_global_threshold": null,
      "quantity_limit_per_customer": null,
      "created_at": "2022-05-15T09:32:27.397Z",
      "updated_at": "2022-05-16T16:38:35.759Z",
      "weight": null,
      "default": true
    }
  },
  {
    "model": "product.productvariant",
    "pk": 384,
    "fields": {
      "sort_order": 0,
      "private_metadata": {},
      "metadata": {},
      "sku": null,
      "name": "UHJvZHVjdFZhcmlhbnQ6Mzg0",
      "product": 152,
      "track_inventory": false,
      "is_preorder": false,
      "preorder_end_date": null,
      "preorder_global_threshold": null,
      "quantity_limit_per_customer": null,
      "created_at": "2022-05-16T16:19:51.191Z",
      "updated_at": "2022-05-18T12:21:40.806Z",
      "weight": null,
      "default": true
    }
  },
  {
    "model": "product.productvariant",
    "pk": 385,
    "fields": {
      "sort_order": 0,
      "private_metadata": {},
      "metadata": {},
      "sku": null,
      "name": "UHJvZHVjdFZhcmlhbnQ6Mzg1",
      "product": 153,
      "track_inventory": false,
      "is_preorder": false,
      "preorder_end_date": null,
      "preorder_global_threshold": null,
      "quantity_limit_per_customer": null,
      "created_at": "2022-05-16T16:25:11.701Z",
      "updated_at": "2022-05-16T16:25:11.757Z",
      "weight": null,
      "default": true
    }
  },
  {
    "model": "product.productvariant",
    "pk": 386,
    "fields": {
      "sort_order": 0,
      "private_metadata": {},
      "metadata": {},
      "sku": null,
      "name": "UHJvZHVjdFZhcmlhbnQ6Mzg2",
      "product": 154,
      "track_inventory": false,
      "is_preorder": false,
      "preorder_end_date": null,
      "preorder_global_threshold": null,
      "quantity_limit_per_customer": null,
      "created_at": "2022-05-16T16:27:16.900Z",
      "updated_at": "2022-05-16T16:27:16.924Z",
      "weight": null,
      "default": true
    }
  },
  {
    "model": "product.productvariant",
    "pk": 387,
    "fields": {
      "sort_order": 0,
      "private_metadata": {},
      "metadata": {},
      "sku": null,
      "name": "UHJvZHVjdFZhcmlhbnQ6Mzg3",
      "product": 155,
      "track_inventory": false,
      "is_preorder": false,
      "preorder_end_date": null,
      "preorder_global_threshold": null,
      "quantity_limit_per_customer": null,
      "created_at": "2022-05-16T16:28:15.149Z",
      "updated_at": "2022-05-17T12:36:31.454Z",
      "weight": null,
      "default": true
    }
  },
  {
    "model": "product.productvariant",
    "pk": 388,
    "fields": {
      "sort_order": 0,
      "private_metadata": {},
      "metadata": {},
      "sku": null,
      "name": "UHJvZHVjdFZhcmlhbnQ6Mzg4",
      "product": 156,
      "track_inventory": false,
      "is_preorder": false,
      "preorder_end_date": null,
      "preorder_global_threshold": null,
      "quantity_limit_per_customer": null,
      "created_at": "2022-05-17T11:44:17.115Z",
      "updated_at": "2022-05-17T11:44:17.201Z",
      "weight": null,
      "default": true
    }
  },
  {
    "model": "product.productvariant",
    "pk": 389,
    "fields": {
      "sort_order": 0,
      "private_metadata": {},
      "metadata": {},
      "sku": "9182235820",
      "name": "XL",
      "product": 157,
      "track_inventory": true,
      "is_preorder": false,
      "preorder_end_date": null,
      "preorder_global_threshold": null,
      "quantity_limit_per_customer": null,
      "created_at": "2022-05-17T11:50:09.662Z",
      "updated_at": "2022-05-17T11:50:09.694Z",
      "weight": null,
      "default": true
    }
  },
  {
    "model": "product.productvariant",
    "pk": 390,
    "fields": {
      "sort_order": 1,
      "private_metadata": {},
      "metadata": {},
      "sku": "9182235821",
      "name": "XXL",
      "product": 157,
      "track_inventory": true,
      "is_preorder": false,
      "preorder_end_date": null,
      "preorder_global_threshold": null,
      "quantity_limit_per_customer": null,
      "created_at": "2022-05-17T11:50:09.704Z",
      "updated_at": "2022-05-17T11:50:09.730Z",
      "weight": null
    }
  },
  {
    "model": "product.productvariant",
    "pk": 393,
    "fields": {
      "sort_order": 0,
      "private_metadata": {},
      "metadata": {},
      "sku": null,
      "name": "UHJvZHVjdFZhcmlhbnQ6Mzkz",
      "product": 160,
      "track_inventory": false,
      "is_preorder": false,
      "preorder_end_date": null,
      "preorder_global_threshold": null,
      "quantity_limit_per_customer": null,
      "created_at": "2022-05-17T11:57:19.386Z",
      "updated_at": "2022-05-18T19:30:32.573Z",
      "weight": null,
      "default": true
    }
  },
  {
    "model": "product.productvariant",
    "pk": 394,
    "fields": {
      "sort_order": 0,
      "private_metadata": {},
      "metadata": {},
      "sku": "49182235820",
      "name": "S",
      "product": 161,
      "track_inventory": true,
      "is_preorder": false,
      "preorder_end_date": null,
      "preorder_global_threshold": null,
      "quantity_limit_per_customer": null,
      "created_at": "2022-05-17T12:03:59.123Z",
      "updated_at": "2022-05-17T12:03:59.178Z",
      "weight": null,
      "default": true
    }
  },
  {
    "model": "product.productvariant",
    "pk": 395,
    "fields": {
      "sort_order": 1,
      "private_metadata": {},
      "metadata": {},
      "sku": "49182235821",
      "name": "M",
      "product": 161,
      "track_inventory": true,
      "is_preorder": false,
      "preorder_end_date": null,
      "preorder_global_threshold": null,
      "quantity_limit_per_customer": null,
      "created_at": "2022-05-17T12:03:59.193Z",
      "updated_at": "2022-05-17T12:03:59.243Z",
      "weight": null
    }
  },
  {
    "model": "product.productvariant",
    "pk": 396,
    "fields": {
      "sort_order": 2,
      "private_metadata": {},
      "metadata": {},
      "sku": "49182235822",
      "name": "L",
      "product": 161,
      "track_inventory": true,
      "is_preorder": false,
      "preorder_end_date": null,
      "preorder_global_threshold": null,
      "quantity_limit_per_customer": null,
      "created_at": "2022-05-17T12:03:59.262Z",
      "updated_at": "2022-05-17T12:03:59.311Z",
      "weight": null
    }
  },
  {
    "model": "product.productvariant",
    "pk": 397,
    "fields": {
      "sort_order": 3,
      "private_metadata": {},
      "metadata": {},
      "sku": "49182235823",
      "name": "XL",
      "product": 161,
      "track_inventory": true,
      "is_preorder": false,
      "preorder_end_date": null,
      "preorder_global_threshold": null,
      "quantity_limit_per_customer": null,
      "created_at": "2022-05-17T12:03:59.329Z",
      "updated_at": "2022-05-17T12:03:59.383Z",
      "weight": null
    }
  },
  {
    "model": "product.productvariant",
    "pk": 398,
    "fields": {
      "sort_order": 4,
      "private_metadata": {},
      "metadata": {},
      "sku": "49182235824",
      "name": "XXL",
      "product": 161,
      "track_inventory": true,
      "is_preorder": false,
      "preorder_end_date": null,
      "preorder_global_threshold": null,
      "quantity_limit_per_customer": null,
      "created_at": "2022-05-17T12:03:59.400Z",
      "updated_at": "2022-05-17T12:03:59.450Z",
      "weight": null
    }
  },
  {
    "model": "product.productvariant",
    "pk": 399,
    "fields": {
      "sort_order": 0,
      "private_metadata": {},
      "metadata": {},
      "sku": null,
      "name": "UHJvZHVjdFZhcmlhbnQ6Mzk5",
      "product": 162,
      "track_inventory": false,
      "is_preorder": false,
      "preorder_end_date": null,
      "preorder_global_threshold": null,
      "quantity_limit_per_customer": null,
      "created_at": "2022-05-18T12:06:54.246Z",
      "updated_at": "2022-05-18T12:07:49.819Z",
      "weight": null,
      "default": true
    }
  },
  {
    "model": "product.productvariant",
    "pk": 400,
    "fields": {
      "sort_order": 0,
      "private_metadata": {},
      "metadata": {},
      "sku": null,
      "name": "UHJvZHVjdFZhcmlhbnQ6NDAw",
      "product": 163,
      "track_inventory": false,
      "is_preorder": false,
      "preorder_end_date": null,
      "preorder_global_threshold": null,
      "quantity_limit_per_customer": null,
      "created_at": "2022-05-18T19:29:35.277Z",
      "updated_at": "2022-05-18T19:29:47.123Z",
      "weight": null,
      "default": true
    }
  },
  {
    "model": "product.productvariant",
    "pk": 401,
    "fields": {
      "sort_order": 0,
      "private_metadata": {},
      "metadata": {},
      "sku": null,
      "name": "UHJvZHVjdFZhcmlhbnQ6NDAx",
      "product": 164,
      "track_inventory": false,
      "is_preorder": false,
      "preorder_end_date": null,
      "preorder_global_threshold": null,
      "quantity_limit_per_customer": null,
      "created_at": "2022-05-18T19:31:14.677Z",
      "updated_at": "2022-05-18T19:31:14.745Z",
      "weight": null,
      "default": true
    }
  },
  {
    "model": "product.productvariantchannellisting",
    "pk": 224,
    "fields": {
      "variant": 324,
      "channel": 2,
      "currency": "PLN",
      "price_amount": "40.000",
      "discounted_price_amount": "40.000",
      "cost_price_amount": null,
      "preorder_quantity_threshold": null
    }
  },
  {
    "model": "product.productvariantchannellisting",
    "pk": 225,
    "fields": {
      "variant": 324,
      "channel": 1,
      "currency": "USD",
      "price_amount": "10.000",
      "discounted_price_amount": "10.000",
      "cost_price_amount": null,
      "preorder_quantity_threshold": null
    }
  },
  {
    "model": "product.productvariantchannellisting",
    "pk": 226,
    "fields": {
      "variant": 325,
      "channel": 2,
      "currency": "PLN",
      "price_amount": "240.000",
      "discounted_price_amount": "240.000",
      "cost_price_amount": null,
      "preorder_quantity_threshold": null
    }
  },
  {
    "model": "product.productvariantchannellisting",
    "pk": 227,
    "fields": {
      "variant": 325,
      "channel": 1,
      "currency": "USD",
      "price_amount": "80.000",
      "discounted_price_amount": "80.000",
      "cost_price_amount": null,
      "preorder_quantity_threshold": null
    }
  },
  {
    "model": "product.productvariantchannellisting",
    "pk": 228,
    "fields": {
      "variant": 326,
      "channel": 2,
      "currency": "PLN",
      "price_amount": "240.000",
      "discounted_price_amount": "240.000",
      "cost_price_amount": null,
      "preorder_quantity_threshold": null
    }
  },
  {
    "model": "product.productvariantchannellisting",
    "pk": 229,
    "fields": {
      "variant": 327,
      "channel": 2,
      "currency": "PLN",
      "price_amount": "240.000",
      "discounted_price_amount": "240.000",
      "cost_price_amount": null,
      "preorder_quantity_threshold": null
    }
  },
  {
    "model": "product.productvariantchannellisting",
    "pk": 230,
    "fields": {
      "variant": 328,
      "channel": 2,
      "currency": "PLN",
      "price_amount": "240.000",
      "discounted_price_amount": "240.000",
      "cost_price_amount": null,
      "preorder_quantity_threshold": null
    }
  },
  {
    "model": "product.productvariantchannellisting",
    "pk": 231,
    "fields": {
      "variant": 329,
      "channel": 2,
      "currency": "PLN",
      "price_amount": "240.000",
      "discounted_price_amount": "240.000",
      "cost_price_amount": null,
      "preorder_quantity_threshold": null
    }
  },
  {
    "model": "product.productvariantchannellisting",
    "pk": 232,
    "fields": {
      "variant": 330,
      "channel": 2,
      "currency": "PLN",
      "price_amount": "240.000",
      "discounted_price_amount": "240.000",
      "cost_price_amount": null,
      "preorder_quantity_threshold": null
    }
  },
  {
    "model": "product.productvariantchannellisting",
    "pk": 233,
    "fields": {
      "variant": 331,
      "channel": 2,
      "currency": "PLN",
      "price_amount": "240.000",
      "discounted_price_amount": "240.000",
      "cost_price_amount": null,
      "preorder_quantity_threshold": null
    }
  },
  {
    "model": "product.productvariantchannellisting",
    "pk": 234,
    "fields": {
      "variant": 326,
      "channel": 1,
      "currency": "USD",
      "price_amount": "80.000",
      "discounted_price_amount": "80.000",
      "cost_price_amount": null,
      "preorder_quantity_threshold": null
    }
  },
  {
    "model": "product.productvariantchannellisting",
    "pk": 235,
    "fields": {
      "variant": 327,
      "channel": 1,
      "currency": "USD",
      "price_amount": "80.000",
      "discounted_price_amount": "80.000",
      "cost_price_amount": null,
      "preorder_quantity_threshold": null
    }
  },
  {
    "model": "product.productvariantchannellisting",
    "pk": 236,
    "fields": {
      "variant": 328,
      "channel": 1,
      "currency": "USD",
      "price_amount": "80.000",
      "discounted_price_amount": "80.000",
      "cost_price_amount": null,
      "preorder_quantity_threshold": null
    }
  },
  {
    "model": "product.productvariantchannellisting",
    "pk": 237,
    "fields": {
      "variant": 329,
      "channel": 1,
      "currency": "USD",
      "price_amount": "80.000",
      "discounted_price_amount": "80.000",
      "cost_price_amount": null,
      "preorder_quantity_threshold": null
    }
  },
  {
    "model": "product.productvariantchannellisting",
    "pk": 238,
    "fields": {
      "variant": 330,
      "channel": 1,
      "currency": "USD",
      "price_amount": "80.000",
      "discounted_price_amount": "80.000",
      "cost_price_amount": null,
      "preorder_quantity_threshold": null
    }
  },
  {
    "model": "product.productvariantchannellisting",
    "pk": 239,
    "fields": {
      "variant": 331,
      "channel": 1,
      "currency": "USD",
      "price_amount": "80.000",
      "discounted_price_amount": "80.000",
      "cost_price_amount": null,
      "preorder_quantity_threshold": null
    }
  },
  {
    "model": "product.productvariantchannellisting",
    "pk": 240,
    "fields": {
      "variant": 332,
      "channel": 2,
      "currency": "PLN",
      "price_amount": "230.000",
      "discounted_price_amount": "230.000",
      "cost_price_amount": null,
      "preorder_quantity_threshold": null
    }
  },
  {
    "model": "product.productvariantchannellisting",
    "pk": 241,
    "fields": {
      "variant": 332,
      "channel": 1,
      "currency": "USD",
      "price_amount": "75.000",
      "discounted_price_amount": "75.000",
      "cost_price_amount": null,
      "preorder_quantity_threshold": null
    }
  },
  {
    "model": "product.productvariantchannellisting",
    "pk": 242,
    "fields": {
      "variant": 333,
      "channel": 2,
      "currency": "PLN",
      "price_amount": "230.000",
      "discounted_price_amount": "230.000",
      "cost_price_amount": null,
      "preorder_quantity_threshold": null
    }
  },
  {
    "model": "product.productvariantchannellisting",
    "pk": 243,
    "fields": {
      "variant": 333,
      "channel": 1,
      "currency": "USD",
      "price_amount": "75.000",
      "discounted_price_amount": "75.000",
      "cost_price_amount": null,
      "preorder_quantity_threshold": null
    }
  },
  {
    "model": "product.productvariantchannellisting",
    "pk": 244,
    "fields": {
      "variant": 334,
      "channel": 2,
      "currency": "PLN",
      "price_amount": "230.000",
      "discounted_price_amount": "230.000",
      "cost_price_amount": null,
      "preorder_quantity_threshold": null
    }
  },
  {
    "model": "product.productvariantchannellisting",
    "pk": 245,
    "fields": {
      "variant": 334,
      "channel": 1,
      "currency": "USD",
      "price_amount": "75.000",
      "discounted_price_amount": "75.000",
      "cost_price_amount": null,
      "preorder_quantity_threshold": null
    }
  },
  {
    "model": "product.productvariantchannellisting",
    "pk": 246,
    "fields": {
      "variant": 335,
      "channel": 2,
      "currency": "PLN",
      "price_amount": "420.000",
      "discounted_price_amount": "420.000",
      "cost_price_amount": null,
      "preorder_quantity_threshold": null
    }
  },
  {
    "model": "product.productvariantchannellisting",
    "pk": 247,
    "fields": {
      "variant": 335,
      "channel": 1,
      "currency": "USD",
      "price_amount": "90.000",
      "discounted_price_amount": "90.000",
      "cost_price_amount": null,
      "preorder_quantity_threshold": null
    }
  },
  {
    "model": "product.productvariantchannellisting",
    "pk": 248,
    "fields": {
      "variant": 336,
      "channel": 2,
      "currency": "PLN",
      "price_amount": "420.000",
      "discounted_price_amount": "420.000",
      "cost_price_amount": null,
      "preorder_quantity_threshold": null
    }
  },
  {
    "model": "product.productvariantchannellisting",
    "pk": 249,
    "fields": {
      "variant": 336,
      "channel": 1,
      "currency": "USD",
      "price_amount": "90.000",
      "discounted_price_amount": "90.000",
      "cost_price_amount": null,
      "preorder_quantity_threshold": null
    }
  },
  {
    "model": "product.productvariantchannellisting",
    "pk": 250,
    "fields": {
      "variant": 337,
      "channel": 2,
      "currency": "PLN",
      "price_amount": "420.000",
      "discounted_price_amount": "420.000",
      "cost_price_amount": null,
      "preorder_quantity_threshold": null
    }
  },
  {
    "model": "product.productvariantchannellisting",
    "pk": 251,
    "fields": {
      "variant": 337,
      "channel": 1,
      "currency": "USD",
      "price_amount": "90.000",
      "discounted_price_amount": "90.000",
      "cost_price_amount": null,
      "preorder_quantity_threshold": null
    }
  },
  {
    "model": "product.productvariantchannellisting",
    "pk": 252,
    "fields": {
      "variant": 338,
      "channel": 2,
      "currency": "PLN",
      "price_amount": "420.000",
      "discounted_price_amount": "420.000",
      "cost_price_amount": null,
      "preorder_quantity_threshold": null
    }
  },
  {
    "model": "product.productvariantchannellisting",
    "pk": 253,
    "fields": {
      "variant": 338,
      "channel": 1,
      "currency": "USD",
      "price_amount": "90.000",
      "discounted_price_amount": "90.000",
      "cost_price_amount": null,
      "preorder_quantity_threshold": null
    }
  },
  {
    "model": "product.productvariantchannellisting",
    "pk": 254,
    "fields": {
      "variant": 339,
      "channel": 2,
      "currency": "PLN",
      "price_amount": "420.000",
      "discounted_price_amount": "420.000",
      "cost_price_amount": null,
      "preorder_quantity_threshold": null
    }
  },
  {
    "model": "product.productvariantchannellisting",
    "pk": 255,
    "fields": {
      "variant": 339,
      "channel": 1,
      "currency": "USD",
      "price_amount": "90.000",
      "discounted_price_amount": "90.000",
      "cost_price_amount": null,
      "preorder_quantity_threshold": null
    }
  },
  {
    "model": "product.productvariantchannellisting",
    "pk": 256,
    "fields": {
      "variant": 340,
      "channel": 2,
      "currency": "PLN",
      "price_amount": "209.960",
      "discounted_price_amount": "209.960",
      "cost_price_amount": null,
      "preorder_quantity_threshold": null
    }
  },
  {
    "model": "product.productvariantchannellisting",
    "pk": 257,
    "fields": {
      "variant": 340,
      "channel": 1,
      "currency": "USD",
      "price_amount": "50.000",
      "discounted_price_amount": "50.000",
      "cost_price_amount": null,
      "preorder_quantity_threshold": null
    }
  },
  {
    "model": "product.productvariantchannellisting",
    "pk": 258,
    "fields": {
      "variant": 341,
      "channel": 2,
      "currency": "PLN",
      "price_amount": "209.960",
      "discounted_price_amount": "209.960",
      "cost_price_amount": null,
      "preorder_quantity_threshold": null
    }
  },
  {
    "model": "product.productvariantchannellisting",
    "pk": 259,
    "fields": {
      "variant": 341,
      "channel": 1,
      "currency": "USD",
      "price_amount": "50.000",
      "discounted_price_amount": "50.000",
      "cost_price_amount": null,
      "preorder_quantity_threshold": null
    }
  },
  {
    "model": "product.productvariantchannellisting",
    "pk": 260,
    "fields": {
      "variant": 342,
      "channel": 2,
      "currency": "PLN",
      "price_amount": "209.960",
      "discounted_price_amount": "209.960",
      "cost_price_amount": null,
      "preorder_quantity_threshold": null
    }
  },
  {
    "model": "product.productvariantchannellisting",
    "pk": 261,
    "fields": {
      "variant": 342,
      "channel": 1,
      "currency": "USD",
      "price_amount": "50.000",
      "discounted_price_amount": "50.000",
      "cost_price_amount": null,
      "preorder_quantity_threshold": null
    }
  },
  {
    "model": "product.productvariantchannellisting",
    "pk": 262,
    "fields": {
      "variant": 343,
      "channel": 2,
      "currency": "PLN",
      "price_amount": "209.960",
      "discounted_price_amount": "209.960",
      "cost_price_amount": null,
      "preorder_quantity_threshold": null
    }
  },
  {
    "model": "product.productvariantchannellisting",
    "pk": 263,
    "fields": {
      "variant": 343,
      "channel": 1,
      "currency": "USD",
      "price_amount": "50.000",
      "discounted_price_amount": "50.000",
      "cost_price_amount": null,
      "preorder_quantity_threshold": null
    }
  },
  {
    "model": "product.productvariantchannellisting",
    "pk": 264,
    "fields": {
      "variant": 344,
      "channel": 2,
      "currency": "PLN",
      "price_amount": "209.960",
      "discounted_price_amount": "209.960",
      "cost_price_amount": null,
      "preorder_quantity_threshold": null
    }
  },
  {
    "model": "product.productvariantchannellisting",
    "pk": 265,
    "fields": {
      "variant": 344,
      "channel": 1,
      "currency": "USD",
      "price_amount": "50.000",
      "discounted_price_amount": "50.000",
      "cost_price_amount": null,
      "preorder_quantity_threshold": null
    }
  },
  {
    "model": "product.productvariantchannellisting",
    "pk": 266,
    "fields": {
      "variant": 345,
      "channel": 2,
      "currency": "PLN",
      "price_amount": "100.000",
      "discounted_price_amount": "100.000",
      "cost_price_amount": null,
      "preorder_quantity_threshold": null
    }
  },
  {
    "model": "product.productvariantchannellisting",
    "pk": 267,
    "fields": {
      "variant": 345,
      "channel": 1,
      "currency": "USD",
      "price_amount": "30.000",
      "discounted_price_amount": "30.000",
      "cost_price_amount": null,
      "preorder_quantity_threshold": null
    }
  },
  {
    "model": "product.productvariantchannellisting",
    "pk": 268,
    "fields": {
      "variant": 346,
      "channel": 2,
      "currency": "PLN",
      "price_amount": "120.000",
      "discounted_price_amount": "120.000",
      "cost_price_amount": null,
      "preorder_quantity_threshold": null
    }
  },
  {
    "model": "product.productvariantchannellisting",
    "pk": 269,
    "fields": {
      "variant": 346,
      "channel": 1,
      "currency": "USD",
      "price_amount": "35.000",
      "discounted_price_amount": "35.000",
      "cost_price_amount": null,
      "preorder_quantity_threshold": null
    }
  },
  {
    "model": "product.productvariantchannellisting",
    "pk": 270,
    "fields": {
      "variant": 347,
      "channel": 2,
      "currency": "PLN",
      "price_amount": "120.000",
      "discounted_price_amount": "120.000",
      "cost_price_amount": null,
      "preorder_quantity_threshold": null
    }
  },
  {
    "model": "product.productvariantchannellisting",
    "pk": 271,
    "fields": {
      "variant": 347,
      "channel": 1,
      "currency": "USD",
      "price_amount": "35.000",
      "discounted_price_amount": "35.000",
      "cost_price_amount": null,
      "preorder_quantity_threshold": null
    }
  },
  {
    "model": "product.productvariantchannellisting",
    "pk": 272,
    "fields": {
      "variant": 348,
      "channel": 2,
      "currency": "PLN",
      "price_amount": "90.000",
      "discounted_price_amount": "90.000",
      "cost_price_amount": null,
      "preorder_quantity_threshold": null
    }
  },
  {
    "model": "product.productvariantchannellisting",
    "pk": 273,
    "fields": {
      "variant": 348,
      "channel": 1,
      "currency": "USD",
      "price_amount": "20.000",
      "discounted_price_amount": "20.000",
      "cost_price_amount": null,
      "preorder_quantity_threshold": null
    }
  },
  {
    "model": "product.productvariantchannellisting",
    "pk": 274,
    "fields": {
      "variant": 349,
      "channel": 2,
      "currency": "PLN",
      "price_amount": "90.000",
      "discounted_price_amount": "90.000",
      "cost_price_amount": null,
      "preorder_quantity_threshold": null
    }
  },
  {
    "model": "product.productvariantchannellisting",
    "pk": 275,
    "fields": {
      "variant": 349,
      "channel": 1,
      "currency": "USD",
      "price_amount": "20.000",
      "discounted_price_amount": "20.000",
      "cost_price_amount": null,
      "preorder_quantity_threshold": null
    }
  },
  {
    "model": "product.productvariantchannellisting",
    "pk": 276,
    "fields": {
      "variant": 350,
      "channel": 2,
      "currency": "PLN",
      "price_amount": "90.000",
      "discounted_price_amount": "90.000",
      "cost_price_amount": null,
      "preorder_quantity_threshold": null
    }
  },
  {
    "model": "product.productvariantchannellisting",
    "pk": 277,
    "fields": {
      "variant": 350,
      "channel": 1,
      "currency": "USD",
      "price_amount": "20.000",
      "discounted_price_amount": "20.000",
      "cost_price_amount": null,
      "preorder_quantity_threshold": null
    }
  },
  {
    "model": "product.productvariantchannellisting",
    "pk": 278,
    "fields": {
      "variant": 351,
      "channel": 2,
      "currency": "PLN",
      "price_amount": "90.000",
      "discounted_price_amount": "90.000",
      "cost_price_amount": null,
      "preorder_quantity_threshold": null
    }
  },
  {
    "model": "product.productvariantchannellisting",
    "pk": 279,
    "fields": {
      "variant": 351,
      "channel": 1,
      "currency": "USD",
      "price_amount": "20.000",
      "discounted_price_amount": "20.000",
      "cost_price_amount": null,
      "preorder_quantity_threshold": null
    }
  },
  {
    "model": "product.productvariantchannellisting",
    "pk": 280,
    "fields": {
      "variant": 352,
      "channel": 2,
      "currency": "PLN",
      "price_amount": "90.000",
      "discounted_price_amount": "90.000",
      "cost_price_amount": null,
      "preorder_quantity_threshold": null
    }
  },
  {
    "model": "product.productvariantchannellisting",
    "pk": 281,
    "fields": {
      "variant": 352,
      "channel": 1,
      "currency": "USD",
      "price_amount": "20.000",
      "discounted_price_amount": "20.000",
      "cost_price_amount": null,
      "preorder_quantity_threshold": null
    }
  },
  {
    "model": "product.productvariantchannellisting",
    "pk": 282,
    "fields": {
      "variant": 353,
      "channel": 2,
      "currency": "PLN",
      "price_amount": "200.000",
      "discounted_price_amount": "200.000",
      "cost_price_amount": null,
      "preorder_quantity_threshold": null
    }
  },
  {
    "model": "product.productvariantchannellisting",
    "pk": 283,
    "fields": {
      "variant": 353,
      "channel": 1,
      "currency": "USD",
      "price_amount": "40.000",
      "discounted_price_amount": "40.000",
      "cost_price_amount": null,
      "preorder_quantity_threshold": null
    }
  },
  {
    "model": "product.productvariantchannellisting",
    "pk": 284,
    "fields": {
      "variant": 354,
      "channel": 2,
      "currency": "PLN",
      "price_amount": "200.000",
      "discounted_price_amount": "200.000",
      "cost_price_amount": null,
      "preorder_quantity_threshold": null
    }
  },
  {
    "model": "product.productvariantchannellisting",
    "pk": 285,
    "fields": {
      "variant": 354,
      "channel": 1,
      "currency": "USD",
      "price_amount": "40.000",
      "discounted_price_amount": "40.000",
      "cost_price_amount": null,
      "preorder_quantity_threshold": null
    }
  },
  {
    "model": "product.productvariantchannellisting",
    "pk": 286,
    "fields": {
      "variant": 355,
      "channel": 2,
      "currency": "PLN",
      "price_amount": "200.000",
      "discounted_price_amount": "200.000",
      "cost_price_amount": null,
      "preorder_quantity_threshold": null
    }
  },
  {
    "model": "product.productvariantchannellisting",
    "pk": 287,
    "fields": {
      "variant": 355,
      "channel": 1,
      "currency": "USD",
      "price_amount": "40.000",
      "discounted_price_amount": "40.000",
      "cost_price_amount": null,
      "preorder_quantity_threshold": null
    }
  },
  {
    "model": "product.productvariantchannellisting",
    "pk": 288,
    "fields": {
      "variant": 356,
      "channel": 2,
      "currency": "PLN",
      "price_amount": "200.000",
      "discounted_price_amount": "200.000",
      "cost_price_amount": null,
      "preorder_quantity_threshold": null
    }
  },
  {
    "model": "product.productvariantchannellisting",
    "pk": 289,
    "fields": {
      "variant": 356,
      "channel": 1,
      "currency": "USD",
      "price_amount": "40.000",
      "discounted_price_amount": "40.000",
      "cost_price_amount": null,
      "preorder_quantity_threshold": null
    }
  },
  {
    "model": "product.productvariantchannellisting",
    "pk": 290,
    "fields": {
      "variant": 357,
      "channel": 2,
      "currency": "PLN",
      "price_amount": "200.000",
      "discounted_price_amount": "200.000",
      "cost_price_amount": null,
      "preorder_quantity_threshold": null
    }
  },
  {
    "model": "product.productvariantchannellisting",
    "pk": 291,
    "fields": {
      "variant": 357,
      "channel": 1,
      "currency": "USD",
      "price_amount": "40.000",
      "discounted_price_amount": "40.000",
      "cost_price_amount": null,
      "preorder_quantity_threshold": null
    }
  },
  {
    "model": "product.productvariantchannellisting",
    "pk": 292,
    "fields": {
      "variant": 358,
      "channel": 2,
      "currency": "PLN",
      "price_amount": "150.000",
      "discounted_price_amount": "150.000",
      "cost_price_amount": null,
      "preorder_quantity_threshold": null
    }
  },
  {
    "model": "product.productvariantchannellisting",
    "pk": 293,
    "fields": {
      "variant": 358,
      "channel": 1,
      "currency": "USD",
      "price_amount": "45.000",
      "discounted_price_amount": "45.000",
      "cost_price_amount": null,
      "preorder_quantity_threshold": null
    }
  },
  {
    "model": "product.productvariantchannellisting",
    "pk": 294,
    "fields": {
      "variant": 359,
      "channel": 2,
      "currency": "PLN",
      "price_amount": "150.000",
      "discounted_price_amount": "150.000",
      "cost_price_amount": null,
      "preorder_quantity_threshold": null
    }
  },
  {
    "model": "product.productvariantchannellisting",
    "pk": 295,
    "fields": {
      "variant": 359,
      "channel": 1,
      "currency": "USD",
      "price_amount": "45.000",
      "discounted_price_amount": "45.000",
      "cost_price_amount": null,
      "preorder_quantity_threshold": null
    }
  },
  {
    "model": "product.productvariantchannellisting",
    "pk": 296,
    "fields": {
      "variant": 360,
      "channel": 2,
      "currency": "PLN",
      "price_amount": "150.000",
      "discounted_price_amount": "150.000",
      "cost_price_amount": null,
      "preorder_quantity_threshold": null
    }
  },
  {
    "model": "product.productvariantchannellisting",
    "pk": 297,
    "fields": {
      "variant": 360,
      "channel": 1,
      "currency": "USD",
      "price_amount": "45.000",
      "discounted_price_amount": "45.000",
      "cost_price_amount": null,
      "preorder_quantity_threshold": null
    }
  },
  {
    "model": "product.productvariantchannellisting",
    "pk": 298,
    "fields": {
      "variant": 361,
      "channel": 2,
      "currency": "PLN",
      "price_amount": "150.000",
      "discounted_price_amount": "150.000",
      "cost_price_amount": null,
      "preorder_quantity_threshold": null
    }
  },
  {
    "model": "product.productvariantchannellisting",
    "pk": 299,
    "fields": {
      "variant": 361,
      "channel": 1,
      "currency": "USD",
      "price_amount": "45.000",
      "discounted_price_amount": "45.000",
      "cost_price_amount": null,
      "preorder_quantity_threshold": null
    }
  },
  {
    "model": "product.productvariantchannellisting",
    "pk": 300,
    "fields": {
      "variant": 362,
      "channel": 2,
      "currency": "PLN",
      "price_amount": "150.000",
      "discounted_price_amount": "150.000",
      "cost_price_amount": null,
      "preorder_quantity_threshold": null
    }
  },
  {
    "model": "product.productvariantchannellisting",
    "pk": 301,
    "fields": {
      "variant": 362,
      "channel": 1,
      "currency": "USD",
      "price_amount": "45.000",
      "discounted_price_amount": "45.000",
      "cost_price_amount": null,
      "preorder_quantity_threshold": null
    }
  },
  {
    "model": "product.productvariantchannellisting",
    "pk": 302,
    "fields": {
      "variant": 363,
      "channel": 2,
      "currency": "PLN",
      "price_amount": "150.000",
      "discounted_price_amount": "150.000",
      "cost_price_amount": null,
      "preorder_quantity_threshold": null
    }
  },
  {
    "model": "product.productvariantchannellisting",
    "pk": 303,
    "fields": {
      "variant": 363,
      "channel": 1,
      "currency": "USD",
      "price_amount": "45.000",
      "discounted_price_amount": "45.000",
      "cost_price_amount": null,
      "preorder_quantity_threshold": null
    }
  },
  {
    "model": "product.productvariantchannellisting",
    "pk": 304,
    "fields": {
      "variant": 364,
      "channel": 2,
      "currency": "PLN",
      "price_amount": "150.000",
      "discounted_price_amount": "150.000",
      "cost_price_amount": null,
      "preorder_quantity_threshold": null
    }
  },
  {
    "model": "product.productvariantchannellisting",
    "pk": 305,
    "fields": {
      "variant": 364,
      "channel": 1,
      "currency": "USD",
      "price_amount": "45.000",
      "discounted_price_amount": "45.000",
      "cost_price_amount": null,
      "preorder_quantity_threshold": null
    }
  },
  {
    "model": "product.productvariantchannellisting",
    "pk": 306,
    "fields": {
      "variant": 365,
      "channel": 2,
      "currency": "PLN",
      "price_amount": "150.000",
      "discounted_price_amount": "150.000",
      "cost_price_amount": null,
      "preorder_quantity_threshold": null
    }
  },
  {
    "model": "product.productvariantchannellisting",
    "pk": 307,
    "fields": {
      "variant": 365,
      "channel": 1,
      "currency": "USD",
      "price_amount": "45.000",
      "discounted_price_amount": "45.000",
      "cost_price_amount": null,
      "preorder_quantity_threshold": null
    }
  },
  {
    "model": "product.productvariantchannellisting",
    "pk": 308,
    "fields": {
      "variant": 366,
      "channel": 2,
      "currency": "PLN",
      "price_amount": "150.000",
      "discounted_price_amount": "150.000",
      "cost_price_amount": null,
      "preorder_quantity_threshold": null
    }
  },
  {
    "model": "product.productvariantchannellisting",
    "pk": 309,
    "fields": {
      "variant": 366,
      "channel": 1,
      "currency": "USD",
      "price_amount": "45.000",
      "discounted_price_amount": "45.000",
      "cost_price_amount": null,
      "preorder_quantity_threshold": null
    }
  },
  {
    "model": "product.productvariantchannellisting",
    "pk": 312,
    "fields": {
      "variant": 368,
      "channel": 2,
      "currency": "PLN",
      "price_amount": "50.000",
      "discounted_price_amount": "50.000",
      "cost_price_amount": null,
      "preorder_quantity_threshold": null
    }
  },
  {
    "model": "product.productvariantchannellisting",
    "pk": 313,
    "fields": {
      "variant": 368,
      "channel": 1,
      "currency": "USD",
      "price_amount": "10.000",
      "discounted_price_amount": "10.000",
      "cost_price_amount": null,
      "preorder_quantity_threshold": null
    }
  },
  {
    "model": "product.productvariantchannellisting",
    "pk": 316,
    "fields": {
      "variant": 370,
      "channel": 2,
      "currency": "PLN",
      "price_amount": "90.000",
      "discounted_price_amount": "90.000",
      "cost_price_amount": null,
      "preorder_quantity_threshold": null
    }
  },
  {
    "model": "product.productvariantchannellisting",
    "pk": 317,
    "fields": {
      "variant": 370,
      "channel": 1,
      "currency": "USD",
      "price_amount": "20.000",
      "discounted_price_amount": "20.000",
      "cost_price_amount": null,
      "preorder_quantity_threshold": null
    }
  },
  {
    "model": "product.productvariantchannellisting",
    "pk": 318,
    "fields": {
      "variant": 371,
      "channel": 2,
      "currency": "PLN",
      "price_amount": "60.000",
      "discounted_price_amount": "60.000",
      "cost_price_amount": null,
      "preorder_quantity_threshold": null
    }
  },
  {
    "model": "product.productvariantchannellisting",
    "pk": 319,
    "fields": {
      "variant": 371,
      "channel": 1,
      "currency": "USD",
      "price_amount": "15.000",
      "discounted_price_amount": "15.000",
      "cost_price_amount": null,
      "preorder_quantity_threshold": null
    }
  },
  {
    "model": "product.productvariantchannellisting",
    "pk": 320,
    "fields": {
      "variant": 372,
      "channel": 2,
      "currency": "PLN",
      "price_amount": "45.000",
      "discounted_price_amount": "45.000",
      "cost_price_amount": null,
      "preorder_quantity_threshold": null
    }
  },
  {
    "model": "product.productvariantchannellisting",
    "pk": 321,
    "fields": {
      "variant": 372,
      "channel": 1,
      "currency": "USD",
      "price_amount": "10.000",
      "discounted_price_amount": "10.000",
      "cost_price_amount": null,
      "preorder_quantity_threshold": null
    }
  },
  {
    "model": "product.productvariantchannellisting",
    "pk": 322,
    "fields": {
      "variant": 373,
      "channel": 2,
      "currency": "PLN",
      "price_amount": "45.000",
      "discounted_price_amount": "45.000",
      "cost_price_amount": null,
      "preorder_quantity_threshold": null
    }
  },
  {
    "model": "product.productvariantchannellisting",
    "pk": 323,
    "fields": {
      "variant": 373,
      "channel": 1,
      "currency": "USD",
      "price_amount": "10.000",
      "discounted_price_amount": "10.000",
      "cost_price_amount": null,
      "preorder_quantity_threshold": null
    }
  },
  {
    "model": "product.productvariantchannellisting",
    "pk": 324,
    "fields": {
      "variant": 374,
      "channel": 2,
      "currency": "PLN",
      "price_amount": "45.000",
      "discounted_price_amount": "45.000",
      "cost_price_amount": null,
      "preorder_quantity_threshold": null
    }
  },
  {
    "model": "product.productvariantchannellisting",
    "pk": 325,
    "fields": {
      "variant": 374,
      "channel": 1,
      "currency": "USD",
      "price_amount": "10.000",
      "discounted_price_amount": "10.000",
      "cost_price_amount": null,
      "preorder_quantity_threshold": null
    }
  },
  {
    "model": "product.productvariantchannellisting",
    "pk": 326,
    "fields": {
      "variant": 375,
      "channel": 2,
      "currency": "PLN",
      "price_amount": "29.990",
      "discounted_price_amount": "29.990",
      "cost_price_amount": null,
      "preorder_quantity_threshold": null
    }
  },
  {
    "model": "product.productvariantchannellisting",
    "pk": 327,
    "fields": {
      "variant": 375,
      "channel": 1,
      "currency": "USD",
      "price_amount": "8.990",
      "discounted_price_amount": "8.990",
      "cost_price_amount": null,
      "preorder_quantity_threshold": null
    }
  },
  {
    "model": "product.productvariantchannellisting",
    "pk": 328,
    "fields": {
      "variant": 376,
      "channel": 2,
      "currency": "PLN",
      "price_amount": "29.990",
      "discounted_price_amount": "29.990",
      "cost_price_amount": null,
      "preorder_quantity_threshold": null
    }
  },
  {
    "model": "product.productvariantchannellisting",
    "pk": 329,
    "fields": {
      "variant": 376,
      "channel": 1,
      "currency": "USD",
      "price_amount": "8.990",
      "discounted_price_amount": "8.990",
      "cost_price_amount": null,
      "preorder_quantity_threshold": null
    }
  },
  {
    "model": "product.productvariantchannellisting",
    "pk": 330,
    "fields": {
      "variant": 377,
      "channel": 2,
      "currency": "PLN",
      "price_amount": "29.990",
      "discounted_price_amount": "29.990",
      "cost_price_amount": null,
      "preorder_quantity_threshold": null
    }
  },
  {
    "model": "product.productvariantchannellisting",
    "pk": 331,
    "fields": {
      "variant": 377,
      "channel": 1,
      "currency": "USD",
      "price_amount": "8.990",
      "discounted_price_amount": "8.990",
      "cost_price_amount": null,
      "preorder_quantity_threshold": null
    }
  },
  {
    "model": "product.productvariantchannellisting",
    "pk": 332,
    "fields": {
      "variant": 378,
      "channel": 2,
      "currency": "PLN",
      "price_amount": "29.990",
      "discounted_price_amount": "29.990",
      "cost_price_amount": null,
      "preorder_quantity_threshold": null
    }
  },
  {
    "model": "product.productvariantchannellisting",
    "pk": 333,
    "fields": {
      "variant": 378,
      "channel": 1,
      "currency": "USD",
      "price_amount": "8.990",
      "discounted_price_amount": "8.990",
      "cost_price_amount": null,
      "preorder_quantity_threshold": null
    }
  },
  {
    "model": "product.productvariantchannellisting",
    "pk": 334,
    "fields": {
      "variant": 379,
      "channel": 2,
      "currency": "PLN",
      "price_amount": "9.990",
      "discounted_price_amount": "9.990",
      "cost_price_amount": null,
      "preorder_quantity_threshold": null
    }
  },
  {
    "model": "product.productvariantchannellisting",
    "pk": 335,
    "fields": {
      "variant": 379,
      "channel": 1,
      "currency": "USD",
      "price_amount": "2.000",
      "discounted_price_amount": "2.000",
      "cost_price_amount": null,
      "preorder_quantity_threshold": null
    }
  },
  {
    "model": "product.productvariantchannellisting",
    "pk": 336,
    "fields": {
      "variant": 380,
      "channel": 2,
      "currency": "PLN",
      "price_amount": "9.990",
      "discounted_price_amount": "9.990",
      "cost_price_amount": null,
      "preorder_quantity_threshold": null
    }
  },
  {
    "model": "product.productvariantchannellisting",
    "pk": 337,
    "fields": {
      "variant": 380,
      "channel": 1,
      "currency": "USD",
      "price_amount": "2.000",
      "discounted_price_amount": "2.000",
      "cost_price_amount": null,
      "preorder_quantity_threshold": null
    }
  },
  {
    "model": "product.productvariantchannellisting",
    "pk": 338,
    "fields": {
      "variant": 382,
      "channel": 2,
      "currency": "PLN",
      "price_amount": "29.990",
      "discounted_price_amount": "29.990",
      "cost_price_amount": null,
      "preorder_quantity_threshold": null
    }
  },
  {
    "model": "product.productvariantchannellisting",
    "pk": 339,
    "fields": {
      "variant": 382,
      "channel": 1,
      "currency": "USD",
      "price_amount": "11.990",
      "discounted_price_amount": "11.990",
      "cost_price_amount": null,
      "preorder_quantity_threshold": null
    }
  },
  {
    "model": "product.productvariantchannellisting",
    "pk": 340,
    "fields": {
      "variant": 383,
      "channel": 2,
      "currency": "PLN",
      "price_amount": "70.000",
      "discounted_price_amount": "70.000",
      "cost_price_amount": null,
      "preorder_quantity_threshold": null
    }
  },
  {
    "model": "product.productvariantchannellisting",
    "pk": 341,
    "fields": {
      "variant": 383,
      "channel": 1,
      "currency": "USD",
      "price_amount": "18.000",
      "discounted_price_amount": "18.000",
      "cost_price_amount": null,
      "preorder_quantity_threshold": null
    }
  },
  {
    "model": "product.productvariantchannellisting",
    "pk": 342,
    "fields": {
      "variant": 384,
      "channel": 2,
      "currency": "PLN",
      "price_amount": "5.990",
      "discounted_price_amount": "5.990",
      "cost_price_amount": null,
      "preorder_quantity_threshold": null
    }
  },
  {
    "model": "product.productvariantchannellisting",
    "pk": 343,
    "fields": {
      "variant": 384,
      "channel": 1,
      "currency": "USD",
      "price_amount": "1.990",
      "discounted_price_amount": "1.990",
      "cost_price_amount": null,
      "preorder_quantity_threshold": null
    }
  },
  {
    "model": "product.productvariantchannellisting",
    "pk": 344,
    "fields": {
      "variant": 385,
      "channel": 2,
      "currency": "PLN",
      "price_amount": "5.990",
      "discounted_price_amount": "5.990",
      "cost_price_amount": null,
      "preorder_quantity_threshold": null
    }
  },
  {
    "model": "product.productvariantchannellisting",
    "pk": 345,
    "fields": {
      "variant": 385,
      "channel": 1,
      "currency": "USD",
      "price_amount": "1.990",
      "discounted_price_amount": "1.990",
      "cost_price_amount": null,
      "preorder_quantity_threshold": null
    }
  },
  {
    "model": "product.productvariantchannellisting",
    "pk": 346,
    "fields": {
      "variant": 386,
      "channel": 2,
      "currency": "PLN",
      "price_amount": "5.990",
      "discounted_price_amount": "5.990",
      "cost_price_amount": null,
      "preorder_quantity_threshold": null
    }
  },
  {
    "model": "product.productvariantchannellisting",
    "pk": 347,
    "fields": {
      "variant": 386,
      "channel": 1,
      "currency": "USD",
      "price_amount": "1.990",
      "discounted_price_amount": "1.990",
      "cost_price_amount": null,
      "preorder_quantity_threshold": null
    }
  },
  {
    "model": "product.productvariantchannellisting",
    "pk": 348,
    "fields": {
      "variant": 387,
      "channel": 2,
      "currency": "PLN",
      "price_amount": "5.990",
      "discounted_price_amount": "5.990",
      "cost_price_amount": null,
      "preorder_quantity_threshold": null
    }
  },
  {
    "model": "product.productvariantchannellisting",
    "pk": 349,
    "fields": {
      "variant": 387,
      "channel": 1,
      "currency": "USD",
      "price_amount": "1.990",
      "discounted_price_amount": "1.990",
      "cost_price_amount": null,
      "preorder_quantity_threshold": null
    }
  },
  {
    "model": "product.productvariantchannellisting",
    "pk": 350,
    "fields": {
      "variant": 388,
      "channel": 2,
      "currency": "PLN",
      "price_amount": "90.000",
      "discounted_price_amount": "90.000",
      "cost_price_amount": null,
      "preorder_quantity_threshold": null
    }
  },
  {
    "model": "product.productvariantchannellisting",
    "pk": 351,
    "fields": {
      "variant": 388,
      "channel": 1,
      "currency": "USD",
      "price_amount": "17.000",
      "discounted_price_amount": "17.000",
      "cost_price_amount": null,
      "preorder_quantity_threshold": null
    }
  },
  {
    "model": "product.productvariantchannellisting",
    "pk": 352,
    "fields": {
      "variant": 389,
      "channel": 2,
      "currency": "PLN",
      "price_amount": "120.000",
      "discounted_price_amount": "120.000",
      "cost_price_amount": null,
      "preorder_quantity_threshold": null
    }
  },
  {
    "model": "product.productvariantchannellisting",
    "pk": 353,
    "fields": {
      "variant": 389,
      "channel": 1,
      "currency": "USD",
      "price_amount": "25.000",
      "discounted_price_amount": "25.000",
      "cost_price_amount": null,
      "preorder_quantity_threshold": null
    }
  },
  {
    "model": "product.productvariantchannellisting",
    "pk": 354,
    "fields": {
      "variant": 390,
      "channel": 2,
      "currency": "PLN",
      "price_amount": "120.000",
      "discounted_price_amount": "120.000",
      "cost_price_amount": null,
      "preorder_quantity_threshold": null
    }
  },
  {
    "model": "product.productvariantchannellisting",
    "pk": 355,
    "fields": {
      "variant": 390,
      "channel": 1,
      "currency": "USD",
      "price_amount": "25.000",
      "discounted_price_amount": "25.000",
      "cost_price_amount": null,
      "preorder_quantity_threshold": null
    }
  },
  {
    "model": "product.productvariantchannellisting",
    "pk": 356,
    "fields": {
      "variant": 393,
      "channel": 2,
      "currency": "PLN",
      "price_amount": "450.000",
      "discounted_price_amount": "450.000",
      "cost_price_amount": null,
      "preorder_quantity_threshold": null
    }
  },
  {
    "model": "product.productvariantchannellisting",
    "pk": 357,
    "fields": {
      "variant": 393,
      "channel": 1,
      "currency": "USD",
      "price_amount": "100.000",
      "discounted_price_amount": "100.000",
      "cost_price_amount": null,
      "preorder_quantity_threshold": null
    }
  },
  {
    "model": "product.productvariantchannellisting",
    "pk": 358,
    "fields": {
      "variant": 394,
      "channel": 2,
      "currency": "PLN",
      "price_amount": "130.000",
      "discounted_price_amount": "130.000",
      "cost_price_amount": null,
      "preorder_quantity_threshold": null
    }
  },
  {
    "model": "product.productvariantchannellisting",
    "pk": 359,
    "fields": {
      "variant": 394,
      "channel": 1,
      "currency": "USD",
      "price_amount": "30.000",
      "discounted_price_amount": "30.000",
      "cost_price_amount": null,
      "preorder_quantity_threshold": null
    }
  },
  {
    "model": "product.productvariantchannellisting",
    "pk": 360,
    "fields": {
      "variant": 395,
      "channel": 2,
      "currency": "PLN",
      "price_amount": "130.000",
      "discounted_price_amount": "130.000",
      "cost_price_amount": null,
      "preorder_quantity_threshold": null
    }
  },
  {
    "model": "product.productvariantchannellisting",
    "pk": 361,
    "fields": {
      "variant": 395,
      "channel": 1,
      "currency": "USD",
      "price_amount": "30.000",
      "discounted_price_amount": "30.000",
      "cost_price_amount": null,
      "preorder_quantity_threshold": null
    }
  },
  {
    "model": "product.productvariantchannellisting",
    "pk": 362,
    "fields": {
      "variant": 396,
      "channel": 2,
      "currency": "PLN",
      "price_amount": "130.000",
      "discounted_price_amount": "130.000",
      "cost_price_amount": null,
      "preorder_quantity_threshold": null
    }
  },
  {
    "model": "product.productvariantchannellisting",
    "pk": 363,
    "fields": {
      "variant": 396,
      "channel": 1,
      "currency": "USD",
      "price_amount": "30.000",
      "discounted_price_amount": "30.000",
      "cost_price_amount": null,
      "preorder_quantity_threshold": null
    }
  },
  {
    "model": "product.productvariantchannellisting",
    "pk": 364,
    "fields": {
      "variant": 397,
      "channel": 2,
      "currency": "PLN",
      "price_amount": "130.000",
      "discounted_price_amount": "130.000",
      "cost_price_amount": null,
      "preorder_quantity_threshold": null
    }
  },
  {
    "model": "product.productvariantchannellisting",
    "pk": 365,
    "fields": {
      "variant": 397,
      "channel": 1,
      "currency": "USD",
      "price_amount": "30.000",
      "discounted_price_amount": "30.000",
      "cost_price_amount": null,
      "preorder_quantity_threshold": null
    }
  },
  {
    "model": "product.productvariantchannellisting",
    "pk": 366,
    "fields": {
      "variant": 398,
      "channel": 2,
      "currency": "PLN",
      "price_amount": "130.000",
      "discounted_price_amount": "130.000",
      "cost_price_amount": null,
      "preorder_quantity_threshold": null
    }
  },
  {
    "model": "product.productvariantchannellisting",
    "pk": 367,
    "fields": {
      "variant": 398,
      "channel": 1,
      "currency": "USD",
      "price_amount": "30.000",
      "discounted_price_amount": "30.000",
      "cost_price_amount": null,
      "preorder_quantity_threshold": null
    }
  },
  {
    "model": "product.productvariantchannellisting",
    "pk": 368,
    "fields": {
      "variant": 399,
      "channel": 2,
      "currency": "PLN",
      "price_amount": "230.000",
      "discounted_price_amount": "230.000",
      "cost_price_amount": null,
      "preorder_quantity_threshold": null
    }
  },
  {
    "model": "product.productvariantchannellisting",
    "pk": 369,
    "fields": {
      "variant": 399,
      "channel": 1,
      "currency": "USD",
      "price_amount": "50.000",
      "discounted_price_amount": "50.000",
      "cost_price_amount": null,
      "preorder_quantity_threshold": null
    }
  },
  {
    "model": "product.productvariantchannellisting",
    "pk": 370,
    "fields": {
      "variant": 400,
      "channel": 2,
      "currency": "PLN",
      "price_amount": "2300.000",
      "discounted_price_amount": "2300.000",
      "cost_price_amount": null,
      "preorder_quantity_threshold": null
    }
  },
  {
    "model": "product.productvariantchannellisting",
    "pk": 371,
    "fields": {
      "variant": 400,
      "channel": 1,
      "currency": "USD",
      "price_amount": "500.000",
      "discounted_price_amount": "500.000",
      "cost_price_amount": null,
      "preorder_quantity_threshold": null
    }
  },
  {
    "model": "product.productvariantchannellisting",
    "pk": 372,
    "fields": {
      "variant": 401,
      "channel": 2,
      "currency": "PLN",
      "price_amount": "230.000",
      "discounted_price_amount": "230.000",
      "cost_price_amount": null,
      "preorder_quantity_threshold": null
    }
  },
  {
    "model": "product.productvariantchannellisting",
    "pk": 373,
    "fields": {
      "variant": 401,
      "channel": 1,
      "currency": "USD",
      "price_amount": "50.000",
      "discounted_price_amount": "50.000",
      "cost_price_amount": null,
      "preorder_quantity_threshold": null
    }
  },
  {
    "model": "product.productmedia",
    "pk": 291,
    "fields": {
      "sort_order": 1,
      "product": 127,
      "image": "products/white-plimsolls-1_89b84f81.png",
      "ppoi": "0.5x0.5",
      "alt": "",
      "type": "IMAGE",
      "external_url": null,
      "oembed_data": {},
      "to_remove": false
    }
  },
  {
    "model": "product.productmedia",
    "pk": 292,
    "fields": {
      "sort_order": 2,
      "product": 127,
      "image": "products/white-plimsolls-4_5be43acb.png",
      "ppoi": "0.5x0.5",
      "alt": "",
      "type": "IMAGE",
      "external_url": null,
      "oembed_data": {},
      "to_remove": false
    }
  },
  {
    "model": "product.productmedia",
    "pk": 293,
    "fields": {
      "sort_order": 3,
      "product": 127,
      "image": "products/white-plimsolls-3_1ca670b6.png",
      "ppoi": "0.5x0.5",
      "alt": "",
      "type": "IMAGE",
      "external_url": null,
      "oembed_data": {},
      "to_remove": false
    }
  },
  {
    "model": "product.productmedia",
    "pk": 294,
    "fields": {
      "sort_order": 0,
      "product": 127,
      "image": "products/white-plimsolls-2_0d32e6cd.png",
      "ppoi": "0.5x0.5",
      "alt": "",
      "type": "IMAGE",
      "external_url": null,
      "oembed_data": {},
      "to_remove": false
    }
  },
  {
    "model": "product.productmedia",
    "pk": 295,
    "fields": {
      "sort_order": 2,
      "product": 128,
      "image": "products/blue-plimsolls-4_a736db7c.png",
      "ppoi": "0.5x0.5",
      "alt": "",
      "type": "IMAGE",
      "external_url": null,
      "oembed_data": {},
      "to_remove": false
    }
  },
  {
    "model": "product.productmedia",
    "pk": 296,
    "fields": {
      "sort_order": 3,
      "product": 128,
      "image": "products/blue-plimsolls-3_33357cf1.png",
      "ppoi": "0.5x0.5",
      "alt": "",
      "type": "IMAGE",
      "external_url": null,
      "oembed_data": {},
      "to_remove": false
    }
  },
  {
    "model": "product.productmedia",
    "pk": 297,
    "fields": {
      "sort_order": 1,
      "product": 128,
      "image": "products/blue-plimsolls-2_41772a01.png",
      "ppoi": "0.5x0.5",
      "alt": "",
      "type": "IMAGE",
      "external_url": null,
      "oembed_data": {},
      "to_remove": false
    }
  },
  {
    "model": "product.productmedia",
    "pk": 298,
    "fields": {
      "sort_order": 0,
      "product": 128,
      "image": "products/blue-plimsolls-1_faee630a.png",
      "ppoi": "0.5x0.5",
      "alt": "",
      "type": "IMAGE",
      "external_url": null,
      "oembed_data": {},
      "to_remove": false
    }
  },
  {
    "model": "product.productmedia",
    "pk": 299,
    "fields": {
      "sort_order": 1,
      "product": 129,
      "image": "products/dash-force-2_a2967ead.png",
      "ppoi": "0.5x0.5",
      "alt": "",
      "type": "IMAGE",
      "external_url": null,
      "oembed_data": {},
      "to_remove": false
    }
  },
  {
    "model": "product.productmedia",
    "pk": 300,
    "fields": {
      "sort_order": 0,
      "product": 129,
      "image": "products/dash-force-1_8e457aea.png",
      "ppoi": "0.5x0.5",
      "alt": "",
      "type": "IMAGE",
      "external_url": null,
      "oembed_data": {},
      "to_remove": false
    }
  },
  {
    "model": "product.productmedia",
    "pk": 301,
    "fields": {
      "sort_order": 1,
      "product": 130,
      "image": "products/paul-blanace-420-2_a7e37c20.png",
      "ppoi": "0.5x0.5",
      "alt": "",
      "type": "IMAGE",
      "external_url": null,
      "oembed_data": {},
      "to_remove": false
    }
  },
  {
    "model": "product.productmedia",
    "pk": 302,
    "fields": {
      "sort_order": 0,
      "product": 130,
      "image": "products/paul-balance-420-1_bc781886.png",
      "ppoi": "0.5x0.5",
      "alt": "",
      "type": "IMAGE",
      "external_url": null,
      "oembed_data": {},
      "to_remove": false
    }
  },
  {
    "model": "product.productmedia",
    "pk": 303,
    "fields": {
      "sort_order": 0,
      "product": 131,
      "image": "products/grey-hoodie_a4b54cef.png",
      "ppoi": "0.5x0.5",
      "alt": "",
      "type": "IMAGE",
      "external_url": null,
      "oembed_data": {},
      "to_remove": false
    }
  },
  {
    "model": "product.productmedia",
    "pk": 304,
    "fields": {
      "sort_order": 0,
      "product": 132,
      "image": "products/blue-hoodie_39853ca5.png",
      "ppoi": "0.5x0.5",
      "alt": "",
      "type": "IMAGE",
      "external_url": null,
      "oembed_data": {},
      "to_remove": false
    }
  },
  {
    "model": "product.productmedia",
    "pk": 305,
    "fields": {
      "sort_order": 0,
      "product": 133,
      "image": "products/white-hoodie_0bebcc44.png",
      "ppoi": "0.5x0.5",
      "alt": "",
      "type": "IMAGE",
      "external_url": null,
      "oembed_data": {},
      "to_remove": false
    }
  },
  {
    "model": "product.productmedia",
    "pk": 306,
    "fields": {
      "sort_order": 1,
      "product": 134,
      "image": "products/ascii-shirt-2_90b22406.png",
      "ppoi": "0.5x0.5",
      "alt": "",
      "type": "IMAGE",
      "external_url": null,
      "oembed_data": {},
      "to_remove": false
    }
  },
  {
    "model": "product.productmedia",
    "pk": 307,
    "fields": {
      "sort_order": 0,
      "product": 134,
      "image": "products/ascii-shirt-1_84725100.png",
      "ppoi": "0.5x0.5",
      "alt": "",
      "type": "IMAGE",
      "external_url": null,
      "oembed_data": {},
      "to_remove": false
    }
  },
  {
    "model": "product.productmedia",
    "pk": 308,
    "fields": {
      "sort_order": 1,
      "product": 135,
      "image": "products/dash-shirt-2_961de104.png",
      "ppoi": "0.5x0.5",
      "alt": "",
      "type": "IMAGE",
      "external_url": null,
      "oembed_data": {},
      "to_remove": false
    }
  },
  {
    "model": "product.productmedia",
    "pk": 309,
    "fields": {
      "sort_order": 0,
      "product": 135,
      "image": "products/dash-shirt-1_57989641.png",
      "ppoi": "0.5x0.5",
      "alt": "",
      "type": "IMAGE",
      "external_url": null,
      "oembed_data": {},
      "to_remove": false
    }
  },
  {
    "model": "product.productmedia",
    "pk": 310,
    "fields": {
      "sort_order": 1,
      "product": 136,
      "image": "products/polo-shirt-2_d06e6c66.png",
      "ppoi": "0.5x0.5",
      "alt": "",
      "type": "IMAGE",
      "external_url": null,
      "oembed_data": {},
      "to_remove": false
    }
  },
  {
    "model": "product.productmedia",
    "pk": 311,
    "fields": {
      "sort_order": 0,
      "product": 136,
      "image": "products/polo-shirt-1_afa3edfa.png",
      "ppoi": "0.5x0.5",
      "alt": "",
      "type": "IMAGE",
      "external_url": null,
      "oembed_data": {},
      "to_remove": false
    }
  },
  {
    "model": "product.productmedia",
    "pk": 312,
    "fields": {
      "sort_order": 0,
      "product": 137,
      "image": "products/blue-shirt-1_c56ca56a.png",
      "ppoi": "0.5x0.5",
      "alt": "",
      "type": "IMAGE",
      "external_url": null,
      "oembed_data": {},
      "to_remove": false
    }
  },
  {
    "model": "product.productmedia",
    "pk": 313,
    "fields": {
      "sort_order": 1,
      "product": 137,
      "image": "products/blue-shirt-2_7cc6a9e4.png",
      "ppoi": "0.5x0.5",
      "alt": "",
      "type": "IMAGE",
      "external_url": null,
      "oembed_data": {},
      "to_remove": false
    }
  },
  {
    "model": "product.productmedia",
    "pk": 314,
    "fields": {
      "sort_order": 1,
      "product": 138,
      "image": "products/dark-shirt-2_4f6092c6.png",
      "ppoi": "0.5x0.5",
      "alt": "",
      "type": "IMAGE",
      "external_url": null,
      "oembed_data": {},
      "to_remove": false
    }
  },
  {
    "model": "product.productmedia",
    "pk": 315,
    "fields": {
      "sort_order": 0,
      "product": 138,
      "image": "products/dark-shirt-1_26098e44.png",
      "ppoi": "0.5x0.5",
      "alt": "",
      "type": "IMAGE",
      "external_url": null,
      "oembed_data": {},
      "to_remove": false
    }
  },
  {
    "model": "product.productmedia",
    "pk": 322,
    "fields": {
      "sort_order": 1,
      "product": 141,
      "image": "products/beanie-2_2dff9a07.png",
      "ppoi": "0.5x0.5",
      "alt": "",
      "type": "IMAGE",
      "external_url": null,
      "oembed_data": {},
      "to_remove": false
    }
  },
  {
    "model": "product.productmedia",
    "pk": 323,
    "fields": {
      "sort_order": 0,
      "product": 141,
      "image": "products/beanie-1_01ef6335.png",
      "ppoi": "0.5x0.5",
      "alt": "",
      "type": "IMAGE",
      "external_url": null,
      "oembed_data": {},
      "to_remove": false
    }
  },
  {
    "model": "product.productmedia",
    "pk": 324,
    "fields": {
      "sort_order": 0,
      "product": 143,
      "image": "products/s-mask_9ecddc7d.png",
      "ppoi": "0.5x0.5",
      "alt": "",
      "type": "IMAGE",
      "external_url": null,
      "oembed_data": {},
      "to_remove": false
    }
  },
  {
    "model": "product.productmedia",
    "pk": 325,
    "fields": {
      "sort_order": 0,
      "product": 144,
      "image": "products/sunnies_6e8e5022.png",
      "ppoi": "0.5x0.5",
      "alt": "",
      "type": "IMAGE",
      "external_url": null,
      "oembed_data": {},
      "to_remove": false
    }
  },
  {
    "model": "product.productmedia",
    "pk": 330,
    "fields": {
      "sort_order": 0,
      "product": 150,
      "image": "products/mighty-mug_5f6863c3.png",
      "ppoi": "0.5x0.5",
      "alt": "",
      "type": "IMAGE",
      "external_url": null,
      "oembed_data": {},
      "to_remove": false
    }
  },
  {
    "model": "product.productmedia",
    "pk": 331,
    "fields": {
      "sort_order": 0,
      "product": 151,
      "image": "products/cushion_4795cee5.png",
      "ppoi": "0.5x0.5",
      "alt": "",
      "type": "IMAGE",
      "external_url": null,
      "oembed_data": {},
      "to_remove": false
    }
  },
  {
    "model": "product.productmedia",
    "pk": 337,
    "fields": {
      "sort_order": 0,
      "product": 152,
      "image": "products/apple-drink_60641056.png",
      "ppoi": "0.5x0.5",
      "alt": "",
      "type": "IMAGE",
      "external_url": null,
      "oembed_data": {},
      "to_remove": false
    }
  },
  {
    "model": "product.productmedia",
    "pk": 338,
    "fields": {
      "sort_order": 0,
      "product": 153,
      "image": "products/bean-drink_f79fcbdc.png",
      "ppoi": "0.5x0.5",
      "alt": "",
      "type": "IMAGE",
      "external_url": null,
      "oembed_data": {},
      "to_remove": false
    }
  },
  {
    "model": "product.productmedia",
    "pk": 339,
    "fields": {
      "sort_order": 0,
      "product": 154,
      "image": "products/banana-drink_9b99e517.png",
      "ppoi": "0.5x0.5",
      "alt": "",
      "type": "IMAGE",
      "external_url": null,
      "oembed_data": {},
      "to_remove": false
    }
  },
  {
    "model": "product.productmedia",
    "pk": 340,
    "fields": {
      "sort_order": 0,
      "product": 155,
      "image": "products/carrot-drink_3357831d.png",
      "ppoi": "0.5x0.5",
      "alt": "",
      "type": "IMAGE",
      "external_url": null,
      "oembed_data": {},
      "to_remove": false
    }
  },
  {
    "model": "product.productmedia",
    "pk": 341,
    "fields": {
      "sort_order": 0,
      "product": 156,
      "image": "products/sunnies-dark_caa11cfa.png",
      "ppoi": "0.5x0.5",
      "alt": "",
      "type": "IMAGE",
      "external_url": null,
      "oembed_data": {},
      "to_remove": false
    }
  },
  {
    "model": "product.productmedia",
    "pk": 342,
    "fields": {
      "sort_order": 1,
      "product": 157,
      "image": "products/monotype-white-2_1ee7b6a8.png",
      "ppoi": "0.5x0.5",
      "alt": "",
      "type": "IMAGE",
      "external_url": null,
      "oembed_data": {},
      "to_remove": false
    }
  },
  {
    "model": "product.productmedia",
    "pk": 343,
    "fields": {
      "sort_order": 0,
      "product": 157,
      "image": "products/monotype-white-1_7f8e7c5e.png",
      "ppoi": "0.5x0.5",
      "alt": "",
      "type": "IMAGE",
      "external_url": null,
      "oembed_data": {},
      "to_remove": false
    }
  },
  {
    "model": "product.productmedia",
    "pk": 345,
    "fields": {
      "sort_order": 1,
      "product": 161,
      "image": "products/white_cubics_tee_back_5517f1bd.png",
      "ppoi": "0.5x0.5",
      "alt": "",
      "type": "IMAGE",
      "external_url": null,
      "oembed_data": {},
      "to_remove": false
    }
  },
  {
    "model": "product.productmedia",
    "pk": 346,
    "fields": {
      "sort_order": 0,
      "product": 161,
      "image": "products/white_cubics_tee_76280780.png",
      "ppoi": "0.5x0.5",
      "alt": "",
      "type": "IMAGE",
      "external_url": null,
      "oembed_data": {},
      "to_remove": false
    }
  },
  {
    "model": "product.productmedia",
    "pk": 354,
    "fields": {
      "sort_order": 0,
      "product": 162,
      "image": "products/white-parrot-cushion_291431f9.png",
      "ppoi": "0.5x0.5",
      "alt": "",
      "type": "IMAGE",
      "external_url": null,
      "oembed_data": {},
      "to_remove": false
    }
  },
  {
    "model": "product.productmedia",
    "pk": 355,
    "fields": {
      "sort_order": 0,
      "product": 160,
      "image": "products/gift-100_db57880e.png",
      "ppoi": "0.5x0.5",
      "alt": "",
      "type": "IMAGE",
      "external_url": null,
      "oembed_data": {},
      "to_remove": false
    }
  },
  {
    "model": "product.productmedia",
    "pk": 356,
    "fields": {
      "sort_order": 0,
      "product": 163,
      "image": "products/gift-500_b1f879ef.png",
      "ppoi": "0.5x0.5",
      "alt": "",
      "type": "IMAGE",
      "external_url": null,
      "oembed_data": {},
      "to_remove": false
    }
  },
  {
    "model": "product.productmedia",
    "pk": 357,
    "fields": {
      "sort_order": 0,
      "product": 164,
      "image": "products/gift-50_b0ac8b5a.png",
      "ppoi": "0.5x0.5",
      "alt": "",
      "type": "IMAGE",
      "external_url": null,
      "oembed_data": {},
      "to_remove": false
    }
  },
  {
    "model": "product.productmedia",
    "pk": 358,
    "fields": {
      "sort_order": 0,
      "product": 145,
      "image": "products/saleor-battle-tested-book_db8bf937.png",
      "ppoi": "0.5x0.5",
      "alt": "",
      "type": "IMAGE",
      "external_url": null,
      "oembed_data": {},
      "to_remove": false
    }
  },
  {
    "model": "product.productmedia",
    "pk": 359,
    "fields": {
      "sort_order": 0,
      "product": 146,
      "image": "products/saleor-enterprise-cloud-book_3ac7d9be.png",
      "ppoi": "0.5x0.5",
      "alt": "",
      "type": "IMAGE",
      "external_url": null,
      "oembed_data": {},
      "to_remove": false
    }
  },
  {
    "model": "product.productmedia",
    "pk": 360,
    "fields": {
      "sort_order": 0,
      "product": 126,
      "image": "products/saleor-headless-omnichannel-book_f3d9f1b5.png",
      "ppoi": "0.5x0.5",
      "alt": "",
      "type": "IMAGE",
      "external_url": null,
      "oembed_data": {},
      "to_remove": false
    }
  },
  {
    "model": "product.productmedia",
    "pk": 361,
    "fields": {
      "sort_order": 0,
      "product": 147,
      "image": "products/saleor-own-your-stack-and-data-book_2bb5376f.png",
      "ppoi": "0.5x0.5",
      "alt": "",
      "type": "IMAGE",
      "external_url": null,
      "oembed_data": {},
      "to_remove": false
    }
  },
  {
    "model": "product.collectionproduct",
    "pk": 9,
    "fields": {
      "sort_order": null,
      "collection": 4,
      "product": 150
    }
  },
  {
    "model": "product.collectionproduct",
    "pk": 10,
    "fields": {
      "sort_order": null,
      "collection": 4,
      "product": 134
    }
  },
  {
    "model": "product.collectionproduct",
    "pk": 11,
    "fields": {
      "sort_order": null,
      "collection": 4,
      "product": 127
    }
  },
  {
    "model": "product.collectionproduct",
    "pk": 12,
    "fields": {
      "sort_order": null,
      "collection": 5,
      "product": 128
    }
  },
  {
    "model": "product.collectionproduct",
    "pk": 13,
    "fields": {
      "sort_order": null,
      "collection": 5,
      "product": 136
    }
  },
  {
    "model": "product.collectionproduct",
    "pk": 14,
    "fields": {
      "sort_order": null,
      "collection": 5,
      "product": 144
    }
  },
  {
    "model": "product.collectionproduct",
    "pk": 15,
    "fields": {
      "sort_order": null,
      "collection": 4,
      "product": 161
    }
  },
  {
    "model": "product.collectionproduct",
    "pk": 17,
    "fields": {
      "sort_order": null,
      "collection": 5,
      "product": 161
    }
  },
  {
    "model": "product.collection",
    "pk": 4,
    "fields": {
      "private_metadata": {},
      "metadata": {},
      "seo_title": "",
      "seo_description": "",
      "name": "Featured Products",
      "slug": "featured-products",
      "background_image": "",
      "background_image_alt": "",
      "description": {
        "time": 1652704228241,
        "blocks": [
          {
            "id": "vSuHF7x1Ph",
            "data": {
              "text": "Team's favourites"
            },
            "type": "paragraph"
          }
        ],
        "version": "2.24.3"
      }
    }
  },
  {
    "model": "product.collection",
    "pk": 5,
    "fields": {
      "private_metadata": {},
      "metadata": {},
      "seo_title": "",
      "seo_description": "",
      "name": "Summer Picks",
      "slug": "summer-picks",
      "background_image": "",
      "background_image_alt": "",
      "description": {
        "time": 1652704367895,
        "blocks": [
          {
            "id": "U2Pv1bCoAr",
            "data": {
              "text": "Get ready for the summer"
            },
            "type": "paragraph"
          }
        ],
        "version": "2.24.3"
      }
    }
  },
  {
    "model": "product.collectionchannellisting",
    "pk": 7,
    "fields": {
      "published_at": "2022-05-16T00:00:00Z",
      "is_published": true,
      "collection": 4,
      "channel": 2
    }
  },
  {
    "model": "product.collectionchannellisting",
    "pk": 8,
    "fields": {
      "published_at": "2022-05-16T00:00:00Z",
      "is_published": true,
      "collection": 4,
      "channel": 1
    }
  },
  {
    "model": "product.collectionchannellisting",
    "pk": 9,
    "fields": {
      "published_at": "2022-05-16T00:00:00Z",
      "is_published": true,
      "collection": 5,
      "channel": 2
    }
  },
  {
    "model": "product.collectionchannellisting",
    "pk": 10,
    "fields": {
      "published_at": "2022-05-16T00:00:00Z",
      "is_published": true,
      "collection": 5,
      "channel": 1
    }
  },
  {
    "model": "attribute.attribute",
    "pk": 36,
    "fields": {
      "private_metadata": {},
      "metadata": {},
      "slug": "material",
      "name": "Material",
      "type": "product-type",
      "input_type": "dropdown",
      "entity_type": null,
      "unit": null,
      "value_required": true,
      "is_variant_only": false,
      "visible_in_storefront": true,
      "filterable_in_storefront": true,
      "filterable_in_dashboard": true,
      "storefront_search_position": 0,
      "available_in_grid": true
    }
  },
  {
    "model": "attribute.attribute",
    "pk": 37,
    "fields": {
      "private_metadata": {},
      "metadata": {},
      "slug": "shoe-size",
      "name": "Shoe size",
      "type": "product-type",
      "input_type": "dropdown",
      "entity_type": null,
      "unit": null,
      "value_required": false,
      "is_variant_only": false,
      "visible_in_storefront": true,
      "filterable_in_storefront": true,
      "filterable_in_dashboard": true,
      "storefront_search_position": 0,
      "available_in_grid": true
    }
  },
  {
    "model": "attribute.attribute",
    "pk": 38,
    "fields": {
      "private_metadata": {},
      "metadata": {},
      "slug": "size",
      "name": "Size",
      "type": "product-type",
      "input_type": "dropdown",
      "entity_type": null,
      "unit": null,
      "value_required": false,
      "is_variant_only": false,
      "visible_in_storefront": true,
      "filterable_in_storefront": true,
      "filterable_in_dashboard": true,
      "storefront_search_position": 0,
      "available_in_grid": true
    }
  },
  {
    "model": "attribute.attribute",
    "pk": 39,
    "fields": {
      "private_metadata": {},
      "metadata": {},
      "slug": "volume",
      "name": "Volume",
      "type": "product-type",
      "input_type": "dropdown",
      "entity_type": null,
      "unit": null,
      "value_required": false,
      "is_variant_only": false,
      "visible_in_storefront": true,
      "filterable_in_storefront": true,
      "filterable_in_dashboard": true,
      "storefront_search_position": 0,
      "available_in_grid": true
    }
  },
  {
    "model": "attribute.attribute",
    "pk": 40,
    "fields": {
      "private_metadata": {},
      "metadata": {},
      "slug": "flavor",
      "name": "Flavor",
      "type": "product-type",
      "input_type": "dropdown",
      "entity_type": null,
      "unit": null,
      "value_required": false,
      "is_variant_only": false,
      "visible_in_storefront": true,
      "filterable_in_storefront": true,
      "filterable_in_dashboard": true,
      "storefront_search_position": 0,
      "available_in_grid": true
    }
  },
  {
    "model": "attribute.attribute",
    "pk": 41,
    "fields": {
      "private_metadata": {},
      "metadata": {},
      "slug": "ebook-format",
      "name": "EBook Format",
      "type": "product-type",
      "input_type": "dropdown",
      "entity_type": null,
      "unit": null,
      "value_required": true,
      "is_variant_only": false,
      "visible_in_storefront": true,
      "filterable_in_storefront": true,
      "filterable_in_dashboard": true,
      "storefront_search_position": 0,
      "available_in_grid": true
    }
  },
  {
    "model": "attribute.attribute",
    "pk": 42,
    "fields": {
      "private_metadata": {},
      "metadata": {},
      "slug": "medium",
      "name": "Medium",
      "type": "product-type",
      "input_type": "dropdown",
      "entity_type": null,
      "unit": null,
      "value_required": true,
      "is_variant_only": false,
      "visible_in_storefront": true,
      "filterable_in_storefront": true,
      "filterable_in_dashboard": true,
      "storefront_search_position": 0,
      "available_in_grid": true
    }
  },
  {
    "model": "attribute.attribute",
    "pk": 43,
    "fields": {
      "private_metadata": {},
      "metadata": {},
      "slug": "publisher",
      "name": "Publisher",
      "type": "product-type",
      "input_type": "dropdown",
      "entity_type": null,
      "unit": null,
      "value_required": true,
      "is_variant_only": false,
      "visible_in_storefront": true,
      "filterable_in_storefront": true,
      "filterable_in_dashboard": true,
      "storefront_search_position": 0,
      "available_in_grid": true
    }
  },
  {
    "model": "attribute.attribute",
    "pk": 44,
    "fields": {
      "private_metadata": {},
      "metadata": {},
      "slug": "brand",
      "name": "Brand",
      "type": "product-type",
      "input_type": "single-reference",
      "entity_type": "Page",
      "unit": null,
      "value_required": false,
      "is_variant_only": false,
      "visible_in_storefront": true,
      "filterable_in_storefront": false,
      "filterable_in_dashboard": false,
      "storefront_search_position": 0,
      "available_in_grid": false
    }
  },
  {
    "model": "attribute.attributevalue",
    "pk": 105,
    "fields": {
      "sort_order": 0,
      "name": "Cotton",
      "value": "",
      "slug": "cotton",
      "file_url": null,
      "content_type": null,
      "attribute": 36,
      "rich_text": null,
      "boolean": null,
      "date_time": null,
      "reference_product": null,
      "reference_page_id": null
    }
  },
  {
    "model": "attribute.attributevalue",
    "pk": 106,
    "fields": {
      "sort_order": 1,
      "name": "Elastane",
      "value": "",
      "slug": "elastane",
      "file_url": null,
      "content_type": null,
      "attribute": 36,
      "rich_text": null,
      "boolean": null,
      "date_time": null,
      "reference_product": null,
      "reference_page": null
    }
  },
  {
    "model": "attribute.attributevalue",
    "pk": 107,
    "fields": {
      "sort_order": 2,
      "name": "Polyester",
      "value": "",
      "slug": "polyester",
      "file_url": null,
      "content_type": null,
      "attribute": 36,
      "rich_text": null,
      "boolean": null,
      "date_time": null,
      "reference_product": null,
      "reference_page": null
    }
  },
  {
    "model": "attribute.attributevalue",
    "pk": 108,
    "fields": {
      "sort_order": 0,
      "name": "39",
      "value": "",
      "slug": "39",
      "file_url": null,
      "content_type": null,
      "attribute": 37,
      "rich_text": null,
      "boolean": null,
      "date_time": null,
      "reference_product": null,
      "reference_page": null
    }
  },
  {
    "model": "attribute.attributevalue",
    "pk": 109,
    "fields": {
      "sort_order": 1,
      "name": "40",
      "value": "",
      "slug": "40",
      "file_url": null,
      "content_type": null,
      "attribute": 37,
      "rich_text": null,
      "boolean": null,
      "date_time": null,
      "reference_product": null,
      "reference_page": null
    }
  },
  {
    "model": "attribute.attributevalue",
    "pk": 110,
    "fields": {
      "sort_order": 2,
      "name": "41",
      "value": "",
      "slug": "41",
      "file_url": null,
      "content_type": null,
      "attribute": 37,
      "rich_text": null,
      "boolean": null,
      "date_time": null,
      "reference_product": null,
      "reference_page": null
    }
  },
  {
    "model": "attribute.attributevalue",
    "pk": 111,
    "fields": {
      "sort_order": 3,
      "name": "42",
      "value": "",
      "slug": "42",
      "file_url": null,
      "content_type": null,
      "attribute": 37,
      "rich_text": null,
      "boolean": null,
      "date_time": null,
      "reference_product": null,
      "reference_page": null
    }
  },
  {
    "model": "attribute.attributevalue",
    "pk": 112,
    "fields": {
      "sort_order": 4,
      "name": "43",
      "value": "",
      "slug": "43",
      "file_url": null,
      "content_type": null,
      "attribute": 37,
      "rich_text": null,
      "boolean": null,
      "date_time": null,
      "reference_product": null,
      "reference_page": null
    }
  },
  {
    "model": "attribute.attributevalue",
    "pk": 113,
    "fields": {
      "sort_order": 5,
      "name": "44",
      "value": "",
      "slug": "44",
      "file_url": null,
      "content_type": null,
      "attribute": 37,
      "rich_text": null,
      "boolean": null,
      "date_time": null,
      "reference_product": null,
      "reference_page": null
    }
  },
  {
    "model": "attribute.attributevalue",
    "pk": 114,
    "fields": {
      "sort_order": 6,
      "name": "45",
      "value": "",
      "slug": "45",
      "file_url": null,
      "content_type": null,
      "attribute": 37,
      "rich_text": null,
      "boolean": null,
      "date_time": null,
      "reference_product": null,
      "reference_page": null
    }
  },
  {
    "model": "attribute.attributevalue",
    "pk": 115,
    "fields": {
      "sort_order": 0,
      "name": "S",
      "value": "",
      "slug": "s",
      "file_url": null,
      "content_type": null,
      "attribute": 38,
      "rich_text": null,
      "boolean": null,
      "date_time": null,
      "reference_product": null,
      "reference_page": null
    }
  },
  {
    "model": "attribute.attributevalue",
    "pk": 116,
    "fields": {
      "sort_order": 1,
      "name": "M",
      "value": "",
      "slug": "m",
      "file_url": null,
      "content_type": null,
      "attribute": 38,
      "rich_text": null,
      "boolean": null,
      "date_time": null,
      "reference_product": null,
      "reference_page": null
    }
  },
  {
    "model": "attribute.attributevalue",
    "pk": 117,
    "fields": {
      "sort_order": 2,
      "name": "L",
      "value": "",
      "slug": "l",
      "file_url": null,
      "content_type": null,
      "attribute": 38,
      "rich_text": null,
      "boolean": null,
      "date_time": null,
      "reference_product": null,
      "reference_page": null
    }
  },
  {
    "model": "attribute.attributevalue",
    "pk": 118,
    "fields": {
      "sort_order": 3,
      "name": "XL",
      "value": "",
      "slug": "xl",
      "file_url": null,
      "content_type": null,
      "attribute": 38,
      "rich_text": null,
      "boolean": null,
      "date_time": null,
      "reference_product": null,
      "reference_page": null
    }
  },
  {
    "model": "attribute.attributevalue",
    "pk": 119,
    "fields": {
      "sort_order": 4,
      "name": "XXL",
      "value": "",
      "slug": "xxl",
      "file_url": null,
      "content_type": null,
      "attribute": 38,
      "rich_text": null,
      "boolean": null,
      "date_time": null,
      "reference_product": null,
      "reference_page": null
    }
  },
  {
    "model": "attribute.attributevalue",
    "pk": 120,
    "fields": {
      "sort_order": 0,
      "name": "700ml",
      "value": "",
      "slug": "700ml",
      "file_url": null,
      "content_type": null,
      "attribute": 39,
      "rich_text": null,
      "boolean": null,
      "date_time": null,
      "reference_product": null,
      "reference_page": null
    }
  },
  {
    "model": "attribute.attributevalue",
    "pk": 121,
    "fields": {
      "sort_order": 0,
      "name": "Orange",
      "value": "",
      "slug": "orange",
      "file_url": null,
      "content_type": null,
      "attribute": 40,
      "rich_text": null,
      "boolean": null,
      "date_time": null,
      "reference_product": null,
      "reference_page": null
    }
  },
  {
    "model": "attribute.attributevalue",
    "pk": 122,
    "fields": {
      "sort_order": 1,
      "name": "Banana",
      "value": "",
      "slug": "banana",
      "file_url": null,
      "content_type": null,
      "attribute": 40,
      "rich_text": null,
      "boolean": null,
      "date_time": null,
      "reference_product": null,
      "reference_page_id": null
    }
  },
  {
    "model": "attribute.attributevalue",
    "pk": 123,
    "fields": {
      "sort_order": 2,
      "name": "Bean",
      "value": "",
      "slug": "bean",
      "file_url": null,
      "content_type": null,
      "attribute": 40,
      "rich_text": null,
      "boolean": null,
      "date_time": null,
      "reference_product": null,
      "reference_page_id": null
    }
  },
  {
    "model": "attribute.attributevalue",
    "pk": 124,
    "fields": {
      "sort_order": 3,
      "name": "Carrot",
      "value": "",
      "slug": "carrot",
      "file_url": null,
      "content_type": null,
      "attribute": 40,
      "rich_text": null,
      "boolean": null,
      "date_time": null,
      "reference_product": null,
      "reference_page_id": null
    }
  },
  {
    "model": "attribute.attributevalue",
    "pk": 125,
    "fields": {
      "sort_order": 4,
      "name": "Sprouty",
      "value": "",
      "slug": "sprouty",
      "file_url": null,
      "content_type": null,
      "attribute": 40,
      "rich_text": null,
      "boolean": null,
      "date_time": null,
      "reference_product": null,
      "reference_page_id": null
    }
  },
  {
    "model": "attribute.attributevalue",
    "pk": 126,
    "fields": {
      "sort_order": 5,
      "name": "Salty, like the tears of your enemy",
      "value": "",
      "slug": "salty-like-the-tears-of-your-enemy",
      "file_url": null,
      "content_type": null,
      "attribute": 40,
      "rich_text": null,
      "boolean": null,
      "date_time": null,
      "reference_product": null,
      "reference_page_id": null
    }
  },
  {
    "model": "attribute.attributevalue",
    "pk": 127,
    "fields": {
      "sort_order": 6,
      "name": "Pineapple",
      "value": "",
      "slug": "pineapple",
      "file_url": null,
      "content_type": null,
      "attribute": 40,
      "rich_text": null,
      "boolean": null,
      "date_time": null,
      "reference_product": null,
      "reference_page_id": null
    }
  },
  {
    "model": "attribute.attributevalue",
    "pk": 128,
    "fields": {
      "sort_order": 7,
      "name": "Coconut",
      "value": "",
      "slug": "coconut",
      "file_url": null,
      "content_type": null,
      "attribute": 40,
      "rich_text": null,
      "boolean": null,
      "date_time": null,
      "reference_product": null,
      "reference_page_id": null
    }
  },
  {
    "model": "attribute.attributevalue",
    "pk": 129,
    "fields": {
      "sort_order": 8,
      "name": "Apple",
      "value": "",
      "slug": "apple",
      "file_url": null,
      "content_type": null,
      "attribute": 40,
      "rich_text": null,
      "boolean": null,
      "date_time": null,
      "reference_product": null,
      "reference_page_id": null
    }
  },
  {
    "model": "attribute.attributevalue",
    "pk": 130,
    "fields": {
      "sort_order": 0,
      "name": "EPUB",
      "value": "",
      "slug": "epub",
      "file_url": null,
      "content_type": null,
      "attribute": 41,
      "rich_text": null,
      "boolean": null,
      "date_time": null,
      "reference_product": null,
      "reference_page_id": null
    }
  },
  {
    "model": "attribute.attributevalue",
    "pk": 131,
    "fields": {
      "sort_order": 1,
      "name": "MOBI",
      "value": "",
      "slug": "mobi",
      "file_url": null,
      "content_type": null,
      "attribute": 41,
      "rich_text": null,
      "boolean": null,
      "date_time": null,
      "reference_product": null,
      "reference_page_id": null
    }
  },
  {
    "model": "attribute.attributevalue",
    "pk": 132,
    "fields": {
      "sort_order": 0,
      "name": "Vinyl",
      "value": "",
      "slug": "vinyl",
      "file_url": null,
      "content_type": null,
      "attribute": 42,
      "rich_text": null,
      "boolean": null,
      "date_time": null,
      "reference_product": null,
      "reference_page_id": null
    }
  },
  {
    "model": "attribute.attributevalue",
    "pk": 133,
    "fields": {
      "sort_order": 1,
      "name": "DVD",
      "value": "",
      "slug": "dvd",
      "file_url": null,
      "content_type": null,
      "attribute": 42,
      "rich_text": null,
      "boolean": null,
      "date_time": null,
      "reference_product": null,
      "reference_page_id": null
    }
  },
  {
    "model": "attribute.attributevalue",
    "pk": 134,
    "fields": {
      "sort_order": 2,
      "name": "VHS",
      "value": "",
      "slug": "vhs",
      "file_url": null,
      "content_type": null,
      "attribute": 42,
      "rich_text": null,
      "boolean": null,
      "date_time": null,
      "reference_product": null,
      "reference_page_id": null
    }
  },
  {
    "model": "attribute.attributevalue",
    "pk": 135,
    "fields": {
      "sort_order": 3,
      "name": "iTunes",
      "value": "",
      "slug": "itunes",
      "file_url": null,
      "content_type": null,
      "attribute": 42,
      "rich_text": null,
      "boolean": null,
      "date_time": null,
      "reference_product": null,
      "reference_page_id": null
    }
  },
  {
    "model": "attribute.attributevalue",
    "pk": 136,
    "fields": {
      "sort_order": 4,
      "name": "CD",
      "value": "",
      "slug": "cd",
      "file_url": null,
      "content_type": null,
      "attribute": 42,
      "rich_text": null,
      "boolean": null,
      "date_time": null,
      "reference_product": null,
      "reference_page_id": null
    }
  },
  {
    "model": "attribute.attributevalue",
    "pk": 137,
    "fields": {
      "sort_order": 5,
      "name": "MP3",
      "value": "",
      "slug": "mp3",
      "file_url": null,
      "content_type": null,
      "attribute": 42,
      "rich_text": null,
      "boolean": null,
      "date_time": null,
      "reference_product": null,
      "reference_page_id": null
    }
  },
  {
    "model": "attribute.attributevalue",
    "pk": 138,
    "fields": {
      "sort_order": 0,
      "name": "Digital Audio",
      "value": "",
      "slug": "digital-audio",
      "file_url": null,
      "content_type": null,
      "attribute": 43,
      "rich_text": null,
      "boolean": null,
      "date_time": null,
      "reference_product": null,
      "reference_page_id": null
    }
  },
  {
    "model": "attribute.attributevalue",
    "pk": 140,
    "fields": {
      "sort_order": 3,
      "name": "Wool",
      "value": "",
      "slug": "wool",
      "file_url": null,
      "content_type": null,
      "attribute": 36,
      "rich_text": null,
      "boolean": null,
      "date_time": null,
      "reference_product": null,
      "reference_page_id": null
    }
  },
  {
    "model": "attribute.attributevalue",
    "pk": 141,
    "fields": {
      "sort_order": 1,
      "name": "Saleor Publishing",
      "value": "",
      "slug": "saleor-publishing",
      "file_url": null,
      "content_type": null,
      "attribute": 43,
      "rich_text": null,
      "boolean": null,
      "date_time": null,
      "reference_product": null,
      "reference_page_id": null
    }
  },
  {
    "model": "attribute.attributevalue",
    "pk": 142,
    "fields": {
      "sort_order": 1,
      "name": "Frutello",
      "value": "",
      "slug": "152_4",
      "file_url": null,
      "content_type": null,
      "attribute": 44,
      "rich_text": null,
      "boolean": null,
      "date_time": null,
      "reference_product": null,
      "reference_page_id": 4
    }
  },
  {
    "model": "attribute.attributevalue",
    "pk": 143,
    "fields": {
      "sort_order": 2,
      "name": "Saleor Loom",
      "value": "",
      "slug": "saleor-loom",
      "file_url": null,
      "content_type": null,
      "attribute": 44,
      "rich_text": null,
      "boolean": null,
      "date_time": null,
      "reference_product": null,
      "reference_page_id": 5
    }
  },
  {
    "model": "attribute.attributevalue",
    "pk": 144,
    "fields": {
      "sort_order": 3,
      "name": "CozyNest",
      "value": "",
      "slug": "cozzynest",
      "file_url": null,
      "content_type": null,
      "attribute": 44,
      "rich_text": null,
      "boolean": null,
      "date_time": null,
      "reference_product": null,
      "reference_page_id": 6
    }
  },
  {
    "model": "attribute.assignedproductattributevalue",
    "pk": 193,
    "fields": {
      "sort_order": 0,
      "value": 138,
      "product": 126
    }
  },
  {
    "model": "attribute.assignedproductattributevalue",
    "pk": 194,
    "fields": {
      "sort_order": 0,
      "value": 105,
      "product": 131
    }
  },
  {
    "model": "attribute.assignedproductattributevalue",
    "pk": 195,
    "fields": {
      "sort_order": 0,
      "value": 107,
      "product": 132
    }
  },
  {
    "model": "attribute.assignedproductattributevalue",
    "pk": 196,
    "fields": {
      "sort_order": 0,
      "value": 105,
      "product": 133
    }
  },
  {
    "model": "attribute.assignedproductattributevalue",
    "pk": 197,
    "fields": {
      "sort_order": 0,
      "value": 105,
      "product": 134
    }
  },
  {
    "model": "attribute.assignedproductattributevalue",
    "pk": 198,
    "fields": {
      "sort_order": 0,
      "value": 106,
      "product": 135
    }
  },
  {
    "model": "attribute.assignedproductattributevalue",
    "pk": 199,
    "fields": {
      "sort_order": 0,
      "value": 105,
      "product": 136
    }
  },
  {
    "model": "attribute.assignedproductattributevalue",
    "pk": 200,
    "fields": {
      "sort_order": 0,
      "value": 105,
      "product": 137
    }
  },
  {
    "model": "attribute.assignedproductattributevalue",
    "pk": 201,
    "fields": {
      "sort_order": 0,
      "value": 105,
      "product": 138
    }
  },
  {
    "model": "attribute.assignedproductattributevalue",
    "pk": 204,
    "fields": {
      "sort_order": 0,
      "value": 105,
      "product": 141
    }
  },
  {
    "model": "attribute.assignedproductattributevalue",
    "pk": 206,
    "fields": {
      "sort_order": 0,
      "value": 140,
      "product": 143
    }
  },
  {
    "model": "attribute.assignedproductattributevalue",
    "pk": 207,
    "fields": {
      "sort_order": 0,
      "value": 141,
      "product": 146
    }
  },
  {
    "model": "attribute.assignedproductattributevalue",
    "pk": 208,
    "fields": {
      "sort_order": 0,
      "value": 141,
      "product": 147
    }
  },
  {
    "model": "attribute.assignedproductattributevalue",
    "pk": 210,
    "fields": {
      "sort_order": 0,
      "value": 129,
      "product": 152
    }
  },
  {
    "model": "attribute.assignedproductattributevalue",
    "pk": 211,
    "fields": {
      "sort_order": 0,
      "value": 123,
      "product": 153
    }
  },
  {
    "model": "attribute.assignedproductattributevalue",
    "pk": 212,
    "fields": {
      "sort_order": 0,
      "value": 122,
      "product": 154
    }
  },
  {
    "model": "attribute.assignedproductattributevalue",
    "pk": 213,
    "fields": {
      "sort_order": 0,
      "value": 124,
      "product": 155
    }
  },
  {
    "model": "attribute.assignedproductattributevalue",
    "pk": 214,
    "fields": {
      "sort_order": 0,
      "value": 105,
      "product": 161
    }
  },
  {
    "model": "attribute.assignedproductattributevalue",
    "pk": 215,
    "fields": {
      "sort_order": 0,
      "value": 142,
      "product": 152
    }
  },
  {
    "model": "attribute.assignedproductattributevalue",
    "pk": 216,
    "fields": {
      "sort_order": 0,
      "value": 142,
      "product": 153
    }
  },
  {
    "model": "attribute.assignedproductattributevalue",
    "pk": 217,
    "fields": {
      "sort_order": 0,
      "value": 142,
      "product": 154
    }
  },
  {
    "model": "attribute.assignedproductattributevalue",
    "pk": 218,
    "fields": {
      "sort_order": 0,
      "value": 142,
      "product": 155
    }
  },
  {
    "model": "attribute.assignedproductattributevalue",
    "pk": 219,
    "fields": {
      "sort_order": 0,
      "value": 143,
      "product": 127
    }
  },
  {
    "model": "attribute.assignedproductattributevalue",
    "pk": 220,
    "fields": {
      "sort_order": 0,
      "value": 143,
      "product": 128
    }
  },
  {
    "model": "attribute.assignedproductattributevalue",
    "pk": 221,
    "fields": {
      "sort_order": 0,
      "value": 143,
      "product": 129
    }
  },
  {
    "model": "attribute.assignedproductattributevalue",
    "pk": 222,
    "fields": {
      "sort_order": 0,
      "value": 143,
      "product": 130
    }
  },
  {
    "model": "attribute.assignedproductattributevalue",
    "pk": 223,
    "fields": {
      "sort_order": 0,
      "value": 143,
      "product": 131
    }
  },
  {
    "model": "attribute.assignedproductattributevalue",
    "pk": 224,
    "fields": {
      "sort_order": 0,
      "value": 143,
      "product": 132
    }
  },
  {
    "model": "attribute.assignedproductattributevalue",
    "pk": 225,
    "fields": {
      "sort_order": 0,
      "value": 143,
      "product": 133
    }
  },
  {
    "model": "attribute.assignedproductattributevalue",
    "pk": 226,
    "fields": {
      "sort_order": 0,
      "value": 143,
      "product": 134
    }
  },
  {
    "model": "attribute.assignedproductattributevalue",
    "pk": 227,
    "fields": {
      "sort_order": 0,
      "value": 143,
      "product": 135
    }
  },
  {
    "model": "attribute.assignedproductattributevalue",
    "pk": 228,
    "fields": {
      "sort_order": 0,
      "value": 143,
      "product": 136
    }
  },
  {
    "model": "attribute.assignedproductattributevalue",
    "pk": 229,
    "fields": {
      "sort_order": 0,
      "value": 143,
      "product": 137
    }
  },
  {
    "model": "attribute.assignedproductattributevalue",
    "pk": 230,
    "fields": {
      "sort_order": 0,
      "value": 143,
      "product": 138
    }
  },
  {
    "model": "attribute.assignedproductattributevalue",
    "pk": 231,
    "fields": {
      "sort_order": 0,
      "value": 143,
      "product": 157
    }
  },
  {
    "model": "attribute.assignedproductattributevalue",
    "pk": 232,
    "fields": {
      "sort_order": 0,
      "value": 143,
      "product": 161
    }
  },
  {
    "model": "attribute.assignedproductattributevalue",
    "pk": 233,
    "fields": {
      "sort_order": 0,
      "value": 143,
      "product": 141
    }
  },
  {
    "model": "attribute.assignedproductattributevalue",
    "pk": 234,
    "fields": {
      "sort_order": 0,
      "value": 143,
      "product": 143
    }
  },
  {
    "model": "attribute.assignedproductattributevalue",
    "pk": 235,
    "fields": {
      "sort_order": 0,
      "value": 143,
      "product": 144
    }
  },
  {
    "model": "attribute.assignedproductattributevalue",
    "pk": 236,
    "fields": {
      "sort_order": 0,
      "value": 144,
      "product": 150
    }
  },
  {
    "model": "attribute.assignedproductattributevalue",
    "pk": 237,
    "fields": {
      "sort_order": 0,
      "value": 144,
      "product": 151
    }
  },
  {
    "model": "attribute.assignedproductattributevalue",
    "pk": 238,
    "fields": {
      "sort_order": 0,
      "value": 143,
      "product": 156
    }
  },
  {
    "model": "attribute.assignedproductattributevalue",
    "pk": 239,
    "fields": {
      "sort_order": 0,
      "value": 144,
      "product": 162
    }
  },
  {
    "model": "attribute.attributeproduct",
    "pk": 10,
    "fields": {
      "sort_order": 0,
      "attribute": 43,
      "product_type": 17
    }
  },
  {
    "model": "attribute.attributeproduct",
    "pk": 11,
    "fields": {
      "sort_order": 0,
      "attribute": 36,
      "product_type": 19
    }
  },
  {
    "model": "attribute.attributeproduct",
    "pk": 12,
    "fields": {
      "sort_order": 0,
      "attribute": 36,
      "product_type": 20
    }
  },
  {
    "model": "attribute.attributeproduct",
    "pk": 13,
    "fields": {
      "sort_order": 0,
      "attribute": 36,
      "product_type": 21
    }
  },
  {
    "model": "attribute.attributeproduct",
    "pk": 14,
    "fields": {
      "sort_order": 0,
      "attribute": 40,
      "product_type": 23
    }
  },
  {
    "model": "attribute.attributeproduct",
    "pk": 16,
    "fields": {
      "sort_order": 0,
      "attribute": 44,
      "product_type": 23
    }
  },
  {
    "model": "attribute.attributeproduct",
    "pk": 17,
    "fields": {
      "sort_order": 0,
      "attribute": 44,
      "product_type": 18
    }
  },
  {
    "model": "attribute.attributeproduct",
    "pk": 18,
    "fields": {
      "sort_order": 0,
      "attribute": 44,
      "product_type": 19
    }
  },
  {
    "model": "attribute.attributeproduct",
    "pk": 19,
    "fields": {
      "sort_order": 0,
      "attribute": 44,
      "product_type": 20
    }
  },
  {
    "model": "attribute.attributeproduct",
    "pk": 20,
    "fields": {
      "sort_order": 0,
      "attribute": 44,
      "product_type": 21
    }
  },
  {
    "model": "attribute.attributeproduct",
    "pk": 21,
    "fields": {
      "sort_order": 0,
      "attribute": 44,
      "product_type": 22
    }
  },
  {
    "model": "attribute.assignedvariantattributevalue",
    "pk": 676,
    "fields": {
      "sort_order": 0,
      "value": 137,
      "assignment": 136
    }
  },
  {
    "model": "attribute.assignedvariantattributevalue",
    "pk": 677,
    "fields": {
      "sort_order": 0,
      "value": 108,
      "assignment": 137
    }
  },
  {
    "model": "attribute.assignedvariantattributevalue",
    "pk": 678,
    "fields": {
      "sort_order": 0,
      "value": 109,
      "assignment": 138
    }
  },
  {
    "model": "attribute.assignedvariantattributevalue",
    "pk": 679,
    "fields": {
      "sort_order": 0,
      "value": 110,
      "assignment": 139
    }
  },
  {
    "model": "attribute.assignedvariantattributevalue",
    "pk": 680,
    "fields": {
      "sort_order": 0,
      "value": 111,
      "assignment": 140
    }
  },
  {
    "model": "attribute.assignedvariantattributevalue",
    "pk": 681,
    "fields": {
      "sort_order": 0,
      "value": 112,
      "assignment": 141
    }
  },
  {
    "model": "attribute.assignedvariantattributevalue",
    "pk": 682,
    "fields": {
      "sort_order": 0,
      "value": 113,
      "assignment": 142
    }
  },
  {
    "model": "attribute.assignedvariantattributevalue",
    "pk": 683,
    "fields": {
      "sort_order": 0,
      "value": 114,
      "assignment": 143
    }
  },
  {
    "model": "attribute.assignedvariantattributevalue",
    "pk": 684,
    "fields": {
      "sort_order": 0,
      "value": 110,
      "assignment": 144
    }
  },
  {
    "model": "attribute.assignedvariantattributevalue",
    "pk": 685,
    "fields": {
      "sort_order": 0,
      "value": 109,
      "assignment": 145
    }
  },
  {
    "model": "attribute.assignedvariantattributevalue",
    "pk": 686,
    "fields": {
      "sort_order": 0,
      "value": 111,
      "assignment": 146
    }
  },
  {
    "model": "attribute.assignedvariantattributevalue",
    "pk": 687,
    "fields": {
      "sort_order": 0,
      "value": 108,
      "assignment": 147
    }
  },
  {
    "model": "attribute.assignedvariantattributevalue",
    "pk": 688,
    "fields": {
      "sort_order": 0,
      "value": 109,
      "assignment": 148
    }
  },
  {
    "model": "attribute.assignedvariantattributevalue",
    "pk": 689,
    "fields": {
      "sort_order": 0,
      "value": 110,
      "assignment": 149
    }
  },
  {
    "model": "attribute.assignedvariantattributevalue",
    "pk": 690,
    "fields": {
      "sort_order": 0,
      "value": 111,
      "assignment": 150
    }
  },
  {
    "model": "attribute.assignedvariantattributevalue",
    "pk": 691,
    "fields": {
      "sort_order": 0,
      "value": 112,
      "assignment": 151
    }
  },
  {
    "model": "attribute.assignedvariantattributevalue",
    "pk": 692,
    "fields": {
      "sort_order": 0,
      "value": 108,
      "assignment": 152
    }
  },
  {
    "model": "attribute.assignedvariantattributevalue",
    "pk": 693,
    "fields": {
      "sort_order": 0,
      "value": 109,
      "assignment": 153
    }
  },
  {
    "model": "attribute.assignedvariantattributevalue",
    "pk": 694,
    "fields": {
      "sort_order": 0,
      "value": 110,
      "assignment": 154
    }
  },
  {
    "model": "attribute.assignedvariantattributevalue",
    "pk": 695,
    "fields": {
      "sort_order": 0,
      "value": 111,
      "assignment": 155
    }
  },
  {
    "model": "attribute.assignedvariantattributevalue",
    "pk": 696,
    "fields": {
      "sort_order": 0,
      "value": 114,
      "assignment": 156
    }
  },
  {
    "model": "attribute.assignedvariantattributevalue",
    "pk": 697,
    "fields": {
      "sort_order": 0,
      "value": 115,
      "assignment": 157
    }
  },
  {
    "model": "attribute.assignedvariantattributevalue",
    "pk": 698,
    "fields": {
      "sort_order": 0,
      "value": 116,
      "assignment": 158
    }
  },
  {
    "model": "attribute.assignedvariantattributevalue",
    "pk": 699,
    "fields": {
      "sort_order": 0,
      "value": 117,
      "assignment": 159
    }
  },
  {
    "model": "attribute.assignedvariantattributevalue",
    "pk": 700,
    "fields": {
      "sort_order": 0,
      "value": 118,
      "assignment": 160
    }
  },
  {
    "model": "attribute.assignedvariantattributevalue",
    "pk": 701,
    "fields": {
      "sort_order": 0,
      "value": 119,
      "assignment": 161
    }
  },
  {
    "model": "attribute.assignedvariantattributevalue",
    "pk": 702,
    "fields": {
      "sort_order": 0,
      "value": 115,
      "assignment": 162
    }
  },
  {
    "model": "attribute.assignedvariantattributevalue",
    "pk": 703,
    "fields": {
      "sort_order": 0,
      "value": 116,
      "assignment": 163
    }
  },
  {
    "model": "attribute.assignedvariantattributevalue",
    "pk": 704,
    "fields": {
      "sort_order": 0,
      "value": 117,
      "assignment": 164
    }
  },
  {
    "model": "attribute.assignedvariantattributevalue",
    "pk": 705,
    "fields": {
      "sort_order": 0,
      "value": 118,
      "assignment": 165
    }
  },
  {
    "model": "attribute.assignedvariantattributevalue",
    "pk": 706,
    "fields": {
      "sort_order": 0,
      "value": 119,
      "assignment": 166
    }
  },
  {
    "model": "attribute.assignedvariantattributevalue",
    "pk": 707,
    "fields": {
      "sort_order": 0,
      "value": 115,
      "assignment": 167
    }
  },
  {
    "model": "attribute.assignedvariantattributevalue",
    "pk": 708,
    "fields": {
      "sort_order": 0,
      "value": 116,
      "assignment": 168
    }
  },
  {
    "model": "attribute.assignedvariantattributevalue",
    "pk": 709,
    "fields": {
      "sort_order": 0,
      "value": 119,
      "assignment": 169
    }
  },
  {
    "model": "attribute.assignedvariantattributevalue",
    "pk": 710,
    "fields": {
      "sort_order": 0,
      "value": 116,
      "assignment": 170
    }
  },
  {
    "model": "attribute.assignedvariantattributevalue",
    "pk": 711,
    "fields": {
      "sort_order": 0,
      "value": 117,
      "assignment": 171
    }
  },
  {
    "model": "attribute.assignedvariantattributevalue",
    "pk": 712,
    "fields": {
      "sort_order": 0,
      "value": 118,
      "assignment": 172
    }
  },
  {
    "model": "attribute.assignedvariantattributevalue",
    "pk": 713,
    "fields": {
      "sort_order": 0,
      "value": 115,
      "assignment": 173
    }
  },
  {
    "model": "attribute.assignedvariantattributevalue",
    "pk": 714,
    "fields": {
      "sort_order": 0,
      "value": 116,
      "assignment": 174
    }
  },
  {
    "model": "attribute.assignedvariantattributevalue",
    "pk": 715,
    "fields": {
      "sort_order": 0,
      "value": 117,
      "assignment": 175
    }
  },
  {
    "model": "attribute.assignedvariantattributevalue",
    "pk": 716,
    "fields": {
      "sort_order": 0,
      "value": 133,
      "assignment": 176
    }
  },
  {
    "model": "attribute.assignedvariantattributevalue",
    "pk": 717,
    "fields": {
      "sort_order": 0,
      "value": 135,
      "assignment": 177
    }
  },
  {
    "model": "attribute.assignedvariantattributevalue",
    "pk": 718,
    "fields": {
      "sort_order": 0,
      "value": 137,
      "assignment": 178
    }
  },
  {
    "model": "attribute.assignedvariantattributevalue",
    "pk": 719,
    "fields": {
      "sort_order": 0,
      "value": 132,
      "assignment": 179
    }
  },
  {
    "model": "attribute.assignedvariantattributevalue",
    "pk": 720,
    "fields": {
      "sort_order": 0,
      "value": 133,
      "assignment": 180
    }
  },
  {
    "model": "attribute.assignedvariantattributevalue",
    "pk": 721,
    "fields": {
      "sort_order": 0,
      "value": 135,
      "assignment": 181
    }
  },
  {
    "model": "attribute.assignedvariantattributevalue",
    "pk": 722,
    "fields": {
      "sort_order": 0,
      "value": 136,
      "assignment": 182
    }
  },
  {
    "model": "attribute.assignedvariantattributevalue",
    "pk": 723,
    "fields": {
      "sort_order": 0,
      "value": 135,
      "assignment": 183
    }
  },
  {
    "model": "attribute.assignedvariantattributevalue",
    "pk": 724,
    "fields": {
      "sort_order": 0,
      "value": 137,
      "assignment": 184
    }
  },
  {
    "model": "attribute.assignedvariantattributevalue",
    "pk": 725,
    "fields": {
      "sort_order": 0,
      "value": 118,
      "assignment": 185
    }
  },
  {
    "model": "attribute.assignedvariantattributevalue",
    "pk": 726,
    "fields": {
      "sort_order": 0,
      "value": 119,
      "assignment": 186
    }
  },
  {
    "model": "attribute.assignedvariantattributevalue",
    "pk": 727,
    "fields": {
      "sort_order": 0,
      "value": 115,
      "assignment": 187
    }
  },
  {
    "model": "attribute.assignedvariantattributevalue",
    "pk": 728,
    "fields": {
      "sort_order": 0,
      "value": 116,
      "assignment": 188
    }
  },
  {
    "model": "attribute.assignedvariantattributevalue",
    "pk": 729,
    "fields": {
      "sort_order": 0,
      "value": 117,
      "assignment": 189
    }
  },
  {
    "model": "attribute.assignedvariantattributevalue",
    "pk": 730,
    "fields": {
      "sort_order": 0,
      "value": 118,
      "assignment": 190
    }
  },
  {
    "model": "attribute.assignedvariantattributevalue",
    "pk": 731,
    "fields": {
      "sort_order": 0,
      "value": 119,
      "assignment": 191
    }
  },
  {
    "model": "attribute.assignedvariantattribute",
    "pk": 136,
    "fields": {
      "variant": 324,
      "assignment": 13
    }
  },
  {
    "model": "attribute.assignedvariantattribute",
    "pk": 137,
    "fields": {
      "variant": 325,
      "assignment": 14
    }
  },
  {
    "model": "attribute.assignedvariantattribute",
    "pk": 138,
    "fields": {
      "variant": 326,
      "assignment": 14
    }
  },
  {
    "model": "attribute.assignedvariantattribute",
    "pk": 139,
    "fields": {
      "variant": 327,
      "assignment": 14
    }
  },
  {
    "model": "attribute.assignedvariantattribute",
    "pk": 140,
    "fields": {
      "variant": 328,
      "assignment": 14
    }
  },
  {
    "model": "attribute.assignedvariantattribute",
    "pk": 141,
    "fields": {
      "variant": 329,
      "assignment": 14
    }
  },
  {
    "model": "attribute.assignedvariantattribute",
    "pk": 142,
    "fields": {
      "variant": 330,
      "assignment": 14
    }
  },
  {
    "model": "attribute.assignedvariantattribute",
    "pk": 143,
    "fields": {
      "variant": 331,
      "assignment": 14
    }
  },
  {
    "model": "attribute.assignedvariantattribute",
    "pk": 144,
    "fields": {
      "variant": 332,
      "assignment": 14
    }
  },
  {
    "model": "attribute.assignedvariantattribute",
    "pk": 145,
    "fields": {
      "variant": 333,
      "assignment": 14
    }
  },
  {
    "model": "attribute.assignedvariantattribute",
    "pk": 146,
    "fields": {
      "variant": 334,
      "assignment": 14
    }
  },
  {
    "model": "attribute.assignedvariantattribute",
    "pk": 147,
    "fields": {
      "variant": 335,
      "assignment": 14
    }
  },
  {
    "model": "attribute.assignedvariantattribute",
    "pk": 148,
    "fields": {
      "variant": 336,
      "assignment": 14
    }
  },
  {
    "model": "attribute.assignedvariantattribute",
    "pk": 149,
    "fields": {
      "variant": 337,
      "assignment": 14
    }
  },
  {
    "model": "attribute.assignedvariantattribute",
    "pk": 150,
    "fields": {
      "variant": 338,
      "assignment": 14
    }
  },
  {
    "model": "attribute.assignedvariantattribute",
    "pk": 151,
    "fields": {
      "variant": 339,
      "assignment": 14
    }
  },
  {
    "model": "attribute.assignedvariantattribute",
    "pk": 152,
    "fields": {
      "variant": 340,
      "assignment": 14
    }
  },
  {
    "model": "attribute.assignedvariantattribute",
    "pk": 153,
    "fields": {
      "variant": 341,
      "assignment": 14
    }
  },
  {
    "model": "attribute.assignedvariantattribute",
    "pk": 154,
    "fields": {
      "variant": 342,
      "assignment": 14
    }
  },
  {
    "model": "attribute.assignedvariantattribute",
    "pk": 155,
    "fields": {
      "variant": 343,
      "assignment": 14
    }
  },
  {
    "model": "attribute.assignedvariantattribute",
    "pk": 156,
    "fields": {
      "variant": 344,
      "assignment": 14
    }
  },
  {
    "model": "attribute.assignedvariantattribute",
    "pk": 157,
    "fields": {
      "variant": 348,
      "assignment": 15
    }
  },
  {
    "model": "attribute.assignedvariantattribute",
    "pk": 158,
    "fields": {
      "variant": 349,
      "assignment": 15
    }
  },
  {
    "model": "attribute.assignedvariantattribute",
    "pk": 159,
    "fields": {
      "variant": 350,
      "assignment": 15
    }
  },
  {
    "model": "attribute.assignedvariantattribute",
    "pk": 160,
    "fields": {
      "variant": 351,
      "assignment": 15
    }
  },
  {
    "model": "attribute.assignedvariantattribute",
    "pk": 161,
    "fields": {
      "variant": 352,
      "assignment": 15
    }
  },
  {
    "model": "attribute.assignedvariantattribute",
    "pk": 162,
    "fields": {
      "variant": 353,
      "assignment": 15
    }
  },
  {
    "model": "attribute.assignedvariantattribute",
    "pk": 163,
    "fields": {
      "variant": 354,
      "assignment": 15
    }
  },
  {
    "model": "attribute.assignedvariantattribute",
    "pk": 164,
    "fields": {
      "variant": 355,
      "assignment": 15
    }
  },
  {
    "model": "attribute.assignedvariantattribute",
    "pk": 165,
    "fields": {
      "variant": 356,
      "assignment": 15
    }
  },
  {
    "model": "attribute.assignedvariantattribute",
    "pk": 166,
    "fields": {
      "variant": 357,
      "assignment": 15
    }
  },
  {
    "model": "attribute.assignedvariantattribute",
    "pk": 167,
    "fields": {
      "variant": 358,
      "assignment": 15
    }
  },
  {
    "model": "attribute.assignedvariantattribute",
    "pk": 168,
    "fields": {
      "variant": 359,
      "assignment": 15
    }
  },
  {
    "model": "attribute.assignedvariantattribute",
    "pk": 169,
    "fields": {
      "variant": 360,
      "assignment": 15
    }
  },
  {
    "model": "attribute.assignedvariantattribute",
    "pk": 170,
    "fields": {
      "variant": 361,
      "assignment": 15
    }
  },
  {
    "model": "attribute.assignedvariantattribute",
    "pk": 171,
    "fields": {
      "variant": 362,
      "assignment": 15
    }
  },
  {
    "model": "attribute.assignedvariantattribute",
    "pk": 172,
    "fields": {
      "variant": 363,
      "assignment": 15
    }
  },
  {
    "model": "attribute.assignedvariantattribute",
    "pk": 173,
    "fields": {
      "variant": 364,
      "assignment": 15
    }
  },
  {
    "model": "attribute.assignedvariantattribute",
    "pk": 174,
    "fields": {
      "variant": 365,
      "assignment": 15
    }
  },
  {
    "model": "attribute.assignedvariantattribute",
    "pk": 175,
    "fields": {
      "variant": 366,
      "assignment": 15
    }
  },
  {
    "model": "attribute.assignedvariantattribute",
    "pk": 176,
    "fields": {
      "variant": 372,
      "assignment": 13
    }
  },
  {
    "model": "attribute.assignedvariantattribute",
    "pk": 177,
    "fields": {
      "variant": 373,
      "assignment": 13
    }
  },
  {
    "model": "attribute.assignedvariantattribute",
    "pk": 178,
    "fields": {
      "variant": 374,
      "assignment": 13
    }
  },
  {
    "model": "attribute.assignedvariantattribute",
    "pk": 179,
    "fields": {
      "variant": 375,
      "assignment": 13
    }
  },
  {
    "model": "attribute.assignedvariantattribute",
    "pk": 180,
    "fields": {
      "variant": 376,
      "assignment": 13
    }
  },
  {
    "model": "attribute.assignedvariantattribute",
    "pk": 181,
    "fields": {
      "variant": 377,
      "assignment": 13
    }
  },
  {
    "model": "attribute.assignedvariantattribute",
    "pk": 182,
    "fields": {
      "variant": 378,
      "assignment": 13
    }
  },
  {
    "model": "attribute.assignedvariantattribute",
    "pk": 183,
    "fields": {
      "variant": 379,
      "assignment": 13
    }
  },
  {
    "model": "attribute.assignedvariantattribute",
    "pk": 184,
    "fields": {
      "variant": 380,
      "assignment": 13
    }
  },
  {
    "model": "attribute.assignedvariantattribute",
    "pk": 185,
    "fields": {
      "variant": 389,
      "assignment": 15
    }
  },
  {
    "model": "attribute.assignedvariantattribute",
    "pk": 186,
    "fields": {
      "variant": 390,
      "assignment": 15
    }
  },
  {
    "model": "attribute.assignedvariantattribute",
    "pk": 187,
    "fields": {
      "variant": 394,
      "assignment": 15
    }
  },
  {
    "model": "attribute.assignedvariantattribute",
    "pk": 188,
    "fields": {
      "variant": 395,
      "assignment": 15
    }
  },
  {
    "model": "attribute.assignedvariantattribute",
    "pk": 189,
    "fields": {
      "variant": 396,
      "assignment": 15
    }
  },
  {
    "model": "attribute.assignedvariantattribute",
    "pk": 190,
    "fields": {
      "variant": 397,
      "assignment": 15
    }
  },
  {
    "model": "attribute.assignedvariantattribute",
    "pk": 191,
    "fields": {
      "variant": 398,
      "assignment": 15
    }
  },
  {
    "model": "attribute.attributevariant",
    "pk": 13,
    "fields": {
      "sort_order": 0,
      "attribute": 42,
      "product_type": 17,
      "variant_selection": true
    }
  },
  {
    "model": "attribute.attributevariant",
    "pk": 14,
    "fields": {
      "sort_order": 0,
      "attribute": 37,
      "product_type": 18,
      "variant_selection": true
    }
  },
  {
    "model": "attribute.attributevariant",
    "pk": 15,
    "fields": {
      "sort_order": 0,
      "attribute": 38,
      "product_type": 20,
      "variant_selection": true
    }
  },
  {
    "model": "attribute.attribute_reference_page_types",
    "pk": 1,
    "fields": {
      "attribute": 44,
      "page_type": 5
    }
  },
  {
    "model": "channel.channel",
    "pk": 1,
    "fields": {
      "name": "Channel-USD",
      "is_active": true,
      "slug": "default-channel",
      "currency_code": "USD",
      "default_country": "US"
    }
  },
  {
    "model": "channel.channel",
    "pk": 2,
    "fields": {
      "name": "Channel-PLN",
      "is_active": true,
      "slug": "channel-pln",
      "currency_code": "PLN",
      "default_country": "PL"
    }
  },
  {
    "model": "menu.menu",
    "pk": 1,
    "fields": {
      "private_metadata": {},
      "metadata": {},
      "name": "navbar",
      "slug": "navbar"
    }
  },
  {
    "model": "menu.menu",
    "pk": 2,
    "fields": {
      "private_metadata": {},
      "metadata": {},
      "name": "footer",
      "slug": "footer"
    }
  },
  {
    "model": "menu.menuitem",
    "pk": 220,
    "fields": {
      "sort_order": 1,
      "private_metadata": {},
      "metadata": {},
      "menu": 2,
      "name": "Saleor",
      "parent": null,
      "url": "/",
      "category": null,
      "collection": null,
      "page": null,
      "lft": 1,
      "rght": 8,
      "tree_id": 55,
      "level": 0
    }
  },
  {
    "model": "menu.menuitem",
    "pk": 222,
    "fields": {
      "sort_order": 2,
      "private_metadata": {},
      "metadata": {},
      "menu": 2,
      "name": "GraphQL API",
      "parent": 220,
      "url": "http://localhost:8000/graphql/",
      "category": null,
      "collection": null,
      "page": null,
      "lft": 4,
      "rght": 5,
      "tree_id": 55,
      "level": 1
    }
  },
  {
    "model": "menu.menuitem",
    "pk": 223,
    "fields": {
      "sort_order": 1,
      "private_metadata": {},
      "metadata": {},
      "menu": 1,
      "name": "Accessories",
      "parent": null,
      "url": null,
      "category": 25,
      "collection": null,
      "page": null,
      "lft": 1,
      "rght": 8,
      "tree_id": 56,
      "level": 0
    }
  },
  {
    "model": "menu.menuitem",
    "pk": 224,
    "fields": {
      "sort_order": 2,
      "private_metadata": {},
      "metadata": {},
      "menu": 1,
      "name": "Audiobooks",
      "parent": 223,
      "url": null,
      "category": 26,
      "collection": null,
      "page": null,
      "lft": 2,
      "rght": 3,
      "tree_id": 56,
      "level": 1
    }
  },
  {
    "model": "menu.menuitem",
    "pk": 225,
    "fields": {
      "sort_order": 0,
      "private_metadata": {},
      "metadata": {},
      "menu": 1,
      "name": "Apparel",
      "parent": null,
      "url": null,
      "category": 27,
      "collection": null,
      "page": null,
      "lft": 1,
      "rght": 28,
      "tree_id": 57,
      "level": 0
    }
  },
  {
    "model": "menu.menuitem",
    "pk": 226,
    "fields": {
      "sort_order": 3,
      "private_metadata": {},
      "metadata": {},
      "menu": 1,
      "name": "Sneakers",
      "parent": 225,
      "url": null,
      "category": 28,
      "collection": null,
      "page": null,
      "lft": 2,
      "rght": 3,
      "tree_id": 57,
      "level": 1
    }
  },
  {
    "model": "menu.menuitem",
    "pk": 227,
    "fields": {
      "sort_order": 4,
      "private_metadata": {},
      "metadata": {},
      "menu": 1,
      "name": "Sweatshirts",
      "parent": 225,
      "url": null,
      "category": 29,
      "collection": null,
      "page": null,
      "lft": 4,
      "rght": 5,
      "tree_id": 57,
      "level": 1
    }
  },
  {
    "model": "menu.menuitem",
    "pk": 232,
    "fields": {
      "sort_order": 2,
      "private_metadata": {},
      "metadata": {},
      "menu": 1,
      "name": "Headware",
      "parent": 225,
      "url": null,
      "category": 33,
      "collection": null,
      "page": null,
      "lft": 14,
      "rght": 21,
      "tree_id": 57,
      "level": 1
    }
  },
  {
    "model": "menu.menuitem",
    "pk": 233,
    "fields": {
      "sort_order": 1,
      "private_metadata": {},
      "metadata": {},
      "menu": 1,
      "name": "Beanies",
      "parent": 232,
      "url": null,
      "category": 35,
      "collection": null,
      "page": null,
      "lft": 19,
      "rght": 20,
      "tree_id": 57,
      "level": 2
    }
  },
  {
    "model": "menu.menuitem",
    "pk": 234,
    "fields": {
      "sort_order": 2,
      "private_metadata": {},
      "metadata": {},
      "menu": 1,
      "name": "Scarfs",
      "parent": 232,
      "url": null,
      "category": 36,
      "collection": null,
      "page": null,
      "lft": 17,
      "rght": 18,
      "tree_id": 57,
      "level": 2
    }
  },
  {
    "model": "menu.menuitem",
    "pk": 235,
    "fields": {
      "sort_order": 3,
      "private_metadata": {},
      "metadata": {},
      "menu": 1,
      "name": "Sunglasses",
      "parent": 232,
      "url": null,
      "category": 37,
      "collection": null,
      "page": null,
      "lft": 15,
      "rght": 16,
      "tree_id": 57,
      "level": 2
    }
  },
  {
    "model": "menu.menuitem",
    "pk": 236,
    "fields": {
      "sort_order": 1,
      "private_metadata": {},
      "metadata": {},
      "menu": 1,
      "name": "T-shirts",
      "parent": 238,
      "url": null,
      "category": 39,
      "collection": null,
      "page": null,
      "lft": 25,
      "rght": 26,
      "tree_id": 57,
      "level": 2
    }
  },
  {
    "model": "menu.menuitem",
    "pk": 237,
    "fields": {
      "sort_order": 2,
      "private_metadata": {},
      "metadata": {},
      "menu": 1,
      "name": "Polo shirts",
      "parent": 238,
      "url": null,
      "category": 40,
      "collection": null,
      "page": null,
      "lft": 23,
      "rght": 24,
      "tree_id": 57,
      "level": 2
    }
  },
  {
    "model": "menu.menuitem",
    "pk": 238,
    "fields": {
      "sort_order": 1,
      "private_metadata": {},
      "metadata": {},
      "menu": 1,
      "name": "Shirts",
      "parent": 225,
      "url": null,
      "category": 38,
      "collection": null,
      "page": null,
      "lft": 22,
      "rght": 27,
      "tree_id": 57,
      "level": 1
    }
  },
  {
    "model": "menu.menuitem",
    "pk": 239,
    "fields": {
      "sort_order": 1,
      "private_metadata": {},
      "metadata": {},
      "menu": 2,
      "name": "About",
      "parent": 220,
      "url": null,
      "category": null,
      "collection": null,
      "page": 3,
      "lft": 6,
      "rght": 7,
      "tree_id": 55,
      "level": 1
    }
  },
  {
    "model": "menu.menuitem",
    "pk": 240,
    "fields": {
      "sort_order": 1,
      "private_metadata": {},
      "metadata": {},
      "menu": 1,
      "name": "Homewares",
      "parent": 223,
      "url": null,
      "category": 41,
      "collection": null,
      "page": null,
      "lft": 4,
      "rght": 5,
      "tree_id": 56,
      "level": 1
    }
  },
  {
    "model": "menu.menuitem",
    "pk": 241,
    "fields": {
      "sort_order": 2,
      "private_metadata": {},
      "metadata": {},
      "menu": 1,
      "name": "Groceries",
      "parent": null,
      "url": null,
      "category": 42,
      "collection": null,
      "page": null,
      "lft": 1,
      "rght": 4,
      "tree_id": 58,
      "level": 0
    }
  },
  {
    "model": "menu.menuitem",
    "pk": 242,
    "fields": {
      "sort_order": null,
      "private_metadata": {},
      "metadata": {},
      "menu": 1,
      "name": "Juices",
      "parent": 241,
      "url": null,
      "category": 43,
      "collection": null,
      "page": null,
      "lft": 2,
      "rght": 3,
      "tree_id": 58,
      "level": 1
    }
  },
  {
    "model": "menu.menuitem",
    "pk": 243,
    "fields": {
      "sort_order": 2,
      "private_metadata": {},
      "metadata": {},
      "menu": 2,
      "name": "Collections",
      "parent": null,
      "url": null,
      "category": null,
      "collection": 4,
      "page": null,
      "lft": 1,
      "rght": 6,
      "tree_id": 59,
      "level": 0
    }
  },
  {
    "model": "menu.menuitem",
    "pk": 244,
    "fields": {
      "sort_order": 1,
      "private_metadata": {},
      "metadata": {},
      "menu": 2,
      "name": "Featured Products",
      "parent": 243,
      "url": null,
      "category": null,
      "collection": 4,
      "page": null,
      "lft": 2,
      "rght": 3,
      "tree_id": 59,
      "level": 1
    }
  },
  {
    "model": "menu.menuitem",
    "pk": 245,
    "fields": {
      "sort_order": 2,
      "private_metadata": {},
      "metadata": {},
      "menu": 2,
      "name": "Summer Picks",
      "parent": 243,
      "url": null,
      "category": null,
      "collection": 5,
      "page": null,
      "lft": 4,
      "rght": 5,
      "tree_id": 59,
      "level": 1
    }
  },
  {
    "model": "menu.menuitem",
    "pk": 246,
    "fields": {
      "sort_order": 3,
      "private_metadata": {},
      "metadata": {},
      "menu": 1,
      "name": "Gift cards",
      "parent": 223,
      "url": null,
      "category": 44,
      "collection": null,
      "page": null,
      "lft": 6,
      "rght": 7,
      "tree_id": 56,
      "level": 1
    }
  },
  {
    "model": "shipping.shippingzone",
    "pk": 26,
    "fields": {
      "private_metadata": {},
      "metadata": {},
      "name": "Default shipping zone",
      "countries": "US,CA,BR,AR,MX,UY,CL,PE,VE",
      "default": false,
      "description": "",
      "channels": [
        1
      ]
    }
  },
  {
    "model": "shipping.shippingmethod",
    "pk": 267,
    "fields": {
      "private_metadata": {},
      "metadata": {},
      "name": "Default shipping rate",
      "type": "price",
      "shipping_zone": 26,
      "minimum_order_weight": "0.0:g",
      "maximum_order_weight": null,
      "maximum_delivery_days": null,
      "minimum_delivery_days": null,
      "description": null,
      "excluded_products": []
    }
  },
  {
    "model": "shipping.shippingmethodchannellisting",
    "pk": 533,
    "fields": {
      "shipping_method": 267,
      "channel": 1,
      "minimum_order_price_amount": "0.000",
      "currency": "USD",
      "maximum_order_price_amount": "200.000",
      "price_amount": "71.400"
    }
  },
  {
    "model": "site.sitesettings",
    "pk": 1,
    "fields": {
      "site_id": 1,
      "header_text": "Test Saleor - a sample shop!",
      "description": "",
      "top_menu_id": 1,
      "bottom_menu_id": 2,
      "include_taxes_in_prices": true,
      "display_gross_prices": true,
      "charge_taxes_on_shipping": true,
      "track_inventory_by_default": true,
      "default_weight_unit": "kg",
      "automatic_fulfillment_digital_products": false,
      "default_digital_max_downloads": null,
      "default_digital_url_valid_days": null,
      "company_address_id": null,
      "default_mail_sender_name": "",
      "default_mail_sender_address": null,
      "customer_set_password_url": null,
      "automatically_confirm_all_new_orders": true,
      "fulfillment_auto_approve": true,
      "fulfillment_allow_unpaid": false,
      "reserve_stock_duration_anonymous_user": null,
      "reserve_stock_duration_authenticated_user": null,
      "limit_quantity_per_checkout": 50,
      "gift_card_expiry_type": "never_expire",
      "gift_card_expiry_period_type": null,
      "gift_card_expiry_period": null,
      "automatically_fulfill_non_shippable_gift_card": true,
      "refund_reason_reference_type_id": 6
    }
  },
  {
    "model": "page.page",
    "pk": 3,
    "fields": {
      "published_at": "2022-05-13T00:00:00Z",
      "is_published": true,
      "private_metadata": {},
      "metadata": {},
      "seo_title": "",
      "seo_description": "",
      "slug": "about",
      "title": "About",
      "page_type": 4,
      "content": {
        "time": 1652791943847,
        "blocks": [
          {
            "id": "1rqw8KEYBR",
            "data": {
              "text": "1 Saleor is a rapidly growing all-out commerce API. Saleor is <b>fully open-source, and 100% focused on the GraphQL</b>&nbsp;interface. Our mission is to provide unparalleled extensibility."
            },
            "type": "paragraph"
          },
          {
            "id": "Is0DQGyb93",
            "data": {
              "text": "2 We make it easy for front-end teams to <b>prototype fast, experiment, and build wonderful, unrestricted storefront experiences</b>."
            },
            "type": "paragraph"
          },
          {
            "id": "IwwtFzGF2A",
            "data": {
              "text": "3 We enable developers to <a href=\"https://docs.saleor.io/developer/extending/apps/overview\">extend Saleor</a> easily via [Saleor Apps](https://github.com/saleor/saleor-app-template), a robust tally of async/sync webhooks, and a composable Dashboard. "
            },
            "type": "paragraph"
          },
          {
            "id": "lJNRLN33D3",
            "data": {
              "text": "4 We allow brands to own their data and go fast while staying fully flexible with <a href=\"https://cloud.saleor.io\">Saleor Cloud</a>."
            },
            "type": "paragraph"
          }
        ],
        "version": "2.22.2"
      },
      "created_at": "2022-05-13T16:45:57.101Z"
    }
  },
  {
    "model": "page.page",
    "pk": 4,
    "fields": {
      "published_at": "2025-09-25T09:55:21Z",
      "is_published": true,
      "private_metadata": {},
      "metadata": {},
      "seo_title": "",
      "seo_description": "",
      "slug": "frutello",
      "title": "Frutello",
      "page_type": 5,
      "content": {
        "time": 1759136694252,
        "blocks": [
          {
            "id": "gQR87kggYT",
            "data": {
              "text": "<b>Frutello</b> was founded with a simple goal: to make everyday hydration refreshing, fun, and natural. We blend exotic fruits with bold flavors to bring you juices that spark energy and joy."
            },
            "type": "paragraph"
          }
        ],
        "version": "2.30.7"
      },
      "created_at": "2025-09-25T08:55:21Z"
    }
  },
  {
    "model": "page.page",
    "pk": 5,
    "fields": {
      "published_at": "2025-10-14T06:38:16Z",
      "is_published": true,
      "private_metadata": {},
      "metadata": {},
      "seo_title": "",
      "seo_description": "",
      "slug": "saleor-loom",
      "title": "Saleor Loom",
      "page_type": 5,
      "content": {
        "time": 1760423902356,
        "blocks": [
          {
            "id": "-6od1Tl3ok",
            "data": {
              "text": "Saleor Loom is a creative studio redefining comfort wear. Every piece is designed with mindful craftsmanship - from breathable organic fabrics to urban-inspired silhouettes. Our mission? To make fashion that moves with you, not against you."
            },
            "type": "paragraph"
          }
        ],
        "version": "2.30.7"
      },
      "created_at": "2025-10-14T06:38:16Z"
    }
  },
  {
    "model": "page.page",
    "pk": 6,
    "fields": {
      "published_at": "2025-10-14T06:38:16Z",
      "is_published": true,
      "private_metadata": {},
      "metadata": {},
      "seo_title": "",
      "seo_description": "",
      "slug": "cozynest",
      "title": "CozyNest",
      "page_type": 5,
      "content": {
        "time": 1760423902356,
        "blocks": [
          {
            "id": "O6Yitsup5b",
            "data": {
              "text": "At CozyNest, we believe every home tells a story - one of warmth, comfort, and personality. Our textiles and decor are crafted to make your favorite spaces feel inviting, calm, and beautifully lived-in."
            },
            "type": "paragraph"
          }
        ],
        "version": "2.30.7"
      },
      "created_at": "2025-10-14T06:38:16Z"
    }
  },
  {
<<<<<<< HEAD
=======
    "model": "page.page",
    "pk": 7,
    "fields": {
      "published_at": "2025-11-03T00:00:00Z",
      "is_published": true,
      "private_metadata": {},
      "metadata": {},
      "seo_title": "",
      "seo_description": "",
      "slug": "damaged-item",
      "title": "Damaged Item",
      "page_type": 6,
      "content": {
        "time": 1762137600000,
        "blocks": [],
        "version": "2.30.7"
      },
      "created_at": "2025-11-03T00:00:00Z"
    }
  },
  {
    "model": "page.page",
    "pk": 8,
    "fields": {
      "published_at": "2025-11-03T00:00:00Z",
      "is_published": true,
      "private_metadata": {},
      "metadata": {},
      "seo_title": "",
      "seo_description": "",
      "slug": "package-lost",
      "title": "Package Lost",
      "page_type": 6,
      "content": {
        "time": 1762137600000,
        "blocks": [],
        "version": "2.30.7"
      },
      "created_at": "2025-11-03T00:00:00Z"
    }
  },
  {
    "model": "page.page",
    "pk": 9,
    "fields": {
      "published_at": "2025-11-03T00:00:00Z",
      "is_published": true,
      "private_metadata": {},
      "metadata": {},
      "seo_title": "",
      "seo_description": "",
      "slug": "incorrect-address",
      "title": "Incorrect Address",
      "page_type": 6,
      "content": {
        "time": 1762137600000,
        "blocks": [],
        "version": "2.30.7"
      },
      "created_at": "2025-11-03T00:00:00Z"
    }
  },
  {
    "model": "page.page",
    "pk": 10,
    "fields": {
      "published_at": "2025-11-03T00:00:00Z",
      "is_published": true,
      "private_metadata": {},
      "metadata": {},
      "seo_title": "",
      "seo_description": "",
      "slug": "package-not-picked-up-by-customer",
      "title": "Package Not Picked Up by Customer",
      "page_type": 6,
      "content": {
        "time": 1762137600000,
        "blocks": [],
        "version": "2.30.7"
      },
      "created_at": "2025-11-03T00:00:00Z"
    }
  },
  {
>>>>>>> 533a1a82
    "model": "page.pagetype",
    "pk": 4,
    "fields": {
      "private_metadata": {},
      "metadata": {},
      "name": "Simple",
      "slug": "default-page"
    }
  },
  {
    "model": "page.pagetype",
    "pk": 5,
    "fields": {
      "private_metadata": {},
      "metadata": {},
      "name": "Brand",
      "slug": "brand"
    }
  },
  {
<<<<<<< HEAD
=======
    "model": "page.pagetype",
    "pk": 6,
    "fields": {
      "private_metadata": {},
      "metadata": {},
      "name": "Refund Reason",
      "slug": "refund-reason"
    }
  },
  {
>>>>>>> 533a1a82
    "model": "warehouse.warehouse",
    "pk": "43bea6af-8cea-40cd-9760-cab77416f207",
    "fields": {
      "private_metadata": {},
      "metadata": {},
      "name": "Global",
      "slug": "global",
      "address": 470,
      "email": "",
      "click_and_collect_option": "disabled",
      "is_private": true,
      "shipping_zones": [
        26
      ]
    }
  },
  {
    "model": "warehouse.stock",
    "pk": 3961,
    "fields": {
      "warehouse": "43bea6af-8cea-40cd-9760-cab77416f207",
      "product_variant": 324,
      "quantity": 4560,
      "quantity_allocated": 0
    }
  },
  {
    "model": "warehouse.stock",
    "pk": 3962,
    "fields": {
      "warehouse": "43bea6af-8cea-40cd-9760-cab77416f207",
      "product_variant": 325,
      "quantity": 500,
      "quantity_allocated": 0
    }
  },
  {
    "model": "warehouse.stock",
    "pk": 3963,
    "fields": {
      "warehouse": "43bea6af-8cea-40cd-9760-cab77416f207",
      "product_variant": 326,
      "quantity": 500,
      "quantity_allocated": 0
    }
  },
  {
    "model": "warehouse.stock",
    "pk": 3964,
    "fields": {
      "warehouse": "43bea6af-8cea-40cd-9760-cab77416f207",
      "product_variant": 327,
      "quantity": 500,
      "quantity_allocated": 0
    }
  },
  {
    "model": "warehouse.stock",
    "pk": 3965,
    "fields": {
      "warehouse": "43bea6af-8cea-40cd-9760-cab77416f207",
      "product_variant": 328,
      "quantity": 500,
      "quantity_allocated": 0
    }
  },
  {
    "model": "warehouse.stock",
    "pk": 3966,
    "fields": {
      "warehouse": "43bea6af-8cea-40cd-9760-cab77416f207",
      "product_variant": 329,
      "quantity": 500,
      "quantity_allocated": 0
    }
  },
  {
    "model": "warehouse.stock",
    "pk": 3967,
    "fields": {
      "warehouse": "43bea6af-8cea-40cd-9760-cab77416f207",
      "product_variant": 330,
      "quantity": 500,
      "quantity_allocated": 0
    }
  },
  {
    "model": "warehouse.stock",
    "pk": 3968,
    "fields": {
      "warehouse": "43bea6af-8cea-40cd-9760-cab77416f207",
      "product_variant": 331,
      "quantity": 500,
      "quantity_allocated": 0
    }
  },
  {
    "model": "warehouse.stock",
    "pk": 3969,
    "fields": {
      "warehouse": "43bea6af-8cea-40cd-9760-cab77416f207",
      "product_variant": 332,
      "quantity": 1000,
      "quantity_allocated": 0
    }
  },
  {
    "model": "warehouse.stock",
    "pk": 3970,
    "fields": {
      "warehouse": "43bea6af-8cea-40cd-9760-cab77416f207",
      "product_variant": 333,
      "quantity": 1000,
      "quantity_allocated": 0
    }
  },
  {
    "model": "warehouse.stock",
    "pk": 3971,
    "fields": {
      "warehouse": "43bea6af-8cea-40cd-9760-cab77416f207",
      "product_variant": 334,
      "quantity": 1000,
      "quantity_allocated": 0
    }
  },
  {
    "model": "warehouse.stock",
    "pk": 3972,
    "fields": {
      "warehouse": "43bea6af-8cea-40cd-9760-cab77416f207",
      "product_variant": 335,
      "quantity": 300,
      "quantity_allocated": 0
    }
  },
  {
    "model": "warehouse.stock",
    "pk": 3973,
    "fields": {
      "warehouse": "43bea6af-8cea-40cd-9760-cab77416f207",
      "product_variant": 336,
      "quantity": 300,
      "quantity_allocated": 0
    }
  },
  {
    "model": "warehouse.stock",
    "pk": 3974,
    "fields": {
      "warehouse": "43bea6af-8cea-40cd-9760-cab77416f207",
      "product_variant": 337,
      "quantity": 300,
      "quantity_allocated": 0
    }
  },
  {
    "model": "warehouse.stock",
    "pk": 3975,
    "fields": {
      "warehouse": "43bea6af-8cea-40cd-9760-cab77416f207",
      "product_variant": 338,
      "quantity": 300,
      "quantity_allocated": 0
    }
  },
  {
    "model": "warehouse.stock",
    "pk": 3976,
    "fields": {
      "warehouse": "43bea6af-8cea-40cd-9760-cab77416f207",
      "product_variant": 339,
      "quantity": 300,
      "quantity_allocated": 0
    }
  },
  {
    "model": "warehouse.stock",
    "pk": 3977,
    "fields": {
      "warehouse": "43bea6af-8cea-40cd-9760-cab77416f207",
      "product_variant": 340,
      "quantity": 400,
      "quantity_allocated": 0
    }
  },
  {
    "model": "warehouse.stock",
    "pk": 3978,
    "fields": {
      "warehouse": "43bea6af-8cea-40cd-9760-cab77416f207",
      "product_variant": 341,
      "quantity": 400,
      "quantity_allocated": 0
    }
  },
  {
    "model": "warehouse.stock",
    "pk": 3979,
    "fields": {
      "warehouse": "43bea6af-8cea-40cd-9760-cab77416f207",
      "product_variant": 342,
      "quantity": 400,
      "quantity_allocated": 0
    }
  },
  {
    "model": "warehouse.stock",
    "pk": 3980,
    "fields": {
      "warehouse": "43bea6af-8cea-40cd-9760-cab77416f207",
      "product_variant": 343,
      "quantity": 400,
      "quantity_allocated": 0
    }
  },
  {
    "model": "warehouse.stock",
    "pk": 3981,
    "fields": {
      "warehouse": "43bea6af-8cea-40cd-9760-cab77416f207",
      "product_variant": 344,
      "quantity": 400,
      "quantity_allocated": 0
    }
  },
  {
    "model": "warehouse.stock",
    "pk": 3982,
    "fields": {
      "warehouse": "43bea6af-8cea-40cd-9760-cab77416f207",
      "product_variant": 348,
      "quantity": 200,
      "quantity_allocated": 0
    }
  },
  {
    "model": "warehouse.stock",
    "pk": 3983,
    "fields": {
      "warehouse": "43bea6af-8cea-40cd-9760-cab77416f207",
      "product_variant": 349,
      "quantity": 200,
      "quantity_allocated": 0
    }
  },
  {
    "model": "warehouse.stock",
    "pk": 3984,
    "fields": {
      "warehouse": "43bea6af-8cea-40cd-9760-cab77416f207",
      "product_variant": 350,
      "quantity": 200,
      "quantity_allocated": 0
    }
  },
  {
    "model": "warehouse.stock",
    "pk": 3985,
    "fields": {
      "warehouse": "43bea6af-8cea-40cd-9760-cab77416f207",
      "product_variant": 351,
      "quantity": 200,
      "quantity_allocated": 0
    }
  },
  {
    "model": "warehouse.stock",
    "pk": 3986,
    "fields": {
      "warehouse": "43bea6af-8cea-40cd-9760-cab77416f207",
      "product_variant": 352,
      "quantity": 200,
      "quantity_allocated": 0
    }
  },
  {
    "model": "warehouse.stock",
    "pk": 3987,
    "fields": {
      "warehouse": "43bea6af-8cea-40cd-9760-cab77416f207",
      "product_variant": 353,
      "quantity": 400,
      "quantity_allocated": 0
    }
  },
  {
    "model": "warehouse.stock",
    "pk": 3988,
    "fields": {
      "warehouse": "43bea6af-8cea-40cd-9760-cab77416f207",
      "product_variant": 354,
      "quantity": 400,
      "quantity_allocated": 0
    }
  },
  {
    "model": "warehouse.stock",
    "pk": 3989,
    "fields": {
      "warehouse": "43bea6af-8cea-40cd-9760-cab77416f207",
      "product_variant": 355,
      "quantity": 400,
      "quantity_allocated": 0
    }
  },
  {
    "model": "warehouse.stock",
    "pk": 3990,
    "fields": {
      "warehouse": "43bea6af-8cea-40cd-9760-cab77416f207",
      "product_variant": 356,
      "quantity": 400,
      "quantity_allocated": 0
    }
  },
  {
    "model": "warehouse.stock",
    "pk": 3991,
    "fields": {
      "warehouse": "43bea6af-8cea-40cd-9760-cab77416f207",
      "product_variant": 357,
      "quantity": 400,
      "quantity_allocated": 0
    }
  },
  {
    "model": "warehouse.stock",
    "pk": 3992,
    "fields": {
      "warehouse": "43bea6af-8cea-40cd-9760-cab77416f207",
      "product_variant": 358,
      "quantity": 800,
      "quantity_allocated": 0
    }
  },
  {
    "model": "warehouse.stock",
    "pk": 3993,
    "fields": {
      "warehouse": "43bea6af-8cea-40cd-9760-cab77416f207",
      "product_variant": 359,
      "quantity": 800,
      "quantity_allocated": 0
    }
  },
  {
    "model": "warehouse.stock",
    "pk": 3994,
    "fields": {
      "warehouse": "43bea6af-8cea-40cd-9760-cab77416f207",
      "product_variant": 360,
      "quantity": 800,
      "quantity_allocated": 0
    }
  },
  {
    "model": "warehouse.stock",
    "pk": 3995,
    "fields": {
      "warehouse": "43bea6af-8cea-40cd-9760-cab77416f207",
      "product_variant": 361,
      "quantity": 1000,
      "quantity_allocated": 0
    }
  },
  {
    "model": "warehouse.stock",
    "pk": 3996,
    "fields": {
      "warehouse": "43bea6af-8cea-40cd-9760-cab77416f207",
      "product_variant": 362,
      "quantity": 1000,
      "quantity_allocated": 0
    }
  },
  {
    "model": "warehouse.stock",
    "pk": 3997,
    "fields": {
      "warehouse": "43bea6af-8cea-40cd-9760-cab77416f207",
      "product_variant": 363,
      "quantity": 1000,
      "quantity_allocated": 0
    }
  },
  {
    "model": "warehouse.stock",
    "pk": 3998,
    "fields": {
      "warehouse": "43bea6af-8cea-40cd-9760-cab77416f207",
      "product_variant": 364,
      "quantity": 695,
      "quantity_allocated": 0
    }
  },
  {
    "model": "warehouse.stock",
    "pk": 3999,
    "fields": {
      "warehouse": "43bea6af-8cea-40cd-9760-cab77416f207",
      "product_variant": 365,
      "quantity": 695,
      "quantity_allocated": 0
    }
  },
  {
    "model": "warehouse.stock",
    "pk": 4000,
    "fields": {
      "warehouse": "43bea6af-8cea-40cd-9760-cab77416f207",
      "product_variant": 366,
      "quantity": 695,
      "quantity_allocated": 0
    }
  },
  {
    "model": "warehouse.stock",
    "pk": 4002,
    "fields": {
      "warehouse": "43bea6af-8cea-40cd-9760-cab77416f207",
      "product_variant": 372,
      "quantity": 500,
      "quantity_allocated": 0
    }
  },
  {
    "model": "warehouse.stock",
    "pk": 4003,
    "fields": {
      "warehouse": "43bea6af-8cea-40cd-9760-cab77416f207",
      "product_variant": 373,
      "quantity": 700,
      "quantity_allocated": 0
    }
  },
  {
    "model": "warehouse.stock",
    "pk": 4004,
    "fields": {
      "warehouse": "43bea6af-8cea-40cd-9760-cab77416f207",
      "product_variant": 374,
      "quantity": 1000,
      "quantity_allocated": 0
    }
  },
  {
    "model": "warehouse.stock",
    "pk": 4005,
    "fields": {
      "warehouse": "43bea6af-8cea-40cd-9760-cab77416f207",
      "product_variant": 375,
      "quantity": 1000,
      "quantity_allocated": 0
    }
  },
  {
    "model": "warehouse.stock",
    "pk": 4006,
    "fields": {
      "warehouse": "43bea6af-8cea-40cd-9760-cab77416f207",
      "product_variant": 376,
      "quantity": 1000,
      "quantity_allocated": 0
    }
  },
  {
    "model": "warehouse.stock",
    "pk": 4007,
    "fields": {
      "warehouse": "43bea6af-8cea-40cd-9760-cab77416f207",
      "product_variant": 377,
      "quantity": 1000,
      "quantity_allocated": 0
    }
  },
  {
    "model": "warehouse.stock",
    "pk": 4008,
    "fields": {
      "warehouse": "43bea6af-8cea-40cd-9760-cab77416f207",
      "product_variant": 378,
      "quantity": 1000,
      "quantity_allocated": 0
    }
  },
  {
    "model": "warehouse.stock",
    "pk": 4009,
    "fields": {
      "warehouse": "43bea6af-8cea-40cd-9760-cab77416f207",
      "product_variant": 379,
      "quantity": 0,
      "quantity_allocated": 0
    }
  },
  {
    "model": "warehouse.stock",
    "pk": 4010,
    "fields": {
      "warehouse": "43bea6af-8cea-40cd-9760-cab77416f207",
      "product_variant": 380,
      "quantity": 0,
      "quantity_allocated": 0
    }
  },
  {
    "model": "warehouse.stock",
    "pk": 4011,
    "fields": {
      "warehouse": "43bea6af-8cea-40cd-9760-cab77416f207",
      "product_variant": 389,
      "quantity": 994,
      "quantity_allocated": 0
    }
  },
  {
    "model": "warehouse.stock",
    "pk": 4012,
    "fields": {
      "warehouse": "43bea6af-8cea-40cd-9760-cab77416f207",
      "product_variant": 390,
      "quantity": 994,
      "quantity_allocated": 0
    }
  },
  {
    "model": "warehouse.stock",
    "pk": 4013,
    "fields": {
      "warehouse": "43bea6af-8cea-40cd-9760-cab77416f207",
      "product_variant": 394,
      "quantity": 1000,
      "quantity_allocated": 0
    }
  },
  {
    "model": "warehouse.stock",
    "pk": 4014,
    "fields": {
      "warehouse": "43bea6af-8cea-40cd-9760-cab77416f207",
      "product_variant": 395,
      "quantity": 1000,
      "quantity_allocated": 0
    }
  },
  {
    "model": "warehouse.stock",
    "pk": 4015,
    "fields": {
      "warehouse": "43bea6af-8cea-40cd-9760-cab77416f207",
      "product_variant": 396,
      "quantity": 1000,
      "quantity_allocated": 0
    }
  },
  {
    "model": "warehouse.stock",
    "pk": 4016,
    "fields": {
      "warehouse": "43bea6af-8cea-40cd-9760-cab77416f207",
      "product_variant": 397,
      "quantity": 1000,
      "quantity_allocated": 0
    }
  },
  {
    "model": "warehouse.stock",
    "pk": 4017,
    "fields": {
      "warehouse": "43bea6af-8cea-40cd-9760-cab77416f207",
      "product_variant": 398,
      "quantity": 1000,
      "quantity_allocated": 0
    }
  }
]<|MERGE_RESOLUTION|>--- conflicted
+++ resolved
@@ -9735,8 +9735,6 @@
     }
   },
   {
-<<<<<<< HEAD
-=======
     "model": "page.page",
     "pk": 7,
     "fields": {
@@ -9821,7 +9819,6 @@
     }
   },
   {
->>>>>>> 533a1a82
     "model": "page.pagetype",
     "pk": 4,
     "fields": {
@@ -9842,8 +9839,6 @@
     }
   },
   {
-<<<<<<< HEAD
-=======
     "model": "page.pagetype",
     "pk": 6,
     "fields": {
@@ -9854,7 +9849,6 @@
     }
   },
   {
->>>>>>> 533a1a82
     "model": "warehouse.warehouse",
     "pk": "43bea6af-8cea-40cd-9760-cab77416f207",
     "fields": {
