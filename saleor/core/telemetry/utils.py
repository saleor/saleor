import logging
from collections.abc import Callable, Sequence
from contextlib import contextmanager
from contextvars import ContextVar
from dataclasses import dataclass, field
from enum import Enum
from functools import wraps

from django.conf import settings
from opentelemetry.trace import Link, SpanContext, TraceFlags
from opentelemetry.util.types import Attributes, AttributeValue

from .saleor_attributes import OPERATION_NAME

logger = logging.getLogger(__name__)

Amount = int | float

_GLOBAL_ATTRS: ContextVar[dict[str, AttributeValue]] = ContextVar("global_attrs")


class Scope(Enum):
    CORE = "saleor.core"
    SERVICE = "saleor.service"

    @property
    def is_service(self):
        return self == Scope.SERVICE


class Unit(Enum):
    SECOND = "s"
    MILLISECOND = "ms"
    NANOSECOND = "ns"
    REQUEST = "{request}"
<<<<<<< HEAD
    COST = "{cost}"
=======
    BYTE = "By"
>>>>>>> 70dbc53d


UNIT_CONVERSIONS: dict[tuple[Unit, Unit], float] = {
    (Unit.NANOSECOND, Unit.MILLISECOND): 1e-6,
    (Unit.NANOSECOND, Unit.SECOND): 1e-9,
}


def convert_unit(amount: Amount, unit: Unit, to_unit: Unit) -> Amount:
    if unit == to_unit:
        return amount
    try:
        return amount * UNIT_CONVERSIONS[(unit, to_unit)]
    except KeyError as e:
        msg = f"Conversion from {unit} to {to_unit} not supported"
        if settings.TELEMETRY_RAISE_UNIT_CONVERSION_ERRORS:
            raise ValueError(msg) from e
        logger.error(msg, exc_info=e)
    return amount


@contextmanager
def set_global_attributes(attributes: dict[str, AttributeValue]):
    token = _GLOBAL_ATTRS.set(attributes)
    try:
        yield
    finally:
        _GLOBAL_ATTRS.reset(token)


def get_global_attributes() -> dict[str, AttributeValue]:
    return _GLOBAL_ATTRS.get({})


def enrich_with_global_attributes(attributes: Attributes) -> dict[str, AttributeValue]:
    return {**(attributes or {}), **get_global_attributes()}


def enrich_span_with_global_attributes(
    attributes: Attributes, span_name: str
) -> dict[str, AttributeValue]:
    return {OPERATION_NAME: span_name, **enrich_with_global_attributes(attributes)}


@dataclass(frozen=True)
class TelemetryTaskContext:
    """Carries telemetry context when propagated to Celery tasks."""

    # TODO add TraceState support
    links: Sequence[Link] | None = None
    global_attributes: dict[str, AttributeValue] = field(
        default_factory=get_global_attributes
    )

    def to_dict(self) -> dict:
        return {
            "links": [
                {
                    "context": {
                        "trace_id": link.context.trace_id,
                        "span_id": link.context.span_id,
                        "trace_flags": int(link.context.trace_flags),
                    },
                    "attributes": link.attributes,
                }
                for link in (self.links or [])
            ],
            "global_attributes": dict(self.global_attributes),
        }

    @classmethod
    def from_dict(cls, data: dict | None) -> "TelemetryTaskContext":
        if not data:
            return cls(global_attributes={})
        try:
            links = [
                Link(
                    context=SpanContext(
                        trace_id=link["context"]["trace_id"],
                        span_id=link["context"]["span_id"],
                        is_remote=True,
                        trace_flags=TraceFlags(link["context"]["trace_flags"]),
                    ),
                    attributes=link.get("attributes"),
                )
                for link in data.get("links", [])
            ]
            return cls(links=links, global_attributes=data.get("global_attributes", {}))
        except (KeyError, ValueError, TypeError) as e:
            raise ValueError(f"Invalid telemetry context data: {e}") from e


def task_with_telemetry_context(func: Callable) -> Callable:
    """Handle telemetry context injection for Celery tasks.

    This decorator deserializes the telemetry context and sets the global attributes for the task execution.
    The decorated function must accept a 'telemetry_context: TelemetryTaskContext' kwarg and it is
    recommended to invoke the task with 'telemetry_context=get_task_context().to_dict()'.
    """

    @wraps(func)
    def wrapper(*args, **kwargs):
        context = TelemetryTaskContext(global_attributes={})
        if "telemetry_context" not in kwargs:
            logger.warning("No telemetry_context provided for the task")
        else:
            try:
                context = TelemetryTaskContext.from_dict(
                    kwargs.pop("telemetry_context")
                )
            except ValueError:
                logger.exception("Failed to parse telemetry context")

        with set_global_attributes(context.global_attributes):
            return func(*args, telemetry_context=context, **kwargs)

    return wrapper<|MERGE_RESOLUTION|>--- conflicted
+++ resolved
@@ -33,11 +33,8 @@
     MILLISECOND = "ms"
     NANOSECOND = "ns"
     REQUEST = "{request}"
-<<<<<<< HEAD
+    BYTE = "By"
     COST = "{cost}"
-=======
-    BYTE = "By"
->>>>>>> 70dbc53d
 
 
 UNIT_CONVERSIONS: dict[tuple[Unit, Unit], float] = {
