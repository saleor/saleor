--- conflicted
+++ resolved
@@ -39,12 +39,7 @@
     get_external_shipping_id,
     get_voucher_discount_for_checkout,
     get_voucher_for_checkout,
-<<<<<<< HEAD
     is_fully_covered,
-    is_valid_shipping_method,
-=======
-    is_fully_paid,
->>>>>>> 633dcd50
     recalculate_checkout_discount,
     remove_voucher_from_checkout,
     set_external_shipping_id,
@@ -1242,25 +1237,8 @@
     manager = get_plugins_manager()
     lines = fetch_checkout_lines(checkout)
     checkout_info = fetch_checkout_info(checkout, lines, [], manager)
-<<<<<<< HEAD
     is_paid = is_fully_covered(manager, checkout_info, lines, None)
     assert not is_paid
-=======
-    is_paid = is_fully_paid(manager, checkout_info, lines, None)
-    assert not is_paid
-
-
-def test_cancel_active_payments(checkout_with_payments):
-    # given
-    checkout = checkout_with_payments
-    count_active = checkout.payments.filter(is_active=True).count()
-    assert count_active != 0
-
-    # when
-    cancel_active_payments(checkout)
-
-    # then
-    assert checkout.payments.filter(is_active=True).count() == 0
 
 
 def test_chckout_without_delivery_method_creates_empty_delivery_method(
@@ -1290,5 +1268,4 @@
     assert shipping_id == app_shipping_id
 
     delete_external_shipping_id(checkout)
-    assert checkout.private_metadata == initial_private_metadata
->>>>>>> 633dcd50
+    assert checkout.private_metadata == initial_private_metadata