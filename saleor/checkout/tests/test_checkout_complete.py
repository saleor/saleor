from decimal import Decimal
from unittest import mock

import pytest
from django.contrib.auth.models import AnonymousUser
from django.test import override_settings
from prices import TaxedMoney

from ...account import CustomerEvents
from ...account.models import CustomerEvent
from ...core.exceptions import InsufficientStock
from ...core.notify_events import NotifyEventType
from ...core.taxes import zero_money, zero_taxed_money
from ...discount.models import VoucherCustomer
from ...giftcard import GiftCardEvents
from ...giftcard.models import GiftCard, GiftCardEvent
from ...order import OrderEvents
from ...order.models import OrderEvent
from ...order.notifications import get_default_order_payload
from ...payment import TransactionKind
from ...payment.models import Payment
from ...plugins.manager import get_plugins_manager
from ...product.models import ProductTranslation, ProductVariantTranslation
from ...tests.utils import flush_post_commit_hooks
from .. import calculations
from ..complete_checkout import (
    _create_order,
    _prepare_order_data,
    _process_shipping_data_for_order,
    complete_checkout,
)
from ..fetch import fetch_checkout_info, fetch_checkout_lines
from ..utils import add_variant_to_checkout


@mock.patch("saleor.plugins.manager.PluginsManager.notify")
def test_create_order_captured_payment_creates_expected_events(
    mock_notify,
    checkout_with_item,
    customer_user,
    shipping_method,
    payment_txn_captured,
    channel_USD,
):
    checkout = checkout_with_item
    checkout_user = customer_user

    # Ensure not events are existing prior
    assert not OrderEvent.objects.exists()
    assert not CustomerEvent.objects.exists()

    # Prepare valid checkout
    checkout.user = checkout_user
    checkout.billing_address = customer_user.default_billing_address
    checkout.shipping_address = customer_user.default_shipping_address
    checkout.shipping_method = shipping_method
    checkout.payments.add(payment_txn_captured)
    checkout.tracking_code = "tracking_code"
    checkout.redirect_url = "https://www.example.com"
    checkout.save()

    # Place checkout
    manager = get_plugins_manager()
    lines, _ = fetch_checkout_lines(checkout)
    checkout_info = fetch_checkout_info(checkout, lines, [], manager)
    order = _create_order(
        checkout_info=checkout_info,
        checkout_lines=lines,
        order_data=_prepare_order_data(
            manager=manager,
            checkout_info=checkout_info,
            lines=lines,
            discounts=[],
            prices_entered_with_tax=True,
        ),
        user=customer_user,
        app=None,
        manager=manager,
    )
    flush_post_commit_hooks()

    (
        order_placed_event,
        payment_captured_event,
        order_fully_paid_event,
        order_confirmed_event,
    ) = order.events.all()  # type: OrderEvent

    # Ensure the correct order event was created
    # is the event the expected type
    assert order_placed_event.type == OrderEvents.PLACED
    # is the user anonymous/ the customer
    assert order_placed_event.user == checkout_user
    # is the associated backref order valid
    assert order_placed_event.order is order
    # ensure a date was set
    assert order_placed_event.date
    # should not have any additional parameters
    assert not order_placed_event.parameters

    # Ensure the correct order event was created
    # is the event the expected type
    assert payment_captured_event.type == OrderEvents.PAYMENT_CAPTURED
    # is the user anonymous/ the customer
    assert payment_captured_event.user == checkout_user
    # is the associated backref order valid
    assert payment_captured_event.order is order
    # ensure a date was set
    assert payment_captured_event.date
    # should not have any additional parameters
    assert "amount" in payment_captured_event.parameters.keys()
    assert "payment_id" in payment_captured_event.parameters.keys()
    assert "payment_gateway" in payment_captured_event.parameters.keys()

    # Ensure the correct order event was created
    # is the event the expected type
    assert order_fully_paid_event.type == OrderEvents.ORDER_FULLY_PAID
    # is the user anonymous/ the customer
    assert order_fully_paid_event.user == checkout_user
    # is the associated backref order valid
    assert order_fully_paid_event.order is order
    # ensure a date was set
    assert order_fully_paid_event.date
    # should not have any additional parameters
    assert not order_fully_paid_event.parameters

    expected_order_payload = {
        "order": get_default_order_payload(order, checkout.redirect_url),
        "recipient_email": order.get_customer_email(),
        "site_name": "mirumee.com",
        "domain": "mirumee.com",
    }

    expected_payment_payload = {
        "order": get_default_order_payload(order),
        "recipient_email": order.get_customer_email(),
        "payment": {
            "created": payment_txn_captured.created_at,
            "modified": payment_txn_captured.modified_at,
            "charge_status": payment_txn_captured.charge_status,
            "total": payment_txn_captured.total,
            "captured_amount": payment_txn_captured.captured_amount,
            "currency": payment_txn_captured.currency,
        },
        "site_name": "mirumee.com",
        "domain": "mirumee.com",
    }
    # Ensure the correct order confirmed event was created
    # should be order confirmed event
    assert order_confirmed_event.type == OrderEvents.CONFIRMED
    # ensure the user is checkout user
    assert order_confirmed_event.user == checkout_user
    # ensure the order confirmed event is related to order
    assert order_confirmed_event.order is order
    # ensure a date was set
    assert order_confirmed_event.date
    # ensure the event parameters are empty
    assert order_confirmed_event.parameters == {}

    mock_notify.assert_has_calls(
        [
            mock.call(
                NotifyEventType.ORDER_CONFIRMATION,
                expected_order_payload,
                channel_slug=channel_USD.slug,
            ),
            mock.call(
                NotifyEventType.ORDER_PAYMENT_CONFIRMATION,
                expected_payment_payload,
                channel_slug=channel_USD.slug,
            ),
        ],
        any_order=True,
    )

    # Ensure the correct customer event was created if the user was not anonymous
    placement_event = customer_user.events.get()  # type: CustomerEvent
    assert placement_event.type == CustomerEvents.PLACED_ORDER  # check the event type
    assert placement_event.user == customer_user  # check the backref is valid
    assert placement_event.order == order  # check the associated order is valid
    assert placement_event.date  # ensure a date was set
    assert not placement_event.parameters  # should not have any additional parameters


@mock.patch("saleor.plugins.manager.PluginsManager.notify")
def test_create_order_captured_payment_creates_expected_events_anonymous_user(
    mock_notify,
    checkout_with_item,
    customer_user,
    shipping_method,
    payment_txn_captured,
    channel_USD,
):
    checkout = checkout_with_item
    checkout_user = None

    # Ensure not events are existing prior
    assert not OrderEvent.objects.exists()
    assert not CustomerEvent.objects.exists()

    # Prepare valid checkout
    checkout.user = checkout_user
    checkout.email = "test@example.com"
    checkout.billing_address = customer_user.default_billing_address
    checkout.shipping_address = customer_user.default_shipping_address
    checkout.shipping_method = shipping_method
    checkout.payments.add(payment_txn_captured)
    checkout.tracking_code = "tracking_code"
    checkout.redirect_url = "https://www.example.com"
    checkout.save()

    # Place checkout
    manager = get_plugins_manager()
    lines, _ = fetch_checkout_lines(checkout)
    checkout_info = fetch_checkout_info(checkout, lines, [], manager)
    order = _create_order(
        checkout_info=checkout_info,
        checkout_lines=lines,
        order_data=_prepare_order_data(
            manager=manager,
            checkout_info=checkout_info,
            lines=lines,
            discounts=None,
            prices_entered_with_tax=True,
        ),
        user=AnonymousUser(),
        app=None,
        manager=manager,
    )
    flush_post_commit_hooks()

    (
        order_placed_event,
        payment_captured_event,
        order_fully_paid_event,
        order_confirmed_event,
    ) = order.events.all()  # type: OrderEvent

    # Ensure the correct order event was created
    # is the event the expected type
    assert order_placed_event.type == OrderEvents.PLACED
    # is the user anonymous/ the customer
    assert order_placed_event.user == checkout_user
    # is the associated backref order valid
    assert order_placed_event.order is order
    # ensure a date was set
    assert order_placed_event.date
    # should not have any additional parameters
    assert not order_placed_event.parameters

    # Ensure the correct order event was created
    # is the event the expected type
    assert payment_captured_event.type == OrderEvents.PAYMENT_CAPTURED
    # is the user anonymous/ the customer
    assert payment_captured_event.user == checkout_user
    # is the associated backref order valid
    assert payment_captured_event.order is order
    # ensure a date was set
    assert payment_captured_event.date
    # should not have any additional parameters
    assert "amount" in payment_captured_event.parameters.keys()
    assert "payment_id" in payment_captured_event.parameters.keys()
    assert "payment_gateway" in payment_captured_event.parameters.keys()

    # Ensure the correct order event was created
    # is the event the expected type
    assert order_fully_paid_event.type == OrderEvents.ORDER_FULLY_PAID
    # is the user anonymous/ the customer
    assert order_fully_paid_event.user == checkout_user
    # is the associated backref order valid
    assert order_fully_paid_event.order is order
    # ensure a date was set
    assert order_fully_paid_event.date
    # should not have any additional parameters
    assert not order_fully_paid_event.parameters

    expected_order_payload = {
        "order": get_default_order_payload(order, checkout.redirect_url),
        "recipient_email": order.get_customer_email(),
        "site_name": "mirumee.com",
        "domain": "mirumee.com",
    }

    expected_payment_payload = {
        "order": get_default_order_payload(order),
        "recipient_email": order.get_customer_email(),
        "payment": {
            "created": payment_txn_captured.created_at,
            "modified": payment_txn_captured.modified_at,
            "charge_status": payment_txn_captured.charge_status,
            "total": payment_txn_captured.total,
            "captured_amount": payment_txn_captured.captured_amount,
            "currency": payment_txn_captured.currency,
        },
        "site_name": "mirumee.com",
        "domain": "mirumee.com",
    }

    # Ensure the correct order confirmed event was created
    # should be order confirmed event
    assert order_confirmed_event.type == OrderEvents.CONFIRMED
    # ensure the user is checkout user
    assert order_confirmed_event.user == checkout_user
    # ensure the order confirmed event is related to order
    assert order_confirmed_event.order is order
    # ensure a date was set
    assert order_confirmed_event.date
    # ensure the event parameters are empty
    assert order_confirmed_event.parameters == {}

    mock_notify.assert_has_calls(
        [
            mock.call(
                NotifyEventType.ORDER_CONFIRMATION,
                expected_order_payload,
                channel_slug=channel_USD.slug,
            ),
            mock.call(
                NotifyEventType.ORDER_PAYMENT_CONFIRMATION,
                expected_payment_payload,
                channel_slug=channel_USD.slug,
            ),
        ],
        any_order=True,
    )

    # Check no event was created if the user was anonymous
    assert not CustomerEvent.objects.exists()  # should not have created any event


@mock.patch("saleor.plugins.manager.PluginsManager.notify")
def test_create_order_preauth_payment_creates_expected_events(
    mock_notify,
    checkout_with_item,
    customer_user,
    shipping_method,
    payment_txn_preauth,
    channel_USD,
):
    checkout = checkout_with_item
    checkout_user = customer_user

    # Ensure not events are existing prior
    assert not OrderEvent.objects.exists()
    assert not CustomerEvent.objects.exists()

    # Prepare valid checkout
    checkout.user = checkout_user
    checkout.billing_address = customer_user.default_billing_address
    checkout.shipping_address = customer_user.default_shipping_address
    checkout.shipping_method = shipping_method
    checkout.payments.add(payment_txn_preauth)
    checkout.tracking_code = "tracking_code"
    checkout.redirect_url = "https://www.example.com"
    checkout.save()

    # Place checkout
    manager = get_plugins_manager()
    lines, _ = fetch_checkout_lines(checkout)
    checkout_info = fetch_checkout_info(checkout, lines, [], manager)
    order = _create_order(
        checkout_info=checkout_info,
        checkout_lines=lines,
        order_data=_prepare_order_data(
            manager=manager,
            checkout_info=checkout_info,
            lines=lines,
            discounts=[],
            prices_entered_with_tax=True,
        ),
        user=customer_user,
        app=None,
        manager=manager,
    )
    flush_post_commit_hooks()

    (
        order_placed_event,
        payment_authorized_event,
        order_confirmed_event,
    ) = order.events.all()  # type: OrderEvent

    # Ensure the correct order event was created
    # is the event the expected type
    assert order_placed_event.type == OrderEvents.PLACED
    # is the user anonymous/ the customer
    assert order_placed_event.user == checkout_user
    # is the associated backref order valid
    assert order_placed_event.order is order
    # ensure a date was set
    assert order_placed_event.date
    # should not have any additional parameters
    assert not order_placed_event.parameters

    # Ensure the correct order event was created
    # is the event the expected type
    assert payment_authorized_event.type == OrderEvents.PAYMENT_AUTHORIZED
    # is the user anonymous/ the customer
    assert payment_authorized_event.user == checkout_user
    # is the associated backref order valid
    assert payment_authorized_event.order is order
    # ensure a date was set
    assert payment_authorized_event.date
    # should not have any additional parameters
    assert "amount" in payment_authorized_event.parameters.keys()
    assert "payment_id" in payment_authorized_event.parameters.keys()
    assert "payment_gateway" in payment_authorized_event.parameters.keys()

    expected_payload = {
        "order": get_default_order_payload(order, checkout.redirect_url),
        "recipient_email": order.get_customer_email(),
        "site_name": "mirumee.com",
        "domain": "mirumee.com",
    }

    # Ensure the correct order confirmed event was created
    # should be order confirmed event
    assert order_confirmed_event.type == OrderEvents.CONFIRMED
    # ensure the user is checkout user
    assert order_confirmed_event.user == checkout_user
    # ensure the order confirmed event is related to order
    assert order_confirmed_event.order is order
    # ensure a date was set
    assert order_confirmed_event.date
    # ensure the event parameters are empty
    assert order_confirmed_event.parameters == {}

    mock_notify.assert_called_once_with(
        NotifyEventType.ORDER_CONFIRMATION,
        expected_payload,
        channel_slug=channel_USD.slug,
    )

    # Ensure the correct customer event was created if the user was not anonymous
    placement_event = customer_user.events.get()  # type: CustomerEvent
    assert placement_event.type == CustomerEvents.PLACED_ORDER  # check the event type
    assert placement_event.user == customer_user  # check the backref is valid
    assert placement_event.order == order  # check the associated order is valid
    assert placement_event.date  # ensure a date was set
    assert not placement_event.parameters  # should not have any additional parameters


@mock.patch("saleor.plugins.manager.PluginsManager.notify")
def test_create_order_preauth_payment_creates_expected_events_anonymous_user(
    mock_notify,
    checkout_with_item,
    customer_user,
    shipping_method,
    payment_txn_preauth,
    channel_USD,
):
    checkout = checkout_with_item
    checkout_user = None

    # Ensure not events are existing prior
    assert not OrderEvent.objects.exists()
    assert not CustomerEvent.objects.exists()

    # Prepare valid checkout
    checkout.user = checkout_user
    checkout.email = "test@example.com"
    checkout.billing_address = customer_user.default_billing_address
    checkout.shipping_address = customer_user.default_shipping_address
    checkout.shipping_method = shipping_method
    checkout.payments.add(payment_txn_preauth)
    checkout.tracking_code = "tracking_code"
    checkout.redirect_url = "https://www.example.com"
    checkout.save()

    # Place checkout
    manager = get_plugins_manager()
    lines, _ = fetch_checkout_lines(checkout)
    checkout_info = fetch_checkout_info(checkout, lines, [], manager)
    order = _create_order(
        checkout_info=checkout_info,
        checkout_lines=lines,
        order_data=_prepare_order_data(
            manager=manager,
            checkout_info=checkout_info,
            lines=lines,
            discounts=[],
            prices_entered_with_tax=True,
        ),
        user=AnonymousUser(),
        app=None,
        manager=manager,
    )
    flush_post_commit_hooks()

    (
        order_placed_event,
        payment_captured_event,
        order_confirmed_event,
    ) = order.events.all()  # type: OrderEvent

    # Ensure the correct order event was created
    # is the event the expected type
    assert order_placed_event.type == OrderEvents.PLACED
    # is the user anonymous/ the customer
    assert order_placed_event.user == checkout_user
    # is the associated backref order valid
    assert order_placed_event.order is order
    # ensure a date was set
    assert order_placed_event.date
    # should not have any additional parameters
    assert not order_placed_event.parameters

    # Ensure the correct order event was created
    # is the event the expected type
    assert payment_captured_event.type == OrderEvents.PAYMENT_AUTHORIZED
    # is the user anonymous/ the customer
    assert payment_captured_event.user == checkout_user
    # is the associated backref order valid
    assert payment_captured_event.order is order
    # ensure a date was set
    assert payment_captured_event.date
    # should not have any additional parameters
    assert "amount" in payment_captured_event.parameters.keys()
    assert "payment_id" in payment_captured_event.parameters.keys()
    assert "payment_gateway" in payment_captured_event.parameters.keys()

    expected_payload = {
        "order": get_default_order_payload(order, checkout.redirect_url),
        "recipient_email": order.get_customer_email(),
        "site_name": "mirumee.com",
        "domain": "mirumee.com",
    }
    # Ensure the correct order confirmed event was created
    # should be order confirmed event
    assert order_confirmed_event.type == OrderEvents.CONFIRMED
    # ensure the user is checkout user
    assert order_confirmed_event.user == checkout_user
    # ensure the order confirmed event is related to order
    assert order_confirmed_event.order is order
    # ensure a date was set
    assert order_confirmed_event.date
    # ensure the event parameters are empty
    assert order_confirmed_event.parameters == {}

    mock_notify.assert_called_once_with(
        NotifyEventType.ORDER_CONFIRMATION,
        expected_payload,
        channel_slug=channel_USD.slug,
    )

    # Check no event was created if the user was anonymous
    assert not CustomerEvent.objects.exists()  # should not have created any event


def test_create_order_insufficient_stock(
    checkout, customer_user, product_without_shipping
):
    variant = product_without_shipping.variants.get()
    manager = get_plugins_manager()
    checkout_info = fetch_checkout_info(checkout, [], [], manager)

    add_variant_to_checkout(checkout_info, variant, 10, check_quantity=False)
    checkout.user = customer_user
    checkout.billing_address = customer_user.default_billing_address
    checkout.shipping_address = customer_user.default_billing_address
    checkout.tracking_code = "tracking_code"
    checkout.save()

    lines, _ = fetch_checkout_lines(checkout)
    with pytest.raises(InsufficientStock):
        _prepare_order_data(
            manager=manager,
            checkout_info=checkout_info,
            lines=lines,
            discounts=[],
            prices_entered_with_tax=True,
        )


def test_create_order_doesnt_duplicate_order(
    checkout_with_item, customer_user, shipping_method
):
    checkout = checkout_with_item
    checkout.user = customer_user
    checkout.billing_address = customer_user.default_billing_address
    checkout.shipping_address = customer_user.default_billing_address
    checkout.shipping_method = shipping_method
    checkout.tracking_code = ""
    checkout.redirect_url = "https://www.example.com"
    checkout.save()

    manager = get_plugins_manager()
    lines, _ = fetch_checkout_lines(checkout)
    checkout_info = fetch_checkout_info(checkout, lines, [], manager)
    order_data = _prepare_order_data(
        manager=manager,
        checkout_info=checkout_info,
        lines=lines,
        discounts=[],
        prices_entered_with_tax=True,
    )

    order_1 = _create_order(
        checkout_info=checkout_info,
        checkout_lines=lines,
        order_data=order_data,
        user=customer_user,
        app=None,
        manager=manager,
    )
    assert order_1.checkout_token == str(checkout.token)

    order_2 = _create_order(
        checkout_info=checkout_info,
        checkout_lines=lines,
        order_data=order_data,
        user=customer_user,
        app=None,
        manager=manager,
    )
    assert order_1.pk == order_2.pk


@pytest.mark.parametrize("is_anonymous_user", (True, False))
def test_create_order_with_gift_card(
    checkout_with_gift_card, customer_user, shipping_method, is_anonymous_user
):
    checkout_user = None if is_anonymous_user else customer_user
    checkout = checkout_with_gift_card
    checkout.user = checkout_user
    checkout.billing_address = customer_user.default_billing_address
    checkout.shipping_address = customer_user.default_billing_address
    checkout.shipping_method = shipping_method
    checkout.tracking_code = "tracking_code"
    checkout.redirect_url = "https://www.example.com"
    checkout.save()

    manager = get_plugins_manager()
    lines, _ = fetch_checkout_lines(checkout)
    checkout_info = fetch_checkout_info(checkout, lines, [], manager)

    subtotal = calculations.checkout_subtotal(
        manager=manager,
        checkout_info=checkout_info,
        lines=lines,
        address=checkout.shipping_address,
    )
    shipping_price = calculations.checkout_shipping_price(
        manager=manager,
        checkout_info=checkout_info,
        lines=lines,
        address=checkout.shipping_address,
    )
    total_gross_without_gift_cards = (
        subtotal.gross + shipping_price.gross - checkout.discount
    )
    gift_cards_balance = checkout.get_total_gift_cards_balance()

    order = _create_order(
        checkout_info=checkout_info,
        checkout_lines=lines,
        order_data=_prepare_order_data(
            manager=manager,
            checkout_info=checkout_info,
            lines=lines,
            discounts=None,
            prices_entered_with_tax=True,
        ),
        user=customer_user if not is_anonymous_user else AnonymousUser(),
        app=None,
        manager=manager,
    )

    assert order.gift_cards.count() == 1
    gift_card = order.gift_cards.first()
    assert gift_card.current_balance.amount == 0
    assert order.total.gross == (total_gross_without_gift_cards - gift_cards_balance)
    assert GiftCardEvent.objects.filter(
        gift_card=gift_card, type=GiftCardEvents.USED_IN_ORDER
    )


def test_create_order_with_gift_card_partial_use(
    checkout_with_item, gift_card_used, customer_user, shipping_method
):
    checkout = checkout_with_item
    checkout.user = customer_user
    checkout.billing_address = customer_user.default_billing_address
    checkout.shipping_address = customer_user.default_billing_address
    checkout.shipping_method = shipping_method
    checkout.tracking_code = "tracking_code"
    checkout.redirect_url = "https://www.example.com"
    checkout.save()

    manager = get_plugins_manager()
    lines, _ = fetch_checkout_lines(checkout)
    checkout_info = fetch_checkout_info(checkout, lines, [], manager)

    price_without_gift_card = calculations.checkout_total(
        manager=manager,
        checkout_info=checkout_info,
        lines=lines,
        address=checkout.shipping_address,
    )
    gift_card_balance_before_order = gift_card_used.current_balance_amount

    checkout.gift_cards.add(gift_card_used)
    checkout.save()

    order = _create_order(
        checkout_info=checkout_info,
        checkout_lines=lines,
        order_data=_prepare_order_data(
            manager=manager,
            checkout_info=checkout_info,
            lines=lines,
            discounts=[],
            prices_entered_with_tax=True,
        ),
        user=customer_user,
        app=None,
        manager=manager,
    )

    gift_card_used.refresh_from_db()

    expected_old_balance = (
        price_without_gift_card.gross.amount + gift_card_used.current_balance_amount
    )

    assert order.gift_cards.count() > 0
    assert order.total == zero_taxed_money(order.currency)
    assert gift_card_balance_before_order == expected_old_balance
    assert GiftCardEvent.objects.filter(
        gift_card=gift_card_used, type=GiftCardEvents.USED_IN_ORDER
    )


def test_create_order_with_many_gift_cards(
    checkout_with_item,
    gift_card_created_by_staff,
    gift_card,
    customer_user,
    shipping_method,
):
    checkout = checkout_with_item
    checkout.user = customer_user
    checkout.billing_address = customer_user.default_billing_address
    checkout.shipping_address = customer_user.default_billing_address
    checkout.shipping_method = shipping_method
    checkout.tracking_code = "tracking_code"
    checkout.redirect_url = "https://www.example.com"
    checkout.save()

    manager = get_plugins_manager()
    lines, _ = fetch_checkout_lines(checkout)
    checkout_info = fetch_checkout_info(checkout, lines, [], manager)

    price_without_gift_card = calculations.checkout_total(
        manager=manager,
        checkout_info=checkout_info,
        lines=lines,
        address=checkout.shipping_address,
    )
    gift_cards_balance_before_order = (
        gift_card_created_by_staff.current_balance.amount
        + gift_card.current_balance.amount
    )

    checkout.gift_cards.add(gift_card_created_by_staff)
    checkout.gift_cards.add(gift_card)
    checkout.save()

    order = _create_order(
        checkout_info=checkout_info,
        checkout_lines=lines,
        order_data=_prepare_order_data(
            manager=manager,
            checkout_info=checkout_info,
            lines=lines,
            discounts=[],
            prices_entered_with_tax=True,
        ),
        user=customer_user,
        app=None,
        manager=manager,
    )

    gift_card_created_by_staff.refresh_from_db()
    gift_card.refresh_from_db()
    zero_price = zero_money(gift_card.currency)
    assert order.gift_cards.count() > 0
    assert gift_card_created_by_staff.current_balance == zero_price
    assert gift_card.current_balance == zero_price
    assert price_without_gift_card.gross.amount == (
        gift_cards_balance_before_order + order.total.gross.amount
    )
    assert GiftCardEvent.objects.filter(
        gift_card=gift_card_created_by_staff, type=GiftCardEvents.USED_IN_ORDER
    )
    assert GiftCardEvent.objects.filter(
        gift_card=gift_card, type=GiftCardEvents.USED_IN_ORDER
    )


@mock.patch("saleor.giftcard.utils.send_gift_card_notification")
@pytest.mark.parametrize("is_anonymous_user", (True, False))
def test_create_order_gift_card_bought(
    send_notification_mock,
    checkout_with_gift_card_items,
    payment_txn_captured,
    customer_user,
    shipping_method,
    is_anonymous_user,
    non_shippable_gift_card_product,
):
    """Ensure that the gift cards will be fulfilled, when newly created order
    is captured."""
    # given
    checkout_user = None if is_anonymous_user else customer_user
    checkout = checkout_with_gift_card_items
    checkout.user = checkout_user
    checkout.billing_address = customer_user.default_billing_address
    checkout.shipping_address = customer_user.default_billing_address
    checkout.shipping_method = shipping_method
    checkout.tracking_code = "tracking_code"
    checkout.redirect_url = "https://www.example.com"
    checkout.save()

    manager = get_plugins_manager()
    lines, _ = fetch_checkout_lines(checkout)
    checkout_info = fetch_checkout_info(checkout, lines, [], manager)

    amount = calculations.calculate_checkout_total_with_gift_cards(
        manager, checkout_info, lines, customer_user.default_billing_address
    ).gross.amount

    payment_txn_captured.order = None
    payment_txn_captured.checkout = checkout
    payment_txn_captured.captured_amount = amount
    payment_txn_captured.total = amount
    payment_txn_captured.save(
        update_fields=["order", "checkout", "total", "captured_amount"]
    )

    txn = payment_txn_captured.transactions.first()
    txn.amount = amount
    txn.save(update_fields=["amount"])

    subtotal = calculations.checkout_subtotal(
        manager=manager,
        checkout_info=checkout_info,
        lines=lines,
        address=checkout.shipping_address,
    )
    shipping_price = calculations.checkout_shipping_price(
        manager=manager,
        checkout_info=checkout_info,
        lines=lines,
        address=checkout.shipping_address,
    )
    total_gross = subtotal.gross + shipping_price.gross - checkout.discount

    # when
    order = _create_order(
        checkout_info=checkout_info,
        checkout_lines=lines,
        order_data=_prepare_order_data(
            manager=manager,
            checkout_info=checkout_info,
            lines=lines,
            discounts=None,
            prices_entered_with_tax=True,
        ),
        user=customer_user if not is_anonymous_user else AnonymousUser(),
        app=None,
        manager=manager,
    )

    # then
    flush_post_commit_hooks()
    assert order.total.gross == total_gross
    flush_post_commit_hooks()
    gift_card = GiftCard.objects.get()
    assert (
        gift_card.initial_balance
        == order.lines.get(
            variant=non_shippable_gift_card_product.variants.first()
        ).unit_price_gross
    )
    assert GiftCardEvent.objects.filter(gift_card=gift_card, type=GiftCardEvents.BOUGHT)
    flush_post_commit_hooks()
    send_notification_mock.assert_called_once_with(
        checkout_user,
        None,
        checkout_user,
        order.user_email,
        gift_card,
        manager,
        order.channel.slug,
        resending=False,
    )


@mock.patch("saleor.giftcard.utils.send_gift_card_notification")
@pytest.mark.parametrize("is_anonymous_user", (True, False))
def test_create_order_gift_card_bought_order_not_captured_gift_cards_not_sent(
    send_notification_mock,
    checkout_with_gift_card_items,
    customer_user,
    shipping_method,
    is_anonymous_user,
):
    """Ensure that the gift cards will be not fulfilled, when newly created order
    is not captured."""
    # given
    checkout_user = None if is_anonymous_user else customer_user
    checkout = checkout_with_gift_card_items
    checkout.user = checkout_user
    checkout.billing_address = customer_user.default_billing_address
    checkout.shipping_address = customer_user.default_billing_address
    checkout.shipping_method = shipping_method
    checkout.tracking_code = "tracking_code"
    checkout.redirect_url = "https://www.example.com"
    checkout.save()

    manager = get_plugins_manager()
    lines, _ = fetch_checkout_lines(checkout)
    checkout_info = fetch_checkout_info(checkout, lines, [], manager)

    subtotal = calculations.checkout_subtotal(
        manager=manager,
        checkout_info=checkout_info,
        lines=lines,
        address=checkout.shipping_address,
    )
    shipping_price = calculations.checkout_shipping_price(
        manager=manager,
        checkout_info=checkout_info,
        lines=lines,
        address=checkout.shipping_address,
    )
    total_gross = subtotal.gross + shipping_price.gross - checkout.discount

    # when
    order = _create_order(
        checkout_info=checkout_info,
        checkout_lines=lines,
        order_data=_prepare_order_data(
            manager=manager,
            checkout_info=checkout_info,
            lines=lines,
            discounts=None,
            prices_entered_with_tax=True,
        ),
        user=customer_user if not is_anonymous_user else AnonymousUser(),
        app=None,
        manager=manager,
    )

    # then
    flush_post_commit_hooks()
    flush_post_commit_hooks()
    assert order.total.gross == total_gross
    assert not GiftCard.objects.exists()
    send_notification_mock.assert_not_called()


@mock.patch("saleor.giftcard.utils.send_gift_card_notification")
@pytest.mark.parametrize("is_anonymous_user", (True, False))
def test_create_order_gift_card_bought_only_shippable_gift_card(
    send_notification_mock,
    checkout,
    shippable_gift_card_product,
    customer_user,
    shipping_method,
    is_anonymous_user,
):
    checkout_user = None if is_anonymous_user else customer_user
    checkout_info = fetch_checkout_info(checkout, [], [], get_plugins_manager())
    shippable_variant = shippable_gift_card_product.variants.get()
    add_variant_to_checkout(checkout_info, shippable_variant, 2)

    checkout.user = checkout_user
    checkout.billing_address = customer_user.default_billing_address
    checkout.shipping_address = customer_user.default_billing_address
    checkout.shipping_method = shipping_method
    checkout.tracking_code = "tracking_code"
    checkout.redirect_url = "https://www.example.com"
    checkout.save()

    manager = get_plugins_manager()
    lines, _ = fetch_checkout_lines(checkout)
    checkout_info = fetch_checkout_info(checkout, lines, [], manager)

    subtotal = calculations.checkout_subtotal(
        manager=manager,
        checkout_info=checkout_info,
        lines=lines,
        address=checkout.shipping_address,
    )
    shipping_price = calculations.checkout_shipping_price(
        manager=manager,
        checkout_info=checkout_info,
        lines=lines,
        address=checkout.shipping_address,
    )
    total_gross = subtotal.gross + shipping_price.gross - checkout.discount

    order = _create_order(
        checkout_info=checkout_info,
        checkout_lines=lines,
        order_data=_prepare_order_data(
            manager=manager,
            checkout_info=checkout_info,
            lines=lines,
            discounts=None,
            prices_entered_with_tax=True,
        ),
        user=customer_user if not is_anonymous_user else AnonymousUser(),
        app=None,
        manager=manager,
    )

    assert order.total.gross == total_gross
    assert not GiftCard.objects.all()
    send_notification_mock.assert_not_called()


@pytest.mark.parametrize("is_anonymous_user", (True, False))
def test_create_order_gift_card_bought_do_not_fulfill_gift_cards_automatically(
    site_settings,
    checkout_with_gift_card_items,
    customer_user,
    shipping_method,
    is_anonymous_user,
    non_shippable_gift_card_product,
):
    site_settings.automatically_fulfill_non_shippable_gift_card = False
    site_settings.save(update_fields=["automatically_fulfill_non_shippable_gift_card"])

    checkout_user = None if is_anonymous_user else customer_user
    checkout = checkout_with_gift_card_items
    checkout.user = checkout_user
    checkout.billing_address = customer_user.default_billing_address
    checkout.shipping_address = customer_user.default_billing_address
    checkout.shipping_method = shipping_method
    checkout.tracking_code = "tracking_code"
    checkout.redirect_url = "https://www.example.com"
    checkout.save()

    manager = get_plugins_manager()
    lines, _ = fetch_checkout_lines(checkout)
    checkout_info = fetch_checkout_info(checkout, lines, [], manager)

    subtotal = calculations.checkout_subtotal(
        manager=manager,
        checkout_info=checkout_info,
        lines=lines,
        address=checkout.shipping_address,
    )
    shipping_price = calculations.checkout_shipping_price(
        manager=manager,
        checkout_info=checkout_info,
        lines=lines,
        address=checkout.shipping_address,
    )
    total_gross = subtotal.gross + shipping_price.gross - checkout.discount

    order = _create_order(
        checkout_info=checkout_info,
        checkout_lines=lines,
        order_data=_prepare_order_data(
            manager=manager,
            checkout_info=checkout_info,
            lines=lines,
            discounts=None,
            prices_entered_with_tax=True,
        ),
        user=customer_user if not is_anonymous_user else AnonymousUser(),
        app=None,
        manager=manager,
    )

    assert order.total.gross == total_gross
    assert not GiftCard.objects.all()


def test_note_in_created_order(checkout_with_item, address, customer_user):
    checkout_with_item.shipping_address = address
    checkout_with_item.note = "test_note"
    checkout_with_item.tracking_code = "tracking_code"
    checkout_with_item.redirect_url = "https://www.example.com"
    checkout_with_item.save()
    manager = get_plugins_manager()
    lines, _ = fetch_checkout_lines(checkout_with_item)
    checkout_info = fetch_checkout_info(checkout_with_item, lines, [], manager)
    order = _create_order(
        checkout_info=checkout_info,
        checkout_lines=lines,
        order_data=_prepare_order_data(
            manager=manager,
            checkout_info=checkout_info,
            lines=lines,
            discounts=[],
            prices_entered_with_tax=True,
        ),
        user=customer_user,
        app=None,
        manager=manager,
    )
    assert order.customer_note == checkout_with_item.note


def test_create_order_with_variant_tracking_false(
    checkout, customer_user, variant_without_inventory_tracking
):
    variant = variant_without_inventory_tracking
    checkout.user = customer_user
    checkout.billing_address = customer_user.default_billing_address
    checkout.shipping_address = customer_user.default_billing_address
    checkout.tracking_code = ""
    checkout.redirect_url = "https://www.example.com"
    checkout.save()
    manager = get_plugins_manager()
    checkout_info = fetch_checkout_info(checkout, [], [], manager)
    add_variant_to_checkout(checkout_info, variant, 10, check_quantity=False)

    lines, _ = fetch_checkout_lines(checkout)
    order_data = _prepare_order_data(
        manager=manager,
        checkout_info=checkout_info,
        lines=lines,
        discounts=[],
        prices_entered_with_tax=True,
    )

    order_1 = _create_order(
        checkout_info=checkout_info,
        checkout_lines=lines,
        order_data=order_data,
        user=customer_user,
        app=None,
        manager=manager,
    )
    assert order_1.checkout_token == str(checkout.token)


@override_settings(LANGUAGE_CODE="fr")
def test_create_order_use_translations(
    checkout_with_item, customer_user, shipping_method
):
    translated_product_name = "French name"
    translated_variant_name = "French variant name"

    checkout = checkout_with_item
    checkout.user = customer_user
    checkout.billing_address = customer_user.default_billing_address
    checkout.shipping_address = customer_user.default_billing_address
    checkout.shipping_method = shipping_method
    checkout.tracking_code = ""
    checkout.redirect_url = "https://www.example.com"
    checkout.language_code = "fr"
    checkout.save()

    manager = get_plugins_manager()
    lines, _ = fetch_checkout_lines(checkout)
    checkout_info = fetch_checkout_info(checkout, lines, [], manager)

    variant = lines[0].variant
    product = lines[0].product

    ProductTranslation.objects.create(
        language_code="fr",
        product=product,
        name=translated_product_name,
    )
    ProductVariantTranslation.objects.create(
        language_code="fr",
        product_variant=variant,
        name=translated_variant_name,
    )

    order_data = _prepare_order_data(
        manager=manager,
        checkout_info=checkout_info,
        lines=lines,
        discounts=[],
        prices_entered_with_tax=True,
    )
    order_line = order_data["lines"][0].line

    assert order_line.translated_product_name == translated_product_name
    assert order_line.translated_variant_name == translated_variant_name


@mock.patch("saleor.plugins.manager.PluginsManager.notify")
def test_complete_checkout_0_total_captured_payment_creates_expected_events(
    mock_notify, checkout_with_item_total_0, customer_user, channel_USD, app
):
    checkout = checkout_with_item_total_0
    checkout_user = customer_user

    # Ensure not events are existing prior
    assert not OrderEvent.objects.exists()
    assert not CustomerEvent.objects.exists()

    # Prepare valid checkout
    checkout.user = checkout_user
    checkout.billing_address = customer_user.default_billing_address
    checkout.redirect_url = "https://www.example.com"
    checkout.save()

    # Place checkout
    manager = get_plugins_manager()
    lines, _ = fetch_checkout_lines(checkout)
    checkout_info = fetch_checkout_info(checkout, lines, [], manager)
    order, action_required, action_data = complete_checkout(
        checkout_info=checkout_info,
        manager=manager,
        lines=lines,
        payment_data={},
        store_source=False,
        discounts=None,
        user=customer_user,
        app=app,
    )

    flush_post_commit_hooks()
    (
        order_marked_as_paid,
        order_placed_event,
        order_confirmed_event,
    ) = order.events.all()  # type: OrderEvent

    # Ensure the correct order event was created
    # is the event the expected type
    assert order_placed_event.type == OrderEvents.PLACED
    # is the user anonymous/ the customer
    assert order_placed_event.user == checkout_user
    # is the associated backref order valid
    assert order_placed_event.order is order
    # ensure a date was set
    assert order_placed_event.date
    # should not have any additional parameters
    assert not order_placed_event.parameters

    # Ensure the correct order event was created
    # is the event the expected type
    assert order_marked_as_paid.type == OrderEvents.ORDER_MARKED_AS_PAID
    # is the user anonymous/ the customer
    assert order_marked_as_paid.user == checkout_user
    # is the associated backref order valid
    assert order_marked_as_paid.order is order
    # ensure a date was set
    assert order_marked_as_paid.date
    # should not have any additional parameters
    assert not order_marked_as_paid.parameters

    expected_order_payload = {
        "order": get_default_order_payload(order, checkout.redirect_url),
        "recipient_email": order.get_customer_email(),
        "site_name": "mirumee.com",
        "domain": "mirumee.com",
    }

    # Ensure the correct order confirmed event was created
    # should be order confirmed event
    assert order_confirmed_event.type == OrderEvents.CONFIRMED
    # ensure the user is checkout user
    assert order_confirmed_event.user == checkout_user
    # ensure the order confirmed event is related to order
    assert order_confirmed_event.order is order
    # ensure a date was set
    assert order_confirmed_event.date
    # ensure the event parameters are empty
    assert order_confirmed_event.parameters == {}

    mock_notify.assert_has_calls(
        [
            mock.call(
                NotifyEventType.ORDER_CONFIRMATION,
                expected_order_payload,
                channel_slug=channel_USD.slug,
            )
        ],
        any_order=True,
    )

    # Ensure the correct customer event was created if the user was not anonymous
    placement_event = customer_user.events.get()  # type: CustomerEvent
    assert placement_event.type == CustomerEvents.PLACED_ORDER  # check the event type
    assert placement_event.user == customer_user  # check the backref is valid
    assert placement_event.order == order  # check the associated order is valid
    assert placement_event.date  # ensure a date was set
    assert not placement_event.parameters  # should not have any additional parameters


@mock.patch("saleor.checkout.complete_checkout._create_order")
@mock.patch(
    "saleor.checkout.complete_checkout._process_payment",
)
def test_complete_checkout_action_required_voucher_once_per_customer(
    mocked_process_payment,
    mocked_create_order,
    voucher,
    customer_user,
    checkout,
    app,
    payment_txn_to_confirm,
    action_required_gateway_response,
):
    # given
    mocked_process_payment.return_value = action_required_gateway_response

    payment = Payment.objects.create(
        gateway="mirumee.payments.dummy", is_active=True, checkout=checkout
    )
    payment.to_confirm = True
    payment.save()

    checkout.user = customer_user
    checkout.billing_address = customer_user.default_billing_address
    checkout.shipping_address = customer_user.default_billing_address
    checkout.tracking_code = ""
    checkout.redirect_url = "https://www.example.com"
    checkout.voucher_code = voucher.code
    checkout.save()

    voucher.apply_once_per_customer = True
    voucher.save()

    manager = get_plugins_manager()
    lines, _ = fetch_checkout_lines(checkout)
    checkout_info = fetch_checkout_info(checkout, lines, [], manager)

    # when
    order, action_required, _ = complete_checkout(
        checkout_info=checkout_info,
        manager=manager,
        lines=lines,
        payment_data={},
        store_source=False,
        discounts=None,
        user=customer_user,
        app=app,
    )
    # then
    voucher_customer = VoucherCustomer.objects.filter(
        voucher=voucher, customer_email=customer_user.email
    )
    assert not order
    assert action_required is True
    assert not voucher_customer.exists()
    mocked_create_order.assert_not_called()


@mock.patch("saleor.checkout.complete_checkout._create_order")
def test_complete_checkout_order_not_created_when_the_refund_is_ongoing(
    mocked_create_order,
    customer_user,
    checkout,
    payment_txn_to_confirm,
):
    # given
    payment = Payment.objects.create(
        gateway="mirumee.payments.dummy", is_active=True, checkout=checkout
    )
    payment.to_confirm = False
    payment.save()
    payment.transactions.create(
        is_success=True,
        action_required=False,
        kind=TransactionKind.REFUND_ONGOING,
        amount=payment.total,
        currency=payment.currency,
        token="test",
        gateway_response={},
    )

    checkout.user = customer_user
    checkout.billing_address = customer_user.default_billing_address
    checkout.shipping_address = customer_user.default_billing_address
    checkout.tracking_code = ""
    checkout.redirect_url = "https://www.example.com"
    checkout.save()

    manager = get_plugins_manager()
    lines, _ = fetch_checkout_lines(checkout)
    checkout_info = fetch_checkout_info(checkout, lines, [], manager)

    # when
    order, _, _ = complete_checkout(
        checkout_info=checkout_info,
        manager=manager,
        lines=lines,
        payment_data={},
        store_source=False,
        discounts=None,
        user=customer_user,
        app=None,
    )

    # then
    assert not order
    mocked_create_order.assert_not_called()


def test_process_shipping_data_for_order_store_customer_shipping_address(
    checkout_with_item, customer_user, address_usa, shipping_method
):
    # given
    checkout = checkout_with_item

    checkout.user = customer_user
    checkout.billing_address = customer_user.default_billing_address
    checkout.shipping_address = address_usa
    checkout.shipping_method = shipping_method
    checkout.save()

    user_address_count = customer_user.addresses.count()

    manager = get_plugins_manager()
    lines, _ = fetch_checkout_lines(checkout)
    checkout_info = fetch_checkout_info(checkout, lines, [], manager)
    shipping_price = zero_taxed_money(checkout.currency)
    base_shipping_price = zero_money(checkout.currency)

    # when
    _ = _process_shipping_data_for_order(
        checkout_info, base_shipping_price, shipping_price, manager, lines
    )

    # then
    new_user_address_count = customer_user.addresses.count()
    new_address_data = address_usa.as_data()
    assert new_user_address_count == user_address_count + 1
    assert customer_user.addresses.filter(**new_address_data).exists()


def test_process_shipping_data_for_order_dont_store_customer_click_and_collect_address(
    checkout_with_item_for_cc, customer_user, address_usa, warehouse_for_cc
):
    # given
    checkout = checkout_with_item_for_cc

    warehouse_for_cc.address = address_usa
    warehouse_for_cc.save()

    checkout.user = customer_user
    checkout.billing_address = customer_user.default_billing_address
    checkout.shipping_address = None
    checkout.collection_point = warehouse_for_cc
    checkout.save()

    user_address_count = customer_user.addresses.count()

    manager = get_plugins_manager()
    lines, _ = fetch_checkout_lines(checkout)
    checkout_info = fetch_checkout_info(checkout, lines, [], manager)
    shipping_price = zero_taxed_money(checkout.currency)
    base_shipping_price = zero_money(checkout.currency)

    # when
    _ = _process_shipping_data_for_order(
        checkout_info, base_shipping_price, shipping_price, manager, lines
    )

    # then
    new_user_address_count = customer_user.addresses.count()
    new_address_data = warehouse_for_cc.address.as_data()
    assert new_user_address_count == user_address_count
    assert not customer_user.addresses.filter(**new_address_data).exists()


<<<<<<< HEAD
def test_create_order_update_display_gross_prices(checkout_with_item, customer_user):
    # given
    checkout = checkout_with_item
    channel = checkout.channel
    tax_configuration = channel.tax_configuration

    tax_configuration.display_gross_prices = False
    tax_configuration.save()
    tax_configuration.country_exceptions.all().delete()

    manager = get_plugins_manager()
    checkout_info = fetch_checkout_info(checkout, [], [], manager)
    lines, _ = fetch_checkout_lines(checkout)
    order_data = _prepare_order_data(
        manager=manager,
        checkout_info=checkout_info,
        lines=lines,
        discounts=[],
        prices_entered_with_tax=True,
    )

=======
def test_create_order_store_shipping_prices(
    checkout_with_items_and_shipping, shipping_method, customer_user
):
    # given
    checkout = checkout_with_items_and_shipping

    expected_base_shipping_price = shipping_method.channel_listings.get(
        channel=checkout.channel
    ).price
    expected_shipping_price = TaxedMoney(
        net=expected_base_shipping_price * Decimal("0.9"),
        gross=expected_base_shipping_price,
    )
    expected_shipping_tax_rate = Decimal("0.1")

    manager = get_plugins_manager()
    manager.get_checkout_shipping_tax_rate = mock.Mock(
        return_value=expected_shipping_tax_rate
    )
    manager.calculate_checkout_shipping = mock.Mock(
        return_value=expected_shipping_price
    )

    lines, _ = fetch_checkout_lines(checkout)
    checkout_info = fetch_checkout_info(checkout, lines, [], manager)

    # when
    order = _create_order(
        checkout_info=checkout_info,
        checkout_lines=lines,
        order_data=_prepare_order_data(
            manager=manager,
            checkout_info=checkout_info,
            lines=lines,
            discounts=None,
            taxes_included_in_prices=True,
        ),
        user=customer_user,
        app=None,
        manager=manager,
    )

    # then
    assert order.base_shipping_price == expected_base_shipping_price
    assert order.shipping_price == expected_shipping_price
    manager.calculate_checkout_shipping.assert_called_once_with(
        checkout_info, lines, checkout.shipping_address, []
    )
    assert order.shipping_tax_rate == expected_shipping_tax_rate
    manager.get_checkout_shipping_tax_rate.assert_called_once_with(
        checkout_info, lines, checkout.shipping_address, [], expected_shipping_price
    )


def test_create_order_store_shipping_prices_with_free_shipping_voucher(
    checkout_with_voucher_free_shipping,
    shipping_method,
    customer_user,
):
    # given
    checkout = checkout_with_voucher_free_shipping
    manager = get_plugins_manager()

    expected_base_shipping_price = zero_money(checkout.currency)
    expected_shipping_price = zero_taxed_money(checkout.currency)
    expected_shipping_tax_rate = Decimal("0.0")

    manager.get_checkout_shipping_tax_rate = mock.Mock(
        return_value=expected_shipping_tax_rate
    )
    manager.calculate_checkout_shipping = mock.Mock(
        return_value=expected_shipping_price
    )

    lines, _ = fetch_checkout_lines(checkout)
    checkout_info = fetch_checkout_info(checkout, lines, [], manager)

>>>>>>> 7b75079a
    # when
    order = _create_order(
        checkout_info=checkout_info,
        checkout_lines=lines,
<<<<<<< HEAD
        order_data=order_data,
=======
        order_data=_prepare_order_data(
            manager=manager,
            checkout_info=checkout_info,
            lines=lines,
            discounts=None,
            taxes_included_in_prices=True,
        ),
>>>>>>> 7b75079a
        user=customer_user,
        app=None,
        manager=manager,
    )

    # then
<<<<<<< HEAD
    assert not order.display_gross_prices
=======
    assert order.base_shipping_price == expected_base_shipping_price
    assert order.shipping_price == expected_shipping_price
    manager.calculate_checkout_shipping.assert_called_once_with(
        checkout_info, lines, checkout.shipping_address, []
    )
    assert order.shipping_tax_rate == expected_shipping_tax_rate
    manager.get_checkout_shipping_tax_rate.assert_called_once_with(
        checkout_info, lines, checkout.shipping_address, [], expected_shipping_price
    )
>>>>>>> 7b75079a
<|MERGE_RESOLUTION|>--- conflicted
+++ resolved
@@ -1468,7 +1468,6 @@
     assert not customer_user.addresses.filter(**new_address_data).exists()
 
 
-<<<<<<< HEAD
 def test_create_order_update_display_gross_prices(checkout_with_item, customer_user):
     # given
     checkout = checkout_with_item
@@ -1490,7 +1489,20 @@
         prices_entered_with_tax=True,
     )
 
-=======
+    # when
+    order = _create_order(
+        checkout_info=checkout_info,
+        checkout_lines=lines,
+        order_data=order_data,
+        user=customer_user,
+        app=None,
+        manager=manager,
+    )
+
+    # then
+    assert not order.display_gross_prices
+
+
 def test_create_order_store_shipping_prices(
     checkout_with_items_and_shipping, shipping_method, customer_user
 ):
@@ -1526,7 +1538,7 @@
             checkout_info=checkout_info,
             lines=lines,
             discounts=None,
-            taxes_included_in_prices=True,
+            prices_entered_with_tax=True,
         ),
         user=customer_user,
         app=None,
@@ -1568,31 +1580,23 @@
     lines, _ = fetch_checkout_lines(checkout)
     checkout_info = fetch_checkout_info(checkout, lines, [], manager)
 
->>>>>>> 7b75079a
     # when
     order = _create_order(
         checkout_info=checkout_info,
         checkout_lines=lines,
-<<<<<<< HEAD
-        order_data=order_data,
-=======
         order_data=_prepare_order_data(
             manager=manager,
             checkout_info=checkout_info,
             lines=lines,
             discounts=None,
-            taxes_included_in_prices=True,
+            prices_entered_with_tax=True,
         ),
->>>>>>> 7b75079a
         user=customer_user,
         app=None,
         manager=manager,
     )
 
     # then
-<<<<<<< HEAD
-    assert not order.display_gross_prices
-=======
     assert order.base_shipping_price == expected_base_shipping_price
     assert order.shipping_price == expected_shipping_price
     manager.calculate_checkout_shipping.assert_called_once_with(
@@ -1601,5 +1605,4 @@
     assert order.shipping_tax_rate == expected_shipping_tax_rate
     manager.get_checkout_shipping_tax_rate.assert_called_once_with(
         checkout_info, lines, checkout.shipping_address, [], expected_shipping_price
-    )
->>>>>>> 7b75079a
+    )