--- conflicted
+++ resolved
@@ -303,11 +303,6 @@
 
     line_discounts = _create_order_line_discounts(checkout_line_info, line)
     if line_discounts:
-<<<<<<< HEAD
-        line.unit_discount_reason = (
-            f'Sale: {graphene.Node.to_global_id("Sale", sale_id)}'
-        )
-=======
         # Currently only one promotion can be applied on the single line.
         # This is temporary solution until the discount API is implemented.
         # Ultimately, this info should be taken from the orderLineDiscount instances.
@@ -324,7 +319,6 @@
             else promotion_discount_reason
         )
         line.unit_discount_reason = unit_discount_reason
->>>>>>> f10308fa
 
     is_digital = line.is_digital
     line_info = OrderLineInfo(
@@ -342,19 +336,6 @@
 
 def _create_order_line_discounts(
     checkout_line_info: "CheckoutLineInfo", order_line: "OrderLine"
-<<<<<<< HEAD
-) -> List["OrderLineDiscount"]:
-    discount = checkout_line_info.get_sale_discount()
-    if not discount:
-        return []
-    discount_data = model_to_dict(discount)
-    discount_data.pop("line")
-    discount_data["promotion_rule_id"] = discount_data.pop("promotion_rule")
-    discount_data["sale_id"] = discount_data.pop("sale")
-    discount_data["line_id"] = order_line.pk
-    order_line_discount = OrderLineDiscount(**discount_data)
-    return [order_line_discount]
-=======
 ) -> list["OrderLineDiscount"]:
     line_discounts = []
     discounts = checkout_line_info.get_promotion_discounts()
@@ -365,7 +346,6 @@
         discount_data["line_id"] = order_line.pk
         line_discounts.append(OrderLineDiscount(**discount_data))
     return line_discounts
->>>>>>> f10308fa
 
 
 def _create_lines_for_order(
@@ -585,13 +565,8 @@
 
     _handle_checkout_discount(order, checkout)
 
-<<<<<<< HEAD
-    order_lines = []
-    order_line_discounts: List[OrderLineDiscount] = []
-=======
     order_lines: list[OrderLine] = []
     order_line_discounts: list[OrderLineDiscount] = []
->>>>>>> f10308fa
     for line_info in order_lines_info:
         line = line_info.line
         line.order_id = order.pk
