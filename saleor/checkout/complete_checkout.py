--- conflicted
+++ resolved
@@ -652,7 +652,6 @@
     if to_update:
         to_update.append("last_change")
         checkout.save(update_fields=to_update)
-        checkout_info.checkout = checkout
 
 
 def _get_order_data(
@@ -746,7 +745,6 @@
     for thread race.
     :raises ValidationError
     """
-<<<<<<< HEAD
     checkout_for_update = (
         Checkout.objects.select_for_update()
         .filter(pk=checkout_info.checkout.pk)
@@ -759,84 +757,21 @@
             checkout = checkout_info.checkout
             channel_slug = checkout_info.channel.slug
             payment = checkout.get_last_active_payment()
-            _prepare_checkout(
-=======
-
-    fetch_checkout_prices_if_expired(checkout_info, manager, lines, discounts)
-
-    checkout = checkout_info.checkout
-    channel_slug = checkout_info.channel.slug
-    payment = checkout.get_last_active_payment()
-    try:
-        _prepare_checkout(
-            manager=manager,
-            checkout_info=checkout_info,
-            lines=lines,
-            discounts=discounts,
-            tracking_code=tracking_code,
-            redirect_url=redirect_url,
-            payment=payment,
-        )
-    except ValidationError as exc:
-        gateway.payment_refund_or_void(payment, manager, channel_slug=channel_slug)
-        raise exc
-
-    if site_settings is None:
-        site_settings = Site.objects.get_current().settings
-
-    try:
-        order_data = _get_order_data(
-            manager, checkout_info, lines, discounts, site_settings
-        )
-    except ValidationError as exc:
-        gateway.payment_refund_or_void(payment, manager, channel_slug=channel_slug)
-        raise exc
-
-    customer_id = None
-    if payment and user:
-        customer_id = fetch_customer_id(user=user, gateway=payment.gateway)
-
-    action_required = False
-    action_data: Dict[str, str] = {}
-    if payment:
-        txn = _process_payment(
-            payment=payment,  # type: ignore
-            customer_id=customer_id,
-            store_source=store_source,
-            payment_data=payment_data,
-            order_data=order_data,
-            manager=manager,
-            channel_slug=channel_slug,
-        )
-
-        if txn.customer_id and user:
-            store_customer_id(user, payment.gateway, txn.customer_id)  # type: ignore
-
-        action_required = txn.action_required
-        if action_required:
-            action_data = txn.action_required_data
-            release_voucher_usage(
-                order_data.get("voucher"), order_data.get("user_email")
-            )
-
-    order = None
-    if not action_required and not _is_refund_ongoing(payment):
-        try:
-            order = _create_order(
-                checkout_info=checkout_info,
-                checkout_lines=lines,
-                order_data=order_data,
-                user=user,  # type: ignore
-                app=app,
->>>>>>> 5b23714e
-                manager=manager,
-                checkout_info=checkout_info,
-                lines=lines,
-                discounts=discounts,
-                tracking_code=tracking_code,
-                redirect_url=redirect_url,
-                payment=payment,
-            )
+            try:
+                _prepare_checkout(
+                    manager=manager,
+                    checkout_info=checkout_info,
+                    lines=lines,
+                    discounts=discounts,
+                    tracking_code=tracking_code,
+                    redirect_url=redirect_url,
+                    payment=payment,
+                )
+            except ValidationError as exc:
+                gateway.payment_refund_or_void(
+                    payment, manager, channel_slug=channel_slug
+                )
+                raise exc
 
             if site_settings is None:
                 site_settings = Site.objects.get_current().settings
