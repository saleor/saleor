from datetime import date
from typing import TYPE_CHECKING, Any, Dict, Iterable, List, Optional, Tuple, cast

import graphene
from django.contrib.sites.models import Site
from django.core.exceptions import ValidationError
from django.db import transaction
from prices import TaxedMoney

from ..account.error_codes import AccountErrorCode
from ..account.models import User
from ..account.utils import store_user_address
from ..checkout import calculations
from ..checkout.error_codes import CheckoutErrorCode
from ..core.exceptions import InsufficientStock
from ..core.taxes import TaxError, zero_taxed_money
from ..core.tracing import traced_atomic_transaction
from ..core.utils.url import validate_storefront_url
from ..discount import DiscountInfo, DiscountValueType, OrderDiscountType, VoucherType
from ..discount.models import NotApplicable
from ..discount.utils import (
    add_voucher_usage_by_customer,
    get_sale_id_applied_as_a_discount,
    increase_voucher_usage,
    release_voucher_usage,
)
from ..giftcard.models import GiftCard
from ..giftcard.utils import fulfill_non_shippable_gift_cards
from ..graphql.checkout.utils import (
    prepare_insufficient_stock_checkout_validation_error,
)
from ..order import OrderOrigin, OrderStatus
from ..order.actions import order_created
from ..order.fetch import OrderInfo, OrderLineInfo
from ..order.models import Order, OrderLine
from ..order.notifications import send_order_confirmation
from ..order.search import prepare_order_search_document_value
from ..payment import PaymentError, gateway
from ..payment.models import Payment, Transaction
from ..payment.utils import fetch_customer_id, store_customer_id
from ..product.models import ProductTranslation, ProductVariantTranslation
from ..warehouse.availability import check_stock_and_preorder_quantity_bulk
from ..warehouse.management import allocate_preorders, allocate_stocks
from ..warehouse.reservations import is_reservation_enabled
from . import AddressType
from .calculations import force_taxes_recalculation
from .checkout_cleaner import clean_checkout_payment, clean_checkout_shipping
from .models import Checkout
from .utils import get_voucher_for_checkout_info

if TYPE_CHECKING:
    from ..app.models import App
    from ..plugins.manager import PluginsManager
    from ..site.models import SiteSettings
    from .fetch import CheckoutInfo, CheckoutLineInfo


def _process_voucher_data_for_order(checkout_info: "CheckoutInfo") -> dict:
    """Fetch, process and return voucher/discount data from checkout.

    Careful! It should be called inside a transaction.
    If voucher has a usage limit, it will be increased!

    :raises NotApplicable: When the voucher is not applicable in the current checkout.
    """
    checkout = checkout_info.checkout
    voucher = get_voucher_for_checkout_info(checkout_info, with_lock=True)

    if checkout.voucher_code and not voucher:
        msg = "Voucher expired in meantime. Order placement aborted."
        raise NotApplicable(msg)

    if not voucher:
        return {}

    if voucher.usage_limit:
        increase_voucher_usage(voucher)
    if voucher.apply_once_per_customer:
        customer_email = cast(str, checkout_info.get_customer_email())
        add_voucher_usage_by_customer(voucher, customer_email)
    return {
        "voucher": voucher,
    }


def _process_shipping_data_for_order(
    checkout_info: "CheckoutInfo",
    shipping_price: TaxedMoney,
    manager: "PluginsManager",
    lines: Iterable["CheckoutLineInfo"],
) -> Dict[str, Any]:
    """Fetch, process and return shipping data from checkout."""
    delivery_method_info = checkout_info.delivery_method_info
    shipping_address = delivery_method_info.shipping_address

    if checkout_info.user and shipping_address:
        store_user_address(
            checkout_info.user, shipping_address, AddressType.SHIPPING, manager=manager
        )
        if checkout_info.user.addresses.filter(pk=shipping_address.pk).exists():
            shipping_address = shipping_address.get_copy()

    result: Dict[str, Any] = {
        "shipping_address": shipping_address,
        "shipping_price": shipping_price,
        "weight": checkout_info.checkout.get_total_weight(lines),
    }
    result.update(delivery_method_info.delivery_method_order_field)
    result.update(delivery_method_info.delivery_method_name)

    return result


def _process_user_data_for_order(checkout_info: "CheckoutInfo", manager):
    """Fetch, process and return shipping data from checkout."""
    billing_address = checkout_info.billing_address

    if checkout_info.user and billing_address:
        store_user_address(
            checkout_info.user, billing_address, AddressType.BILLING, manager=manager
        )
        if checkout_info.user.addresses.filter(pk=billing_address.pk).exists():
            billing_address = billing_address.get_copy()

    return {
        "user": checkout_info.user,
        "user_email": checkout_info.get_customer_email(),
        "billing_address": billing_address,
        "customer_note": checkout_info.checkout.note,
    }


def _validate_gift_cards(checkout: Checkout):
    """Check if all gift cards assigned to checkout are available."""
    today = date.today()
    all_gift_cards = GiftCard.objects.filter(checkouts=checkout.token).count()
    active_gift_cards = (
        GiftCard.objects.active(date=today).filter(checkouts=checkout.token).count()
    )
    if not all_gift_cards == active_gift_cards:
        msg = "Gift card has expired. Order placement cancelled."
        raise NotApplicable(msg)


def _create_line_for_order(
    manager: "PluginsManager",
    checkout_info: "CheckoutInfo",
    lines: Iterable["CheckoutLineInfo"],
    checkout_line_info: "CheckoutLineInfo",
    discounts: Iterable[DiscountInfo],
    products_translation: Dict[int, Optional[str]],
    variants_translation: Dict[int, Optional[str]],
    taxes_included_in_prices: bool,
) -> OrderLineInfo:
    """Create a line for the given order.

    :raises InsufficientStock: when there is not enough items in stock for this variant.
    """
    checkout_line = checkout_line_info.line
    quantity = checkout_line.quantity
    variant = checkout_line_info.variant
    product = checkout_line_info.product

    product_name = str(product)
    variant_name = str(variant)

    translated_product_name = products_translation.get(product.id, "")
    translated_variant_name = variants_translation.get(variant.id, "")

    if translated_product_name == product_name:
        translated_product_name = ""

    if translated_variant_name == variant_name:
        translated_variant_name = ""

<<<<<<< HEAD
    total_line_price = calculations.checkout_line_total(
        manager=manager,
        checkout_info=checkout_info,
        lines=lines,
        checkout_line_info=checkout_line_info,
        discounts=discounts,
    )
    unit_price = calculations.checkout_line_unit_price(
        manager=manager,
        checkout_info=checkout_info,
        lines=lines,
        checkout_line_info=checkout_line_info,
        discounts=discounts,
    )
    tax_rate = calculations.checkout_line_tax_rate(
        manager=manager,
        checkout_info=checkout_info,
        lines=lines,
        checkout_line_info=checkout_line_info,
        discounts=discounts,
=======
    total_line_price_data = manager.calculate_checkout_line_total(
        checkout_info,
        lines,
        checkout_line_info,
        address,
        discounts,
    )
    unit_price_data = manager.calculate_checkout_line_unit_price(
        checkout_info,
        lines,
        checkout_line_info,
        address,
        discounts,
    )
    tax_rate = manager.get_checkout_line_tax_rate(
        checkout_info,
        lines,
        checkout_line_info,
        address,
        discounts,
        unit_price_data.price_with_sale,
>>>>>>> 39a4c12d
    )

    sale_id = get_sale_id_applied_as_a_discount(
        product=checkout_line_info.product,
        price=checkout_line_info.channel_listing.price,
        discounts=discounts,
        collections=checkout_line_info.collections,
        channel=checkout_info.channel,
        variant_id=checkout_line_info.variant.id,
    )

    voucher_code = None
    if checkout_line_info.voucher:
        voucher_code = checkout_line_info.voucher.code

    discount_price_data = (
        unit_price_data.undiscounted_price - unit_price_data.price_with_discounts
    )
    if taxes_included_in_prices:
        discount_amount = discount_price_data.gross
    else:
        discount_amount = discount_price_data.net

    unit_discount_reason = None
    if sale_id:
        unit_discount_reason = "Sale: %s" % graphene.Node.to_global_id("Sale", sale_id)
    if voucher_code:
        if unit_discount_reason:
            unit_discount_reason += f" & Voucher code: {voucher_code}"
        else:
            unit_discount_reason = f"Voucher code: {voucher_code}"

    line = OrderLine(
        product_name=product_name,
        variant_name=variant_name,
        translated_product_name=translated_product_name,
        translated_variant_name=translated_variant_name,
        product_sku=variant.sku,
        product_variant_id=variant.get_global_id(),
        is_shipping_required=variant.is_shipping_required(),
        is_gift_card=variant.is_gift_card(),
        quantity=quantity,
        variant=variant,
        unit_price=unit_price_data.price_with_discounts,  # type: ignore
        undiscounted_unit_price=unit_price_data.undiscounted_price,  # type: ignore
        undiscounted_total_price=(
            total_line_price_data.undiscounted_price  # type: ignore
        ),
        total_price=total_line_price_data.price_with_discounts,  # type: ignore
        tax_rate=tax_rate,
        sale_id=graphene.Node.to_global_id("Sale", sale_id) if sale_id else None,
        voucher_code=voucher_code,
        unit_discount=discount_amount,  # type: ignore
        unit_discount_reason=unit_discount_reason,
        unit_discount_value=discount_amount.amount,  # we store value as fixed discount
    )
    is_digital = line.is_digital
    line_info = OrderLineInfo(
        line=line,
        quantity=quantity,
        is_digital=is_digital,
        variant=variant,
        digital_content=variant.digital_content if is_digital and variant else None,
        warehouse_pk=checkout_info.delivery_method_info.warehouse_pk,
    )

    return line_info


def _create_lines_for_order(
    manager: "PluginsManager",
    checkout_info: "CheckoutInfo",
    lines: Iterable["CheckoutLineInfo"],
    discounts: Iterable[DiscountInfo],
    check_reservations: bool,
    taxes_included_in_prices: bool,
) -> Iterable[OrderLineInfo]:
    """Create a lines for the given order.

    :raises InsufficientStock: when there is not enough items in stock for this variant.
    """
    translation_language_code = checkout_info.checkout.language_code
    country_code = checkout_info.get_country()

    variants = []
    quantities = []
    products = []
    for line_info in lines:
        variants.append(line_info.variant)
        quantities.append(line_info.line.quantity)
        products.append(line_info.product)

    products_translation = ProductTranslation.objects.filter(
        product__in=products, language_code=translation_language_code
    ).values("product_id", "name")
    product_translations = {
        product_translation["product_id"]: product_translation.get("name")
        for product_translation in products_translation
    }

    variants_translation = ProductVariantTranslation.objects.filter(
        product_variant__in=variants, language_code=translation_language_code
    ).values("product_variant_id", "name")
    variants_translation = {
        variant_translation["product_variant_id"]: variant_translation.get("name")
        for variant_translation in variants_translation
    }

    additional_warehouse_lookup = (
        checkout_info.delivery_method_info.get_warehouse_filter_lookup()
    )
    check_stock_and_preorder_quantity_bulk(
        variants,
        country_code,
        quantities,
        checkout_info.channel.slug,
        global_quantity_limit=None,
        additional_filter_lookup=additional_warehouse_lookup,
        existing_lines=lines,
        replace=True,
        check_reservations=check_reservations,
    )

    return [
        _create_line_for_order(
            manager,
            checkout_info,
            lines,
            checkout_line_info,
            discounts,
            product_translations,
            variants_translation,
            taxes_included_in_prices,
        )
        for checkout_line_info in lines
    ]


def _prepare_order_data(
    *,
    manager: "PluginsManager",
    checkout_info: "CheckoutInfo",
    lines: Iterable["CheckoutLineInfo"],
    discounts: Iterable["DiscountInfo"],
    taxes_included_in_prices: bool,
    check_reservations: bool = False,
) -> dict:
    """Run checks and return all the data from a given checkout to create an order.

    :raises NotApplicable InsufficientStock:
    """
    checkout = checkout_info.checkout
    order_data = {}
    address = (
        checkout_info.shipping_address or checkout_info.billing_address
    )  # FIXME: check which address we need here

    taxed_total = calculations.checkout_total(
        manager=manager,
        checkout_info=checkout_info,
        lines=lines,
        address=address,
        discounts=discounts,
    )
    cards_total = checkout.get_total_gift_cards_balance()
    taxed_total.gross -= cards_total
    taxed_total.net -= cards_total

    taxed_total = max(taxed_total, zero_taxed_money(checkout.currency))
    undiscounted_total = taxed_total + checkout.discount

    shipping_total = calculations.checkout_shipping_price(
        manager=manager,
        checkout_info=checkout_info,
        lines=lines,
        address=address,
        discounts=discounts,
    )
    shipping_tax_rate = calculations.checkout_shipping_tax_rate(
        manager=manager,
        checkout_info=checkout_info,
        lines=lines,
        address=address,
        discounts=discounts,
    )
    order_data.update(
        _process_shipping_data_for_order(checkout_info, shipping_total, manager, lines)
    )
    order_data.update(_process_user_data_for_order(checkout_info, manager))
    order_data.update(
        {
            "language_code": checkout.language_code,
            "tracking_client_id": checkout.tracking_code or "",
            "total": taxed_total,
            "undiscounted_total": undiscounted_total,
            "shipping_tax_rate": shipping_tax_rate,
        }
    )

    order_data["lines"] = _create_lines_for_order(
        manager,
        checkout_info,
        lines,
        discounts,
        check_reservations,
        taxes_included_in_prices,
    )

    # validate checkout gift cards
    _validate_gift_cards(checkout)

    order_data.update(_process_voucher_data_for_order(checkout_info))

    order_data["total_price_left"] = (
        calculations.checkout_subtotal(
            manager=manager,
            checkout_info=checkout_info,
            lines=lines,
            address=address,
            discounts=discounts,
        )
        + shipping_total
        - checkout.discount
    ).gross

    try:
        manager.preprocess_order_creation(checkout_info, discounts, lines)
    except TaxError:
        release_voucher_usage(order_data)
        raise

    return order_data


@traced_atomic_transaction()
def _create_order(
    *,
    checkout_info: "CheckoutInfo",
    checkout_lines: Iterable["CheckoutLineInfo"],
    order_data: dict,
    user: User,
    app: Optional["App"],
    manager: "PluginsManager",
    site_settings=None
) -> Order:
    """Create an order from the checkout.

    Each order will get a private copy of both the billing and the shipping
    address (if shipping).

    If any of the addresses is new and the user is logged in the address
    will also get saved to that user's address book.

    Current user's language is saved in the order so we can later determine
    which language to use when sending email.
    """
    from ..order.utils import add_gift_cards_to_order

    checkout = checkout_info.checkout
    order = Order.objects.filter(checkout_token=checkout.token).first()
    if order is not None:
        return order

    total_price_left = order_data.pop("total_price_left")
    order_lines_info = order_data.pop("lines")

    if site_settings is None:
        site_settings = Site.objects.get_current().settings

    status = (
        OrderStatus.UNFULFILLED
        if site_settings.automatically_confirm_all_new_orders
        else OrderStatus.UNCONFIRMED
    )
    order = Order.objects.create(
        **order_data,
        checkout_token=checkout.token,
        status=status,
        origin=OrderOrigin.CHECKOUT,
        channel=checkout_info.channel,
    )
    if checkout.discount:
        # store voucher as a fixed value as it this the simplest solution for now.
        # This will be solved when we refactor the voucher logic to use .discounts
        # relations
        voucher = order_data.get("voucher")
        # When we have a voucher for specific products we track it directly in the
        # Orderline. Voucher with 'apply_once_per_order' is handled in the same way
        # as we apply it only for single quantity of the cheapest line.
        if not voucher or (
            voucher.type != VoucherType.SPECIFIC_PRODUCT
            and not voucher.apply_once_per_order
        ):
            order.discounts.create(
                type=OrderDiscountType.VOUCHER,
                value_type=DiscountValueType.FIXED,
                value=checkout.discount.amount,
                name=checkout.discount_name,
                translated_name=checkout.translated_discount_name,
                currency=checkout.currency,
                amount_value=checkout.discount_amount,
            )

    order_lines = []
    for line_info in order_lines_info:
        line = line_info.line
        line.order_id = order.pk
        order_lines.append(line)

    OrderLine.objects.bulk_create(order_lines)

    country_code = checkout_info.get_country()
    additional_warehouse_lookup = (
        checkout_info.delivery_method_info.get_warehouse_filter_lookup()
    )
    allocate_stocks(
        order_lines_info,
        country_code,
        checkout_info.channel.slug,
        manager,
        additional_warehouse_lookup,
        check_reservations=is_reservation_enabled(site_settings),
        checkout_lines=[line.line for line in checkout_lines],
    )
    allocate_preorders(
        order_lines_info,
        checkout_info.channel.slug,
        check_reservations=is_reservation_enabled(site_settings),
        checkout_lines=[line.line for line in checkout_lines],
    )

    add_gift_cards_to_order(checkout_info, order, total_price_left, user, app)

    # assign checkout payments to the order
    checkout.payments.update(order=order)

    # copy metadata from the checkout into the new order
    order.metadata = checkout.metadata
    order.redirect_url = checkout.redirect_url
    order.private_metadata = checkout.private_metadata
    order.update_total_paid()
    order.search_document = prepare_order_search_document_value(order)
    order.save()

    if site_settings.automatically_fulfill_non_shippable_gift_card:
        fulfill_non_shippable_gift_cards(
            order, order_lines, site_settings, user, app, manager
        )

    order_info = OrderInfo(
        order=order,
        customer_email=order_data["user_email"],
        channel=checkout_info.channel,
        payment=order.get_last_payment(),
        lines_data=order_lines_info,
    )

    transaction.on_commit(
        lambda: order_created(
            order_info=order_info, user=user, app=app, manager=manager
        )
    )

    # Send the order confirmation email
    transaction.on_commit(
        lambda: send_order_confirmation(order_info, checkout.redirect_url, manager)
    )

    return order


def _prepare_checkout(
    manager: "PluginsManager",
    checkout_info: "CheckoutInfo",
    lines: Iterable["CheckoutLineInfo"],
    discounts,
    tracking_code,
    redirect_url,
    payment,
):
    """Prepare checkout object to complete the checkout process."""
    checkout = checkout_info.checkout
    clean_checkout_shipping(checkout_info, lines, CheckoutErrorCode)
    clean_checkout_payment(
        manager,
        checkout_info,
        lines,
        discounts,
        CheckoutErrorCode,
        last_payment=payment,
    )
    if not checkout_info.channel.is_active:
        raise ValidationError(
            {
                "channel": ValidationError(
                    "Cannot complete checkout with inactive channel.",
                    code=CheckoutErrorCode.CHANNEL_INACTIVE.value,
                )
            }
        )
    if redirect_url:
        try:
            validate_storefront_url(redirect_url)
        except ValidationError as error:
            raise ValidationError(
                {"redirect_url": error}, code=AccountErrorCode.INVALID.value
            )

    to_update = []
    if redirect_url and redirect_url != checkout.redirect_url:
        checkout.redirect_url = redirect_url
        to_update.append("redirect_url")

    if tracking_code and str(tracking_code) != checkout.tracking_code:
        checkout.tracking_code = tracking_code
        to_update.append("tracking_code")

    if to_update:
        to_update.append("last_change")
        checkout.save(update_fields=to_update)


def _get_order_data(
    manager: "PluginsManager",
    checkout_info: "CheckoutInfo",
    lines: Iterable["CheckoutLineInfo"],
    discounts: List[DiscountInfo],
    site_settings: "SiteSettings",
) -> dict:
    """Prepare data that will be converted to order and its lines."""
    try:
        order_data = _prepare_order_data(
            manager=manager,
            checkout_info=checkout_info,
            lines=lines,
            discounts=discounts,
            check_reservations=is_reservation_enabled(site_settings),
            taxes_included_in_prices=site_settings.include_taxes_in_prices,
        )
    except InsufficientStock as e:
        error = prepare_insufficient_stock_checkout_validation_error(e)
        raise error
    except NotApplicable:
        raise ValidationError(
            "Voucher not applicable",
            code=CheckoutErrorCode.VOUCHER_NOT_APPLICABLE.value,
        )
    except TaxError as tax_error:
        raise ValidationError(
            "Unable to calculate taxes - %s" % str(tax_error),
            code=CheckoutErrorCode.TAX_ERROR.value,
        )
    return order_data


def _process_payment(
    payment: Payment,
    customer_id: Optional[str],
    store_source: bool,
    payment_data: Optional[dict],
    order_data: dict,
    manager: "PluginsManager",
    channel_slug: str,
) -> Transaction:
    """Process the payment assigned to checkout."""
    try:
        if payment.to_confirm:
            txn = gateway.confirm(
                payment,
                manager,
                additional_data=payment_data,
                channel_slug=channel_slug,
            )
        else:
            txn = gateway.process_payment(
                payment=payment,
                token=payment.token,
                manager=manager,
                customer_id=customer_id,
                store_source=store_source,
                additional_data=payment_data,
                channel_slug=channel_slug,
            )
        payment.refresh_from_db()
        if not txn.is_success:
            raise PaymentError(txn.error)
    except PaymentError as e:
        release_voucher_usage(order_data)
        raise ValidationError(str(e), code=CheckoutErrorCode.PAYMENT_ERROR.value)
    return txn


def complete_checkout(
    manager: "PluginsManager",
    checkout_info: "CheckoutInfo",
    lines: Iterable["CheckoutLineInfo"],
    payment_data,
    store_source,
    discounts,
    user,
    app,
    site_settings=None,
    tracking_code=None,
    redirect_url=None,
) -> Tuple[Optional[Order], bool, dict]:
    """Logic required to finalize the checkout and convert it to order.

    Should be used with transaction_with_commit_on_errors, as there is a possibility
    for thread race.
    :raises ValidationError
    """

    force_taxes_recalculation(
        checkout_info=checkout_info,
        manager=manager,
        lines=lines,
        discounts=discounts,
    )

    checkout = checkout_info.checkout
    channel_slug = checkout_info.channel.slug
    payment = checkout.get_last_active_payment()
    _prepare_checkout(
        manager=manager,
        checkout_info=checkout_info,
        lines=lines,
        discounts=discounts,
        tracking_code=tracking_code,
        redirect_url=redirect_url,
        payment=payment,
    )

    if site_settings is None:
        site_settings = Site.objects.get_current().settings

    try:
        order_data = _get_order_data(
            manager, checkout_info, lines, discounts, site_settings
        )
    except ValidationError as exc:
        gateway.payment_refund_or_void(payment, manager, channel_slug=channel_slug)
        raise exc

    customer_id = None
    if payment and user.is_authenticated:
        customer_id = fetch_customer_id(user=user, gateway=payment.gateway)

    txn = _process_payment(
        payment=payment,  # type: ignore
        customer_id=customer_id,
        store_source=store_source,
        payment_data=payment_data,
        order_data=order_data,
        manager=manager,
        channel_slug=channel_slug,
    )

    if txn.customer_id and user.is_authenticated:
        store_customer_id(user, payment.gateway, txn.customer_id)  # type: ignore

    action_required = txn.action_required
    action_data = txn.action_required_data if action_required else {}

    order = None
    if not action_required:
        try:
            order = _create_order(
                checkout_info=checkout_info,
                checkout_lines=lines,
                order_data=order_data,
                user=user,  # type: ignore
                app=app,
                manager=manager,
                site_settings=site_settings,
            )
            # remove checkout after order is successfully created
            checkout.delete()
        except InsufficientStock as e:
            release_voucher_usage(order_data)
            gateway.payment_refund_or_void(payment, manager, channel_slug=channel_slug)
            error = prepare_insufficient_stock_checkout_validation_error(e)
            raise error
    return order, action_required, action_data<|MERGE_RESOLUTION|>--- conflicted
+++ resolved
@@ -173,15 +173,14 @@
     if translated_variant_name == variant_name:
         translated_variant_name = ""
 
-<<<<<<< HEAD
-    total_line_price = calculations.checkout_line_total(
+    total_line_price_data = calculations.checkout_line_total(
         manager=manager,
         checkout_info=checkout_info,
         lines=lines,
         checkout_line_info=checkout_line_info,
         discounts=discounts,
     )
-    unit_price = calculations.checkout_line_unit_price(
+    unit_price_data = calculations.checkout_line_unit_price(
         manager=manager,
         checkout_info=checkout_info,
         lines=lines,
@@ -194,29 +193,6 @@
         lines=lines,
         checkout_line_info=checkout_line_info,
         discounts=discounts,
-=======
-    total_line_price_data = manager.calculate_checkout_line_total(
-        checkout_info,
-        lines,
-        checkout_line_info,
-        address,
-        discounts,
-    )
-    unit_price_data = manager.calculate_checkout_line_unit_price(
-        checkout_info,
-        lines,
-        checkout_line_info,
-        address,
-        discounts,
-    )
-    tax_rate = manager.get_checkout_line_tax_rate(
-        checkout_info,
-        lines,
-        checkout_line_info,
-        address,
-        discounts,
-        unit_price_data.price_with_sale,
->>>>>>> 39a4c12d
     )
 
     sale_id = get_sale_id_applied_as_a_discount(
