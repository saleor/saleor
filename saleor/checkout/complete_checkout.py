--- conflicted
+++ resolved
@@ -514,10 +514,7 @@
         origin=OrderOrigin.CHECKOUT,
         channel=checkout_info.channel,
         should_refresh_prices=False,
-<<<<<<< HEAD
-=======
         tax_exemption=checkout_info.checkout.tax_exemption,
->>>>>>> f5b8251d
     )
     if checkout.discount:
         # store voucher as a fixed value as it this the simplest solution for now.
@@ -1088,10 +1085,7 @@
         private_metadata=checkout_info.checkout.private_metadata,
         redirect_url=checkout_info.checkout.redirect_url,
         should_refresh_prices=False,
-<<<<<<< HEAD
-=======
         tax_exemption=checkout_info.checkout.tax_exemption,
->>>>>>> f5b8251d
         **_process_shipping_data_for_order(
             checkout_info,
             base_shipping_price,
