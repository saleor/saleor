--- conflicted
+++ resolved
@@ -22,10 +22,7 @@
     get_tax_calculation_strategy_for_checkout,
     normalize_tax_rate_for_db,
 )
-<<<<<<< HEAD
-=======
 from .error_codes import CheckoutErrorCode
->>>>>>> 81a31f13
 from .fetch import find_checkout_line_info
 from .models import Checkout
 from .payment_utils import update_checkout_payment_statuses
