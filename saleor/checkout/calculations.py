import logging
from collections.abc import Iterable
from decimal import Decimal
from typing import TYPE_CHECKING, Optional, cast

from django.conf import settings
from django.db import transaction
from django.utils import timezone
from prices import Money, TaxedMoney

from ..checkout import base_calculations
from ..core.db.connection import allow_writer
from ..core.prices import quantize_price
from ..core.taxes import (
    TaxData,
    TaxDataError,
    TaxDataErrorMessage,
    zero_money,
    zero_taxed_money,
)
from ..discount.utils.checkout import (
    create_or_update_discount_objects_from_promotion_for_checkout,
)
from ..payment.models import TransactionItem
from ..plugins import PLUGIN_IDENTIFIER_PREFIX
from ..tax import TaxCalculationStrategy
from ..tax.calculations.checkout import update_checkout_prices_with_flat_rates
from ..tax.utils import (
    get_charge_taxes_for_checkout,
    get_tax_app_identifier_for_checkout,
    get_tax_calculation_strategy_for_checkout,
    normalize_tax_rate_for_db,
    validate_tax_data,
)
from .fetch import find_checkout_line_info
from .models import Checkout
from .payment_utils import update_checkout_payment_statuses

if TYPE_CHECKING:
    from ..account.models import Address
    from ..plugins.manager import PluginsManager
    from .fetch import CheckoutInfo, CheckoutLineInfo

logger = logging.getLogger(__name__)


def checkout_shipping_price(
    *,
    manager: "PluginsManager",
    checkout_info: "CheckoutInfo",
    lines: list["CheckoutLineInfo"],
    address: Optional["Address"],
    database_connection_name: str = settings.DATABASE_CONNECTION_DEFAULT_NAME,
    pregenerated_subscription_payloads: dict | None = None,
    allow_sync_webhooks: bool = True,
) -> "TaxedMoney":
    """Return checkout shipping price.

    It takes in account all plugins.
    """
    if pregenerated_subscription_payloads is None:
        pregenerated_subscription_payloads = {}
    currency = checkout_info.checkout.currency
    checkout_info, _ = fetch_checkout_data(
        checkout_info,
        manager=manager,
        lines=lines,
        address=address,
        database_connection_name=database_connection_name,
        pregenerated_subscription_payloads=pregenerated_subscription_payloads,
        allow_sync_webhooks=allow_sync_webhooks,
    )
    return quantize_price(checkout_info.checkout.shipping_price, currency)


def checkout_shipping_tax_rate(
    *,
    manager: "PluginsManager",
    checkout_info: "CheckoutInfo",
    lines: list["CheckoutLineInfo"],
    address: Optional["Address"],
    database_connection_name: str = settings.DATABASE_CONNECTION_DEFAULT_NAME,
    allow_sync_webhooks: bool = True,
) -> Decimal:
    """Return checkout shipping tax rate.

    It takes in account all plugins.
    """
    checkout_info, _ = fetch_checkout_data(
        checkout_info,
        manager=manager,
        lines=lines,
        address=address,
        database_connection_name=database_connection_name,
        allow_sync_webhooks=allow_sync_webhooks,
    )
    return checkout_info.checkout.shipping_tax_rate


def checkout_subtotal(
    *,
    manager: "PluginsManager",
    checkout_info: "CheckoutInfo",
    lines: list["CheckoutLineInfo"],
    address: Optional["Address"],
    database_connection_name: str = settings.DATABASE_CONNECTION_DEFAULT_NAME,
    pregenerated_subscription_payloads: dict | None = None,
    allow_sync_webhooks: bool = True,
) -> "TaxedMoney":
    """Return the total cost of all the checkout lines, taxes included.

    It takes in account all plugins.
    """
    if pregenerated_subscription_payloads is None:
        pregenerated_subscription_payloads = {}
    currency = checkout_info.checkout.currency
    checkout_info, _ = fetch_checkout_data(
        checkout_info,
        manager=manager,
        lines=lines,
        address=address,
        database_connection_name=database_connection_name,
        pregenerated_subscription_payloads=pregenerated_subscription_payloads,
        allow_sync_webhooks=allow_sync_webhooks,
    )
    return quantize_price(checkout_info.checkout.subtotal, currency)


def calculate_checkout_total_with_gift_cards(
    manager: "PluginsManager",
    checkout_info: "CheckoutInfo",
    lines: list["CheckoutLineInfo"],
    address: Optional["Address"],
    database_connection_name: str = settings.DATABASE_CONNECTION_DEFAULT_NAME,
    pregenerated_subscription_payloads: dict | None = None,
<<<<<<< HEAD
    allow_sync_webhooks: bool = True,
=======
    force_update: bool = False,
>>>>>>> 3f1c0b0e
) -> "TaxedMoney":
    if pregenerated_subscription_payloads is None:
        pregenerated_subscription_payloads = {}
    total = checkout_total(
        manager=manager,
        checkout_info=checkout_info,
        lines=lines,
        address=address,
        database_connection_name=database_connection_name,
        pregenerated_subscription_payloads=pregenerated_subscription_payloads,
<<<<<<< HEAD
        allow_sync_webhooks=allow_sync_webhooks,
=======
        force_update=force_update,
>>>>>>> 3f1c0b0e
    ) - checkout_info.checkout.get_total_gift_cards_balance(database_connection_name)

    return max(total, zero_taxed_money(total.currency))


def checkout_total(
    *,
    manager: "PluginsManager",
    checkout_info: "CheckoutInfo",
    lines: list["CheckoutLineInfo"],
    address: Optional["Address"],
    database_connection_name: str = settings.DATABASE_CONNECTION_DEFAULT_NAME,
    pregenerated_subscription_payloads: dict | None = None,
<<<<<<< HEAD
    allow_sync_webhooks: bool = True,
=======
    force_update: bool = False,
>>>>>>> 3f1c0b0e
) -> "TaxedMoney":
    """Return the total cost of the checkout.

    Total is a cost of all lines and shipping fees, minus checkout discounts,
    taxes included.

    It takes in account all plugins.
    """
    if pregenerated_subscription_payloads is None:
        pregenerated_subscription_payloads = {}
    currency = checkout_info.checkout.currency
    checkout_info, _ = fetch_checkout_data(
        checkout_info,
        manager=manager,
        lines=lines,
        address=address,
        database_connection_name=database_connection_name,
        pregenerated_subscription_payloads=pregenerated_subscription_payloads,
<<<<<<< HEAD
        allow_sync_webhooks=allow_sync_webhooks,
=======
        force_update=force_update,
>>>>>>> 3f1c0b0e
    )
    return quantize_price(checkout_info.checkout.total, currency)


def checkout_line_total(
    *,
    manager: "PluginsManager",
    checkout_info: "CheckoutInfo",
    lines: list["CheckoutLineInfo"],
    checkout_line_info: "CheckoutLineInfo",
    database_connection_name: str = settings.DATABASE_CONNECTION_DEFAULT_NAME,
    pregenerated_subscription_payloads: dict | None = None,
    allow_sync_webhooks: bool = True,
) -> TaxedMoney:
    """Return the total price of provided line, taxes included.

    It takes in account all plugins.
    """
    if pregenerated_subscription_payloads is None:
        pregenerated_subscription_payloads = {}
    currency = checkout_info.checkout.currency
    address = checkout_info.shipping_address or checkout_info.billing_address
    _, lines = fetch_checkout_data(
        checkout_info,
        manager=manager,
        lines=lines,
        address=address,
        database_connection_name=database_connection_name,
        pregenerated_subscription_payloads=pregenerated_subscription_payloads,
        allow_sync_webhooks=allow_sync_webhooks,
    )
    checkout_line = find_checkout_line_info(lines, checkout_line_info.line.id).line
    return quantize_price(checkout_line.total_price, currency)


def checkout_line_unit_price(
    *,
    manager: "PluginsManager",
    checkout_info: "CheckoutInfo",
    lines: list["CheckoutLineInfo"],
    checkout_line_info: "CheckoutLineInfo",
    database_connection_name: str = settings.DATABASE_CONNECTION_DEFAULT_NAME,
    pregenerated_subscription_payloads: dict | None = None,
    allow_sync_webhooks: bool = True,
) -> TaxedMoney:
    """Return the unit price of provided line, taxes included.

    It takes in account all plugins.
    """
    if pregenerated_subscription_payloads is None:
        pregenerated_subscription_payloads = {}
    currency = checkout_info.checkout.currency
    address = checkout_info.shipping_address or checkout_info.billing_address
    _, lines = fetch_checkout_data(
        checkout_info,
        manager=manager,
        lines=lines,
        address=address,
        database_connection_name=database_connection_name,
        pregenerated_subscription_payloads=pregenerated_subscription_payloads,
        allow_sync_webhooks=allow_sync_webhooks,
    )
    checkout_line = find_checkout_line_info(lines, checkout_line_info.line.id).line
    unit_price = checkout_line.total_price / checkout_line.quantity
    return quantize_price(unit_price, currency)


def checkout_line_tax_rate(
    *,
    manager: "PluginsManager",
    checkout_info: "CheckoutInfo",
    lines: list["CheckoutLineInfo"],
    checkout_line_info: "CheckoutLineInfo",
    database_connection_name: str = settings.DATABASE_CONNECTION_DEFAULT_NAME,
    allow_sync_webhooks: bool = True,
) -> Decimal:
    """Return the tax rate of provided line.

    It takes in account all plugins.
    """
    address = checkout_info.shipping_address or checkout_info.billing_address
    _, lines = fetch_checkout_data(
        checkout_info,
        manager=manager,
        lines=lines,
        address=address,
        database_connection_name=database_connection_name,
        allow_sync_webhooks=allow_sync_webhooks,
    )
    checkout_line_info = find_checkout_line_info(lines, checkout_line_info.line.id)
    return checkout_line_info.line.tax_rate


def checkout_line_undiscounted_unit_price(
    *,
    checkout_info: "CheckoutInfo",
    checkout_line_info: "CheckoutLineInfo",
):
    # Fetch the undiscounted unit price from channel listings in case the prices
    # are invalidated.
    if checkout_info.checkout.price_expiration < timezone.now():
        return base_calculations.calculate_undiscounted_base_line_unit_price(
            checkout_line_info, checkout_info.channel
        )
    currency = checkout_info.checkout.currency
    return quantize_price(checkout_line_info.line.undiscounted_unit_price, currency)


def checkout_line_undiscounted_total_price(
    *,
    checkout_info: "CheckoutInfo",
    checkout_line_info: "CheckoutLineInfo",
):
    undiscounted_unit_price = checkout_line_undiscounted_unit_price(
        checkout_info=checkout_info, checkout_line_info=checkout_line_info
    )
    total_price = undiscounted_unit_price * checkout_line_info.line.quantity
    return quantize_price(total_price, total_price.currency)


def update_undiscounted_unit_price_for_lines(lines: Iterable["CheckoutLineInfo"]):
    """Update line undiscounted unit price amount.

    Undiscounted unit price stores the denormalized price of the variant.
    """
    for line_info in lines:
        if not line_info.channel_listing or line_info.channel_listing.price is None:
            continue

        line_info.line.undiscounted_unit_price = line_info.undiscounted_unit_price


def update_prior_unit_price_for_lines(lines: Iterable["CheckoutLineInfo"]):
    """Update line prior unit price amount.

    Prior unit price stores the price of the variant before promotion.
    """
    for line_info in lines:
        listing = line_info.channel_listing
        if not listing:
            continue

        # Updating amount instead of Money to avoid overriding currency with None
        if listing.prior_price_amount is None:
            line_info.line.prior_unit_price_amount = None
        else:
            line_info.line.prior_unit_price_amount = line_info.prior_unit_price_amount


def _fetch_checkout_prices_if_expired(
    checkout_info: "CheckoutInfo",
    manager: "PluginsManager",
    lines: list["CheckoutLineInfo"],
    allow_sync_webhooks: bool,
    address: Optional["Address"] = None,
    force_update: bool = False,
    database_connection_name: str = settings.DATABASE_CONNECTION_DEFAULT_NAME,
    pregenerated_subscription_payloads: dict | None = None,
) -> tuple["CheckoutInfo", list["CheckoutLineInfo"]]:
    """Fetch checkout prices with taxes.

    First calculate and apply all checkout prices with taxes separately,
    then apply tax data as well if we receive one.

    Prices can be updated only if force_update == True, or if time elapsed from the
    last price update is greater than settings.CHECKOUT_PRICES_TTL.
    """
    from .utils import checkout_info_for_logs

    if pregenerated_subscription_payloads is None:
        pregenerated_subscription_payloads = {}

    checkout = checkout_info.checkout

    if not force_update and checkout.price_expiration > timezone.now():
        return checkout_info, lines

    tax_configuration = checkout_info.tax_configuration
    tax_calculation_strategy = get_tax_calculation_strategy_for_checkout(
        checkout_info, lines, database_connection_name=database_connection_name
    )

    if (
        tax_calculation_strategy == TaxCalculationStrategy.TAX_APP
        and not allow_sync_webhooks
    ):
        return checkout_info, lines

    prices_entered_with_tax = tax_configuration.prices_entered_with_tax
    charge_taxes = get_charge_taxes_for_checkout(
        checkout_info, lines, database_connection_name=database_connection_name
    )
    should_charge_tax = charge_taxes and not checkout.tax_exemption
    tax_app_identifier = get_tax_app_identifier_for_checkout(
        checkout_info, lines, database_connection_name
    )

    lines = cast(list, lines)
    update_undiscounted_unit_price_for_lines(lines)
    update_prior_unit_price_for_lines(lines)

    create_or_update_discount_objects_from_promotion_for_checkout(
        checkout_info, lines, database_connection_name
    )

    checkout.tax_error = None
    if prices_entered_with_tax:
        # If prices are entered with tax, we need to always calculate it anyway, to
        # display the tax rate to the user.
        try:
            _calculate_and_add_tax(
                tax_calculation_strategy,
                tax_app_identifier,
                checkout,
                manager,
                checkout_info,
                lines,
                prices_entered_with_tax,
                address,
                database_connection_name=database_connection_name,
                pregenerated_subscription_payloads=pregenerated_subscription_payloads,
            )
        except TaxDataError as e:
            if str(e) != TaxDataErrorMessage.EMPTY:
                logger.warning(
                    str(e), extra=checkout_info_for_logs(checkout_info, lines)
                )
            _set_checkout_base_prices(checkout, checkout_info, lines)
            checkout.tax_error = str(e)

        if not should_charge_tax:
            # If charge_taxes is disabled or checkout is exempt from taxes, remove the
            # tax from the original gross prices.
            _remove_tax(checkout, lines)

    else:
        # Prices are entered without taxes.
        if should_charge_tax:
            # Calculate taxes if charge_taxes is enabled and checkout is not exempt
            # from taxes.
            try:
                _calculate_and_add_tax(
                    tax_calculation_strategy,
                    tax_app_identifier,
                    checkout,
                    manager,
                    checkout_info,
                    lines,
                    prices_entered_with_tax,
                    address,
                    database_connection_name=database_connection_name,
                    pregenerated_subscription_payloads=pregenerated_subscription_payloads,
                )
            except TaxDataError as e:
                if str(e) != TaxDataErrorMessage.EMPTY:
                    logger.warning(
                        str(e), extra=checkout_info_for_logs(checkout_info, lines)
                    )
                _set_checkout_base_prices(checkout, checkout_info, lines)
                checkout.tax_error = str(e)
        else:
            # Calculate net prices without taxes.
            _set_checkout_base_prices(checkout, checkout_info, lines)

    checkout_update_fields = [
        "voucher_code",
        "total_net_amount",
        "total_gross_amount",
        "subtotal_net_amount",
        "subtotal_gross_amount",
        "shipping_price_net_amount",
        "shipping_price_gross_amount",
        "shipping_tax_rate",
        "translated_discount_name",
        "discount_amount",
        "discount_name",
        "currency",
        "last_change",
        "price_expiration",
        "tax_error",
    ]

    checkout.price_expiration = timezone.now() + settings.CHECKOUT_PRICES_TTL

    from .utils import checkout_lines_bulk_update

    with allow_writer():
        with transaction.atomic():
            checkout.save(
                update_fields=checkout_update_fields,
                using=settings.DATABASE_CONNECTION_DEFAULT_NAME,
            )
            checkout_lines_bulk_update(
                [line_info.line for line_info in lines],
                [
                    "total_price_net_amount",
                    "total_price_gross_amount",
                    "tax_rate",
                    "undiscounted_unit_price_amount",
                    "prior_unit_price_amount",
                ],
            )
    return checkout_info, lines


def _calculate_and_add_tax(
    tax_calculation_strategy: str,
    tax_app_identifier: str | None,
    checkout: "Checkout",
    manager: "PluginsManager",
    checkout_info: "CheckoutInfo",
    lines: list["CheckoutLineInfo"],
    prices_entered_with_tax: bool,
    address: Optional["Address"] = None,
    database_connection_name: str = settings.DATABASE_CONNECTION_DEFAULT_NAME,
    pregenerated_subscription_payloads: dict | None = None,
):
    from .utils import log_address_if_validation_skipped_for_checkout

    if pregenerated_subscription_payloads is None:
        pregenerated_subscription_payloads = {}
    if tax_calculation_strategy == TaxCalculationStrategy.TAX_APP:
        # If taxAppId is not configured run all active plugins and tax apps.
        # If taxAppId is provided run tax plugin or Tax App. taxAppId can be
        # configured with Avatax plugin identifier.
        if not tax_app_identifier:
            # Call the tax plugins.
            _apply_tax_data_from_plugins(
                checkout, manager, checkout_info, lines, address
            )
            # Get the taxes calculated with apps and apply to checkout.
            tax_data = manager.get_taxes_for_checkout(
                checkout_info,
                lines,
                tax_app_identifier,
                pregenerated_subscription_payloads,
            )
            if not tax_data:
                log_address_if_validation_skipped_for_checkout(checkout_info, logger)
            validate_tax_data(tax_data, lines, allow_empty_tax_data=True)
            _apply_tax_data(checkout, lines, tax_data)
        else:
            _call_plugin_or_tax_app(
                tax_app_identifier,
                checkout,
                manager,
                checkout_info,
                lines,
                address,
                pregenerated_subscription_payloads,
            )
    else:
        # Get taxes calculated with flat rates and apply to checkout.
        update_checkout_prices_with_flat_rates(
            checkout,
            checkout_info,
            lines,
            prices_entered_with_tax,
            address,
            database_connection_name=database_connection_name,
        )


def _call_plugin_or_tax_app(
    tax_app_identifier: str,
    checkout: "Checkout",
    manager: "PluginsManager",
    checkout_info: "CheckoutInfo",
    lines: list["CheckoutLineInfo"],
    address: Optional["Address"] = None,
    pregenerated_subscription_payloads: dict | None = None,
):
    from .utils import log_address_if_validation_skipped_for_checkout

    if pregenerated_subscription_payloads is None:
        pregenerated_subscription_payloads = {}

    if tax_app_identifier.startswith(PLUGIN_IDENTIFIER_PREFIX):
        plugin_ids = [tax_app_identifier.replace(PLUGIN_IDENTIFIER_PREFIX, "")]
        plugins = manager.get_plugins(
            checkout_info.channel.slug,
            active_only=True,
            plugin_ids=plugin_ids,
        )
        if not plugins:
            raise TaxDataError(TaxDataErrorMessage.EMPTY)
        _apply_tax_data_from_plugins(
            checkout,
            manager,
            checkout_info,
            lines,
            address,
            plugin_ids=plugin_ids,
        )
        if checkout.tax_error:
            raise TaxDataError(checkout.tax_error)
    else:
        tax_data = manager.get_taxes_for_checkout(
            checkout_info,
            lines,
            tax_app_identifier,
            pregenerated_subscription_payloads=pregenerated_subscription_payloads,
        )
        if tax_data is None:
            log_address_if_validation_skipped_for_checkout(checkout_info, logger)
        validate_tax_data(tax_data, lines)
        _apply_tax_data(checkout, lines, tax_data)


def _remove_tax(checkout, lines_info):
    checkout.total_gross_amount = checkout.total_net_amount
    checkout.subtotal_gross_amount = checkout.subtotal_net_amount
    checkout.shipping_price_gross_amount = checkout.shipping_price_net_amount
    checkout.shipping_tax_rate = Decimal("0.00")

    for line_info in lines_info:
        total_price_net_amount = line_info.line.total_price_net_amount
        line_info.line.total_price_gross_amount = total_price_net_amount
        line_info.line.tax_rate = Decimal("0.00")


def _calculate_checkout_total(checkout, currency):
    total = checkout.subtotal + checkout.shipping_price
    return quantize_price(
        total,
        currency,
    )


def _calculate_checkout_subtotal(lines, currency):
    line_totals = [line_info.line.total_price for line_info in lines]
    total = sum(line_totals, zero_taxed_money(currency))
    return quantize_price(
        total,
        currency,
    )


def _apply_tax_data(
    checkout: "Checkout",
    lines: list["CheckoutLineInfo"],
    tax_data: TaxData | None,
) -> None:
    if not tax_data:
        return

    currency = checkout.currency
    for line_info, tax_line_data in zip(lines, tax_data.lines, strict=False):
        line = line_info.line

        line.total_price = quantize_price(
            TaxedMoney(
                net=Money(tax_line_data.total_net_amount, currency),
                gross=Money(tax_line_data.total_gross_amount, currency),
            ),
            currency,
        )
        line.tax_rate = normalize_tax_rate_for_db(tax_line_data.tax_rate)

    checkout.shipping_tax_rate = normalize_tax_rate_for_db(tax_data.shipping_tax_rate)
    checkout.shipping_price = quantize_price(
        TaxedMoney(
            net=Money(tax_data.shipping_price_net_amount, currency),
            gross=Money(tax_data.shipping_price_gross_amount, currency),
        ),
        currency,
    )
    checkout.subtotal = _calculate_checkout_subtotal(lines, currency)
    checkout.total = _calculate_checkout_total(checkout, currency)


def _apply_tax_data_from_plugins(
    checkout: "Checkout",
    manager: "PluginsManager",
    checkout_info: "CheckoutInfo",
    lines: list["CheckoutLineInfo"],
    address: Optional["Address"],
    plugin_ids: list[str] | None = None,
) -> None:
    for line_info in lines:
        line = line_info.line

        total_price = manager.calculate_checkout_line_total(
            checkout_info,
            lines,
            line_info,
            address,
            plugin_ids=plugin_ids,
        )
        line.total_price = total_price

        line.tax_rate = manager.get_checkout_line_tax_rate(
            checkout_info,
            lines,
            line_info,
            address,
            total_price,
            plugin_ids=plugin_ids,
        )

    checkout.shipping_price = manager.calculate_checkout_shipping(
        checkout_info, lines, address, plugin_ids=plugin_ids
    )
    checkout.shipping_tax_rate = manager.get_checkout_shipping_tax_rate(
        checkout_info, lines, address, checkout.shipping_price, plugin_ids=plugin_ids
    )
    checkout.subtotal = manager.calculate_checkout_subtotal(
        checkout_info, lines, address, plugin_ids=plugin_ids
    )
    checkout.total = manager.calculate_checkout_total(
        checkout_info,
        lines,
        address,
        plugin_ids=plugin_ids,
    )


def _set_checkout_base_prices(
    checkout: "Checkout",
    checkout_info: "CheckoutInfo",
    lines: list["CheckoutLineInfo"],
) -> None:
    currency = checkout_info.checkout.currency
    subtotal = zero_money(currency)

    for line_info in lines:
        line = line_info.line
        total_price = (
            base_calculations.get_line_total_price_with_propagated_checkout_discount(
                checkout_info, lines, line_info
            )
        )
        line_total_price = quantize_price(total_price, currency)
        subtotal += line_total_price

        line.total_price = TaxedMoney(net=line_total_price, gross=line_total_price)

        # Set zero tax rate since net and gross are equal.
        line.tax_rate = Decimal("0.0")

    # Calculate shipping price
    shipping_price = base_calculations.base_checkout_delivery_price(
        checkout_info, lines
    )
    checkout.shipping_price = quantize_price(
        TaxedMoney(shipping_price, shipping_price), currency
    )
    checkout.shipping_tax_rate = Decimal("0.0")

    # Set subtotal
    checkout.subtotal = TaxedMoney(net=subtotal, gross=subtotal)

    # Calculate checkout total
    total = subtotal + shipping_price
    checkout.total = quantize_price(TaxedMoney(net=total, gross=total), currency)


def fetch_checkout_data(
    checkout_info: "CheckoutInfo",
    manager: "PluginsManager",
    lines: list["CheckoutLineInfo"],
    address: Optional["Address"] = None,
    force_update: bool = False,
    checkout_transactions: Iterable["TransactionItem"] | None = None,
    force_status_update: bool = False,
    database_connection_name: str = settings.DATABASE_CONNECTION_DEFAULT_NAME,
    pregenerated_subscription_payloads: dict | None = None,
    allow_sync_webhooks: bool = True,
):
    """Fetch checkout data.

    This function refreshes prices if they have expired. If the checkout total has
    changed as a result, it will update the payment statuses accordingly.
    """
    if pregenerated_subscription_payloads is None:
        pregenerated_subscription_payloads = {}
    previous_total_gross = checkout_info.checkout.total.gross
    checkout_info, lines = _fetch_checkout_prices_if_expired(
        checkout_info=checkout_info,
        manager=manager,
        lines=lines,
        address=address,
        force_update=force_update,
        database_connection_name=database_connection_name,
        pregenerated_subscription_payloads=pregenerated_subscription_payloads,
        allow_sync_webhooks=allow_sync_webhooks,
    )
    current_total_gross = checkout_info.checkout.total.gross
    if current_total_gross != previous_total_gross or force_status_update:
        update_checkout_payment_statuses(
            checkout=checkout_info.checkout,
            checkout_total_gross=current_total_gross,
            checkout_has_lines=bool(lines),
            checkout_transactions=checkout_transactions,
            database_connection_name=database_connection_name,
        )

    return checkout_info, lines<|MERGE_RESOLUTION|>--- conflicted
+++ resolved
@@ -133,11 +133,8 @@
     address: Optional["Address"],
     database_connection_name: str = settings.DATABASE_CONNECTION_DEFAULT_NAME,
     pregenerated_subscription_payloads: dict | None = None,
-<<<<<<< HEAD
-    allow_sync_webhooks: bool = True,
-=======
     force_update: bool = False,
->>>>>>> 3f1c0b0e
+    allow_sync_webhooks: bool = True,
 ) -> "TaxedMoney":
     if pregenerated_subscription_payloads is None:
         pregenerated_subscription_payloads = {}
@@ -148,11 +145,8 @@
         address=address,
         database_connection_name=database_connection_name,
         pregenerated_subscription_payloads=pregenerated_subscription_payloads,
-<<<<<<< HEAD
-        allow_sync_webhooks=allow_sync_webhooks,
-=======
         force_update=force_update,
->>>>>>> 3f1c0b0e
+        allow_sync_webhooks=allow_sync_webhooks,
     ) - checkout_info.checkout.get_total_gift_cards_balance(database_connection_name)
 
     return max(total, zero_taxed_money(total.currency))
@@ -166,11 +160,8 @@
     address: Optional["Address"],
     database_connection_name: str = settings.DATABASE_CONNECTION_DEFAULT_NAME,
     pregenerated_subscription_payloads: dict | None = None,
-<<<<<<< HEAD
-    allow_sync_webhooks: bool = True,
-=======
     force_update: bool = False,
->>>>>>> 3f1c0b0e
+    allow_sync_webhooks: bool = True,
 ) -> "TaxedMoney":
     """Return the total cost of the checkout.
 
@@ -189,11 +180,8 @@
         address=address,
         database_connection_name=database_connection_name,
         pregenerated_subscription_payloads=pregenerated_subscription_payloads,
-<<<<<<< HEAD
-        allow_sync_webhooks=allow_sync_webhooks,
-=======
         force_update=force_update,
->>>>>>> 3f1c0b0e
+        allow_sync_webhooks=allow_sync_webhooks,
     )
     return quantize_price(checkout_info.checkout.total, currency)
 
