import itertools
from collections.abc import Iterable
from dataclasses import dataclass, field
from functools import cached_property, singledispatch
from typing import (
    TYPE_CHECKING,
    Any,
    Callable,
    Optional,
    Union,
)
from uuid import UUID

from ..core.pricing.interface import LineInfo
from ..discount import VoucherType
from ..discount.interface import fetch_variant_rules_info, fetch_voucher_info
from ..shipping.interface import ShippingMethodData
from ..shipping.models import ShippingMethod, ShippingMethodChannelListing
from ..shipping.utils import (
    convert_to_shipping_method_data,
    initialize_shipping_method_active_status,
)
from ..warehouse import WarehouseClickAndCollectOption
from ..warehouse.models import Warehouse

if TYPE_CHECKING:
    from ..account.models import Address, User
    from ..channel.models import Channel
    from ..checkout.models import CheckoutLine
    from ..discount.models import (
        CheckoutDiscount,
        CheckoutLineDiscount,
        Voucher,
        VoucherCode,
    )
    from ..plugins.manager import PluginsManager
    from ..product.models import (
        Product,
        ProductChannelListing,
        ProductType,
        ProductVariant,
        ProductVariantChannelListing,
    )
    from ..tax.models import TaxClass, TaxConfiguration
    from .models import Checkout


@dataclass
class CheckoutLineInfo(LineInfo):
    line: "CheckoutLine"
    variant: "ProductVariant"
    product: "Product"
    product_type: "ProductType"
    discounts: list["CheckoutLineDiscount"]
    tax_class: Optional["TaxClass"] = None
<<<<<<< HEAD
    voucher: Optional["Voucher"] = None

    def get_promotion_discounts(self) -> list["CheckoutLineDiscount"]:
        return [
            discount
            for discount in self.discounts
            if discount.type
            in [
                DiscountType.CATALOGUE_PROMOTION,
                DiscountType.PROMOTION,
                DiscountType.ORDER_PROMOTION,
            ]
        ]

    def get_catalogue_discounts(self) -> list["CheckoutLineDiscount"]:
        return [
            discount
            for discount in self.discounts
            if discount.type
            in [DiscountType.PROMOTION, DiscountType.CATALOGUE_PROMOTION]
        ]
=======
>>>>>>> 6f706ca2


@dataclass
class CheckoutInfo:
    manager: "PluginsManager" = field(compare=False)
    checkout: "Checkout"
    user: Optional["User"]
    channel: "Channel"
    billing_address: Optional["Address"]
    shipping_address: Optional["Address"]
    tax_configuration: "TaxConfiguration"
    discounts: list["CheckoutDiscount"]
    lines: Iterable[CheckoutLineInfo]
    shipping_channel_listings: list["ShippingMethodChannelListing"]
    shipping_method: Optional["ShippingMethod"] = None
    collection_point: Optional["Warehouse"] = None
    voucher: Optional["Voucher"] = None
    voucher_code: Optional["VoucherCode"] = None

    @cached_property
    def all_shipping_methods(self) -> list["ShippingMethodData"]:
        all_methods = get_all_shipping_methods_list(
            self,
            self.shipping_address,
            self.lines,
            self.shipping_channel_listings,
            self.manager,
        )
        # Filter shipping methods using sync webhooks
        excluded_methods = self.manager.excluded_shipping_methods_for_checkout(
            self.checkout, all_methods
        )
        initialize_shipping_method_active_status(all_methods, excluded_methods)
        return all_methods

    @cached_property
    def valid_pick_up_points(self) -> Iterable["Warehouse"]:
        from .utils import get_valid_collection_points_for_checkout

        return list(
            get_valid_collection_points_for_checkout(
                self.lines, self.channel.id, quantity_check=False
            )
        )

    @property
    def delivery_method_info(self) -> "DeliveryMethodBase":
        from ..webhook.transport.shipping import convert_to_app_id_with_identifier
        from .utils import get_external_shipping_id

        delivery_method: Optional[Union[ShippingMethodData, Warehouse, Callable]] = None

        if self.shipping_method:
            # Find listing for the currently selected shipping method
            shipping_channel_listing = None
            for listing in self.shipping_channel_listings:
                if listing.shipping_method_id == self.shipping_method.id:
                    shipping_channel_listing = listing
                    break

            if shipping_channel_listing:
                delivery_method = convert_to_shipping_method_data(
                    self.shipping_method, shipping_channel_listing
                )

        elif external_shipping_method_id := get_external_shipping_id(self.checkout):

            def _resolve_external_method():
                methods = {method.id: method for method in self.all_shipping_methods}
                if method := methods.get(external_shipping_method_id):
                    return method
                new_shipping_method_id = convert_to_app_id_with_identifier(
                    external_shipping_method_id
                )
                return methods.get(new_shipping_method_id)

            delivery_method = _resolve_external_method

        else:
            delivery_method = self.collection_point

        return get_delivery_method_info(delivery_method, self.shipping_address)

    @property
    def valid_shipping_methods(self) -> list["ShippingMethodData"]:
        return [method for method in self.all_shipping_methods if method.active]

    @property
    def valid_delivery_methods(
        self,
    ) -> list[Union["ShippingMethodData", "Warehouse"]]:
        return list(
            itertools.chain(
                self.valid_shipping_methods,
                self.valid_pick_up_points,
            )
        )

    def get_country(self) -> str:
        address = self.shipping_address or self.billing_address
        if address is None or not address.country:
            return self.checkout.country.code
        return address.country.code

    def get_customer_email(self) -> Optional[str]:
        return self.user.email if self.user else self.checkout.email


@dataclass(frozen=True)
class DeliveryMethodBase:
    delivery_method: Optional[Union["ShippingMethodData", "Warehouse"]] = None
    shipping_address: Optional["Address"] = None
    store_as_customer_address: bool = False

    @property
    def warehouse_pk(self) -> Optional[UUID]:
        pass

    @property
    def delivery_method_order_field(self) -> dict:
        return {"shipping_method": self.delivery_method}

    @property
    def is_local_collection_point(self) -> bool:
        return False

    @property
    def delivery_method_name(self) -> dict[str, Optional[str]]:
        return {"shipping_method_name": None}

    def get_warehouse_filter_lookup(self) -> dict[str, Any]:
        return {}

    def is_valid_delivery_method(self) -> bool:
        return False

    def is_method_in_valid_methods(self, checkout_info: "CheckoutInfo") -> bool:
        return False


@dataclass(frozen=True)
class ShippingMethodInfo(DeliveryMethodBase):
    delivery_method: "ShippingMethodData"
    shipping_address: Optional["Address"]
    store_as_customer_address: bool = True

    @property
    def delivery_method_name(self) -> dict[str, Optional[str]]:
        return {"shipping_method_name": str(self.delivery_method.name)}

    @property
    def delivery_method_order_field(self) -> dict:
        if not self.delivery_method.is_external:
            return {"shipping_method_id": int(self.delivery_method.id)}
        return {}

    def is_valid_delivery_method(self) -> bool:
        return bool(self.shipping_address)

    def is_method_in_valid_methods(self, checkout_info: "CheckoutInfo") -> bool:
        valid_delivery_methods = checkout_info.valid_delivery_methods
        return bool(
            valid_delivery_methods and self.delivery_method in valid_delivery_methods
        )


@dataclass(frozen=True)
class CollectionPointInfo(DeliveryMethodBase):
    delivery_method: "Warehouse"
    shipping_address: Optional["Address"]

    @property
    def warehouse_pk(self):
        return self.delivery_method.pk

    @property
    def delivery_method_order_field(self) -> dict:
        return {"collection_point": self.delivery_method}

    @property
    def is_local_collection_point(self):
        return (
            self.delivery_method.click_and_collect_option
            == WarehouseClickAndCollectOption.LOCAL_STOCK
        )

    @property
    def delivery_method_name(self) -> dict[str, Optional[str]]:
        return {"collection_point_name": str(self.delivery_method)}

    def get_warehouse_filter_lookup(self) -> dict[str, Any]:
        return (
            {"warehouse_id": self.delivery_method.pk}
            if self.is_local_collection_point
            else {}
        )

    def is_valid_delivery_method(self) -> bool:
        return (
            self.shipping_address is not None
            and self.shipping_address == self.delivery_method.address
        )

    def is_method_in_valid_methods(self, checkout_info) -> bool:
        valid_delivery_methods = checkout_info.valid_delivery_methods
        return bool(
            valid_delivery_methods and self.delivery_method in valid_delivery_methods
        )


@singledispatch
def get_delivery_method_info(
    delivery_method: Optional[Union["ShippingMethodData", "Warehouse", Callable]],
    address: Optional["Address"] = None,
) -> DeliveryMethodBase:
    if callable(delivery_method):
        delivery_method = delivery_method()
    if delivery_method is None:
        return DeliveryMethodBase()
    if isinstance(delivery_method, ShippingMethodData):
        return ShippingMethodInfo(delivery_method, address)
    if isinstance(delivery_method, Warehouse):
        return CollectionPointInfo(delivery_method, delivery_method.address)

    raise NotImplementedError()


def fetch_checkout_lines(
    checkout: "Checkout",
    prefetch_variant_attributes: bool = False,
    skip_lines_with_unavailable_variants: bool = True,
    skip_recalculation: bool = False,
    voucher: Optional["Voucher"] = None,
) -> tuple[Iterable[CheckoutLineInfo], Iterable[int]]:
    """Fetch checkout lines as CheckoutLineInfo objects."""
    from ..discount.utils import apply_voucher_to_line
    from .utils import get_voucher_for_checkout

    select_related_fields = ["variant__product__product_type__tax_class"]
    prefetch_related_fields = [
        "variant__product__collections",
        "variant__product__channel_listings__channel",
        "variant__product__product_type__tax_class__country_rates",
        "variant__product__tax_class__country_rates",
        "variant__channel_listings__channel",
        "variant__channel_listings__variantlistingpromotionrule__promotion_rule__promotion__translations",
        "variant__channel_listings__variantlistingpromotionrule__promotion_rule__translations",
        "discounts__promotion_rule__promotion",
    ]
    if prefetch_variant_attributes:
        prefetch_related_fields.extend(
            [
                "variant__attributes__assignment__attribute",
                "variant__attributes__values",
            ]
        )
    lines = checkout.lines.select_related(*select_related_fields).prefetch_related(
        *prefetch_related_fields
    )
    lines_info = []
    unavailable_variant_pks = []
    product_channel_listing_mapping: dict[int, Optional["ProductChannelListing"]] = {}
    channel = checkout.channel

    for line in lines:
        variant = line.variant
        product = variant.product
        product_type = product.product_type
        collections = list(product.collections.all())
        discounts = list(line.discounts.all())

        variant_channel_listing = get_variant_channel_listing(
            variant, checkout.channel_id
        )
        translation_language_code = checkout.language_code
        rules_info = (
            fetch_variant_rules_info(variant_channel_listing, translation_language_code)
            if not line.is_gift
            else []
        )

        if not skip_recalculation and not _is_variant_valid(
            checkout, product, variant_channel_listing, product_channel_listing_mapping
        ):
            unavailable_variant_pks.append(variant.pk)
            if not skip_lines_with_unavailable_variants:
                lines_info.append(
                    CheckoutLineInfo(
                        line=line,
                        variant=variant,
                        channel_listing=variant_channel_listing,
                        product=product,
                        product_type=product_type,
                        collections=collections,
                        tax_class=product.tax_class or product_type.tax_class,
                        discounts=discounts,
                        rules_info=rules_info,
                        channel=channel,
                        voucher=None,
                        voucher_code=None,
                    )
                )
            continue

        lines_info.append(
            CheckoutLineInfo(
                line=line,
                variant=variant,
                channel_listing=variant_channel_listing,
                product=product,
                product_type=product_type,
                collections=collections,
                tax_class=product.tax_class or product_type.tax_class,
                discounts=discounts,
                rules_info=rules_info,
                channel=channel,
                voucher=None,
                voucher_code=None,
            )
        )

    if not skip_recalculation and checkout.voucher_code and lines_info:
        if not voucher:
            voucher, _ = get_voucher_for_checkout(
                checkout, channel_slug=channel.slug, with_prefetch=True
            )
        if not voucher:
            # in case when voucher is expired, it will be null so no need to apply any
            # discount from voucher
            return lines_info, unavailable_variant_pks
        if voucher.type == VoucherType.SPECIFIC_PRODUCT or voucher.apply_once_per_order:
            voucher_info = fetch_voucher_info(voucher, checkout.voucher_code)
            apply_voucher_to_line(voucher_info, lines_info)
    return lines_info, unavailable_variant_pks


def get_variant_channel_listing(variant: "ProductVariant", channel_id: int):
    variant_channel_listing = None
    for channel_listing in variant.channel_listings.all():
        if channel_listing.channel_id == channel_id:
            variant_channel_listing = channel_listing
    return variant_channel_listing


def _is_variant_valid(
    checkout: "Checkout",
    product: "Product",
    variant_channel_listing: "ProductVariantChannelListing",
    product_channel_listing_mapping: dict,
):
    if not variant_channel_listing or variant_channel_listing.price is None:
        return False

    product_channel_listing = _get_product_channel_listing(
        product_channel_listing_mapping, checkout.channel_id, product
    )

    if (
        not product_channel_listing
        or product_channel_listing.is_available_for_purchase() is False
        or not product_channel_listing.is_visible
    ):
        return False

    return True


def _get_product_channel_listing(
    product_channel_listing_mapping: dict, channel_id: int, product: "Product"
):
    product_channel_listing = product_channel_listing_mapping.get(product.id)
    if product.id not in product_channel_listing_mapping:
        for channel_listing in product.channel_listings.all():
            if channel_listing.channel_id == channel_id:  # type: ignore[attr-defined]
                product_channel_listing = channel_listing
        product_channel_listing_mapping[product.id] = product_channel_listing
    return product_channel_listing


def fetch_checkout_info(
    checkout: "Checkout",
    lines: Iterable[CheckoutLineInfo],
    manager: "PluginsManager",
    shipping_channel_listings: Optional[
        Iterable["ShippingMethodChannelListing"]
    ] = None,
    voucher: Optional["Voucher"] = None,
    voucher_code: Optional["VoucherCode"] = None,
) -> CheckoutInfo:
    """Fetch checkout as CheckoutInfo object."""
    from .utils import get_voucher_for_checkout

    channel = checkout.channel
    tax_configuration = channel.tax_configuration
    shipping_address = checkout.shipping_address
    if shipping_channel_listings is None:
        shipping_channel_listings = channel.shipping_method_listings.all()

    if not voucher or not voucher_code:
        voucher, voucher_code = get_voucher_for_checkout(
            checkout, channel_slug=channel.slug
        )

    checkout_info = CheckoutInfo(
        checkout=checkout,
        user=checkout.user,
        channel=channel,
        billing_address=checkout.billing_address,
        shipping_address=shipping_address,
        tax_configuration=tax_configuration,
        discounts=list(checkout.discounts.all()),
        lines=lines,
        manager=manager,
        shipping_channel_listings=list(shipping_channel_listings),
        shipping_method=checkout.shipping_method,
        collection_point=checkout.collection_point,
        voucher=voucher,
        voucher_code=voucher_code,
    )
    return checkout_info


def get_valid_internal_shipping_method_list_for_checkout_info(
    checkout_info: "CheckoutInfo",
    shipping_address: Optional["Address"],
    lines: Iterable[CheckoutLineInfo],
    shipping_channel_listings: Iterable[ShippingMethodChannelListing],
) -> list["ShippingMethodData"]:
    from . import base_calculations
    from .utils import get_valid_internal_shipping_methods_for_checkout

    country_code = shipping_address.country.code if shipping_address else None

    subtotal = base_calculations.base_checkout_subtotal(
        lines,
        checkout_info.channel,
        checkout_info.checkout.currency,
    )

    # if a voucher is applied to shipping, we don't want to subtract the discount amount
    # as some methods based on shipping price may become unavailable,
    # for example, method on which the discount was applied
    is_shipping_voucher = (
        checkout_info.voucher and checkout_info.voucher.type == VoucherType.SHIPPING
    )

    is_voucher_for_specific_product = (
        checkout_info.voucher
        and checkout_info.voucher.type == VoucherType.SPECIFIC_PRODUCT
    )

    if not is_shipping_voucher and not is_voucher_for_specific_product:
        subtotal -= checkout_info.checkout.discount

    valid_shipping_methods = get_valid_internal_shipping_methods_for_checkout(
        checkout_info,
        lines,
        subtotal,
        shipping_channel_listings,
        country_code=country_code,
    )

    return valid_shipping_methods


def get_all_shipping_methods_list(
    checkout_info,
    shipping_address,
    lines,
    shipping_channel_listings,
    manager,
):
    return list(
        itertools.chain(
            get_valid_internal_shipping_method_list_for_checkout_info(
                checkout_info,
                shipping_address,
                lines,
                shipping_channel_listings,
            ),
            manager.list_shipping_methods_for_checkout(
                checkout=checkout_info.checkout, channel_slug=checkout_info.channel.slug
            ),
        )
    )


def update_delivery_method_lists_for_checkout_info(
    checkout_info: "CheckoutInfo",
    shipping_method: Optional["ShippingMethod"],
    collection_point: Optional["Warehouse"],
    shipping_address: Optional["Address"],
    lines: Iterable[CheckoutLineInfo],
    shipping_channel_listings: Iterable[ShippingMethodChannelListing],
):
    # Update checkout info fields with new data
    checkout_info.shipping_method = shipping_method
    checkout_info.collection_point = collection_point
    checkout_info.shipping_address = shipping_address
    checkout_info.lines = lines
    checkout_info.shipping_channel_listings = list(shipping_channel_listings)

    # Clear cached properties if they were already calculated, so they can be
    # recalculated.
    try:
        del checkout_info.all_shipping_methods
    except AttributeError:
        pass

    try:
        del checkout_info.valid_pick_up_points
    except AttributeError:
        pass


def find_checkout_line_info(
    lines: Iterable["CheckoutLineInfo"],
    line_id: "UUID",
) -> "CheckoutLineInfo":
    """Return checkout line info from lines parameter.

    The return value represents the updated version of checkout_line_info parameter.
    """
    return next(line_info for line_info in lines if line_info.line.pk == line_id)<|MERGE_RESOLUTION|>--- conflicted
+++ resolved
@@ -53,30 +53,6 @@
     product_type: "ProductType"
     discounts: list["CheckoutLineDiscount"]
     tax_class: Optional["TaxClass"] = None
-<<<<<<< HEAD
-    voucher: Optional["Voucher"] = None
-
-    def get_promotion_discounts(self) -> list["CheckoutLineDiscount"]:
-        return [
-            discount
-            for discount in self.discounts
-            if discount.type
-            in [
-                DiscountType.CATALOGUE_PROMOTION,
-                DiscountType.PROMOTION,
-                DiscountType.ORDER_PROMOTION,
-            ]
-        ]
-
-    def get_catalogue_discounts(self) -> list["CheckoutLineDiscount"]:
-        return [
-            discount
-            for discount in self.discounts
-            if discount.type
-            in [DiscountType.PROMOTION, DiscountType.CATALOGUE_PROMOTION]
-        ]
-=======
->>>>>>> 6f706ca2
 
 
 @dataclass
