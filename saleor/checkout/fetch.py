import itertools
from dataclasses import dataclass
from functools import singledispatch
from typing import TYPE_CHECKING, Any, Callable, Dict, Iterable, List, Optional, Union

from django.utils.encoding import smart_text
from django.utils.functional import SimpleLazyObject

from ..discount import DiscountInfo, VoucherType
from ..discount.utils import fetch_active_discounts
from ..shipping.interface import ShippingMethodData
<<<<<<< HEAD
from ..shipping.models import ShippingMethodChannelListing
from ..shipping.utils import (
    annotate_active_shipping_methods,
    convert_to_shipping_method_data,
)
=======
from ..shipping.models import ShippingMethod, ShippingMethodChannelListing
from ..shipping.utils import convert_to_shipping_method_data
>>>>>>> a9d53600
from ..warehouse import WarehouseClickAndCollectOption
from ..warehouse.models import Warehouse

if TYPE_CHECKING:
    from ..account.models import Address, User
    from ..channel.models import Channel
    from ..discount.models import Voucher
    from ..plugins.manager import PluginsManager
    from ..product.models import (
        Collection,
        Product,
        ProductType,
        ProductVariant,
        ProductVariantChannelListing,
    )
    from .models import Checkout, CheckoutLine


@dataclass
class CheckoutLineInfo:
    line: "CheckoutLine"
    variant: "ProductVariant"
    channel_listing: "ProductVariantChannelListing"
    product: "Product"
    product_type: "ProductType"
    collections: List["Collection"]
    voucher: Optional["Voucher"] = None


@dataclass
class CheckoutInfo:
    checkout: "Checkout"
    user: Optional["User"]
    channel: "Channel"
    billing_address: Optional["Address"]
    shipping_address: Optional["Address"]
    delivery_method_info: "DeliveryMethodBase"
    all_shipping_methods: List["ShippingMethodData"]
    valid_pick_up_points: List["Warehouse"]

    @property
    def valid_shipping_methods(self) -> List["ShippingMethodData"]:
        return [method for method in self.all_shipping_methods if method.active]

    @property
    def valid_delivery_methods(
        self,
    ) -> List[Union["ShippingMethodData", "Warehouse"]]:
        return list(
            itertools.chain(
                self.valid_shipping_methods,
                self.valid_pick_up_points,
            )
        )

    def get_country(self) -> str:
        address = self.shipping_address or self.billing_address
        if address is None or not address.country:
            return self.checkout.country.code
        return address.country.code

    def get_customer_email(self) -> Optional[str]:
        return self.user.email if self.user else self.checkout.email


@dataclass(frozen=True)
class DeliveryMethodBase:
    delivery_method: Optional[Union["ShippingMethodData", "Warehouse"]] = None
    shipping_address: Optional["Address"] = None

    @property
    def warehouse_pk(self) -> Optional[str]:
        pass

    @property
    def delivery_method_order_field(self) -> dict:
        return {"shipping_method": self.delivery_method}

    @property
    def is_local_collection_point(self) -> bool:
        return False

    @property
    def delivery_method_name(self) -> Dict[str, Optional[str]]:
        return {"shipping_method_name": None}

    def get_warehouse_filter_lookup(self) -> Dict[str, Any]:
        return {}

    def is_valid_delivery_method(self) -> bool:
        return False

    def is_method_in_valid_methods(self, checkout_info: "CheckoutInfo") -> bool:
        return False


@dataclass(frozen=True)
class ShippingMethodInfo(DeliveryMethodBase):
    delivery_method: "ShippingMethodData"
    shipping_address: Optional["Address"]

    @property
    def delivery_method_name(self) -> Dict[str, Optional[str]]:
        return {"shipping_method_name": smart_text(self.delivery_method.name)}

    @property
    def delivery_method_order_field(self) -> dict:
        if not self.delivery_method.is_external:
            return {"shipping_method_id": self.delivery_method.id}
        return {}

    def is_valid_delivery_method(self) -> bool:
        return bool(self.shipping_address)

    def is_method_in_valid_methods(self, checkout_info: "CheckoutInfo") -> bool:
        valid_delivery_methods = checkout_info.valid_delivery_methods
        return bool(
            valid_delivery_methods and self.delivery_method in valid_delivery_methods
        )


@dataclass(frozen=True)
class CollectionPointInfo(DeliveryMethodBase):
    delivery_method: "Warehouse"
    shipping_address: Optional["Address"]

    @property
    def warehouse_pk(self):
        return self.delivery_method.pk

    @property
    def delivery_method_order_field(self) -> dict:
        return {"collection_point": self.delivery_method}

    @property
    def is_local_collection_point(self):
        return (
            self.delivery_method.click_and_collect_option
            == WarehouseClickAndCollectOption.LOCAL_STOCK
        )

    @property
    def delivery_method_name(self) -> Dict[str, Optional[str]]:
        return {"collection_point_name": smart_text(self.delivery_method)}

    def get_warehouse_filter_lookup(self) -> Dict[str, Any]:
        return (
            {"warehouse_id": self.delivery_method.pk}
            if self.is_local_collection_point
            else {}
        )

    def is_valid_delivery_method(self) -> bool:
        return (
            self.shipping_address is not None
            and self.shipping_address == self.delivery_method.address
        )

    def is_method_in_valid_methods(self, checkout_info) -> bool:
        valid_delivery_methods = checkout_info.valid_delivery_methods
        return bool(
            valid_delivery_methods and self.delivery_method in valid_delivery_methods
        )


@singledispatch
def get_delivery_method_info(
    delivery_method: Optional[Union["ShippingMethodData", "Warehouse", Callable]],
    address=Optional["Address"],
) -> DeliveryMethodBase:
    if delivery_method is None:
        return DeliveryMethodBase()
    if callable(delivery_method):
        delivery_method = delivery_method()
    if isinstance(delivery_method, ShippingMethodData):
        return ShippingMethodInfo(delivery_method, address)
    if isinstance(delivery_method, Warehouse):
        return CollectionPointInfo(delivery_method, delivery_method.address)

    raise NotImplementedError()


def fetch_checkout_lines(
    checkout: "Checkout", prefetch_variant_attributes=False
) -> Iterable[CheckoutLineInfo]:
    """Fetch checkout lines as CheckoutLineInfo objects."""
    from .utils import get_discounted_lines, get_voucher_for_checkout

    prefetched_fields = [
        "variant__product__collections",
        "variant__channel_listings__channel",
        "variant__product__product_type",
    ]
    if prefetch_variant_attributes:
        prefetched_fields.extend(
            [
                "variant__attributes__assignment__attribute",
                "variant__attributes__values",
            ]
        )
    lines = checkout.lines.prefetch_related(*prefetched_fields)
    lines_info = []

    for line in lines:
        variant = line.variant
        product = variant.product
        product_type = product.product_type
        collections = list(product.collections.all())

        variant_channel_listing = None
        for channel_listing in line.variant.channel_listings.all():
            if channel_listing.channel_id == checkout.channel_id:
                variant_channel_listing = channel_listing

        # FIXME: Temporary solution to pass type checks. Figure out how to handle case
        # when variant channel listing is not defined for a checkout line.
        if not variant_channel_listing:
            continue

        lines_info.append(
            CheckoutLineInfo(
                line=line,
                variant=variant,
                channel_listing=variant_channel_listing,
                product=product,
                product_type=product_type,
                collections=collections,
            )
        )
    if checkout.voucher_code and lines_info:
        channel_slug = checkout.channel.slug
        voucher = get_voucher_for_checkout(
            checkout, channel_slug=channel_slug, with_prefetch=True
        )
        if not voucher:
            # in case when voucher is expired, it will be null so no need to apply any
            # discount from voucher
            return lines_info
        if voucher.type == VoucherType.SPECIFIC_PRODUCT or voucher.apply_once_per_order:
            discounted_lines_by_voucher: List[CheckoutLineInfo] = []
            if voucher.apply_once_per_order:
                discounts = fetch_active_discounts()
                channel = checkout.channel
                cheapest_line_price = None
                cheapest_line = None
                for line_info in lines_info:
                    line_price = line_info.variant.get_price(
                        product=line_info.product,
                        collections=line_info.collections,
                        channel=channel,
                        channel_listing=line_info.channel_listing,
                        discounts=discounts,
                    )
                    if not cheapest_line or cheapest_line_price > line_price:
                        cheapest_line_price = line_price
                        cheapest_line = line_info
                if cheapest_line:
                    discounted_lines_by_voucher.append(cheapest_line)
            else:
                discounted_lines_by_voucher.extend(
                    get_discounted_lines(lines_info, voucher)
                )
            for line_info in lines_info:
                if line_info in discounted_lines_by_voucher:
                    line_info.voucher = voucher
    return lines_info


def fetch_checkout_info(
    checkout: "Checkout",
    lines: Iterable[CheckoutLineInfo],
    discounts: Iterable["DiscountInfo"],
    manager: "PluginsManager",
    shipping_channel_listings: Optional[
        Iterable["ShippingMethodChannelListing"]
    ] = None,
) -> CheckoutInfo:
    """Fetch checkout as CheckoutInfo object."""
    channel = checkout.channel
    shipping_address = checkout.shipping_address
    if shipping_channel_listings is None:
        shipping_channel_listings = channel.shipping_method_listings.all()

    delivery_method_info = get_delivery_method_info(None, shipping_address)
    checkout_info = CheckoutInfo(
        checkout=checkout,
        user=checkout.user,
        channel=channel,
        billing_address=checkout.billing_address,
        shipping_address=shipping_address,
        delivery_method_info=delivery_method_info,
        all_shipping_methods=[],
        valid_pick_up_points=[],
    )
    update_delivery_method_lists_for_checkout_info(
        checkout_info,
        checkout.shipping_method,
        checkout.collection_point,
        shipping_address,
        lines,
        discounts,
        manager,
        shipping_channel_listings,
    )

    return checkout_info


def update_checkout_info_delivery_method_info(
    checkout_info: CheckoutInfo,
    shipping_method: Optional[ShippingMethod],
    collection_point: Optional[Warehouse],
    shipping_channel_listings: Iterable[ShippingMethodChannelListing],
):
    """Update delivery_method_attribute for CheckoutInfo.

    The attribute is lazy-evaluated avoid external API calls unless accessed.
    """
    from .utils import get_external_shipping_id

    delivery_method: Optional[Union[ShippingMethodData, Warehouse, Callable]] = None
    checkout = checkout_info.checkout
    if shipping_method:
        # Find listing for the currently selected shipping method
        shipping_channel_listing = None
        for listing in shipping_channel_listings:
            if listing.shipping_method_id == shipping_method.id:
                shipping_channel_listing = listing
                break

        delivery_method = convert_to_shipping_method_data(
            shipping_method, shipping_channel_listing
        )

    elif external_shipping_method_id := get_external_shipping_id(checkout):
        # A local function is used to delay evaluation
        # of the lazy `all_shipping_methods` attribute
        def _resolve_external_method():
            methods = {
                method.id: method for method in checkout_info.all_shipping_methods
            }
            return methods.get(external_shipping_method_id)

        delivery_method = _resolve_external_method

    else:
        delivery_method = collection_point

    checkout_info.delivery_method_info = SimpleLazyObject(
        lambda: get_delivery_method_info(
            delivery_method,
            checkout_info.shipping_address,
        )
    )  # type: ignore


def update_checkout_info_shipping_address(
    checkout_info: CheckoutInfo,
    address: Optional["Address"],
    lines: Iterable[CheckoutLineInfo],
    discounts: Iterable["DiscountInfo"],
    manager: "PluginsManager",
    shipping_channel_listings: Iterable["ShippingMethodChannelListing"],
):
    checkout_info.shipping_address = address

    update_delivery_method_lists_for_checkout_info(
        checkout_info,
        checkout_info.checkout.shipping_method,
        checkout_info.checkout.collection_point,
        address,
        lines,
        discounts,
        manager,
        shipping_channel_listings,
    )


def get_valid_internal_shipping_method_list_for_checkout_info(
    checkout_info: "CheckoutInfo",
    shipping_address: Optional["Address"],
    lines: Iterable[CheckoutLineInfo],
    discounts: Iterable["DiscountInfo"],
    manager: "PluginsManager",
    shipping_channel_listings: Iterable[ShippingMethodChannelListing],
) -> List["ShippingMethodData"]:
    from .utils import get_valid_internal_shipping_methods_for_checkout

    country_code = shipping_address.country.code if shipping_address else None
    subtotal = manager.calculate_checkout_subtotal(
        checkout_info, lines, checkout_info.shipping_address, discounts
    )
    subtotal -= checkout_info.checkout.discount
    valid_shipping_methods = get_valid_internal_shipping_methods_for_checkout(
        checkout_info,
        lines,
        subtotal,
        shipping_channel_listings,
        country_code=country_code,
    )

    return valid_shipping_methods


def get_valid_external_shipping_method_list_for_checkout_info(
    checkout_info: "CheckoutInfo",
    shipping_address: Optional["Address"],
    lines: Iterable[CheckoutLineInfo],
    discounts: Iterable["DiscountInfo"],
    manager: "PluginsManager",
) -> List["ShippingMethodData"]:

    return manager.list_shipping_methods_for_checkout(
        checkout=checkout_info.checkout, channel_slug=checkout_info.channel.slug
    )


def update_delivery_method_lists_for_checkout_info(
    checkout_info: "CheckoutInfo",
    shipping_method: Optional["ShippingMethod"],
    collection_point: Optional["Warehouse"],
    shipping_address: Optional["Address"],
    lines: Iterable[CheckoutLineInfo],
    discounts: Iterable["DiscountInfo"],
    manager: "PluginsManager",
    shipping_channel_listings: Iterable[ShippingMethodChannelListing],
<<<<<<< HEAD
) -> List["ShippingMethodData"]:
    all_valid_methods = list(
        itertools.chain(
            get_valid_saleor_shipping_method_list_for_checkout_info(
                checkout_info,
                shipping_address,
                lines,
                discounts,
                manager,
                shipping_channel_listings,
            ),
            get_valid_external_shipping_method_list_for_checkout_info(
                checkout_info, shipping_address, lines, discounts, manager
            ),
=======
):
    """Update the list of shipping methods for checkout info.

    Shipping methods excluded by Saleor's own business logic are not present
    in the result list.

    Availability of shipping methods according to plugins is indicated
    by the `active` field.
    """
    checkout_info.all_shipping_methods = SimpleLazyObject(
        lambda: list(
            itertools.chain(
                get_valid_internal_shipping_method_list_for_checkout_info(
                    checkout_info,
                    shipping_address,
                    lines,
                    discounts,
                    manager,
                    shipping_channel_listings,
                ),
                get_valid_external_shipping_method_list_for_checkout_info(
                    checkout_info, shipping_address, lines, discounts, manager
                ),
            )
        )
    )  # type: ignore
    checkout_info.valid_pick_up_points = SimpleLazyObject(
        lambda: (
            get_valid_collection_points_for_checkout_info(
                shipping_address, lines, checkout_info
            )
>>>>>>> a9d53600
        )
    )  # type: ignore
    update_checkout_info_delivery_method_info(
        checkout_info,
        shipping_method,
        collection_point,
        shipping_channel_listings,
    )
    excluded_methods = manager.excluded_shipping_methods_for_checkout(
        checkout_info.checkout, all_valid_methods
    )
    annotate_active_shipping_methods(all_valid_methods, excluded_methods)
    return all_valid_methods


def get_valid_collection_points_for_checkout_info(
    shipping_address: Optional["Address"],
    lines: Iterable[CheckoutLineInfo],
    checkout_info: CheckoutInfo,
):
    from .utils import get_valid_collection_points_for_checkout

    if shipping_address:
        country_code = shipping_address.country.code
    else:
        country_code = checkout_info.channel.default_country.code

    valid_collection_points = get_valid_collection_points_for_checkout(
        lines, country_code=country_code, quantity_check=False
    )
    return SimpleLazyObject(lambda: list(valid_collection_points))


def update_checkout_info_delivery_method(
    checkout_info: CheckoutInfo,
    delivery_method: Optional[Union["ShippingMethodData", "Warehouse"]],
):
    checkout_info.delivery_method_info = get_delivery_method_info(
        delivery_method, checkout_info.shipping_address
    )<|MERGE_RESOLUTION|>--- conflicted
+++ resolved
@@ -9,16 +9,11 @@
 from ..discount import DiscountInfo, VoucherType
 from ..discount.utils import fetch_active_discounts
 from ..shipping.interface import ShippingMethodData
-<<<<<<< HEAD
-from ..shipping.models import ShippingMethodChannelListing
+from ..shipping.models import ShippingMethod, ShippingMethodChannelListing
 from ..shipping.utils import (
     annotate_active_shipping_methods,
     convert_to_shipping_method_data,
 )
-=======
-from ..shipping.models import ShippingMethod, ShippingMethodChannelListing
-from ..shipping.utils import convert_to_shipping_method_data
->>>>>>> a9d53600
 from ..warehouse import WarehouseClickAndCollectOption
 from ..warehouse.models import Warehouse
 
@@ -445,22 +440,6 @@
     discounts: Iterable["DiscountInfo"],
     manager: "PluginsManager",
     shipping_channel_listings: Iterable[ShippingMethodChannelListing],
-<<<<<<< HEAD
-) -> List["ShippingMethodData"]:
-    all_valid_methods = list(
-        itertools.chain(
-            get_valid_saleor_shipping_method_list_for_checkout_info(
-                checkout_info,
-                shipping_address,
-                lines,
-                discounts,
-                manager,
-                shipping_channel_listings,
-            ),
-            get_valid_external_shipping_method_list_for_checkout_info(
-                checkout_info, shipping_address, lines, discounts, manager
-            ),
-=======
 ):
     """Update the list of shipping methods for checkout info.
 
@@ -470,8 +449,10 @@
     Availability of shipping methods according to plugins is indicated
     by the `active` field.
     """
-    checkout_info.all_shipping_methods = SimpleLazyObject(
-        lambda: list(
+
+    def _resolve_all_shipping_methods():
+        # Fetch all shipping method from all sources, including sync webhooks
+        all_methods = list(
             itertools.chain(
                 get_valid_internal_shipping_method_list_for_checkout_info(
                     checkout_info,
@@ -486,13 +467,21 @@
                 ),
             )
         )
+        # Filter shipping methods using sync webhooks
+        excluded_methods = manager.excluded_shipping_methods_for_checkout(
+            checkout_info.checkout, all_methods
+        )
+        annotate_active_shipping_methods(all_methods, excluded_methods)
+        return all_methods
+
+    checkout_info.all_shipping_methods = SimpleLazyObject(
+        _resolve_all_shipping_methods
     )  # type: ignore
     checkout_info.valid_pick_up_points = SimpleLazyObject(
         lambda: (
             get_valid_collection_points_for_checkout_info(
                 shipping_address, lines, checkout_info
             )
->>>>>>> a9d53600
         )
     )  # type: ignore
     update_checkout_info_delivery_method_info(
@@ -501,11 +490,6 @@
         collection_point,
         shipping_channel_listings,
     )
-    excluded_methods = manager.excluded_shipping_methods_for_checkout(
-        checkout_info.checkout, all_valid_methods
-    )
-    annotate_active_shipping_methods(all_valid_methods, excluded_methods)
-    return all_valid_methods
 
 
 def get_valid_collection_points_for_checkout_info(
