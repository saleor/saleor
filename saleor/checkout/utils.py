"""Checkout-related utility functions."""
from typing import TYPE_CHECKING, Iterable, List, Optional, Tuple

import graphene
from django.core.exceptions import ValidationError
from django.utils import timezone
from prices import Money

from ..account.models import User
from ..core.exceptions import PermissionDenied, ProductNotPublished
from ..core.taxes import zero_taxed_money
from ..core.utils.promo_code import (
    InvalidPromoCode,
    promo_code_is_gift_card,
    promo_code_is_voucher,
)
from ..discount import DiscountInfo, VoucherType
from ..discount.models import NotApplicable, Voucher
from ..discount.utils import (
    get_products_voucher_discount,
    validate_voucher_for_checkout,
)
from ..giftcard.utils import (
    add_gift_card_code_to_checkout,
    remove_gift_card_code_from_checkout,
)
from ..plugins.manager import PluginsManager
from ..product import models as product_models
from ..order import SubscriptionLimit
from ..order.models import Subscription
from ..shipping.models import ShippingMethod
from ..warehouse.availability import check_stock_quantity, check_stock_quantity_bulk
from . import AddressType, calculations
from .error_codes import CheckoutErrorCode
from .fetch import (
    update_checkout_info_shipping_address,
    update_checkout_info_shipping_method,
)
from .models import Checkout, CheckoutLine

if TYPE_CHECKING:
    # flake8: noqa
    from prices import TaxedMoney

    from ..account.models import Address
    from .fetch import CheckoutInfo, CheckoutLineInfo


def get_user_checkout(
    user: User, checkout_queryset=Checkout.objects.all()
) -> Tuple[Optional[Checkout], bool]:
    return checkout_queryset.filter(user=user, channel__is_active=True).first()


def check_variant_in_stock(
    checkout: Checkout,
    variant: product_models.ProductVariant,
    channel_slug: str,
    quantity: int = 1,
    replace: bool = False,
    check_quantity: bool = True,
) -> Tuple[int, Optional[CheckoutLine]]:
    """Check if a given variant is in stock and return the new quantity + line."""
    line = checkout.lines.filter(variant=variant).first()
    line_quantity = 0 if line is None else line.quantity

    new_quantity = quantity if replace else (quantity + line_quantity)

    if new_quantity < 0:
        raise ValueError(
            "%r is not a valid quantity (results in %r)" % (quantity, new_quantity)
        )

    if new_quantity > 0 and check_quantity:
        check_stock_quantity(
            variant, checkout.get_country(), channel_slug, new_quantity
        )

    return new_quantity, line


def check_variant_is_subscription(
    checkout: Checkout,
    variant: product_models.ProductVariant,
    quantity: int,
):
    """Check if a given variant is subscription and has any limit."""
    user = checkout.user
    if variant.is_subscription():
        if not user or not user.is_authenticated:
            raise PermissionDenied()

        if variant.subscription.limit in [SubscriptionLimit.ACTIVE, SubscriptionLimit.ANY]:
            if quantity > 1:
                raise ValueError(
                    "%r is not a valid quantity for this variant" % (quantity)
                )
            user_subscriptions = Subscription.objects.get_by_user(user=user)
            user_subscriptions = user_subscriptions.get_active_by_variant(variant=variant) if variant.subscription.limit == SubscriptionLimit.ACTIVE else user_subscriptions.get_by_variant(variant=variant)
            if user_subscriptions and user_subscriptions.count():
                raise ValueError(
                    "User(%s) already have subscription for this variant" % (user.email)
                )


def add_variant_to_checkout(
    checkout_info: "CheckoutInfo",
    variant: product_models.ProductVariant,
    quantity: int = 1,
    replace: bool = False,
    check_quantity: bool = True,
):
    """Add a product variant to checkout.

    If `replace` is truthy then any previous quantity is discarded instead
    of added to.
    """
    checkout = checkout_info.checkout
    product_channel_listing = product_models.ProductChannelListing.objects.filter(
        channel_id=checkout.channel_id, product_id=variant.product_id
    ).first()
    if not product_channel_listing or not product_channel_listing.is_published:
        raise ProductNotPublished()

    # check if variant is subscription
    check_variant_is_subscription(checkout=checkout, variant=variant, quantity=quantity)

    new_quantity, line = check_variant_in_stock(
        checkout,
        variant,
        checkout_info.channel.slug,
        quantity=quantity,
        replace=replace,
        check_quantity=check_quantity,
    )

    if line is None:
        line = checkout.lines.filter(variant=variant).first()

    if new_quantity == 0:
        if line is not None:
            line.delete()
    elif line is None:
        checkout.lines.create(checkout=checkout, variant=variant, quantity=new_quantity)
    elif new_quantity > 0:
        line.quantity = new_quantity
        line.save(update_fields=["quantity"])

    return checkout


def calculate_checkout_quantity(lines: Iterable["CheckoutLineInfo"]):
    return sum([line_info.line.quantity for line_info in lines])


def add_variants_to_checkout(
    checkout, variants, quantities, channel_slug, skip_stock_check=False, replace=False
):
    """Add variants to checkout.

    If a variant is not placed in checkout, a new checkout line will be created.
    If quantity is set to 0, checkout line will be deleted.
    Otherwise, quantity will be added or replaced (if replace argument is True).
    """

    # check quantities
    country_code = checkout.get_country()
    if not skip_stock_check:
        check_stock_quantity_bulk(variants, country_code, quantities, channel_slug)

    channel_listings = product_models.ProductChannelListing.objects.filter(
        channel_id=checkout.channel.id,
        product_id__in=[v.product_id for v in variants],
    )
    channel_listings_by_product_id = {cl.product_id: cl for cl in channel_listings}

    # check if variants are published
    for variant, quantity in zip(variants, quantities):
        product_channel_listing = channel_listings_by_product_id[variant.product_id]
        if not product_channel_listing or not product_channel_listing.is_published:
            raise ProductNotPublished()

<<<<<<< HEAD
        # check if variant is subscription
        check_variant_is_subscription(checkout=checkout, variant=variant, quantity=quantity)

    # create checkout lines
    lines = []
=======
    variant_ids_in_lines = {line.variant_id: line for line in checkout.lines.all()}
    to_create = []
    to_update = []
    to_delete = []
>>>>>>> 89dea930
    for variant, quantity in zip(variants, quantities):
        if variant.pk in variant_ids_in_lines:
            line = variant_ids_in_lines[variant.pk]
            if quantity > 0:
                if replace:
                    line.quantity = quantity
                else:
                    line.quantity += quantity
                to_update.append(line)
            else:
                to_delete.append(line)
        else:
            to_create.append(
                CheckoutLine(checkout=checkout, variant=variant, quantity=quantity)
            )
    if to_delete:
        CheckoutLine.objects.filter(pk__in=[line.pk for line in to_delete]).delete()
    if to_update:
        CheckoutLine.objects.bulk_update(to_update, ["quantity"])
    if to_create:
        CheckoutLine.objects.bulk_create(to_create)
    return checkout


def _check_new_checkout_address(checkout, address, address_type):
    """Check if and address in checkout has changed and if to remove old one."""
    if address_type == AddressType.BILLING:
        old_address = checkout.billing_address
    else:
        old_address = checkout.shipping_address

    has_address_changed = any(
        [
            not address and old_address,
            address and not old_address,
            address and old_address and address != old_address,
        ]
    )

    remove_old_address = (
        has_address_changed
        and old_address is not None
        and (not checkout.user or old_address not in checkout.user.addresses.all())
    )

    return has_address_changed, remove_old_address


def change_billing_address_in_checkout(checkout, address):
    """Save billing address in checkout if changed.

    Remove previously saved address if not connected to any user.
    """
    changed, remove = _check_new_checkout_address(
        checkout, address, AddressType.BILLING
    )
    if changed:
        if remove:
            checkout.billing_address.delete()
        checkout.billing_address = address
        checkout.save(update_fields=["billing_address", "last_change"])


def change_shipping_address_in_checkout(
    checkout_info: "CheckoutInfo",
    address: "Address",
    lines: Iterable["CheckoutLineInfo"],
    discounts: Iterable[DiscountInfo],
    manager: "PluginsManager",
):
    """Save shipping address in checkout if changed.

    Remove previously saved address if not connected to any user.
    """
    checkout = checkout_info.checkout
    changed, remove = _check_new_checkout_address(
        checkout, address, AddressType.SHIPPING
    )
    if changed:
        if remove:
            checkout.shipping_address.delete()  # type: ignore
        checkout.shipping_address = address
        update_checkout_info_shipping_address(
            checkout_info, address, lines, discounts, manager
        )
        checkout.save(update_fields=["shipping_address", "last_change"])


def _get_shipping_voucher_discount_for_checkout(
    manager: PluginsManager,
    voucher: Voucher,
    checkout_info: "CheckoutInfo",
    lines: Iterable["CheckoutLineInfo"],
    address: Optional["Address"],
    discounts: Optional[Iterable[DiscountInfo]] = None,
):
    """Calculate discount value for a voucher of shipping type."""
    if not is_shipping_required(lines):
        msg = "Your order does not require shipping."
        raise NotApplicable(msg)
    shipping_method = checkout_info.shipping_method
    if not shipping_method:
        msg = "Please select a shipping method first."
        raise NotApplicable(msg)

    # check if voucher is limited to specified countries
    if address:
        if voucher.countries and address.country.code not in voucher.countries:
            msg = "This offer is not valid in your country."
            raise NotApplicable(msg)

    shipping_price = calculations.checkout_shipping_price(
        manager=manager,
        checkout_info=checkout_info,
        lines=lines,
        address=address,
        discounts=discounts,
    ).gross
    return voucher.get_discount_amount_for(shipping_price, checkout_info.channel)


def _get_products_voucher_discount(
    manager: PluginsManager,
    checkout_info: "CheckoutInfo",
    lines: Iterable["CheckoutLineInfo"],
    voucher,
    discounts: Optional[Iterable[DiscountInfo]] = None,
):
    """Calculate products discount value for a voucher, depending on its type."""
    prices = None
    if voucher.type == VoucherType.SPECIFIC_PRODUCT:
        prices = get_prices_of_discounted_specific_product(
            manager, checkout_info, lines, voucher, discounts
        )
    if not prices:
        msg = "This offer is only valid for selected items."
        raise NotApplicable(msg)
    return get_products_voucher_discount(voucher, prices, checkout_info.channel)


def get_discounted_lines(
    lines: Iterable["CheckoutLineInfo"], voucher
) -> Iterable["CheckoutLineInfo"]:
    discounted_products = voucher.products.all()
    discounted_categories = set(voucher.categories.all())
    discounted_collections = set(voucher.collections.all())

    discounted_lines = []
    if discounted_products or discounted_collections or discounted_categories:
        for line_info in lines:
            line_product = line_info.product
            line_category = line_info.product.category
            line_collections = set(line_info.collections)
            if line_info.variant and (
                line_product in discounted_products
                or line_category in discounted_categories
                or line_collections.intersection(discounted_collections)
            ):
                discounted_lines.append(line_info)
    else:
        # If there's no discounted products, collections or categories,
        # it means that all products are discounted
        discounted_lines.extend(lines)
    return discounted_lines


def get_prices_of_discounted_specific_product(
    manager: PluginsManager,
    checkout_info: "CheckoutInfo",
    lines: Iterable["CheckoutLineInfo"],
    voucher: Voucher,
    discounts: Optional[Iterable[DiscountInfo]] = None,
) -> List[Money]:
    """Get prices of variants belonging to the discounted specific products.

    Specific products are products, collections and categories.
    Product must be assigned directly to the discounted category, assigning
    product to child category won't work.
    """
    line_prices = []
    discounted_lines: Iterable["CheckoutLineInfo"] = get_discounted_lines(
        lines, voucher
    )
    address = checkout_info.shipping_address or checkout_info.billing_address
    discounts = discounts or []

    for line_info in discounted_lines:
        line = line_info.line
        line_total = calculations.checkout_line_total(
            manager=manager,
            checkout_info=checkout_info,
            lines=lines,
            checkout_line_info=line_info,
            discounts=discounts,
        ).gross
        line_unit_price = manager.calculate_checkout_line_unit_price(
            line_total,
            line.quantity,
            checkout_info,
            lines,
            line_info,
            address,
            discounts,
        )
        line_prices.extend([line_unit_price] * line.quantity)

    return line_prices


def get_voucher_discount_for_checkout(
    manager: PluginsManager,
    voucher: Voucher,
    checkout_info: "CheckoutInfo",
    lines: Iterable["CheckoutLineInfo"],
    address: Optional["Address"],
    discounts: Optional[Iterable[DiscountInfo]] = None,
) -> Money:
    """Calculate discount value depending on voucher and discount types.

    Raise NotApplicable if voucher of given type cannot be applied.
    """
    validate_voucher_for_checkout(manager, voucher, checkout_info, lines, discounts)
    if voucher.type == VoucherType.ENTIRE_ORDER:
        subtotal = calculations.checkout_subtotal(
            manager=manager,
            checkout_info=checkout_info,
            lines=lines,
            address=address,
            discounts=discounts,
        ).gross
        return voucher.get_discount_amount_for(subtotal, checkout_info.channel)
    if voucher.type == VoucherType.SHIPPING:
        return _get_shipping_voucher_discount_for_checkout(
            manager, voucher, checkout_info, lines, address, discounts
        )
    if voucher.type == VoucherType.SPECIFIC_PRODUCT:
        return _get_products_voucher_discount(
            manager, checkout_info, lines, voucher, discounts
        )
    raise NotImplementedError("Unknown discount type")


def get_voucher_for_checkout(
    checkout_info: "CheckoutInfo", vouchers=None, with_lock: bool = False
) -> Optional[Voucher]:
    """Return voucher with voucher code saved in checkout if active or None."""
    checkout = checkout_info.checkout
    if checkout.voucher_code is not None:
        if vouchers is None:
            vouchers = Voucher.objects.active_in_channel(
                date=timezone.now(), channel_slug=checkout_info.channel.slug
            )
        try:
            qs = vouchers
            if with_lock:
                qs = vouchers.select_for_update()
            return qs.get(code=checkout.voucher_code)
        except Voucher.DoesNotExist:
            return None
    return None


def recalculate_checkout_discount(
    manager: PluginsManager,
    checkout_info: "CheckoutInfo",
    lines: Iterable["CheckoutLineInfo"],
    discounts: Iterable[DiscountInfo],
):
    """Recalculate `checkout.discount` based on the voucher.

    Will clear both voucher and discount if the discount is no longer
    applicable.
    """
    checkout = checkout_info.checkout
    voucher = get_voucher_for_checkout(checkout_info)
    if voucher is not None:
        address = checkout_info.shipping_address or checkout_info.billing_address
        try:
            discount = get_voucher_discount_for_checkout(
                manager, voucher, checkout_info, lines, address, discounts
            )
        except NotApplicable:
            remove_voucher_from_checkout(checkout)
        else:
            subtotal = calculations.checkout_subtotal(
                manager=manager,
                checkout_info=checkout_info,
                lines=lines,
                address=address,
                discounts=discounts,
            ).gross
            checkout.discount = (
                min(discount, subtotal)
                if voucher.type != VoucherType.SHIPPING
                else discount
            )
            checkout.discount_name = voucher.name
            checkout.translated_discount_name = (
                voucher.translated.name
                if voucher.translated.name != voucher.name
                else ""
            )
            checkout.save(
                update_fields=[
                    "translated_discount_name",
                    "discount_amount",
                    "discount_name",
                    "currency",
                ]
            )
    else:
        remove_voucher_from_checkout(checkout)


def add_promo_code_to_checkout(
    manager: PluginsManager,
    checkout_info: "CheckoutInfo",
    lines: Iterable["CheckoutLineInfo"],
    promo_code: str,
    discounts: Optional[Iterable[DiscountInfo]] = None,
):
    """Add gift card or voucher data to checkout.

    Raise InvalidPromoCode if promo code does not match to any voucher or gift card.
    """
    if promo_code_is_voucher(promo_code):
        add_voucher_code_to_checkout(
            manager, checkout_info, lines, promo_code, discounts
        )
    elif promo_code_is_gift_card(promo_code):
        add_gift_card_code_to_checkout(checkout_info.checkout, promo_code)
    else:
        raise InvalidPromoCode()


def add_voucher_code_to_checkout(
    manager: PluginsManager,
    checkout_info: "CheckoutInfo",
    lines: Iterable["CheckoutLineInfo"],
    voucher_code: str,
    discounts: Optional[Iterable[DiscountInfo]] = None,
):
    """Add voucher data to checkout by code.

    Raise InvalidPromoCode() if voucher of given type cannot be applied.
    """
    try:
        voucher = Voucher.objects.active_in_channel(
            date=timezone.now(), channel_slug=checkout_info.channel.slug
        ).get(code=voucher_code)
    except Voucher.DoesNotExist:
        raise InvalidPromoCode()
    try:
        add_voucher_to_checkout(manager, checkout_info, lines, voucher, discounts)
    except NotApplicable:
        raise ValidationError(
            {
                "promo_code": ValidationError(
                    "Voucher is not applicable to that checkout.",
                    code=CheckoutErrorCode.VOUCHER_NOT_APPLICABLE.value,
                )
            }
        )


def add_voucher_to_checkout(
    manager: PluginsManager,
    checkout_info: "CheckoutInfo",
    lines: Iterable["CheckoutLineInfo"],
    voucher: Voucher,
    discounts: Optional[Iterable[DiscountInfo]] = None,
):
    """Add voucher data to checkout.

    Raise NotApplicable if voucher of given type cannot be applied.
    """
    checkout = checkout_info.checkout
    address = checkout_info.shipping_address or checkout_info.billing_address
    discount = get_voucher_discount_for_checkout(
        manager, voucher, checkout_info, lines, address, discounts
    )
    checkout.voucher_code = voucher.code
    checkout.discount_name = voucher.name
    checkout.translated_discount_name = (
        voucher.translated.name if voucher.translated.name != voucher.name else ""
    )
    checkout.discount = discount
    checkout.save(
        update_fields=[
            "voucher_code",
            "discount_name",
            "translated_discount_name",
            "discount_amount",
        ]
    )


def remove_promo_code_from_checkout(checkout_info: "CheckoutInfo", promo_code: str):
    """Remove gift card or voucher data from checkout."""
    if promo_code_is_voucher(promo_code):
        remove_voucher_code_from_checkout(checkout_info, promo_code)
    elif promo_code_is_gift_card(promo_code):
        remove_gift_card_code_from_checkout(checkout_info.checkout, promo_code)


def remove_voucher_code_from_checkout(checkout_info: "CheckoutInfo", voucher_code: str):
    """Remove voucher data from checkout by code."""
    existing_voucher = get_voucher_for_checkout(checkout_info)
    if existing_voucher and existing_voucher.code == voucher_code:
        remove_voucher_from_checkout(checkout_info.checkout)


def remove_voucher_from_checkout(checkout: Checkout):
    """Remove voucher data from checkout."""
    checkout.voucher_code = None
    checkout.discount_name = None
    checkout.translated_discount_name = None
    checkout.discount_amount = 0
    checkout.save(
        update_fields=[
            "voucher_code",
            "discount_name",
            "translated_discount_name",
            "discount_amount",
            "currency",
        ]
    )


def get_valid_shipping_methods_for_checkout(
    checkout_info: "CheckoutInfo",
    lines: Iterable["CheckoutLineInfo"],
    subtotal: "TaxedMoney",
    country_code: Optional[str] = None,
):
    if not is_shipping_required(lines):
        return None
    if not checkout_info.shipping_address:
        return None
    return ShippingMethod.objects.applicable_shipping_methods_for_instance(
        checkout_info.checkout,
        channel_id=checkout_info.checkout.channel_id,
        price=subtotal.gross,
        country_code=country_code,  # type: ignore
        lines=lines,
    )


def is_valid_shipping_method(checkout_info: "CheckoutInfo"):
    """Check if shipping method is valid and remove (if not)."""
    if not checkout_info.shipping_method:
        return False
    if not checkout_info.shipping_address:
        return False

    valid_methods = checkout_info.valid_shipping_methods
    if valid_methods is None or checkout_info.shipping_method not in valid_methods:
        clear_shipping_method(checkout_info)
        return False
    return True


def clear_shipping_method(checkout_info: "CheckoutInfo"):
    checkout = checkout_info.checkout
    checkout.shipping_method = None
    update_checkout_info_shipping_method(checkout_info, None)
    checkout.save(update_fields=["shipping_method", "last_change"])


def is_fully_paid(
    manager: PluginsManager,
    checkout_info: "CheckoutInfo",
    lines: Iterable["CheckoutLineInfo"],
    discounts: Iterable[DiscountInfo],
):
    """Check if provided payment methods cover the checkout's total amount.

    Note that these payments may not be captured or charged at all.
    """
    checkout = checkout_info.checkout
    payments = [payment for payment in checkout.payments.all() if payment.is_active]
    total_paid = sum([p.total for p in payments])
    address = checkout_info.shipping_address or checkout_info.billing_address
    checkout_total = (
        calculations.checkout_total(
            manager=manager,
            checkout_info=checkout_info,
            lines=lines,
            address=address,
            discounts=discounts,
        )
        - checkout.get_total_gift_cards_balance()
    )
    checkout_total = max(
        checkout_total, zero_taxed_money(checkout_total.currency)
    ).gross
    return total_paid >= checkout_total.amount


def cancel_active_payments(checkout: Checkout):
    checkout.payments.filter(is_active=True).update(is_active=False)


def is_shipping_required(lines: Iterable["CheckoutLineInfo"]):
    """Check if shipping is required for given checkout lines."""
    return any(
        line_info.product.product_type.is_shipping_required for line_info in lines
    )


def validate_variants_in_checkout_lines(lines: Iterable["CheckoutLineInfo"]):
    variants_listings_map = {line.variant.id: line.channel_listing for line in lines}

    not_available_variants = [
        variant_id
        for variant_id, channel_listing in variants_listings_map.items()
        if channel_listing is None or channel_listing.price is None
    ]
    if not_available_variants:
        not_available_variants_ids = {
            graphene.Node.to_global_id("ProductVariant", pk)
            for pk in not_available_variants
        }
        error_code = CheckoutErrorCode.UNAVAILABLE_VARIANT_IN_CHANNEL
        raise ValidationError(
            {
                "lines": ValidationError(
                    "Cannot add lines with unavailable variants.",
                    code=error_code,  # type: ignore
                    params={"variants": not_available_variants_ids},
                )
            }
        )<|MERGE_RESOLUTION|>--- conflicted
+++ resolved
@@ -180,18 +180,13 @@
         if not product_channel_listing or not product_channel_listing.is_published:
             raise ProductNotPublished()
 
-<<<<<<< HEAD
         # check if variant is subscription
         check_variant_is_subscription(checkout=checkout, variant=variant, quantity=quantity)
 
-    # create checkout lines
-    lines = []
-=======
     variant_ids_in_lines = {line.variant_id: line for line in checkout.lines.all()}
     to_create = []
     to_update = []
     to_delete = []
->>>>>>> 89dea930
     for variant, quantity in zip(variants, quantities):
         if variant.pk in variant_ids_in_lines:
             line = variant_ids_in_lines[variant.pk]
