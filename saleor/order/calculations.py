--- conflicted
+++ resolved
@@ -51,77 +51,25 @@
     if not force_update and not order.should_refresh_prices:
         return order, lines
 
-<<<<<<< HEAD
     # handle promotions
     lines_info: list[DraftOrderLineInfo] = fetch_draft_order_lines_info(order, lines)
     create_or_update_discount_objects_from_promotion_for_order(order, lines_info)
     lines = [line_info.line for line_info in lines_info]
     _update_order_discount_for_voucher(order)
-=======
-    if lines is None:
-        lines = list(
-            order.lines.using(database_connection_name).select_related(
-                "variant__product__product_type"
-            )
-        )
-    else:
-        prefetch_related_objects(lines, "variant__product__product_type")
->>>>>>> 8699ee03
 
     _clear_prefetched_discounts(order, lines)
     prefetch_related_objects([order], "discounts")
 
-<<<<<<< HEAD
     # handle taxes
-    _recalculate_prices(order, manager, lines)
-=======
-    _update_order_discount_for_voucher(order)
     _recalculate_prices(
         order,
         manager,
         lines,
         database_connection_name=database_connection_name,
     )
->>>>>>> 8699ee03
 
     order.should_refresh_prices = False
     with transaction.atomic(savepoint=False):
-<<<<<<< HEAD
-        order.save(
-            update_fields=[
-                "subtotal_net_amount",
-                "subtotal_gross_amount",
-                "total_net_amount",
-                "total_gross_amount",
-                "undiscounted_total_net_amount",
-                "undiscounted_total_gross_amount",
-                "shipping_price_net_amount",
-                "shipping_price_gross_amount",
-                "shipping_tax_rate",
-                "should_refresh_prices",
-                "tax_error",
-            ]
-        )
-        order.lines.bulk_update(
-            lines,
-            [
-                "unit_price_net_amount",
-                "unit_price_gross_amount",
-                "undiscounted_unit_price_net_amount",
-                "undiscounted_unit_price_gross_amount",
-                "total_price_net_amount",
-                "total_price_gross_amount",
-                "undiscounted_total_price_net_amount",
-                "undiscounted_total_price_gross_amount",
-                "tax_rate",
-                "unit_discount_amount",
-                "unit_discount_reason",
-                "unit_discount_type",
-                "unit_discount_value",
-                "base_unit_price_amount",
-            ],
-        )
-=======
         with allow_writer():
             order.save(
                 update_fields=[
@@ -150,9 +98,13 @@
                     "undiscounted_total_price_net_amount",
                     "undiscounted_total_price_gross_amount",
                     "tax_rate",
+                    "unit_discount_amount",
+                    "unit_discount_reason",
+                    "unit_discount_type",
+                    "unit_discount_value",
+                    "base_unit_price_amount",
                 ],
             )
->>>>>>> 8699ee03
 
         return order, lines
 
