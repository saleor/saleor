--- conflicted
+++ resolved
@@ -22,17 +22,8 @@
     normalize_tax_rate_for_db,
 )
 from . import ORDER_EDITABLE_STATUS
-<<<<<<< HEAD
 from .base_calculations import apply_order_discounts, base_order_line_total
-=======
-from .base_calculations import (
-    apply_order_discounts,
-    base_order_line_total,
-    undiscounted_order_total,
-    update_order_discount_amounts,
-)
 from .error_codes import OrderErrorCode
->>>>>>> 6ee567de
 from .interface import OrderTaxedPricesData
 from .models import Order, OrderLine
 
@@ -146,15 +137,12 @@
     prices_entered_with_tax = tax_configuration.prices_entered_with_tax
     charge_taxes = get_charge_taxes_for_order(order)
     should_charge_tax = charge_taxes and not order.tax_exemption
-<<<<<<< HEAD
+    tax_app_identifier = get_tax_app_identifier_for_order(order)
+
+    order.tax_error = None
 
     # propagate the order level discount on the prices without taxes.
     apply_order_discounts(order, lines, assign_prices=True)
-=======
-    tax_app_identifier = get_tax_app_identifier_for_order(order)
-
-    order.tax_error = None
->>>>>>> 6ee567de
     if prices_entered_with_tax:
         # If prices are entered with tax, we need to always calculate it anyway, to
         # display the tax rate to the user.
