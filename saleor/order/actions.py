import logging
from collections import defaultdict
from copy import deepcopy
from decimal import Decimal
from typing import TYPE_CHECKING, Dict, Iterable, List, Optional, Tuple
from uuid import UUID

from django.contrib.sites.models import Site
from django.db import transaction

from ..account.models import User
from ..core import analytics
from ..core.exceptions import AllocationError, InsufficientStock, InsufficientStockData
from ..core.tracing import traced_atomic_transaction
from ..core.transactions import transaction_with_commit_on_errors
from ..core.utils.events import call_event
from ..giftcard import GiftCardLineData
from ..payment import (
    ChargeStatus,
    CustomPaymentChoices,
    PaymentError,
    TransactionKind,
    gateway,
)
from ..payment.gateway import request_refund_action
from ..payment.interface import RefundData
from ..payment.models import Payment, Transaction, TransactionItem
from ..payment.utils import create_payment
from ..warehouse.management import (
    deallocate_stock,
    deallocate_stock_for_order,
    decrease_stock,
    get_order_lines_with_track_inventory,
)
from ..warehouse.models import Stock
from . import (
    FulfillmentLineData,
    FulfillmentStatus,
    OrderOrigin,
    OrderStatus,
    events,
    utils,
)
from .events import (
    draft_order_created_from_replace_event,
    fulfillment_refunded_event,
    fulfillment_replaced_event,
    order_replacement_created,
    order_returned_event,
)
from .fetch import OrderLineInfo
from .models import Fulfillment, FulfillmentLine, Order, OrderLine
from .notifications import (
    send_fulfillment_confirmation_to_customer,
    send_order_canceled_confirmation,
    send_order_confirmed,
    send_order_refunded_confirmation,
    send_payment_confirmation,
)
from .utils import (
    order_line_needs_automatic_fulfillment,
    restock_fulfillment_lines,
    update_order_authorize_data,
    update_order_charge_data,
    update_order_status,
)

if TYPE_CHECKING:
    from ..app.models import App
    from ..plugins.manager import PluginsManager
    from ..site.models import SiteSettings
    from ..warehouse.models import Warehouse
    from .fetch import OrderInfo

logger = logging.getLogger(__name__)


OrderLineIDType = UUID
QuantityType = int


def order_created(
    order_info: "OrderInfo",
    user: "User",
    app: Optional["App"],
    manager: "PluginsManager",
    from_draft: bool = False,
    site_settings: Optional["SiteSettings"] = None,
):
    order = order_info.order
    events.order_created_event(order=order, user=user, app=app, from_draft=from_draft)
    call_event(manager.order_created, order)
    payment = order_info.payment
    if payment:
        if order.is_captured():
            order_captured(
                order_info=order_info,
                user=user,
                app=app,
                amount=payment.total,
                payment=payment,
                manager=manager,
                site_settings=site_settings,
            )
        elif order.is_pre_authorized():
            order_authorized(
                order=order,
                user=user,
                app=app,
                amount=payment.total,
                payment=payment,
                manager=manager,
            )
    site_settings = Site.objects.get_current().settings
    if site_settings.automatically_confirm_all_new_orders:
        order_confirmed(order, user, app, manager)


def order_confirmed(
    order: "Order",
    user: "User",
    app: Optional["App"],
    manager: "PluginsManager",
    send_confirmation_email: bool = False,
):
    """Order confirmed.

    Trigger event, plugin hooks and optionally confirmation email.
    """
    events.order_confirmed_event(order=order, user=user, app=app)
    call_event(manager.order_confirmed, order)
    if send_confirmation_email:
        send_order_confirmed(order, user, app, manager)


def handle_fully_paid_order(
    manager: "PluginsManager",
    order_info: "OrderInfo",
    user: Optional["User"] = None,
    app: Optional["App"] = None,
    site_settings: Optional["SiteSettings"] = None,
):
    from ..giftcard.utils import fulfill_non_shippable_gift_cards

    order = order_info.order
    events.order_fully_paid_event(order=order, user=user, app=app)
    if order_info.customer_email:
        send_payment_confirmation(order_info, manager)
        if utils.order_needs_automatic_fulfillment(order_info.lines_data):
            automatically_fulfill_digital_lines(order_info, manager)
    try:
        analytics.report_order(order.tracking_client_id, order)
    except Exception:
        # Analytics failing should not abort the checkout flow
        logger.exception("Recording order in analytics failed")

    if site_settings is None:
        site_settings = Site.objects.get_current().settings

    if site_settings.automatically_fulfill_non_shippable_gift_card:
        order_lines = [line.line for line in order_info.lines_data]
        fulfill_non_shippable_gift_cards(
            order, order_lines, site_settings, user, app, manager
        )

    call_event(manager.order_fully_paid, order)
    call_event(manager.order_updated, order)


def cancel_order(
    order: "Order",
    user: Optional["User"],
    app: Optional["App"],
    manager: "PluginsManager",
):
    """Cancel order.

    Release allocation of unfulfilled order items.
    """
    # transaction ensures proper allocation and event triggering
    with traced_atomic_transaction():
        events.order_canceled_event(order=order, user=user, app=app)
        deallocate_stock_for_order(order, manager)
        order.status = OrderStatus.CANCELED
        order.save(update_fields=["status", "updated_at"])

        call_event(manager.order_cancelled, order)
        call_event(manager.order_updated, order)

        call_event(send_order_canceled_confirmation, order, user, app, manager)


def order_refunded(
    order: "Order",
    user: Optional["User"],
    app: Optional["App"],
    amount: "Decimal",
    payment: "Payment",
    manager: "PluginsManager",
):
    events.payment_refunded_event(
        order=order, user=user, app=app, amount=amount, payment=payment
    )
    call_event(manager.order_updated, order)

    send_order_refunded_confirmation(
        order, user, app, amount, payment.currency, manager
    )


def order_voided(
    order: "Order",
    user: Optional["User"],
    app: Optional["App"],
    payment: "Payment",
    manager: "PluginsManager",
):
    events.payment_voided_event(order=order, user=user, app=app, payment=payment)
    call_event(manager.order_updated, order)


def order_returned(
    order: "Order",
    user: Optional["User"],
    app: Optional["App"],
    returned_lines: List[Tuple[QuantityType, OrderLine]],
):
    order_returned_event(order=order, user=user, app=app, returned_lines=returned_lines)
    update_order_status(order)


def order_fulfilled(
    fulfillments: List["Fulfillment"],
    user: Optional["User"],
    app: Optional["App"],
    fulfillment_lines: List["FulfillmentLine"],
    manager: "PluginsManager",
    gift_card_lines_info: List[GiftCardLineData],
    site_settings: "SiteSettings",
    notify_customer=True,
):
    from ..giftcard.utils import gift_cards_create

    order = fulfillments[0].order
    # transaction ensures webhooks are triggered only when order status and fulfillment
    # events are successfully created
    with traced_atomic_transaction():
        update_order_status(order)
        gift_cards_create(
            order,
            gift_card_lines_info,
            site_settings,
            user,
            app,
            manager,
        )
        events.fulfillment_fulfilled_items_event(
            order=order, user=user, app=app, fulfillment_lines=fulfillment_lines
        )
        call_event(manager.order_updated, order)

        for fulfillment in fulfillments:
            call_event(manager.fulfillment_created, fulfillment)

<<<<<<< HEAD
    if order.status == OrderStatus.FULFILLED:
        transaction.on_commit(lambda: manager.order_fulfilled(order))
        for fulfillment in fulfillments:
            transaction.on_commit(lambda f=fulfillment: manager.fulfillment_approved(f))
=======
        if order.status == OrderStatus.FULFILLED:
            call_event(manager.order_fulfilled, order)
            for fulfillment in fulfillments:
                call_event(manager.fulfillment_approved, fulfillment)
>>>>>>> f5b8251d

    if notify_customer:
        for fulfillment in fulfillments:
            send_fulfillment_confirmation_to_customer(
                order, fulfillment, user, app, manager
            )


def order_awaits_fulfillment_approval(
    fulfillments: List["Fulfillment"],
    user: "User",
    app: Optional["App"],
    fulfillment_lines: List["FulfillmentLine"],
    manager: "PluginsManager",
    _gift_card_lines: Iterable["OrderLine"],
    _order_line_quantities: Dict[int, int],
    _site_settings: "SiteSettings",
    _notify_customer=True,
):
    order = fulfillments[0].order
    events.fulfillment_awaits_approval_event(
        order=order, user=user, app=app, fulfillment_lines=fulfillment_lines
    )
    call_event(manager.order_updated, order)


def order_authorized(
    order: "Order",
    user: Optional["User"],
    app: Optional["App"],
    amount: "Decimal",
    payment: "Payment",
    manager: "PluginsManager",
):
    events.payment_authorized_event(
        order=order, user=user, app=app, amount=amount, payment=payment
    )
    call_event(manager.order_updated, order)


def order_captured(
    order_info: "OrderInfo",
    user: Optional["User"],
    app: Optional["App"],
    amount: "Decimal",
    payment: "Payment",
    manager: "PluginsManager",
    site_settings: Optional["SiteSettings"] = None,
):
    order = order_info.order
    events.payment_captured_event(
        order=order, user=user, app=app, amount=amount, payment=payment
    )
    call_event(manager.order_updated, order)
    if order.is_fully_paid():
        handle_fully_paid_order(manager, order_info, user, app, site_settings)


def fulfillment_tracking_updated(
    fulfillment: "Fulfillment",
    user: "User",
    app: Optional["App"],
    tracking_number: str,
    manager: "PluginsManager",
):
    events.fulfillment_tracking_updated_event(
        order=fulfillment.order,
        user=user,
        app=app,
        tracking_number=tracking_number,
        fulfillment=fulfillment,
    )
    call_event(manager.tracking_number_updated, fulfillment)
    call_event(manager.order_updated, fulfillment.order)


def cancel_fulfillment(
    fulfillment: "Fulfillment",
    user: "User",
    app: Optional["App"],
    warehouse: Optional["Warehouse"],
    manager: "PluginsManager",
):
    """Cancel fulfillment.

    Return products to corresponding stocks if warehouse was defined.
    """
    with traced_atomic_transaction():
        fulfillment = Fulfillment.objects.select_for_update().get(pk=fulfillment.pk)
        events.fulfillment_canceled_event(
            order=fulfillment.order, user=user, app=app, fulfillment=fulfillment
        )
        if warehouse:
            restock_fulfillment_lines(fulfillment, warehouse)
            events.fulfillment_restocked_items_event(
                order=fulfillment.order,
                user=user,
                app=app,
                fulfillment=fulfillment,
                warehouse_pk=warehouse.pk,
            )
        fulfillment.status = FulfillmentStatus.CANCELED
        fulfillment.save(update_fields=["status"])
        update_order_status(fulfillment.order)
        call_event(manager.fulfillment_canceled, fulfillment)
        call_event(manager.order_updated, fulfillment.order)
    return fulfillment


def cancel_waiting_fulfillment(
    fulfillment: "Fulfillment",
    user: "User",
    app: Optional["App"],
    manager: "PluginsManager",
):
    """Cancel fulfillment which is in waiting for approval state."""
    fulfillment = Fulfillment.objects.get(pk=fulfillment.pk)
    # transaction ensures sending webhooks after order line is updated and events are
    # successfully created
    with traced_atomic_transaction():
        events.fulfillment_canceled_event(
            order=fulfillment.order, user=user, app=app, fulfillment=None
        )

        order_lines = []
        for line in fulfillment:
            order_line = line.order_line
            order_line.quantity_fulfilled -= line.quantity
            order_lines.append(order_line)
        OrderLine.objects.bulk_update(order_lines, ["quantity_fulfilled"])

        fulfillment.delete()
        update_order_status(fulfillment.order)
        call_event(manager.fulfillment_canceled, fulfillment)
        call_event(manager.order_updated, fulfillment.order)


def approve_fulfillment(
    fulfillment: Fulfillment,
    user: "User",
    app: Optional["App"],
    manager: "PluginsManager",
    settings: "SiteSettings",
    notify_customer=True,
    allow_stock_to_be_exceeded: bool = False,
):
    from ..giftcard.utils import gift_cards_create

    with traced_atomic_transaction():
        fulfillment.status = FulfillmentStatus.FULFILLED
        fulfillment.save()
        order = fulfillment.order
        if notify_customer:
            send_fulfillment_confirmation_to_customer(
                fulfillment.order, fulfillment, user, app, manager
            )
        events.fulfillment_fulfilled_items_event(
            order=order,
            user=user,
            app=app,
            fulfillment_lines=list(fulfillment.lines.all()),
        )
        lines_to_fulfill = []
        gift_card_lines_info = []
        insufficient_stocks = []
        for fulfillment_line in fulfillment.lines.all().prefetch_related(
            "order_line__variant"
        ):
            order_line = fulfillment_line.order_line
            variant = fulfillment_line.order_line.variant

            stock = fulfillment_line.stock

            if stock is None:
                warehouse_pk = None
                if not allow_stock_to_be_exceeded:
                    error_data = InsufficientStockData(
                        variant=variant,
                        order_line=order_line,
                        warehouse_pk=warehouse_pk,
                    )
                    insufficient_stocks.append(error_data)
            else:
                warehouse_pk = stock.warehouse_id

            lines_to_fulfill.append(
                OrderLineInfo(
                    line=order_line,
                    quantity=fulfillment_line.quantity,
                    variant=variant,
                    warehouse_pk=str(warehouse_pk) if warehouse_pk else None,
                )
            )
            if order_line.is_gift_card:
                gift_card_lines_info.append(
                    GiftCardLineData(
                        quantity=fulfillment_line.quantity,
                        order_line=order_line,
                        variant=variant,
                        fulfillment_line=fulfillment_line,
                    )
                )

        if insufficient_stocks:
            raise InsufficientStock(insufficient_stocks)

        _decrease_stocks(lines_to_fulfill, manager, allow_stock_to_be_exceeded)
        order.refresh_from_db()
        update_order_status(order)

<<<<<<< HEAD
    transaction.on_commit(lambda: manager.order_updated(order))
    if order.status == OrderStatus.FULFILLED:
        transaction.on_commit(lambda: manager.order_fulfilled(order))
        transaction.on_commit(lambda f=fulfillment: manager.fulfillment_approved(f))
=======
        call_event(manager.order_updated, order)
        if order.status == OrderStatus.FULFILLED:
            call_event(manager.order_fulfilled, order)
            transaction.on_commit(lambda f=fulfillment: manager.fulfillment_approved(f))
>>>>>>> f5b8251d

        if gift_card_lines_info:
            gift_cards_create(
                order,
                gift_card_lines_info,
                settings,
                user,
                app,
                manager,
            )

    return fulfillment


def mark_order_as_paid(
    order: "Order",
    request_user: "User",
    app: Optional["App"],
    manager: "PluginsManager",
    external_reference: Optional[str] = None,
):
    """Mark order as paid.

    Allows to create a payment for an order without actually performing any
    payment by the gateway.
    """
    # transaction ensures that webhooks are triggered when payments and transactions are
    # properly created
    with traced_atomic_transaction():
        payment = create_payment(
            gateway=CustomPaymentChoices.MANUAL,
            payment_token="",
            currency=order.total.gross.currency,
            email=order.user_email,
            total=order.total.gross.amount,
            order=order,
            external_reference=external_reference,
        )
        payment.charge_status = ChargeStatus.FULLY_CHARGED
        payment.captured_amount = order.total.gross.amount
        payment.save(update_fields=["captured_amount", "charge_status", "modified_at"])

        Transaction.objects.create(
            payment=payment,
            action_required=False,
            kind=TransactionKind.EXTERNAL,
            token=external_reference or "",
            is_success=True,
            amount=order.total.gross.amount,
            currency=order.total.gross.currency,
            gateway_response={},
        )
        events.order_manually_marked_as_paid_event(
            order=order,
            user=request_user,
            app=app,
            transaction_reference=external_reference,
        )

        call_event(manager.order_fully_paid, order)
        call_event(manager.order_updated, order)

        update_order_charge_data(
            order,
        )
        update_order_authorize_data(
            order,
        )


def clean_mark_order_as_paid(order: "Order"):
    """Check if an order can be marked as paid."""
    if order.payments.exists():
        raise PaymentError(
            "Orders with payments can not be manually marked as paid.",
        )


def _decrease_stocks(order_lines_info, manager, allow_stock_to_be_exceeded=False):
    lines_to_decrease_stock = get_order_lines_with_track_inventory(order_lines_info)
    if lines_to_decrease_stock:
        decrease_stock(
            lines_to_decrease_stock,
            manager,
            allow_stock_to_be_exceeded=allow_stock_to_be_exceeded,
        )


def _increase_order_line_quantity(order_lines_info):
    order_lines = []
    for line_info in order_lines_info:
        line = line_info.line
        line.quantity_fulfilled += line_info.quantity
        order_lines.append(line)

    OrderLine.objects.bulk_update(order_lines, ["quantity_fulfilled"])


def fulfill_order_lines(
    order_lines_info: Iterable["OrderLineInfo"],
    manager: "PluginsManager",
    allow_stock_to_be_exceeded: bool = False,
):
    """Fulfill order line with given quantity."""
    # transaction ensures that there is a consistency between quantities in order line
    # and stocks
    with traced_atomic_transaction():
        _decrease_stocks(order_lines_info, manager, allow_stock_to_be_exceeded)
        _increase_order_line_quantity(order_lines_info)


def automatically_fulfill_digital_lines(
    order_info: "OrderInfo", manager: "PluginsManager"
):
    """Fulfill all digital lines which have enabled automatic fulfillment setting.

    Send confirmation email afterward.
    """
    order = order_info.order
    digital_lines_data = [
        line_data
        for line_data in order_info.lines_data
        if not line_data.line.is_shipping_required and line_data.digital_content
    ]
    # transaction ensures fulfillment consistency
    with traced_atomic_transaction():
        if not digital_lines_data:
            return
        fulfillment, _ = Fulfillment.objects.get_or_create(order=order)

        fulfillments = []
        lines_info = []
        for line_data in digital_lines_data:
            if not order_line_needs_automatic_fulfillment(line_data):
                continue
            digital_content = line_data.digital_content
            line = line_data.line
            if digital_content:
                digital_content.urls.create(line=line)
            quantity = line_data.quantity
            fulfillments.append(
                FulfillmentLine(
                    fulfillment=fulfillment, order_line=line, quantity=quantity
                )
            )
            allocation = line.allocations.first()
            if allocation:
                line_data.warehouse_pk = allocation.stock.warehouse.pk
            else:
                # allocation is not created when track inventory for given product
                # is turned off so it doesn't matter which warehouse we'll use
                line_data.warehouse_pk = (
                    line_data.variant.stocks.first().warehouse  # type: ignore
                )

            lines_info.append(line_data)

        FulfillmentLine.objects.bulk_create(fulfillments)
        fulfill_order_lines(lines_info, manager)

        send_fulfillment_confirmation_to_customer(
            order, fulfillment, user=order.user, app=None, manager=manager
        )
        update_order_status(order)


def _create_fulfillment_lines(
    fulfillment: Fulfillment,
    warehouse_pk: str,
    lines_data: List[Dict],
    channel_slug: str,
    gift_card_lines_info: List[GiftCardLineData],
    manager: "PluginsManager",
    decrease_stock: bool = True,
    allow_stock_to_be_exceeded: bool = False,
) -> List[FulfillmentLine]:
    """Modify stocks and allocations. Return list of unsaved FulfillmentLines.

    Args:
        fulfillment (Fulfillment): Fulfillment to create lines
        warehouse_pk (str): Warehouse to fulfill order.
        lines_data (List[Dict]): List with information from which system
            create FulfillmentLines. Example:
                [
                    {
                        "order_line": (OrderLine),
                        "quantity": (int),
                    },
                    ...
                ]
        channel_slug (str): Channel for which fulfillment lines should be created.
        gift_card_lines_info (List): List with information required
            to create gift cards.
        manager (PluginsManager): Plugin manager from given context
        decrease_stock (Bool): Stocks will get decreased if this is True.
        allow_stock_to_be_exceeded (bool): If `True` then stock quantity could exceed.
            Default value is set to `False`.

    Return:
        List[FulfillmentLine]: Unsaved fulfillmet lines created for this fulfillment
            based on information form `lines`

    Raise:
        InsufficientStock: If system hasn't containt enough item in stock for any line.

    """
    lines = [line_data["order_line"] for line_data in lines_data]
    variants = [line.variant for line in lines]
    stocks = (
        Stock.objects.for_channel_and_country(channel_slug)
        .filter(warehouse_id=warehouse_pk, product_variant__in=variants)
        .select_related("product_variant")
    )

    variant_to_stock: Dict[str, List[Stock]] = defaultdict(list)
    for stock in stocks:
        variant_to_stock[stock.product_variant_id].append(stock)

    insufficient_stocks = []
    fulfillment_lines = []
    lines_info = []
    for line in lines_data:
        quantity = line["quantity"]
        order_line = line["order_line"]
        if quantity > 0:
            line_stocks = variant_to_stock.get(order_line.variant_id)
            variant = order_line.variant
            stock = line_stocks[0] if line_stocks else None

            # If there is no stock but allow_stock_to_be_exceeded == True
            # we proceed with fulfilling the order, treat as error otherwise
            if stock is None and not allow_stock_to_be_exceeded:
                error_data = InsufficientStockData(
                    variant=variant,
                    order_line=order_line,
                    warehouse_pk=warehouse_pk,
                )
                insufficient_stocks.append(error_data)
                continue

            is_digital = order_line.is_digital
            lines_info.append(
                OrderLineInfo(
                    line=order_line,
                    is_digital=is_digital,
                    quantity=quantity,
                    variant=variant,
                    warehouse_pk=warehouse_pk,
                )
            )
            if is_digital:
                variant.digital_content.urls.create(line=order_line)
            fulfillment_line = FulfillmentLine(
                order_line=order_line,
                fulfillment=fulfillment,
                quantity=quantity,
                stock=stock,
            )
            fulfillment_lines.append(fulfillment_line)
            if order_line.is_gift_card:
                gift_card_lines_info.append(
                    GiftCardLineData(
                        quantity=quantity,
                        order_line=order_line,
                        variant=variant,
                        fulfillment_line=fulfillment_line,
                    )
                )

    if insufficient_stocks:
        raise InsufficientStock(insufficient_stocks)

    if lines_info:
        if decrease_stock:
            _decrease_stocks(lines_info, manager, allow_stock_to_be_exceeded)
        _increase_order_line_quantity(lines_info)

    return fulfillment_lines


def create_fulfillments(
    user: Optional["User"],
    app: Optional["App"],
    order: "Order",
    fulfillment_lines_for_warehouses: Dict,
    manager: "PluginsManager",
    site_settings: "SiteSettings",
    notify_customer: bool = True,
    approved: bool = True,
    allow_stock_to_be_exceeded: bool = False,
    tracking_number: str = "",
) -> List[Fulfillment]:
    """Fulfill order.

    Function create fulfillments with lines.
    Next updates Order based on created fulfillments.

    Args:
        user (User): User who trigger this action.
        app (App): App that trigger the action.
        order (Order): Order to fulfill
        fulfillment_lines_for_warehouses (Dict): Dict with information from which
            system create fulfillments. Example:
                {
                    (Warehouse.pk): [
                        {
                            "order_line": (OrderLine),
                            "quantity": (int),
                        },
                        ...
                    ]
                }
        manager (PluginsManager): Base manager for handling plugins logic.
        notify_customer (bool): If `True` system send email about
            fulfillments to customer.
        site_settings (SiteSettings): Site settings used for creating gift cards.
        approved (Boolean): fulfillments will have status fulfilled if it's True,
            otherwise waiting_for_approval.
        allow_stock_to_be_exceeded (bool): If `True` then stock quantity could exceed.
            Default value is set to `False`.
        tracking_number (str): Optional fulfillment tracking number.

    Return:
        List[Fulfillment]: Fulfillmet with lines created for this order
            based on information form `fulfillment_lines_for_warehouses`


    Raise:
        InsufficientStock: If system hasn't containt enough item in stock for any line.

    """
    fulfillments: List[Fulfillment] = []
    fulfillment_lines: List[FulfillmentLine] = []
    gift_card_lines_info: List[GiftCardLineData] = []
    status = (
        FulfillmentStatus.FULFILLED
        if approved
        else FulfillmentStatus.WAITING_FOR_APPROVAL
    )
    with traced_atomic_transaction():
        for warehouse_pk in fulfillment_lines_for_warehouses:
            fulfillment = Fulfillment.objects.create(
                order=order, status=status, tracking_number=tracking_number
            )
            fulfillments.append(fulfillment)
            fulfillment_lines.extend(
                _create_fulfillment_lines(
                    fulfillment,
                    warehouse_pk,
                    fulfillment_lines_for_warehouses[warehouse_pk],
                    order.channel.slug,
                    gift_card_lines_info,
                    manager,
                    decrease_stock=approved,
                    allow_stock_to_be_exceeded=allow_stock_to_be_exceeded,
                )
            )
            if tracking_number:
                call_event(manager.tracking_number_updated, fulfillment)

        FulfillmentLine.objects.bulk_create(fulfillment_lines)
        order.refresh_from_db()
        post_creation_func = (
            order_fulfilled if approved else order_awaits_fulfillment_approval
        )
        transaction.on_commit(
            lambda: post_creation_func(
                fulfillments,
                user,  # type: ignore
                app,
                fulfillment_lines,
                manager,
                gift_card_lines_info,
                site_settings,
                notify_customer,
            )
        )

    return fulfillments


def _get_fulfillment_line_if_exists(
    fulfillment_lines: List[FulfillmentLine], order_line_id, stock_id=None
):
    for line in fulfillment_lines:
        if line.order_line_id == order_line_id and line.stock_id == stock_id:
            return line
    return None


def _get_fulfillment_line(
    target_fulfillment: Fulfillment,
    lines_in_target_fulfillment: List[FulfillmentLine],
    order_line_id: OrderLineIDType,
    stock_id: Optional[int] = None,
) -> Tuple[FulfillmentLine, bool]:
    """Get fulfillment line if extists or create new fulfillment line object."""
    # Check if line for order_line_id and stock_id does not exist in DB.
    moved_line = _get_fulfillment_line_if_exists(
        lines_in_target_fulfillment,
        order_line_id,
        stock_id,
    )
    fulfillment_line_existed = True
    if not moved_line:
        # Create new not saved FulfillmentLine object and assign it to target
        # fulfillment
        fulfillment_line_existed = False
        moved_line = FulfillmentLine(
            fulfillment=target_fulfillment,
            order_line_id=order_line_id,
            stock_id=stock_id,
            quantity=0,
        )
    return moved_line, fulfillment_line_existed


def _move_order_lines_to_target_fulfillment(
    order_lines_to_move: List[OrderLineInfo],
    target_fulfillment: Fulfillment,
    manager: "PluginsManager",
) -> List[FulfillmentLine]:
    """Move order lines with given quantity to the target fulfillment."""
    fulfillment_lines_to_create: List[FulfillmentLine] = []
    order_lines_to_update: List[OrderLine] = []

    lines_to_dellocate: List[OrderLineInfo] = []
    # transaction ensures consistent data in order lines and fulfillment lines
    with traced_atomic_transaction():
        for line_data in order_lines_to_move:
            line_to_move = line_data.line
            quantity_to_move = line_data.quantity

            # calculate the quantity fulfilled/unfulfilled to move
            unfulfilled_to_move = min(
                line_to_move.quantity_unfulfilled, quantity_to_move
            )
            line_to_move.quantity_fulfilled += unfulfilled_to_move

            fulfillment_line = FulfillmentLine(
                fulfillment=target_fulfillment,
                order_line_id=line_to_move.id,
                stock_id=None,
                quantity=unfulfilled_to_move,
            )

            # update current lines with new value of quantity
            order_lines_to_update.append(line_to_move)

            fulfillment_lines_to_create.append(fulfillment_line)

            line_allocations_exists = line_to_move.allocations.exists()
            if line_allocations_exists:
                lines_to_dellocate.append(
                    OrderLineInfo(line=line_to_move, quantity=unfulfilled_to_move)
                )

        if lines_to_dellocate:
            try:
                deallocate_stock(lines_to_dellocate, manager)
            except AllocationError as e:
                lines = [str(line.pk) for line in e.order_lines]
                logger.warning(
                    "Unable to deallocate stock for lines.", extra={"lines": lines}
                )

        created_fulfillment_lines = FulfillmentLine.objects.bulk_create(
            fulfillment_lines_to_create
        )
        OrderLine.objects.bulk_update(order_lines_to_update, ["quantity_fulfilled"])
    return created_fulfillment_lines


def _move_fulfillment_lines_to_target_fulfillment(
    fulfillment_lines_to_move: List[FulfillmentLineData],
    lines_in_target_fulfillment: List[FulfillmentLine],
    target_fulfillment: Fulfillment,
):
    """Move fulfillment lines with given quantity to the target fulfillment."""
    fulfillment_lines_to_create: List[FulfillmentLine] = []
    fulfillment_lines_to_update: List[FulfillmentLine] = []
    empty_fulfillment_lines_to_delete: List[FulfillmentLine] = []

    # transaction ensures consistency in fulfillment lines data
    with traced_atomic_transaction():
        for fulfillment_line_data in fulfillment_lines_to_move:
            fulfillment_line = fulfillment_line_data.line
            quantity_to_move = fulfillment_line_data.quantity

            moved_line, fulfillment_line_existed = _get_fulfillment_line(
                target_fulfillment=target_fulfillment,
                lines_in_target_fulfillment=lines_in_target_fulfillment,
                order_line_id=fulfillment_line.order_line_id,
                stock_id=fulfillment_line.stock_id,
            )

            # calculate the quantity fulfilled/unfulfilled/to move
            fulfilled_to_move = min(fulfillment_line.quantity, quantity_to_move)
            quantity_to_move -= fulfilled_to_move
            moved_line.quantity += fulfilled_to_move
            fulfillment_line.quantity -= fulfilled_to_move

            if fulfillment_line.quantity == 0:
                # the fulfillment line without any items will be deleted
                empty_fulfillment_lines_to_delete.append(fulfillment_line)
            else:
                # update with new quantity value
                fulfillment_lines_to_update.append(fulfillment_line)

            if moved_line.quantity > 0 and not fulfillment_line_existed:
                # If this is new type of (order_line, stock) then we create new
                # fulfillment line
                fulfillment_lines_to_create.append(moved_line)
            elif fulfillment_line_existed:
                # if target fulfillment already have the same line, we  just update the
                # quantity
                fulfillment_lines_to_update.append(moved_line)

        # update the fulfillment lines with new values
        FulfillmentLine.objects.bulk_update(fulfillment_lines_to_update, ["quantity"])
        FulfillmentLine.objects.bulk_create(fulfillment_lines_to_create)

        # Remove the empty fulfillment lines
        FulfillmentLine.objects.filter(
            id__in=[f.id for f in empty_fulfillment_lines_to_delete]
        ).delete()


def __get_shipping_refund_amount(
    refund_shipping_costs: bool,
    refund_amount: Optional[Decimal],
    shipping_price: Decimal,
) -> Optional[Decimal]:
    # We set shipping refund amount only when refund amount is calculated by Saleor
    shipping_refund_amount = None
    if refund_shipping_costs and refund_amount is None:
        shipping_refund_amount = shipping_price
    return shipping_refund_amount


def create_refund_fulfillment(
    user: Optional["User"],
    app: Optional["App"],
    order,
    payment,
    transactions: List[TransactionItem],
    order_lines_to_refund: List[OrderLineInfo],
    fulfillment_lines_to_refund: List[FulfillmentLineData],
    manager: "PluginsManager",
    amount=None,
    refund_shipping_costs=False,
):
    """Proceed with all steps required for refunding products.

    Calculate refunds for products based on the order's lines and fulfillment
    lines.  The logic takes the list of order lines, fulfillment lines, and their
    quantities which is used to create the refund fulfillment. The stock for
    unfulfilled lines will be deallocated.
    """

    shipping_refund_amount = __get_shipping_refund_amount(
        refund_shipping_costs, amount, order.shipping_price_gross_amount
    )

    with transaction_with_commit_on_errors():
        total_refund_amount = _process_refund(
            user=user,
            app=app,
            order=order,
            payment=payment,
            transactions=transactions,
            order_lines_to_refund=order_lines_to_refund,
            fulfillment_lines_to_refund=fulfillment_lines_to_refund,
            amount=amount,
            refund_shipping_costs=refund_shipping_costs,
            manager=manager,
        )
        refunded_fulfillment = Fulfillment.objects.create(
            status=FulfillmentStatus.REFUNDED,
            order=order,
            total_refund_amount=total_refund_amount,
            shipping_refund_amount=shipping_refund_amount,
        )
        created_fulfillment_lines = _move_order_lines_to_target_fulfillment(
            order_lines_to_move=order_lines_to_refund,
            target_fulfillment=refunded_fulfillment,
            manager=manager,
        )

        _move_fulfillment_lines_to_target_fulfillment(
            fulfillment_lines_to_move=fulfillment_lines_to_refund,
            lines_in_target_fulfillment=created_fulfillment_lines,
            target_fulfillment=refunded_fulfillment,
        )

        # Delete fulfillments without lines after lines are moved.
        Fulfillment.objects.filter(
            order=order,
            lines=None,
            status__in=[
                FulfillmentStatus.FULFILLED,
                FulfillmentStatus.WAITING_FOR_APPROVAL,
            ],
        ).delete()
        call_event(manager.order_updated, order)

    return refunded_fulfillment


def _populate_replace_order_fields(original_order: "Order"):
    replace_order = Order()
    replace_order.status = OrderStatus.DRAFT
    replace_order.user_id = original_order.user_id
    replace_order.language_code = original_order.language_code
    replace_order.user_email = original_order.user_email
    replace_order.currency = original_order.currency
    replace_order.channel = original_order.channel
    replace_order.display_gross_prices = original_order.display_gross_prices
    replace_order.redirect_url = original_order.redirect_url
    replace_order.original = original_order
    replace_order.origin = OrderOrigin.REISSUE
    replace_order.metadata = original_order.metadata
    replace_order.private_metadata = original_order.private_metadata

    if original_order.billing_address:
        original_order.billing_address.pk = None
        replace_order.billing_address = original_order.billing_address
        replace_order.billing_address.save()
    if original_order.shipping_address:
        original_order.shipping_address.pk = None
        replace_order.shipping_address = original_order.shipping_address
        replace_order.shipping_address.save()
    replace_order.save()
    original_order.refresh_from_db()
    return replace_order


def create_replace_order(
    user: Optional[User],
    app: Optional["App"],
    original_order: "Order",
    order_lines_to_replace: List[OrderLineInfo],
    fulfillment_lines_to_replace: List[FulfillmentLineData],
) -> "Order":
    """Create draft order with lines to replace."""

    replace_order = _populate_replace_order_fields(original_order)
    order_line_to_create: Dict[OrderLineIDType, OrderLine] = dict()
    # transaction is needed to ensure data consistency for order lines
    with traced_atomic_transaction():
        # iterate over lines without fulfillment to get the items for replace.
        # deepcopy to not lose the reference for lines assigned to original order
        for line_data in deepcopy(order_lines_to_replace):
            order_line = line_data.line
            order_line_id = order_line.pk
            order_line.pk = None
            order_line.order = replace_order
            order_line.quantity = line_data.quantity
            order_line.quantity_fulfilled = 0
            # we set order_line_id as a key to use it for iterating over fulfillment
            # items
            order_line_to_create[order_line_id] = order_line

        order_lines_with_fulfillment = OrderLine.objects.in_bulk(
            [line_data.line.order_line_id for line_data in fulfillment_lines_to_replace]
        )
        for fulfillment_line_data in fulfillment_lines_to_replace:
            fulfillment_line = fulfillment_line_data.line
            order_line_id = fulfillment_line.order_line_id

            # if order_line_id exists in order_line_to_create, it means that we already
            # have prepared new order_line for this fulfillment. In that case we need to
            # increase quantity amount of new order_line by fulfillment_line.quantity
            if order_line_id in order_line_to_create:
                order_line_to_create[
                    order_line_id
                ].quantity += fulfillment_line_data.quantity
                continue

            order_line_from_fulfillment = order_lines_with_fulfillment.get(
                order_line_id
            )
            order_line = order_line_from_fulfillment  # type: ignore
            order_line_id = order_line.pk
            order_line.pk = None
            order_line.order = replace_order
            order_line.quantity = fulfillment_line_data.quantity
            order_line.quantity_fulfilled = 0
            order_line_to_create[order_line_id] = order_line

        lines_to_create = list(order_line_to_create.values())
        OrderLine.objects.bulk_create(lines_to_create)

        draft_order_created_from_replace_event(
            draft_order=replace_order,
            original_order=original_order,
            user=user,
            app=app,
            lines=lines_to_create,
        )
        return replace_order


def _move_lines_to_return_fulfillment(
    order_lines: List[OrderLineInfo],
    fulfillment_lines: List[FulfillmentLineData],
    fulfillment_status: str,
    order: "Order",
    total_refund_amount: Optional[Decimal],
    shipping_refund_amount: Optional[Decimal],
    manager: "PluginsManager",
) -> Fulfillment:
    target_fulfillment = Fulfillment.objects.create(
        status=fulfillment_status,
        order=order,
        total_refund_amount=total_refund_amount,
        shipping_refund_amount=shipping_refund_amount,
    )
    lines_in_target_fulfillment = _move_order_lines_to_target_fulfillment(
        order_lines_to_move=order_lines,
        target_fulfillment=target_fulfillment,
        manager=manager,
    )

    fulfillment_lines_already_refunded = FulfillmentLine.objects.filter(
        fulfillment__order=order, fulfillment__status=FulfillmentStatus.REFUNDED
    ).values_list("id", flat=True)

    refunded_fulfillment_lines_to_return = []
    fulfillment_lines_to_return = []

    for line_data in fulfillment_lines:
        if line_data.line.id in fulfillment_lines_already_refunded:
            # item already refunded should be moved to fulfillment with status
            # REFUNDED_AND_RETURNED
            refunded_fulfillment_lines_to_return.append(line_data)
        else:
            # the rest of the items should be moved to target fulfillment
            fulfillment_lines_to_return.append(line_data)

    _move_fulfillment_lines_to_target_fulfillment(
        fulfillment_lines_to_move=fulfillment_lines_to_return,
        lines_in_target_fulfillment=lines_in_target_fulfillment,
        target_fulfillment=target_fulfillment,
    )

    if refunded_fulfillment_lines_to_return:
        if fulfillment_status == FulfillmentStatus.REFUNDED_AND_RETURNED:
            refund_and_return_fulfillment = target_fulfillment
        else:
            refund_and_return_fulfillment = Fulfillment.objects.create(
                status=FulfillmentStatus.REFUNDED_AND_RETURNED, order=order
            )
        _move_fulfillment_lines_to_target_fulfillment(
            fulfillment_lines_to_move=refunded_fulfillment_lines_to_return,
            lines_in_target_fulfillment=[],
            target_fulfillment=refund_and_return_fulfillment,
        )

    return target_fulfillment


def _move_lines_to_replace_fulfillment(
    order_lines_to_replace: List[OrderLineInfo],
    fulfillment_lines_to_replace: List[FulfillmentLineData],
    order: "Order",
    manager: "PluginsManager",
) -> Fulfillment:
    target_fulfillment = Fulfillment.objects.create(
        status=FulfillmentStatus.REPLACED, order=order
    )
    lines_in_target_fulfillment = _move_order_lines_to_target_fulfillment(
        order_lines_to_move=order_lines_to_replace,
        target_fulfillment=target_fulfillment,
        manager=manager,
    )
    _move_fulfillment_lines_to_target_fulfillment(
        fulfillment_lines_to_move=fulfillment_lines_to_replace,
        lines_in_target_fulfillment=lines_in_target_fulfillment,
        target_fulfillment=target_fulfillment,
    )
    return target_fulfillment


def create_return_fulfillment(
    user: Optional["User"],
    app: Optional["App"],
    order: "Order",
    order_lines: List[OrderLineInfo],
    fulfillment_lines: List[FulfillmentLineData],
    total_refund_amount: Optional[Decimal],
    shipping_refund_amount: Optional[Decimal],
    manager: "PluginsManager",
) -> Fulfillment:
    status = FulfillmentStatus.RETURNED
    if total_refund_amount is not None:
        status = FulfillmentStatus.REFUNDED_AND_RETURNED
    with traced_atomic_transaction():
        return_fulfillment = _move_lines_to_return_fulfillment(
            order_lines=order_lines,
            fulfillment_lines=fulfillment_lines,
            fulfillment_status=status,
            order=order,
            total_refund_amount=total_refund_amount,
            shipping_refund_amount=shipping_refund_amount,
            manager=manager,
        )
        returned_lines: Dict[OrderLineIDType, Tuple[QuantityType, OrderLine]] = dict()
        order_lines_with_fulfillment = OrderLine.objects.in_bulk(
            [line_data.line.order_line_id for line_data in fulfillment_lines]
        )
        for line_data in order_lines:
            returned_lines[line_data.line.id] = (line_data.quantity, line_data.line)
        for line_data in fulfillment_lines:
            order_line = order_lines_with_fulfillment.get(line_data.line.order_line_id)
            returned_line = returned_lines.get(order_line.id)  # type: ignore
            if returned_line:
                quantity, line = returned_line
                quantity += line_data.quantity
                returned_lines[order_line.id] = (quantity, line)  # type: ignore
            else:
                returned_lines[order_line.id] = (  # type: ignore
                    line_data.quantity,
                    order_line,
                )
        returned_lines_list = list(returned_lines.values())
        transaction.on_commit(
            lambda: order_returned(
                order,
                user=user,
                app=app,
                returned_lines=returned_lines_list,
            )
        )

    return return_fulfillment


def process_replace(
    user: Optional["User"],
    app: Optional["App"],
    order: "Order",
    order_lines: List[OrderLineInfo],
    fulfillment_lines: List[FulfillmentLineData],
    manager: "PluginsManager",
) -> Tuple[Fulfillment, Optional["Order"]]:
    """Create replace fulfillment and new draft order.

    Move all requested lines to fulfillment with status replaced. Based on original
    order create the draft order with all user details, and requested lines.
    """
    # transaction ensures consistency in fulfillments and orders
    with traced_atomic_transaction():
        replace_fulfillment = _move_lines_to_replace_fulfillment(
            order_lines_to_replace=order_lines,
            fulfillment_lines_to_replace=fulfillment_lines,
            order=order,
            manager=manager,
        )
        new_order = create_replace_order(
            user=user,
            app=app,
            original_order=order,
            order_lines_to_replace=order_lines,
            fulfillment_lines_to_replace=fulfillment_lines,
        )
        fulfillment_replaced_event(
            order=order,
            user=user,
            app=app,
            replaced_lines=list(new_order.lines.all()),
        )
        order_replacement_created(
            original_order=order,
            replace_order=new_order,
            user=user,
            app=app,
        )

    return replace_fulfillment, new_order


def create_fulfillments_for_returned_products(
    user: Optional["User"],
    app: Optional["App"],
    order: "Order",
    payment: Optional[Payment],
    transactions: Optional[List[TransactionItem]],
    order_lines: List[OrderLineInfo],
    fulfillment_lines: List[FulfillmentLineData],
    manager: "PluginsManager",
    refund: bool = False,
    amount: Optional[Decimal] = None,
    refund_shipping_costs=False,
) -> Tuple[Fulfillment, Optional[Fulfillment], Optional[Order]]:
    """Process the request for replacing or returning the products.

    Process the refund when the refund is set to True. The amount of refund will be
    calculated for all lines with statuses different from refunded.  The lines which
    are set to replace will not be included in the refund amount.

    If the amount is provided, the refund will be used for this amount.

    If refund_shipping_costs is True, the calculated refund amount will include
    shipping costs.

    All lines with replace set to True will be used to create a new draft order, with
    the same order details as the original order.  These lines will be moved to
    fulfillment with status replaced. The events with relation to new order will be
    created.

    All lines with replace set to False will be moved to fulfillment with status
    returned/refunded_and_returned - depends on refund flag and current line status.
    If the fulfillment line has refunded status it will be moved to
    returned_and_refunded
    """
    return_order_lines = [data for data in order_lines if not data.replace]
    return_fulfillment_lines = [data for data in fulfillment_lines if not data.replace]

    shipping_refund_amount = __get_shipping_refund_amount(
        refund_shipping_costs, amount, order.shipping_price_gross_amount
    )
    total_refund_amount = None
    with traced_atomic_transaction():
        if refund and (payment or transactions):
            total_refund_amount = _process_refund(
                user=user,
                app=app,
                order=order,
                payment=payment,
                transactions=transactions,
                order_lines_to_refund=return_order_lines,
                fulfillment_lines_to_refund=return_fulfillment_lines,
                amount=amount,
                refund_shipping_costs=refund_shipping_costs,
                manager=manager,
            )

        replace_order_lines = [data for data in order_lines if data.replace]
        replace_fulfillment_lines = [data for data in fulfillment_lines if data.replace]

        replace_fulfillment, new_order = None, None
        if replace_order_lines or replace_fulfillment_lines:
            replace_fulfillment, new_order = process_replace(
                user=user,
                app=app,
                order=order,
                order_lines=replace_order_lines,
                fulfillment_lines=replace_fulfillment_lines,
                manager=manager,
            )
        return_fulfillment = create_return_fulfillment(
            user=user,
            app=app,
            order=order,
            order_lines=return_order_lines,
            fulfillment_lines=return_fulfillment_lines,
            total_refund_amount=total_refund_amount,
            shipping_refund_amount=shipping_refund_amount,
            manager=manager,
        )
        Fulfillment.objects.filter(
            order=order,
            lines=None,
            status__in=[
                FulfillmentStatus.FULFILLED,
                FulfillmentStatus.WAITING_FOR_APPROVAL,
            ],
        ).delete()

        call_event(manager.order_updated, order)
    return return_fulfillment, replace_fulfillment, new_order


def _calculate_refund_amount(
    return_order_lines: List[OrderLineInfo],
    return_fulfillment_lines: List[FulfillmentLineData],
    lines_to_refund: Dict[OrderLineIDType, Tuple[QuantityType, OrderLine]],
) -> Decimal:
    refund_amount = Decimal(0)
    for line_data in return_order_lines:
        refund_amount += line_data.quantity * line_data.line.unit_price_gross_amount
        lines_to_refund[line_data.line.id] = (line_data.quantity, line_data.line)

    if not return_fulfillment_lines:
        return refund_amount

    order_lines_with_fulfillment = OrderLine.objects.in_bulk(
        [line_data.line.order_line_id for line_data in return_fulfillment_lines]
    )
    for line_data in return_fulfillment_lines:
        # skip lines which were already refunded
        if line_data.line.fulfillment.status == FulfillmentStatus.REFUNDED:
            continue
        order_line = order_lines_with_fulfillment[line_data.line.order_line_id]
        refund_amount += line_data.quantity * order_line.unit_price_gross_amount

        data_from_all_refunded_lines = lines_to_refund.get(order_line.id)
        if data_from_all_refunded_lines:
            quantity, line = data_from_all_refunded_lines
            quantity += line_data.quantity
            lines_to_refund[order_line.id] = (quantity, line)
        else:
            lines_to_refund[order_line.id] = (line_data.quantity, order_line)
    return refund_amount


@transaction_with_commit_on_errors()
def _process_refund(
    user: Optional["User"],
    app: Optional["App"],
    order: "Order",
    payment: Optional[Payment],
    transactions: Optional[List[TransactionItem]],
    order_lines_to_refund: List[OrderLineInfo],
    fulfillment_lines_to_refund: List[FulfillmentLineData],
    amount: Optional[Decimal],
    refund_shipping_costs: bool,
    manager: "PluginsManager",
):
    lines_to_refund: Dict[OrderLineIDType, Tuple[QuantityType, OrderLine]] = dict()
    refund_data = RefundData(
        order_lines_to_refund=order_lines_to_refund,
        fulfillment_lines_to_refund=fulfillment_lines_to_refund,
        refund_shipping_costs=refund_shipping_costs,
        refund_amount_is_automatically_calculated=amount is None,
    )
    if amount is None:
        amount = _calculate_refund_amount(
            order_lines_to_refund, fulfillment_lines_to_refund, lines_to_refund
        )
        # we take into consideration the shipping costs only when amount is not
        # provided.
        if refund_shipping_costs:
            amount += order.shipping_price_gross_amount
    if amount:
        if transactions:
            # With current mutation's inputs, we are able to process only single
            # transaction. This can be changed when we will provide an interface
            # to provide list of transactions.
            transaction_item = transactions[-1]
            amount = min(transaction_item.charged_value, amount)
            request_refund_action(
                transaction_item,
                manager,
                refund_value=amount,
                channel_slug=order.channel.slug,
                user=user,
                app=app,
            )
        elif payment:
            amount = min(payment.captured_amount, amount)
            gateway.refund(
                payment,
                manager,
                amount=amount,
                channel_slug=order.channel.slug,
                refund_data=refund_data,
            )

            transaction.on_commit(
                lambda: events.payment_refunded_event(
                    order=order,
                    user=user,
                    app=app,
                    amount=amount,  # type: ignore
                    payment=payment,  # type: ignore
                )
            )
            transaction.on_commit(
                lambda: send_order_refunded_confirmation(
                    order, user, app, amount, payment.currency, manager  # type: ignore
                )
            )

    transaction.on_commit(
        lambda: fulfillment_refunded_event(
            order=order,
            user=user,
            app=app,
            refunded_lines=list(lines_to_refund.values()),
            amount=amount,  # type: ignore
            shipping_costs_included=refund_shipping_costs,
        )
    )
    return amount<|MERGE_RESOLUTION|>--- conflicted
+++ resolved
@@ -262,17 +262,10 @@
         for fulfillment in fulfillments:
             call_event(manager.fulfillment_created, fulfillment)
 
-<<<<<<< HEAD
-    if order.status == OrderStatus.FULFILLED:
-        transaction.on_commit(lambda: manager.order_fulfilled(order))
-        for fulfillment in fulfillments:
-            transaction.on_commit(lambda f=fulfillment: manager.fulfillment_approved(f))
-=======
         if order.status == OrderStatus.FULFILLED:
             call_event(manager.order_fulfilled, order)
             for fulfillment in fulfillments:
                 call_event(manager.fulfillment_approved, fulfillment)
->>>>>>> f5b8251d
 
     if notify_customer:
         for fulfillment in fulfillments:
@@ -483,17 +476,10 @@
         order.refresh_from_db()
         update_order_status(order)
 
-<<<<<<< HEAD
-    transaction.on_commit(lambda: manager.order_updated(order))
-    if order.status == OrderStatus.FULFILLED:
-        transaction.on_commit(lambda: manager.order_fulfilled(order))
-        transaction.on_commit(lambda f=fulfillment: manager.fulfillment_approved(f))
-=======
         call_event(manager.order_updated, order)
         if order.status == OrderStatus.FULFILLED:
             call_event(manager.order_fulfilled, order)
             transaction.on_commit(lambda f=fulfillment: manager.fulfillment_approved(f))
->>>>>>> f5b8251d
 
         if gift_card_lines_info:
             gift_cards_create(
