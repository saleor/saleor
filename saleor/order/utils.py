from functools import wraps
from typing import Iterable, List

from django.conf import settings
from django.db import transaction
from django.utils import timezone
from prices import Money, TaxedMoney

from ..account.models import User
from ..core.taxes import zero_money
from ..core.weight import zero_weight
from ..discount.models import NotApplicable, Voucher, VoucherType
from ..discount.utils import get_products_voucher_discount, validate_voucher_in_order
from ..order import OrderStatus
from ..order.models import Order, OrderLine
from ..plugins.manager import get_plugins_manager
from ..product.utils.digital_products import get_default_digital_content_settings
from ..shipping.models import ShippingMethod
from ..warehouse.management import deallocate_stock, increase_stock
from ..warehouse.models import Warehouse
from . import events


def get_order_country(order: Order) -> str:
    """Return country to which order will be shipped."""
    address = order.billing_address
    if order.is_shipping_required():
        address = order.shipping_address
    if address is None:
        return settings.DEFAULT_COUNTRY
    return address.country.code


def order_line_needs_automatic_fulfillment(line: OrderLine) -> bool:
    """Check if given line is digital and should be automatically fulfilled."""
    digital_content_settings = get_default_digital_content_settings()
    default_automatic_fulfillment = digital_content_settings["automatic_fulfillment"]
    content = line.variant.digital_content if line.variant else None
    if not content:
        return False
    if default_automatic_fulfillment and content.use_default_settings:
        return True
    if content.automatic_fulfillment:
        return True
    return False


def order_needs_automatic_fulfillment(order: Order) -> bool:
    """Check if order has digital products which should be automatically fulfilled."""
    for line in order.lines.digital():
        if order_line_needs_automatic_fulfillment(line):
            return True
    return False


def update_voucher_discount(func):
    """Recalculate order discount amount based on order voucher."""

    @wraps(func)
    def decorator(*args, **kwargs):
        if kwargs.pop("update_voucher_discount", True):
            order = args[0]
            try:
                discount = get_voucher_discount_for_order(order)
            except NotApplicable:
                discount = zero_money(order.currency)
            order.discount = discount
        return func(*args, **kwargs)

    return decorator


@update_voucher_discount
def recalculate_order(order: Order, **kwargs):
    """Recalculate and assign total price of order.

    Total price is a sum of items in order and order shipping price minus
    discount amount.

    Voucher discount amount is recalculated by default. To avoid this, pass
    update_voucher_discount argument set to False.
    """
    # avoid using prefetched order lines
    lines = [OrderLine.objects.get(pk=line.pk) for line in order]
    prices = [line.get_total() for line in lines]
    total = sum(prices, order.shipping_price)
    # discount amount can't be greater than order total
    order.discount_amount = min(order.discount_amount, total.gross.amount)
    if order.discount:
        total -= order.discount
    order.total = total
    order.save(
        update_fields=[
            "discount_amount",
            "total_net_amount",
            "total_gross_amount",
            "currency",
        ]
    )
    recalculate_order_weight(order)


def recalculate_order_weight(order):
    """Recalculate order weights."""
    weight = zero_weight()
    for line in order:
        if line.variant:
            weight += line.variant.get_weight() * line.quantity
    order.weight = weight
    order.save(update_fields=["weight"])


def update_order_prices(order, discounts):
    """Update prices in order with given discounts and proper taxes."""
    manager = get_plugins_manager()
    channel = order.channel
    for line in order:  # type: OrderLine
        if line.variant:
            product = line.variant.product
            channel_listing = line.variant.channel_listings.get(channel=channel)
            collections = product.collections.all()
            unit_price = line.variant.get_price(
                product, collections, channel, channel_listing, discounts
            )
            unit_price = TaxedMoney(unit_price, unit_price)
            line.unit_price = unit_price
            line.save(
                update_fields=[
                    "currency",
                    "unit_price_net_amount",
                    "unit_price_gross_amount",
                ]
            )

            price = manager.calculate_order_line_unit(line)
            if price != line.unit_price:
                line.unit_price = price
                if price.tax and price.net:
                    line.tax_rate = price.tax / price.net
                line.save()

    if order.shipping_method:
        order.shipping_price = manager.calculate_order_shipping(order)
        order.save(
            update_fields=[
                "shipping_price_net_amount",
                "shipping_price_gross_amount",
                "currency",
            ]
        )

    recalculate_order(order)


def update_order_status(order):
    """Update order status depending on fulfillments."""
    quantity_fulfilled = order.quantity_fulfilled
    total_quantity = order.get_total_quantity()

    if quantity_fulfilled <= 0:
        status = OrderStatus.UNFULFILLED
    elif quantity_fulfilled < total_quantity:
        status = OrderStatus.PARTIALLY_FULFILLED
    else:
        status = OrderStatus.FULFILLED

    if status != order.status:
        order.status = status
        order.save(update_fields=["status"])


@transaction.atomic
def add_variant_to_draft_order(order, variant, quantity, discounts=None):
    """Add total_quantity of variant to order.

    Returns an order line the variant was added to.
    """
    try:
        line = order.lines.get(variant=variant)
        line.quantity += quantity
        line.save(update_fields=["quantity"])
    except OrderLine.DoesNotExist:
        product = variant.product
        collections = product.collections.all()
        channel = order.channel
        channel_listing = variant.channel_listings.get(channel=channel)
        unit_price = variant.get_price(
            product, collections, channel, channel_listing, discounts
        )
        unit_price = TaxedMoney(net=unit_price, gross=unit_price)
        product_name = str(product)
        variant_name = str(variant)
        translated_product_name = str(product.translated)
        translated_variant_name = str(variant.translated)
        if translated_product_name == product_name:
            translated_product_name = ""
        if translated_variant_name == variant_name:
            translated_variant_name = ""
        line = order.lines.create(
            product_name=product_name,
            variant_name=variant_name,
            translated_product_name=translated_product_name,
            translated_variant_name=translated_variant_name,
            product_sku=variant.sku,
            is_shipping_required=variant.is_shipping_required(),
            quantity=quantity,
            unit_price=unit_price,
            variant=variant,
        )
        manager = get_plugins_manager()
        unit_price = manager.calculate_order_line_unit(line)
        line.unit_price = unit_price
        line.tax_rate = (
            unit_price.tax / unit_price.net if unit_price.net.amount != 0 else 0
        )
        line.save(
            update_fields=[
                "currency",
                "unit_price_net_amount",
                "unit_price_gross_amount",
                "tax_rate",
            ]
        )

    return line


def add_gift_card_to_order(order, gift_card, total_price_left):
    """Add gift card to order.

    Return a total price left after applying the gift cards.
    """
    if total_price_left > zero_money(total_price_left.currency):
        order.gift_cards.add(gift_card)
        if total_price_left < gift_card.current_balance:
            gift_card.current_balance = gift_card.current_balance - total_price_left
            total_price_left = zero_money(total_price_left.currency)
        else:
            total_price_left = total_price_left - gift_card.current_balance
            gift_card.current_balance_amount = 0
        gift_card.last_used_on = timezone.now()
        gift_card.save(update_fields=["current_balance_amount", "last_used_on"])
    return total_price_left


def change_order_line_quantity(user, line, old_quantity, new_quantity):
    """Change the quantity of ordered items in a order line."""
    if new_quantity:
        line.quantity = new_quantity
        line.save(update_fields=["quantity"])
    else:
        delete_order_line(line)

    quantity_diff = old_quantity - new_quantity

    # Create the removal event
    if quantity_diff > 0:
        events.draft_order_removed_products_event(
            order=line.order, user=user, order_lines=[(quantity_diff, line)]
        )
    elif quantity_diff < 0:
        events.draft_order_added_products_event(
            order=line.order, user=user, order_lines=[(quantity_diff * -1, line)]
        )


def delete_order_line(line):
    """Delete an order line from an order."""
    line.delete()


def restock_order_lines(order):
    """Return ordered products to corresponding stocks."""
    country = get_order_country(order)
    default_warehouse = Warehouse.objects.filter(
        shipping_zones__countries__contains=country
    ).first()

    for line in order:
        if line.variant and line.variant.track_inventory:
            if line.quantity_unfulfilled > 0:
                deallocate_stock(line, line.quantity_unfulfilled)
            if line.quantity_fulfilled > 0:
                allocation = line.allocations.first()
                warehouse = (
                    allocation.stock.warehouse if allocation else default_warehouse
                )
                increase_stock(line, warehouse, line.quantity_fulfilled)

        if line.quantity_fulfilled > 0:
            line.quantity_fulfilled = 0
            line.save(update_fields=["quantity_fulfilled"])


def restock_fulfillment_lines(fulfillment, warehouse):
    """Return fulfilled products to corresponding stocks.

    Return products to stocks and update order lines quantity fulfilled values.
    """
    order_lines = []
    for line in fulfillment:
        if line.order_line.variant and line.order_line.variant.track_inventory:
            increase_stock(line.order_line, warehouse, line.quantity, allocate=True)
        order_line = line.order_line
        order_line.quantity_fulfilled -= line.quantity
        order_lines.append(order_line)
    OrderLine.objects.bulk_update(order_lines, ["quantity_fulfilled"])


def sum_order_totals(qs, currency_code):
    zero = Money(0, currency=currency_code)
    taxed_zero = TaxedMoney(zero, zero)
    return sum([order.total for order in qs], taxed_zero)


def get_valid_shipping_methods_for_order(order: Order):
    if not order.is_shipping_required():
        return None
    if not order.shipping_address:
        return None
    return ShippingMethod.objects.applicable_shipping_methods_for_instance(
<<<<<<< HEAD
        order, channel_id=order.channel_id, price=order.get_subtotal().gross,
=======
        order,
        channel_id=order.channel_id,
        price=order.get_subtotal().gross,
        country_code=order.shipping_address.country.code,
>>>>>>> e6ed4515
    )


def get_discounted_lines(lines, voucher):
    discounted_products = voucher.products.all()
    discounted_categories = set(voucher.categories.all())
    discounted_collections = set(voucher.collections.all())

    discounted_lines = []
    if discounted_products or discounted_collections or discounted_categories:
        for line in lines:
            line_product = line.variant.product
            line_category = line.variant.product.category
            line_collections = set(line.variant.product.collections.all())
            if line.variant and (
                line_product in discounted_products
                or line_category in discounted_categories
                or line_collections.intersection(discounted_collections)
            ):
                discounted_lines.append(line)
    else:
        # If there's no discounted products, collections or categories,
        # it means that all products are discounted
        discounted_lines.extend(list(lines))
    return discounted_lines


def get_prices_of_discounted_specific_product(
    lines: Iterable[OrderLine], voucher: Voucher,
) -> List[Money]:
    """Get prices of variants belonging to the discounted specific products.

    Specific products are products, collections and categories.
    Product must be assigned directly to the discounted category, assigning
    product to child category won't work.
    """
    line_prices = []
    discounted_lines = get_discounted_lines(lines, voucher)

    for line in discounted_lines:
        line_prices.extend([line.unit_price_gross] * line.quantity)

    return line_prices


def get_products_voucher_discount_for_order(order: Order) -> Money:
    """Calculate products discount value for a voucher, depending on its type."""
    prices = None
    voucher = order.voucher
    if voucher and voucher.type == VoucherType.SPECIFIC_PRODUCT:
        prices = get_prices_of_discounted_specific_product(order.lines.all(), voucher)
    if not prices:
        msg = "This offer is only valid for selected items."
        raise NotApplicable(msg)
    return get_products_voucher_discount(voucher, prices, order.channel)  # type: ignore


def get_voucher_discount_for_order(order: Order) -> Money:
    """Calculate discount value depending on voucher and discount types.

    Raise NotApplicable if voucher of given type cannot be applied.
    """
    if not order.voucher:
        return zero_money(order.currency)
    validate_voucher_in_order(order)
    subtotal = order.get_subtotal()
    if order.voucher.type == VoucherType.ENTIRE_ORDER:
        return order.voucher.get_discount_amount_for(subtotal.gross, order.channel)
    if order.voucher.type == VoucherType.SHIPPING:
        return order.voucher.get_discount_amount_for(
            order.shipping_price, order.channel
        )
    if order.voucher.type == VoucherType.SPECIFIC_PRODUCT:
        return get_products_voucher_discount_for_order(order)
    raise NotImplementedError("Unknown discount type")


def match_orders_with_new_user(user: User) -> None:
    Order.objects.confirmed().filter(user_email=user.email, user=None).update(user=user)<|MERGE_RESOLUTION|>--- conflicted
+++ resolved
@@ -319,14 +319,10 @@
     if not order.shipping_address:
         return None
     return ShippingMethod.objects.applicable_shipping_methods_for_instance(
-<<<<<<< HEAD
-        order, channel_id=order.channel_id, price=order.get_subtotal().gross,
-=======
         order,
         channel_id=order.channel_id,
         price=order.get_subtotal().gross,
         country_code=order.shipping_address.country.code,
->>>>>>> e6ed4515
     )
 
 
