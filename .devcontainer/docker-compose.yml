version: "3.4"

services:
  saleor:
    image: saleor/saleor:latest
    build:
      context: ..
      dockerfile: .devcontainer/Dockerfile
    command: python /app/manage.py runserver 0.0.0.0:8000
    env_file:
      - common.env
      - backend.env
    depends_on:
      - db
      - redis
    volumes:
      - ..:/app
    ports:
      - "8000:8000"

  dashboard:
<<<<<<< HEAD
    image: ghcr.io/saleor/saleor-dashboard:3.20.1
=======
    image: ghcr.io/saleor/saleor-dashboard:3.20.5
>>>>>>> 15ce02ce
    restart: unless-stopped
    ports:
      - "9000:80"

  db:
    image: postgres:15-alpine
    restart: unless-stopped
    volumes:
      - saleor-db:/var/lib/postgresql/data
    environment:
      - POSTGRES_USER=saleor
      - POSTGRES_PASSWORD=saleor

  redis:
    image: redis:7.0-alpine
    restart: unless-stopped
    volumes:
      - saleor-redis:/data

  mailpit:
    image: axllent/mailpit:latest
    ports:
      - "1025:1025" # SMTP Server
      - "8025:8025" # Mailpit UI
    restart: unless-stopped

volumes:
  saleor-db:
    driver: local
  saleor-redis:
    driver: local<|MERGE_RESOLUTION|>--- conflicted
+++ resolved
@@ -19,11 +19,7 @@
       - "8000:8000"
 
   dashboard:
-<<<<<<< HEAD
-    image: ghcr.io/saleor/saleor-dashboard:3.20.1
-=======
     image: ghcr.io/saleor/saleor-dashboard:3.20.5
->>>>>>> 15ce02ce
     restart: unless-stopped
     ports:
       - "9000:80"
