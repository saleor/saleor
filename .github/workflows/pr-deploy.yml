name: Deploy PR

on: pull_request

jobs:
  deploy-saleor-pr:
    runs-on: ubuntu-latest
    steps:
      - uses: actions/checkout@v2

      - name: Deploy Saleor
        uses: akhileshns/heroku-deploy@v3.12.12
        with:
          heroku_api_key: ${{secrets.HEROKU_API_KEY}}
          heroku_app_name: w8-saleor-pr-${{ github.event.pull_request.number }}
          heroku_email: "hazem.khaled@gmail.com"
          region: "eu"
          team: "wecre8"
        env:
          HD_ALLOWED_CLIENT_HOSTS: "*"
          HD_ALLOWED_HOSTS: "*"
          HD_DJANGO_SETTINGS_MODULE: "saleor.wecre8_settings"
          HD_DEBUG: "True"
          HD_NPM_CONFIG_PRODUCTION: "false"
          HD_DEFAULT_FROM_EMAIL: "noreply@wecre8.com"
          HD_EMAIL_URL: "${{secrets.EMAIL_URL}}"
          HD_SECRET_KEY: "MESHA_SECRET_KEY"
          HD_AWS_MEDIA_BUCKET_NAME: "${{secrets.AWS_MEDIA_BUCKET_NAME}}"
          HD_AWS_ACCESS_KEY_ID: "${{secrets.AWS_ACCESS_KEY_ID}}"
          HD_AWS_SECRET_ACCESS_KEY: "${{secrets.AWS_SECRET_ACCESS_KEY}}"
          HD_AWS_STORAGE_BUCKET_NAME: "${{secrets.AWS_STORAGE_BUCKET_NAME}}"
          HD_ENABLE_ACCOUNT_CONFIRMATION_BY_EMAIL: "False"

      - name: Seed Data
        run: heroku run python manage.py populatedb --createsuperuser

      - name: Import Cities
        run: heroku run python manage.py cities_light  --force-import-all --keep-slugs
        env:
          HD_DJANGO_SETTINGS_MODULE: "saleor.wecre8_settings"

      - name: Comment Build Fail
        if: ${{ failure() }}
        uses: mshick/add-pr-comment@v1
        env:
          GITHUB_TOKEN: ${{ secrets.GITHUB_TOKEN }}
        with:
          message: |
            🐞🐞🐞🐞🐞🐞🐞🐞 BUILD FAIL 🐞🐞🐞🐞🐞🐞🐞🐞

  deploy-federation-pr:
    needs: deploy-saleor-pr
    runs-on: ubuntu-latest
    steps:
      - name: Check out Federation repo
        uses: actions/checkout@master
        with:
          repository: wecre8-ecommerce/gql-federation-gateway

      - name: Deploy Federation
        uses: akhileshns/heroku-deploy@v3.12.12
        with:
          heroku_api_key: ${{secrets.HEROKU_API_KEY}}
          heroku_app_name: w8-pr-${{ github.event.pull_request.number }}
          heroku_email: "hazem.khaled@gmail.com"
          region: "eu"
          team: "wecre8"
          buildpack: heroku/nodejs
        env:
          HD_NODE_ENV: development
          HD_API_URL: https://w8-saleor-pr-${{ github.event.pull_request.number }}.herokuapp.com/
<<<<<<< HEAD
          HD_PLUGINS: social-login provinces otp
=======
          HD_PLUGINS: social-login provinces vendor
>>>>>>> 3953647a

  pr-comments:
    needs: deploy-federation-pr
    runs-on: ubuntu-latest
    steps:
      - name: Comment Deploy Links
        uses: mshick/add-pr-comment@v1
        env:
          GITHUB_TOKEN: ${{ secrets.GITHUB_TOKEN }}
        with:
          message: |
            Federation: https://w8-pr-${{ github.event.pull_request.number }}.herokuapp.com/
            Backend   : https://w8-saleor-pr-${{ github.event.pull_request.number }}.herokuapp.com/graphql/<|MERGE_RESOLUTION|>--- conflicted
+++ resolved
@@ -69,11 +69,7 @@
         env:
           HD_NODE_ENV: development
           HD_API_URL: https://w8-saleor-pr-${{ github.event.pull_request.number }}.herokuapp.com/
-<<<<<<< HEAD
-          HD_PLUGINS: social-login provinces otp
-=======
-          HD_PLUGINS: social-login provinces vendor
->>>>>>> 3953647a
+          HD_PLUGINS: social-login provinces otp vendor
 
   pr-comments:
     needs: deploy-federation-pr
