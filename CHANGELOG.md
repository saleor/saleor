--- conflicted
+++ resolved
@@ -32,9 +32,7 @@
 - Stripe Plugin has been deprecated. It will be removed in the future. Please use [the Stripe App](https://docs.saleor.io/developer/app-store/apps/stripe/overview) instead
 - App Extensions: Added new allowed extension target: NEW_TAB. Once handled in the Dashboard, an extension will be able to open a link in new tab
 - App Extensions: New mount points for Dashboard categories, collections, gift cards, draft orders, discounts, vouchers, pages, pages types and menus
-<<<<<<< HEAD
 - App Extensions: Now mount point types have been added, meant to be used as widgets. Additionally, a new target `WIDGET` has been added. For `NEW_TAB` and `WIDGET` targets, new field `options`. See [docs](todo) to learn more
-=======
 - Changed logging settings of failed requests to reduce logs amount in production:
 
   - Downgraded the "A query had an error" log from INFO to DEBUG level.
@@ -54,5 +52,4 @@
   INFO:     127.0.0.1:63345 - "POST /graphql/ HTTP/1.1" 400 Bad Request
   ```
 
-  To see details of why a GraphQL request is failing, you can use OpenTelemetry tracing, where each span for a failing request will be marked with an error flag and will include an error message.
->>>>>>> 7d975444
+  To see details of why a GraphQL request is failing, you can use OpenTelemetry tracing, where each span for a failing request will be marked with an error flag and will include an error message.