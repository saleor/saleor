--- conflicted
+++ resolved
@@ -7,11 +7,8 @@
 ### Breaking changes
 
 ### GraphQL API
-<<<<<<< HEAD
 - Added support for filtering products by attribute value names. The `AttributeInput` now includes a `valueNames` field, enabling filtering by the names of attribute values, in addition to the existing filtering by value slugs.
-=======
 - Extend the `Page` type with an `attribute` field. Adds support for querying a specific attribute on a page by `slug`, returning the matching attribute and its assigned values, or null if no match is found.
->>>>>>> cd79226d
 
 ### Webhooks
 
