# Changelog

All notable, unreleased changes to this project will be documented in this file. For the released changes, please visit the [Releases](https://github.com/mirumee/saleor/releases) page.

## [Unreleased]

<<<<<<< HEAD
- Add metadata to shipping zones and shipping methods - by @maarcingebala #6340
- Add Page Types - #6261 by @IKarbowiak
=======
- Add metadata to shipping zones and shipping methods - #6340 by @maarcingebala
- Drop deprecated meta mutations - #6422 by @maarcingebala
>>>>>>> a82166ce

## 2.11.0

### Features

- Add products export - #5255 by @IKarbowiak
- Add external apps support - #5767 by @korycins
- Invoices backend - #5732 by @tomaszszymanski129
- Adyen drop-in integration - #5914 by @korycins, @IKarbowiak
- Add a callback view to plugins - #5884 by @korycins
- Support pushing webhook events to message queues - #5940 by @patrys, @korycins
- Send a confirmation email when the order is canceled or refunded - #6017
- No secure cookie in debug mode - #6082 by @patrys, @orzechdev
- Add searchable and available for purchase flags to product - #6060 by @IKarbowiak
- Add `TotalPrice` to `OrderLine` - #6068 @fowczarek
- Add `PRODUCT_UPDATED` webhook event - #6100 by @tomaszszymanski129
- Search orders by GraphQL payment ID - #6135 by @korycins
- Search orders by a custom key provided by payment gateway - #6135 by @korycins
- Add ability to set a default product variant - #6140 by @tomaszszymanski129
- Allow product variants to be sortable - #6138 by @tomaszszymanski129
- Allow fetching stocks for staff users only with `MANAGE_ORDERS` permissions - #6139 by @fowczarek
- Add filtering to `ProductVariants` query and option to fetch variant by SKU in `ProductVariant` query - #6190 by @fowczarek
- Add filtering by Product IDs to `products` query - #6224 by @GrzegorzDerdak
- Add `change_currency` command - #6016 by @maarcingebala
- Add dummy credit card payment - #5822 by @IKarbowiak
- Add custom implementation of UUID scalar - #5646 by @koradon
- Add `AppTokenVerify` mutation - #5716 by @korycins

### Breaking Changes

- Refactored JWT support. Requires handling of JWT token in the storefront (a case when the backend returns the exception about the invalid token). - #5734, #5816 by @korycins
- New logging setup will now output JSON logs in production mode for ease of feeding them into log collection systems like Logstash or CloudWatch Logs - #5699 by @patrys
- Deprecate `WebhookEventType.CHECKOUT_QUANTITY_CHANGED` - #5837 by @korycins
- Anonymize and update order and payment fields; drop `PaymentSecureConfirm` mutation, drop Payment type fields: `extraData`, `billingAddress`, `billingEmail`, drop `gatewayResponse` from `Transaction` type - #5926 by @IKarbowiak
- Switch the HTTP stack from WSGI to ASGI based on Uvicorn - #5960 by @patrys
- Add `MANAGE_PRODUCT_TYPES_AND_ATTRIBUTES` permission, which is now required to access all attributes and product types related mutations - #6219 by @IKarbowiak

### Fixes

- Fix payment fields in order payload for webhooks - #5862 by @korycins
- Fix specific product voucher in draft orders - #5727 by @fowczarek
- Explicit country assignment in default shipping zones - #5736 by @maarcingebala
- Drop `json_content` field from the `Menu` model - #5761 by @maarcingebala
- Strip warehouse name in mutations - #5766 by @koradon
- Add missing order events during checkout flow - #5684 by @koradon
- Update Google Merchant to get tax rate based by plugin manager - #5823 by @gabmartinez
- Allow unicode in slug fields - #5877 by @IKarbowiak
- Fix empty plugin object result after `PluginUpdate` mutation - #5968 by @gabmartinez
- Allow finishing checkout when price amount is 0 - #6064 by @IKarbowiak
- Fix incorrect tax calculation for Avatax - #6035 by @korycins
- Fix incorrect calculation of subtotal with active Avatax - #6035 by @korycins
- Fix incorrect assignment of tax code for Avatax - #6035 by @korycins
- Do not allow negative product price - #6091 by @IKarbowiak
- Handle None as attribute value - #6092 by @IKarbowiak
- Fix for calling `order_created` before the order was saved - #6095 by @korycins
- Update default decimal places - #6098 by @IKarbowiak
- Avoid assigning the same pictures twice to a variant - #6112 by @IKarbowiak
- Fix crashing system when Avalara is improperly configured - #6117 by @IKarbowiak
- Fix for failing finalising draft order - #6133 by @korycins
- Remove corresponding draft order lines when variant is removing - #6119 by @IKarbowiak
- Update required perms for apps management - #6173 by @IKarbowiak
- Raise an error for an empty key in metadata - #6176 by @IKarbowiak
- Add attributes to product error - #6181 by @IKarbowiak
- Allow to add product variant with 0 price to draft order - #6189 by @IKarbowiak
- Fix deleting product when default variant is deleted - #6186 by @IKarbowiak
- Fix get unpublished products, product variants and collection as app - #6194 by @fowczarek
- Set `OrderFulfillStockInput` fields as required - #6196 by @IKarbowiak
- Fix attribute filtering by categories and collections - #6214 by @fowczarek
- Fix `is_visible` when `publication_date` is today - #6225 by @korycins
- Fix filtering products by multiple attributes - #6215 by @GrzegorzDerdak
- Add attributes validation while creating/updating a product's variant - #6269 by @GrzegorzDerdak
- Add metadata to page model - #6292 by @dominik-zeglen
- Fix for unnecesary attributes validation while updating simple product - #6300 by @GrzegorzDerdak
- Include order line total price to webhook payload - #6354 by @korycins
- Fix for fulfilling an order when product quantity equals allocated quantity - #6333 by @GrzegorzDerdak
- Fix for the ability to filter products on collection - #6363 by @GrzegorzDerdak

## 2.10.2

- Add command to change currencies in the database - #5906 by @d-wysocki

## 2.10.1

- Fix multiplied stock quantity - #5675 by @fowczarek
- Fix invalid allocation after migration - #5678 by @fowczarek
- Fix order mutations as app - #5680 by @fowczarek
- Prevent creating checkout/draft order with unpublished product - #5676 by @d-wysocki

## 2.10.0

- OpenTracing support - #5188 by @tomaszszymanski129
- Account confirmation email - #5126 by @tomaszszymanski129
- Relocate `Checkout` and `CheckoutLine` methods into separate module and update checkout related plugins to use them - #4980 by @krzysztofwolski
- Fix problem with free shipping voucher - #4942 by @IKarbowiak
- Add sub-categories to random data - #4949 by @IKarbowiak
- Deprecate `localized` field in Money type - #4952 by @IKarbowiak
- Fix for shipping API not applying taxes - #4913 by @kswiatek92
- Query object translation with only `manage_translation` permission - #4914 by @fowczarek
- Add customer note to draft orders API - #4973 by @IKarbowiak
- Allow to delete category and leave products - #4970 by @IKarbowiak
- Remove thumbnail generation from migration - #3494 by @kswiatek92
- Rename 'shipping_date' field in fulfillment model to 'created' - #2433 by @kswiatek92
- Reduce number of queries for 'checkoutComplete' mutation - #4989 by @IKarbowiak
- Force PyTest to ignore the environment variable containing the Django settings module - #4992 by @NyanKiyoshi
- Extend JWT token payload with user information - #4987 by @salwator
- Optimize the queries for product list in the dashboard - #4995 by @IKarbowiak
- Drop dashboard 1.0 - #5000 by @IKarbowiak
- Fixed serialization error on weight fields when running `loaddata` and `dumpdb` - #5005 by @NyanKiyoshi
- Fixed JSON encoding error on Google Analytics reporting - #5004 by @NyanKiyoshi
- Create custom field to translation, use new translation types in translations query - #5007 by @fowczarek
- Take allocated stock into account in `StockAvailability` filter - #5019 by @simonbru
- Generate matching postal codes for US addresses - #5033 by @maarcingebala
- Update debug toolbar - #5032 by @IKarbowiak
- Allow staff member to receive notification about customers orders - #4993 by @kswiatek92
- Add user's global id to the JWT payload - #5039 by @salwator
- Make middleware path resolving lazy - #5041 by @NyanKiyoshi
- Generate slug on saving the attribute value - #5055 by @fowczarek
- Fix order status after order update - #5072 by @fowczarek
- Extend top-level connection resolvers with ability to sort results - #5018 by @fowczarek
- Drop storefront 1.0 - #5043 by @IKarbowiak
- Replace permissions strings with enums - #5038 by @kswiatek92
- Remove gateways forms and templates - #5075 by @IKarbowiak
- Add `Wishlist` models and GraphQL endpoints - #5021 by @derenio
- Remove deprecated code - #5107 by @IKarbowiak
- Fix voucher start date filtering - #5133 by @dominik-zeglen
- Search by sku in products query - #5117 by @fowczarek
- Send fulfillment update email - #5118 by @IKarbowiak
- Add address query - #5148 by @kswiatek92
- Add `checkout_quantity_changed` webhook - #5042 by @derenio
- Remove unnecessary `manage_orders` permission - #5142 by @kswiatek92
- Mutation to change the user email - #5076 by @kswiatek92
- Add MyPy checks - #5150 by @IKarbowiak
- Move extracting user or service account to utils - #5152 by @kswiatek92
- Deprecate order status/created arguments - #5076 by @kswiatek92
- Fix getting title field in page mutations #5160 by @maarcingebala
- Copy public and private metadata from the checkout to the order upon creation - #5165 by @dankolbman
- Add warehouses and stocks- #4986 by @szewczykmira
- Add permission groups - #5176, #5513 by @IKarbowiak
- Drop `gettext` occurrences - #5189 by @IKarbowiak
- Fix `product_created` webhook - #5187 by @dzkb
- Drop unused resolver `resolve_availability` - #5190 by @maarcingebala
- Fix permission for `checkoutCustomerAttach` mutation - #5192 by @maarcingebala
- Restrict access to user field - #5194 by @maarcingebala
- Unify permission for service account API client in test - #5197 by @fowczarek
- Add additional confirmation step to `checkoutComplete` mutation - #5179 by @salwator
- Allow sorting warehouses by name - #5211 by @dominik-zeglen
- Add anonymization to GraphQL's `webhookSamplePayload` endpoint - #5161 @derenio
- Add slug to `Warehouse`, `Product` and `ProductType` models - #5196 by @IKarbowiak
- Add mutation for assigning, unassigning shipping zones to warehouse - #5217 by @kswiatek92
- Fix passing addresses to `PaymentData` objects - #5223 by @maarcingebala
- Return `null` when querying `me` as an anonymous user - #5231 by @maarcingebala
- Added `PLAYGROUND_ENABLED` environment variable/setting to allow to enable the GraphQL playground when `DEBUG` is disabled - #5254 by @NyanKiyoshi
- Fix access to order query when request from service account - #5258 by @fowczarek
- Customer shouldn't be able to see draft orders by token - #5259 by @fowczarek
- Customer shouldn't be able to query checkout with another customer - #5268 by @fowczarek
- Added integration support of Jaeger Tracing - #5282 by @NyanKiyoshi
- Return `null` when querying `me` as an anonymous user - #5231 as @maarcingebala
- Add `fulfillment created` webhook - @szewczykmira
- Unify metadata API - #5178 by @fowczarek
- Add compiled versions of emails to the repository - #5260 by @tomaszszymanski129
- Add required prop to fields where applicable - #5293 by @dominik-zeglen
- Drop `get_absolute_url` methods - #5299 by @IKarbowiak
- Add `--force` flag to `cleardb` command - #5302 by @maarcingebala
- Require non-empty message in `orderAddNote` mutation - #5316 by @maarcingebala
- Stock management refactor - #5323 by @IKarbowiak
- Add discount error codes - #5348 by @IKarbowiak
- Add benchmarks to checkout mutations - #5339 by @fowczarek
- Add pagination tests - #5363 by @fowczarek
- Add ability to assign multiple warehouses in mutations to create/update a shipping zone - #5399 by @fowczarek
- Add filter by ids to the `warehouses` query - #5414 by @fowczarek
- Add shipping rate price validation - #5411 by @kswiatek92
- Remove unused settings and environment variables - #5420 by @maarcingebala
- Add product price validation - #5413 by @kswiatek92
- Add attribute validation to `attributeAssign` mutation - #5423 by @kswiatek92
- Add possibility to update/delete more than one item in metadata - #5446 by @koradon
- Check if image exists before validating - #5425 by @kswiatek92
- Fix warehouses query not working without id - #5441 by @koradon
- Add `accountErrors` to `CreateToken` mutation - #5437, #5465 by @koradon
- Raise `GraphQLError` if filter has invalid IDs - #5460 by @gabmartinez
- Use `AccountErrorCode.INVALID_CREDENTIALS` instead of `INVALID_PASSWORD` - #5495 by @koradon
- Add tests for pagination - #5468 by @koradon
- Add `Job` abstract model and interface - #5510 by @IKarbowiak
- Refactor implementation of allocation - #5445 by @fowczarek
- Fix `WeightScalar` - #5530 by @koradon
- Add `OrderFulfill` mutation - #5525 by @fowczarek
- Add "It Works" page - #5494 by @IKarbowiak and @dominik-zeglen
- Extend errors in `OrderFulfill` mutation - #5553 by @fowczarek
- Refactor `OrderCancel` mutation for multiple warehouses - #5554 by @fowczarek
- Add negative weight validation - #5564 by @fowczarek
- Add error when user pass empty object as address - #5585 by @fowczarek
- Fix payment creation without shipping method - #5444 by @d-wysocki
- Fix checkout and order flow with variant without inventory tracking - #5599 by @fowczarek
- Fixed JWT expired token being flagged as unhandled error rather than handled. - #5603 by @NyanKiyoshi
- Refactor read-only middleware - #5602 by @maarcingebala
- Fix availability for variants without inventory tracking - #5605 by @fowczarek
- Drop support for configuring Vatlayer plugin from settings file. - #5614 by @korycins
- Add ability to query category, collection or product by slug - #5574 by @koradon
- Add `quantityAvailable` field to `ProductVariant` type - #5628 by @fowczarek
- Use tags rather than time-based logs for information on requests - #5608 by @NyanKiyoshi

## 2.9.0

### API

- Add mutation to change customer's first name last name - #4489 by @fowczarek
- Add mutation to delete customer's account - #4494 by @fowczarek
- Add mutation to change customer's password - #4656 by @fowczarek
- Add ability to customize email sender address in emails sent by Saleor - #4820 by @NyanKiyoshi
- Add ability to filter attributes per global ID - #4640 by @NyanKiyoshi
- Add ability to search product types by value (through the name) - #4647 by @NyanKiyoshi
- Add queries and mutation for serving and saving the configuration of all plugins - #4576 by @korycins
- Add `redirectUrl` to staff and user create mutations - #4717 by @fowczarek
- Add error codes to mutations responses - #4676 by @Kwaidan00
- Add translations to countries in `shop` query - #4732 by @fowczarek
- Add support for sorting product by their attribute values through given attribute ID - #4740 by @NyanKiyoshi
- Add descriptions for queries and query arguments - #4758 by @maarcingebala
- Add support for Apollo Federation - #4825 by @salwator
- Add mutation to create multiple product variants at once - #4735 by @fowczarek
- Add default value to custom errors - #4797 by @fowczarek
- Extend `availablePaymentGateways` field with gateways' configuration data - #4774 by @salwator
- Change `AddressValidationRules` API - #4655 by @Kwaidan00
- Use search in a consistent way; add sort by product type name and publication status to `products` query. - #4715 by @fowczarek
- Unify `menuItemMove` mutation with other reordering mutations - #4734 by @NyanKiyoshi
- Don't create an order when the payment was unsuccessful - #4500 by @NyanKiyoshi
- Don't require shipping information in checkout for digital orders - #4573 by @NyanKiyoshi
- Drop `manage_users` permission from the `permissions` query - #4854 by @maarcingebala
- Deprecate `inCategory` and `inCollection` attributes filters in favor of `filter` argument - #4700 by @NyanKiyoshi & @khalibloo
- Remove `PaymentGatewayEnum` from the schema, as gateways now are dynamic plugins - #4756 by @salwator
- Require `manage_products` permission to query `costPrice` and `stockQuantity` fields - #4753 by @NyanKiyoshi
- Refactor account mutations - #4510, #4668 by @fowczarek
- Fix generating random avatars when updating staff accounts - #4521 by @maarcingebala
- Fix updating JSON menu representation in mutations - #4524 by @maarcingebala
- Fix setting variant's `priceOverride` and `costPrice` to `null` - #4754 by @NyanKiyoshi
- Fix fetching staff user without `manage_users` permission - #4835 by @fowczarek
- Ensure that a GraphQL query is a string - #4836 by @nix010
- Add ability to configure the password reset link - #4863 by @fowczarek
- Fixed a performance issue where Saleor would sometimes run huge, unneeded prefetches when resolving categories or collections - #5291 by @NyanKiyoshi
- uWSGI now forces the django application to directly load on startup instead of being lazy - #5357 by @NyanKiyoshi

### Core

- Add enterprise-grade attributes management - #4351 by @dominik-zeglen and @NyanKiyoshi
- Add extensions manager - #4497 by @korycins
- Add service accounts - backend support - #4689 by @korycins
- Add support for webhooks - #4731 by @korycins
- Migrate the attributes mapping from HStore to many-to-many relation - #4663 by @NyanKiyoshi
- Create general abstraction for object metadata - #4447 by @salwator
- Add metadata to `Order` and `Fulfillment` models - #4513, #4866 by @szewczykmira
- Migrate the tax calculations to plugins - #4497 by @korycins
- Rewrite payment gateways using plugin architecture - #4669 by @salwator
- Rewrite Stripe integration to use PaymentIntents API - #4606 by @salwator
- Refactor password recovery system - #4617 by @fowczarek
- Add functionality to sort products by their "minimal variant price" - #4416 by @derenio
- Add voucher's "once per customer" feature - #4442 by @fowczarek
- Add validations for minimum password length in settings - #4735 by @fowczarek
- Add form to configure payments in the dashboard - #4807 by @szewczykmira
- Change `unique_together` in `AttributeValue` - #4805 by @fowczarek
- Change max length of SKU to 255 characters - #4811 by @lex111
- Distinguish `OrderLine` product name and variant name - #4702 by @fowczarek
- Fix updating order status after automatic fulfillment of digital products - #4709 by @korycins
- Fix error when updating or creating a sale with missing required values - #4778 by @NyanKiyoshi
- Fix error filtering pages by URL in the dashboard 1.0 - #4776 by @NyanKiyoshi
- Fix display of the products tax rate in the details page of dashboard 1.0 - #4780 by @NyanKiyoshi
- Fix adding the same product into a collection multiple times - #4518 by @NyanKiyoshi
- Fix crash when placing an order when a customer happens to have the same address more than once - #4824 by @NyanKiyoshi
- Fix time zone based tests - #4468 by @fowczarek
- Fix serializing empty URLs as a string when creating menu items - #4616 by @maarcingebala
- The invalid IP address in HTTP requests now fallback to the requester's IP address. - #4597 by @NyanKiyoshi
- Fix product variant update with current attribute values - #4936 by @fowczarek
- Update checkout last field and add auto now fields to save with update_fields parameter - #5177 by @IKarbowiak

### Dashboard 2.0

- Allow selecting the number of rows displayed in dashboard's list views - #4414 by @benekex2
- Add ability to toggle visible columns in product list - #4608 by @dominik-zeglen
- Add voucher settings - #4556 by @benekex2
- Contrast improvements - #4508 by @benekex2
- Display menu item form errors - #4551 by @dominik-zeglen
- Do not allow random IDs to appear in snapshots - #4495 by @dominik-zeglen
- Input UI changes - #4542 by @benekex2
- Implement new menu design - #4476 by @benekex2
- Refetch attribute list after closing modal - #4615 by @dominik-zeglen
- Add config for Testcafe - #4553 by @dominik-zeglen
- Fix product type taxes select - #4453 by @benekex2
- Fix form reloading - #4467 by @dominik-zeglen
- Fix voucher limit value when checkbox unchecked - #4456 by @benekex2
- Fix searches and pickers - #4487 by @dominik-zeglen
- Fix dashboard menu styles - #4491 by @benekex2
- Fix menu responsiveness - #4511 by @benekex2
- Fix loosing focus while typing in the product description field - #4549 by @dominik-zeglen
- Fix MUI warnings - #4588 by @dominik-zeglen
- Fix bulk action checkboxes - #4618 by @dominik-zeglen
- Fix rendering user avatar when it's empty #4546 by @maarcingebala
- Remove Dashboard 2.0 files form Saleor repository - #4631 by @dominik-zeglen
- Fix CreateToken mutation to use NonNull on errors field #5415 by @gabmartinez

### Other notable changes

- Replace Pipenv with Poetry - #3894 by @michaljelonek
- Upgrade `django-prices` to v2.1 - #4639 by @NyanKiyoshi
- Disable reports from uWSGI about broken pipe and write errors from disconnected clients - #4596 by @NyanKiyoshi
- Fix the random failures of `populatedb` trying to create users with an existing email - #4769 by @NyanKiyoshi
- Enforce `pydocstyle` for Python docstrings over the project - #4562 by @NyanKiyoshi
- Move Django Debug Toolbar to dev requirements - #4454 by @derenio
- Change license for artwork to CC-BY 4.0
- New translations:
  - Greek

## 2.8.0

### Core

- Avatax backend support - #4310 by @korycins
- Add ability to store used payment sources in gateways (first implemented in Braintree) - #4195 by @salwator
- Add ability to specify a minimal quantity of checkout items for a voucher - #4427 by @fowczarek
- Change the type of start and end date fields from Date to DateTime - #4293 by @fowczarek
- Revert the custom dynamic middlewares - #4452 by @NyanKiyoshi

### Dashboard 2.0

- UX improvements in Vouchers section - #4362 by @benekex2
- Add company address configuration - #4432 by @benekex2
- Require name when saving a custom list filter - #4269 by @benekex2
- Use `esModuleInterop` flag in `tsconfig.json` to simplify imports - #4372 by @dominik-zeglen
- Use hooks instead of a class component in forms - #4374 by @dominik-zeglen
- Drop CSRF token header from API client - #4357 by @dominik-zeglen
- Fix various bugs in the product section - #4429 by @dominik-zeglen

### Other notable changes

- Fix error when creating a checkout with voucher code - #4292 by @NyanKiyoshi
- Fix error when users enter an invalid phone number in an address - #4404 by @NyanKiyoshi
- Fix error when adding a note to an anonymous order - #4319 by @NyanKiyoshi
- Fix gift card duplication error in the `populatedb` script - #4336 by @fowczarek
- Fix vouchers apply once per order - #4339 by @fowczarek
- Fix discount tests failing at random - #4401 by @korycins
- Add `SPECIFIC_PRODUCT` type to `VoucherType` - #4344 by @fowczarek
- New translations:
  - Icelandic
- Refactored the backend side of `checkoutCreate` to improve performances and prevent side effects over the user's checkout if the checkout creation was to fail. - #4367 by @NyanKiyoshi
- Refactored the logic of cleaning the checkout shipping method over the API, so users do not lose the shipping method when updating their checkout. If the shipping method becomes invalid, it will be replaced by the cheapest available. - #4367 by @NyanKiyoshi & @szewczykmira
- Refactored process of getting available shipping methods to make it easier to understand and prevent human-made errors. - #4367 by @NyanKiyoshi
- Moved 3D secure option to Braintree plugin configuration and update config structure mechanism - #4751 by @salwator

## 2.7.0

### API

- Create order only when payment is successful - #4154 by @NyanKiyoshi
- Order Events containing order lines or fulfillment lines now return the line object in the GraphQL API - #4114 by @NyanKiyoshi
- GraphQL now prints exceptions to stderr as well as returning them or not - #4148 by @NyanKiyoshi
- Refactored API resolvers to static methods with root typing - #4155 by @NyanKiyoshi
- Add phone validation in the GraphQL API to handle the library upgrade - #4156 by @NyanKiyoshi

### Core

- Add basic Gift Cards support in the backend - #4025 by @fowczarek
- Add the ability to sort products within a collection - #4123 by @NyanKiyoshi
- Implement customer events - #4094 by @NyanKiyoshi
- Merge "authorize" and "capture" operations - #4098 by @korycins, @NyanKiyoshi
- Separate the Django middlewares from the GraphQL API middlewares - #4102 by @NyanKiyoshi, #4186 by @cmiacz

### Dashboard 2.0

- Add navigation section - #4012 by @dominik-zeglen
- Add filtering on product list - #4193 by @dominik-zeglen
- Add filtering on orders list - #4237 by @dominik-zeglen
- Change input style and improve Storybook stories - #4115 by @dominik-zeglen
- Migrate deprecated fields in Dashboard 2.0 - #4121 by @benekex2
- Add multiple select checkbox - #4133, #4146 by @benekex2
- Rename menu items in Dashboard 2.0 - #4172 by @benekex2
- Category delete modal improvements - #4171 by @benekex2
- Close modals on click outside - #4236 - by @benekex2
- Use date localize hook in translations - #4202 by @dominik-zeglen
- Unify search API - #4200 by @dominik-zeglen
- Default default PAGINATE_BY - #4238 by @dominik-zeglen
- Create generic filtering interface - #4221 by @dominik-zeglen
- Add default state to rich text editor = #4281 by @dominik-zeglen
- Fix translation discard button - #4109 by @benekex2
- Fix draftail options and icons - #4132 by @benekex2
- Fix typos and messages in Dashboard 2.0 - #4168 by @benekex2
- Fix view all orders button - #4173 by @benekex2
- Fix visibility card view - #4198 by @benekex2
- Fix query refetch after selecting an object in list - #4272 by @dominik-zeglen
- Fix image selection in variants - #4270 by @benekex2
- Fix collection search - #4267 by @dominik-zeglen
- Fix quantity height in draft order edit - #4273 by @benekex2
- Fix checkbox clickable area size - #4280 by @dominik-zeglen
- Fix breaking object selection in menu section - #4282 by @dominik-zeglen
- Reset selected items when tab switch - #4268 by @benekex2

### Other notable changes

- Add support for Google Cloud Storage - #4127 by @chetabahana
- Adding a nonexistent variant to checkout no longer crashes - #4166 by @NyanKiyoshi
- Disable storage of Celery results - #4169 by @NyanKiyoshi
- Disable polling in Playground - #4188 by @maarcingebala
- Cleanup code for updated function names and unused argument - #4090 by @jxltom
- Users can now add multiple "Add to Cart" forms in a single page - #4165 by @NyanKiyoshi
- Fix incorrect argument in `get_client_token` in Braintree integration - #4182 by @maarcingebala
- Fix resolving attribute values when transforming them to HStore - #4161 by @maarcingebala
- Fix wrong calculation of subtotal in cart page - #4145 by @korycins
- Fix margin calculations when product/variant price is set to zero - #4170 by @MahmoudRizk
- Fix applying discounts in checkout's subtotal calculation in API - #4192 by @maarcingebala
- Fix GATEWAYS_ENUM to always contain all implemented payment gateways - #4108 by @koradon

## 2.6.0

### API

- Add unified filtering interface in resolvers - #3952, #4078 by @korycins
- Add mutations for bulk actions - #3935, #3954, #3967, #3969, #3970 by @akjanik
- Add mutation for reordering menu items - #3958 by @NyanKiyoshi
- Optimize queries for single nodes - #3968 @NyanKiyoshi
- Refactor error handling in mutations #3891 by @maarcingebala & @akjanik
- Specify mutation permissions through Meta classes - #3980 by @NyanKiyoshi
- Unify pricing access in products and variants - #3948 by @NyanKiyoshi
- Use only_fields instead of exclude_fields in type definitions - #3940 by @michaljelonek
- Prefetch collections when getting sales of a bunch of products - #3961 by @NyanKiyoshi
- Remove unnecessary dedents from GraphQL schema so new Playground can work - #4045 by @salwator
- Restrict resolving payment by ID - #4009 @NyanKiyoshi
- Require `checkoutId` for updating checkout's shipping and billing address - #4074 by @jxltom
- Handle errors in `TokenVerify` mutation - #3981 by @fowczarek
- Unify argument names in types and resolvers - #3942 by @NyanKiyoshi

### Core

- Use Black as the default code formatting tool - #3852 by @krzysztofwolski and @NyanKiyoshi
- Dropped Python 3.5 support - #4028 by @korycins
- Rename Cart to Checkout - #3963 by @michaljelonek
- Use data classes to exchange data with payment gateways - #4028 by @korycins
- Refactor order events - #4018 by @NyanKiyoshi

### Dashboard 2.0

- Add bulk actions - #3955 by @dominik-zeglen
- Add user avatar management - #4030 by @benekex2
- Add navigation drawer support on mobile devices - #3839 by @benekex2
- Fix rendering validation errors in product form - #4024 by @benekex2
- Move dialog windows to query string rather than router paths - #3953 by @dominik-zeglen
- Update order events types - #4089 by @jxltom
- Code cleanup by replacing render props with react hooks - #4010 by @dominik-zeglen

### Other notable changes

- Add setting to enable Django Debug Toolbar - #3983 by @koradon
- Use newest GraphQL Playground - #3971 by @salwator
- Ensure adding to quantities in the checkout is respecting the limits - #4005 by @NyanKiyoshi
- Fix country area choices - #4008 by @fowczarek
- Fix price_range_as_dict function - #3999 by @zodiacfireworks
- Fix the product listing not showing in the voucher when there were products selected - #4062 by @NyanKiyoshi
- Fix crash in Dashboard 1.0 when updating an order address's phone number - #4061 by @NyanKiyoshi
- Reduce the time of tests execution by using dummy password hasher - #4083 by @korycins
- Set up explicit **hash** function - #3979 by @akjanik
- Unit tests use none as media root - #3975 by @korycins
- Update file field styles with materializecss template filter - #3998 by @zodiacfireworks
- New translations:
  - Albanian
  - Colombian Spanish
  - Lithuanian

## 2.5.0

### API

- Add query to fetch draft orders - #3809 by @michaljelonek
- Add bulk delete mutations - #3838 by @michaljelonek
- Add `languageCode` enum to API - #3819 by @michaljelonek, #3854 by @jxltom
- Duplicate address instances in checkout mutations - #3866 by @pawelzar
- Restrict access to `orders` query for unauthorized users - #3861 by @pawelzar
- Support setting address as default in address mutations - #3787 by @jxltom
- Fix phone number validation in GraphQL when country prefix not given - #3905 by @patrys
- Report pretty stack traces in DEBUG mode - #3918 by @patrys

### Core

- Drop support for Django 2.1 and Django 1.11 (previous LTS) - #3929 by @patrys
- Fulfillment of digital products - #3868 by @korycins
- Introduce avatars for staff accounts - #3878 by @pawelzar
- Refactor the account avatars path from a relative to absolute - #3938 by @NyanKiyoshi

### Dashboard 2.0

- Add translations section - #3884 by @dominik-zeglen
- Add light/dark theme - #3856 by @dominik-zeglen
- Add customer's address book view - #3826 by @dominik-zeglen
- Add "Add variant" button on the variant details page = #3914 by @dominik-zeglen
- Add back arrows in "Configure" subsections - #3917 by @dominik-zeglen
- Display avatars in staff views - #3922 by @dominik-zeglen
- Prevent user from changing his own status and permissions - #3922 by @dominik-zeglen
- Fix crashing product create view - #3837, #3910 by @dominik-zeglen
- Fix layout in staff members details page - #3857 by @dominik-zeglen
- Fix unfocusing rich text editor - #3902 by @dominik-zeglen
- Improve accessibility - #3856 by @dominik-zeglen

### Other notable changes

- Improve user and staff management in dashboard 1.0 - #3781 by @jxltom
- Fix default product tax rate in Dashboard 1.0 - #3880 by @pawelzar
- Fix logo in docs - #3928 by @michaljelonek
- Fix name of logo file - #3867 by @jxltom
- Fix variants for juices in example data - #3926 by @michaljelonek
- Fix alignment of the cart dropdown on new bootstrap version - #3937 by @NyanKiyoshi
- Refactor the account avatars path from a relative to absolute - #3938 by @NyanKiyoshi
- New translations:
  - Armenian
  - Portuguese
  - Swahili
  - Thai

## 2.4.0

### API

- Add model translations support in GraphQL API - #3789 by @michaljelonek
- Add mutations to manage addresses for authenticated customers - #3772 by @Kwaidan00, @maarcingebala
- Add mutation to apply vouchers in checkout - #3739 by @Kwaidan00
- Add thumbnail field to `OrderLine` type - #3737 by @michaljelonek
- Add a query to fetch order by token - #3740 by @michaljelonek
- Add city choices and city area type to address validator API - #3788 by @jxltom
- Fix access to unpublished objects in API - #3724 by @Kwaidan00
- Fix bug where errors are not returned when creating fulfillment with a non-existent order line - #3777 by @jxltom
- Fix `productCreate` mutation when no product type was provided - #3804 by @michaljelonek
- Enable database search in products query - #3736 by @michaljelonek
- Use authenticated user's email as default email in creating checkout - #3726 by @jxltom
- Generate voucher code if it wasn't provided in mutation - #3717 by @Kwaidan00
- Improve limitation of vouchers by country - #3707 by @michaljelonek
- Only include canceled fulfillments for staff in fulfillment API - #3778 by @jxltom
- Support setting address as when creating customer address #3782 by @jxltom
- Fix generating slug from title - #3816 by @maarcingebala
- Add `variant` field to `OrderLine` type - #3820 by @maarcingebala

### Core

- Add JSON fields to store rich-text content - #3756 by @michaljelonek
- Add function to recalculate total order weight - #3755 by @Kwaidan00, @maarcingebala
- Unify cart creation logic in API and Django views - #3761, #3790 by @maarcingebala
- Unify payment creation logic in API and Django views - #3715 by @maarcingebala
- Support partially charged and refunded payments - #3735 by @jxltom
- Support partial fulfillment of ordered items - #3754 by @jxltom
- Fix applying discounts when a sale has no end date - #3595 by @cprinos

### Dashboard 2.0

- Add "Discounts" section - #3654 by @dominik-zeglen
- Add "Pages" section; introduce Draftail WYSIWYG editor - #3751 by @dominik-zeglen
- Add "Shipping Methods" section - #3770 by @dominik-zeglen
- Add support for date and datetime components - #3708 by @dominik-zeglen
- Restyle app layout - #3811 by @dominik-zeglen

### Other notable changes

- Unify model field names related to models' public access - `publication_date` and `is_published` - #3706 by @michaljelonek
- Improve filter orders by payment status - #3749 @jxltom
- Refactor translations in emails - #3701 by @Kwaidan00
- Use exact image versions in docker-compose - #3742 by @ashishnitinpatil
- Sort order payment and history in descending order - #3747 by @jxltom
- Disable style-loader in dev mode - #3720 by @jxltom
- Add ordering to shipping method - #3806 by @michaljelonek
- Add missing type definition for dashboard 2.0 - #3776 by @jxltom
- Add header and footer for checkout success pages #3752 by @jxltom
- Add instructions for using local assets in Docker - #3723 by @michaljelonek
- Update S3 deployment documentation to include CORS configuration note - #3743 by @NyanKiyoshi
- Fix missing migrations for is_published field of product and page model - #3757 by @jxltom
- Fix problem with l10n in Braintree payment gateway template - #3691 by @Kwaidan00
- Fix bug where payment is not filtered from active ones when creating payment - #3732 by @jxltom
- Fix incorrect cart badge location - #3786 by @jxltom
- Fix storefront styles after bootstrap is updated to 4.3.1 - #3753 by @jxltom
- Fix logo size in different browser and devices with different sizes - #3722 by @jxltom
- Rename dumpdata file `db.json` to `populatedb_data.json` - #3810 by @maarcingebala
- Prefetch collections for product availability - #3813 by @michaljelonek
- Bump django-graphql-jwt - #3814 by @michaljelonek
- Fix generating slug from title - #3816 by @maarcingebala
- New translations:
  - Estonian
  - Indonesian

## 2.3.1

- Fix access to private variant fields in API - #3773 by maarcingebala
- Limit access of quantity and allocated quantity to staff in GraphQL API #3780 by @jxltom

## 2.3.0

### API

- Return user's last checkout in the `User` type - #3578 by @fowczarek
- Automatically assign checkout to the logged in user - #3587 by @fowczarek
- Expose `chargeTaxesOnShipping` field in the `Shop` type - #3603 by @fowczarek
- Expose list of enabled payment gateways - #3639 by @fowczarek
- Validate uploaded files in a unified way - #3633 by @fowczarek
- Add mutation to trigger fetching tax rates - #3622 by @fowczarek
- Use USERNAME_FIELD instead of hard-code email field when resolving user - #3577 by @jxltom
- Require variant and quantity fields in `CheckoutLineInput` type - #3592 by @jxltom
- Preserve order of nodes in `get_nodes_or_error` function - #3632 by @jxltom
- Add list mutations for `Voucher` and `Sale` models - #3669 by @michaljelonek
- Use proper type for countries in `Voucher` type - #3664 by @michaljelonek
- Require email in when creating checkout in API - #3667 by @michaljelonek
- Unify returning errors in the `tokenCreate` mutation - #3666 by @michaljelonek
- Use `Date` field in Sale/Voucher inputs - #3672 by @michaljelonek
- Refactor checkout mutations - #3610 by @fowczarek
- Refactor `clean_instance`, so it does not returns errors anymore - #3597 by @akjanik
- Handle GraphqQL syntax errors - #3576 by @jxltom

### Core

- Refactor payments architecture - #3519 by @michaljelonek
- Improve Docker and `docker-compose` configuration - #3657 by @michaljelonek
- Allow setting payment status manually for dummy gateway in Storefront 1.0 - #3648 by @jxltom
- Infer default transaction kind from operation type - #3646 by @jxltom
- Get correct payment status for order without any payments - #3605 by @jxltom
- Add default ordering by `id` for `CartLine` model - #3593 by @jxltom
- Fix "set password" email sent to customer created in the dashboard - #3688 by @Kwaidan00

### Dashboard 2.0

- ️Add taxes section - #3622 by @dominik-zeglen
- Add drag'n'drop image upload - #3611 by @dominik-zeglen
- Unify grid handling - #3520 by @dominik-zeglen
- Add component generator - #3670 by @dominik-zeglen
- Throw Typescript errors while snapshotting - #3611 by @dominik-zeglen
- Simplify mutation's error checking - #3589 by @dominik-zeglen
- Fix order cancelling - #3624 by @dominik-zeglen
- Fix logo placement - #3602 by @dominik-zeglen

### Other notable changes

- Register Celery task for updating exchange rates - #3599 by @jxltom
- Fix handling different attributes with the same slug - #3626 by @jxltom
- Add missing migrations for tax rate choices - #3629 by @jxltom
- Fix `TypeError` on calling `get_client_token` - #3660 by @michaljelonek
- Make shipping required as default when creating product types - #3655 by @jxltom
- Display payment status on customer's account page in Storefront 1.0 - #3637 by @jxltom
- Make order fields sequence in Dashboard 1.0 same as in Dashboard 2.0 - #3606 by @jxltom
- Fix returning products for homepage for the currently viewing user - #3598 by @jxltom
- Allow filtering payments by status in Dashboard 1.0 - #3608 by @jxltom
- Fix typo in the definition of order status - #3649 by @jxltom
- Add margin for order notes section - #3650 by @jxltom
- Fix logo position - #3609, #3616 by @jxltom
- Storefront visual improvements - #3696 by @piotrgrundas
- Fix product list price filter - #3697 by @Kwaidan00
- Redirect to success page after successful payment - #3693 by @Kwaidan00

## 2.2.0

### API

- Use `PermissionEnum` as input parameter type for `permissions` field - #3434 by @maarcingebala
- Add "authorize" and "charge" mutations for payments - #3426 by @jxltom
- Add alt text to product thumbnails and background images of collections and categories - #3429 by @fowczarek
- Fix passing decimal arguments = #3457 by @fowczarek
- Allow sorting products by the update date - #3470 by @jxltom
- Validate and clear the shipping method in draft order mutations - #3472 by @fowczarek
- Change tax rate field to choice field - #3478 by @fowczarek
- Allow filtering attributes by collections - #3508 by @maarcingebala
- Resolve to `None` when empty object ID was passed as mutation argument - #3497 by @maarcingebala
- Change `errors` field type from [Error] to [Error!] - #3489 by @fowczarek
- Support creating default variant for product types that don't use multiple variants - #3505 by @fowczarek
- Validate SKU when creating a default variant - #3555 by @fowczarek
- Extract enums to separate files - #3523 by @maarcingebala

### Core

- Add Stripe payment gateway - #3408 by @jxltom
- Add `first_name` and `last_name` fields to the `User` model - #3101 by @fowczarek
- Improve several payment validations - #3418 by @jxltom
- Optimize payments related database queries - #3455 by @jxltom
- Add publication date to collections - #3369 by @k-brk
- Fix hard-coded site name in order PDFs - #3526 by @NyanKiyoshi
- Update favicons to the new style - #3483 by @dominik-zeglen
- Fix migrations for default currency - #3235 by @bykof
- Remove Elasticsearch from `docker-compose.yml` - #3482 by @maarcingebala
- Resort imports in tests - #3471 by @jxltom
- Fix the no shipping orders payment crash on Stripe - #3550 by @NyanKiyoshi
- Bump backend dependencies - #3557 by @maarcingebala. This PR removes security issue CVE-2019-3498 which was present in Django 2.1.4. Saleor however wasn't vulnerable to this issue as it doesn't use the affected `django.views.defaults.page_not_found()` view.
- Generate random data using the default currency - #3512 by @stephenmoloney
- New translations:
  - Catalan
  - Serbian

### Dashboard 2.0

- Restyle product selection dialogs - #3499 by @dominik-zeglen, @maarcingebala
- Fix minor visual bugs in Dashboard 2.0 - #3433 by @dominik-zeglen
- Display warning if order draft has missing data - #3431 by @dominik-zeglen
- Add description field to collections - #3435 by @dominik-zeglen
- Add query batching - #3443 by @dominik-zeglen
- Use autocomplete fields in country selection - #3443 by @dominik-zeglen
- Add alt text to categories and collections - #3461 by @dominik-zeglen
- Use first and last name of a customer or staff member in UI - #3247 by @Bonifacy1, @dominik-zeglen
- Show error page if an object was not found - #3463 by @dominik-zeglen
- Fix simple product's inventory data saving bug - #3474 by @dominik-zeglen
- Replace `thumbnailUrl` with `thumbnail { url }` - #3484 by @dominik-zeglen
- Change "Feature on Homepage" switch behavior - #3481 by @dominik-zeglen
- Expand payment section in order view - #3502 by @dominik-zeglen
- Change TypeScript loader to speed up the build process - #3545 by @patrys

### Bugfixes

- Do not show `Pay For Order` if order is partly paid since partial payment is not supported - #3398 by @jxltom
- Fix attribute filters in the products category view - #3535 by @fowczarek
- Fix storybook dependencies conflict - #3544 by @dominik-zeglen

## 2.1.0

### API

- Change selected connection fields to lists - #3307 by @fowczarek
- Require pagination in connections - #3352 by @maarcingebala
- Replace Graphene view with a custom one - #3263 by @patrys
- Change `sortBy` parameter to use enum type - #3345 by @fowczarek
- Add `me` query to fetch data of a logged-in user - #3202, #3316 by @fowczarek
- Add `canFinalize` field to the Order type - #3356 by @fowczarek
- Extract resolvers and mutations to separate files - #3248 by @fowczarek
- Add VAT tax rates field to country - #3392 by @michaljelonek
- Allow creating orders without users - #3396 by @fowczarek

### Core

- Add Razorpay payment gatway - #3205 by @NyanKiyoshi
- Use standard tax rate as a default tax rate value - #3340 by @fowczarek
- Add description field to the Collection model - #3275 by @fowczarek
- Enforce the POST method on VAT rates fetching - #3337 by @NyanKiyoshi
- Generate thumbnails for category/collection background images - #3270 by @NyanKiyoshi
- Add warm-up support in product image creation mutation - #3276 by @NyanKiyoshi
- Fix error in the `populatedb` script when running it not from the project root - #3272 by @NyanKiyoshi
- Make Webpack rebuilds fast - #3290 by @patrys
- Skip installing Chromium to make deployment faster - #3227 by @jxltom
- Add default test runner - #3258 by @jxltom
- Add Transifex client to Pipfile - #3321 by @jxltom
- Remove additional pytest arguments in tox - #3338 by @jxltom
- Remove test warnings - #3339 by @jxltom
- Remove runtime warning when product has discount - #3310 by @jxltom
- Remove `django-graphene-jwt` warnings - #3228 by @jxltom
- Disable deprecated warnings - #3229 by @jxltom
- Add `AWS_S3_ENDPOINT_URL` setting to support DigitalOcean spaces. - #3281 by @hairychris
- Add `.gitattributes` file to hide diffs for generated files on Github - #3055 by @NyanKiyoshi
- Add database sequence reset to `populatedb` - #3406 by @michaljelonek
- Get authorized amount from succeeded auth transactions - #3417 by @jxltom
- Resort imports by `isort` - #3412 by @jxltom

### Dashboard 2.0

- Add confirmation modal when leaving view with unsaved changes - #3375 by @dominik-zeglen
- Add dialog loading and error states - #3359 by @dominik-zeglen
- Split paths and urls - #3350 by @dominik-zeglen
- Derive state from props in forms - #3360 by @dominik-zeglen
- Apply debounce to autocomplete fields - #3351 by @dominik-zeglen
- Use Apollo signatures - #3353 by @dominik-zeglen
- Add order note field in the order details view - #3346 by @dominik-zeglen
- Add app-wide progress bar - #3312 by @dominik-zeglen
- Ensure that all queries are built on top of TypedQuery - #3309 by @dominik-zeglen
- Close modal windows automatically - #3296 by @dominik-zeglen
- Move URLs to separate files - #3295 by @dominik-zeglen
- Add basic filters for products and orders list - #3237 by @Bonifacy1
- Fetch default currency from API - #3280 by @dominik-zeglen
- Add `displayName` property to components - #3238 by @Bonifacy1
- Add window titles - #3279 by @dominik-zeglen
- Add paginator component - #3265 by @dominik-zeglen
- Update Material UI to 3.6 - #3387 by @patrys
- Upgrade React, Apollo, Webpack and Babel - #3393 by @patrys
- Add pagination for required connections - #3411 by @dominik-zeglen

### Bugfixes

- Fix language codes - #3311 by @jxltom
- Fix resolving empty attributes list - #3293 by @maarcingebala
- Fix range filters not being applied - #3385 by @michaljelonek
- Remove timeout for updating image height - #3344 by @jxltom
- Return error if checkout was not found - #3289 by @maarcingebala
- Solve an auto-resize conflict between Materialize and medium-editor - #3367 by @adonig
- Fix calls to `ngettext_lazy` - #3380 by @patrys
- Filter preauthorized order from succeeded transactions - #3399 by @jxltom
- Fix incorrect country code in fixtures - #3349 by @bingimar
- Fix updating background image of a collection - #3362 by @fowczarek & @dominik-zeglen

### Docs

- Document settings related to generating thumbnails on demand - #3329 by @NyanKiyoshi
- Improve documentation for Heroku deployment - #3170 by @raybesiga
- Update documentation on Docker deployment - #3326 by @jxltom
- Document payment gateway configuration - #3376 by @NyanKiyoshi

## 2.0.0

### API

- Add mutation to delete a customer; add `isActive` field in `customerUpdate` mutation - #3177 by @maarcingebala
- Add mutations to manage authorization keys - #3082 by @maarcingebala
- Add queries for dashboard homepage - #3146 by @maarcingebala
- Allows user to unset homepage collection - #3140 by @oldPadavan
- Use enums as permission codes - #3095 by @the-bionic
- Return absolute image URLs - #3182 by @maarcingebala
- Add `backgroundImage` field to `CategoryInput` - #3153 by @oldPadavan
- Add `dateJoined` and `lastLogin` fields in `User` type - #3169 by @maarcingebala
- Separate `parent` input field from `CategoryInput` - #3150 by @akjanik
- Remove duplicated field in Order type - #3180 by @maarcingebala
- Handle empty `backgroundImage` field in API - #3159 by @maarcingebala
- Generate name-based slug in collection mutations - #3145 by @akjanik
- Remove products field from `collectionUpdate` mutation - #3141 by @oldPadavan
- Change `items` field in `Menu` type from connection to list - #3032 by @oldPadavan
- Make `Meta.description` required in `BaseMutation` - #3034 by @oldPadavan
- Apply `textwrap.dedent` to GraphQL descriptions - #3167 by @fowczarek

### Dashboard 2.0

- Add collection management - #3135 by @dominik-zeglen
- Add customer management - #3176 by @dominik-zeglen
- Add homepage view - #3155, #3178 by @Bonifacy1 and @dominik-zeglen
- Add product type management - #3052 by @dominik-zeglen
- Add site settings management - #3071 by @dominik-zeglen
- Escape node IDs in URLs - #3115 by @dominik-zeglen
- Restyle categories section - #3072 by @Bonifacy1

### Other

- Change relation between `ProductType` and `Attribute` models - #3097 by @maarcingebala
- Remove `quantity-allocated` generation in `populatedb` script - #3084 by @MartinSeibert
- Handle `Money` serialization - #3131 by @Pacu2
- Do not collect unnecessary static files - #3050 by @jxltom
- Remove host mounted volume in `docker-compose` - #3091 by @tiangolo
- Remove custom services names in `docker-compose` - #3092 by @tiangolo
- Replace COUNTRIES with countries.countries - #3079 by @neeraj1909
- Installing dev packages in docker since tests are needed - #3078 by @jxltom
- Remove comparing string in address-form-panel template - #3074 by @tomcio1205
- Move updating variant names to a Celery task - #3189 by @fowczarek

### Bugfixes

- Fix typo in `clean_input` method - #3100 by @the-bionic
- Fix typo in `ShippingMethod` model - #3099 by @the-bionic
- Remove duplicated variable declaration - #3094 by @the-bionic

### Docs

- Add createdb note to getting started for Windows - #3106 by @ajostergaard
- Update docs on pipenv - #3045 by @jxltom<|MERGE_RESOLUTION|>--- conflicted
+++ resolved
@@ -4,13 +4,10 @@
 
 ## [Unreleased]
 
-<<<<<<< HEAD
 - Add metadata to shipping zones and shipping methods - by @maarcingebala #6340
 - Add Page Types - #6261 by @IKarbowiak
-=======
 - Add metadata to shipping zones and shipping methods - #6340 by @maarcingebala
 - Drop deprecated meta mutations - #6422 by @maarcingebala
->>>>>>> a82166ce
 
 ## 2.11.0
 
