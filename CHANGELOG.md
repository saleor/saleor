--- conflicted
+++ resolved
@@ -138,12 +138,8 @@
 - Add missing descriptions to Translation module. - #13410 by @Smit-Parmar
 - Add missing descriptions to menu module - #13409 by @devilsautumn
 - Add missing descriptions to page module - #13536 by @devilsautumn
-<<<<<<< HEAD
+- Fix seo field to accept null value - #13512 by @ssuraliya
 - Add missing descriptions to payment module - #13546 by @devilsautumn
-=======
-- Fix seo field to accept null value - #13512 by @ssuraliya
-
->>>>>>> 676b42e6
 
 # 3.14.0
 
