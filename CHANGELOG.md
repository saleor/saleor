--- conflicted
+++ resolved
@@ -106,11 +106,7 @@
   certain types of data. - #17506 by @NyanKiyoshi
 - Improve status calculation for orders with waiting-for-approval fulfillments - #17471 by @delemeator
 - Allow to change Admin email plugin custom templates back to default - #17563 by @wcislo-saleor
-<<<<<<< HEAD
 - Prevent possible race condition when running CustomerCreate mutation. Now second call will return ValidationError - #17582 by @lkostrowski
 - Fixes incorrect gift card balances after covering the full order total - #17566 by @korycins
-=======
-- Fixes incorrect gift card balances after covering the full order total - #17566 by @korycins
 - Fixes tax class not clearing when selecting a shipping method without a tax class - #17560 by @korycins
-- The prices for draft orders created in `OrderBulkCreate` now are properly calculated - #17583 by @IKarbowiak
->>>>>>> e5ff65b5
+- The prices for draft orders created in `OrderBulkCreate` now are properly calculated - #17583 by @IKarbowiak