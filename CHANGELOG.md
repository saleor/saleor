# Changelog

All notable, unreleased changes to this project will be documented in this file. For the released changes, please visit the [Releases](https://github.com/mirumee/saleor/releases) page.

# 3.1.0 [Unreleased]
- Extend app by `AppExtension` - #7701 by @korycins
- Deprecate interface field `PaymentData.reuse_source` - #7988 by @mateuszgrzyb
- Add ExternalNotificationTrigger mutation - #7821 by @mstrumeck
- Add Click&Collect feature - #7673 by @kuchichan
- Introduce swatch attributes - #7261 by @IKarbowiak
- Introduce gift card feature - #7827 by @IKarbowiak, @tomaszszymanski129
- Deprecate `setup_future_usage` from `checkoutComplete.paymentData` input - will be removed in Saleor 4.0 - #7994 by @mateuszgrzyb
- Possibility to pass metadata in input of `checkoutPaymentCreate` - #8076 by @mateuszgrzyb
- Fix shipping address issue in `availableCollectionPoints` resolver for checkout - #8143 by @kuchichan
- Improve draft orders and orders webhooks by @jakubkuc
- Fix cursor-based pagination in products search - #8011 by @rafalp
- Extend `accountRegister` mutation to consume first & last name - #8184 by @piotrgrundas
- Introduce sales / vouchers per product variant - #8064 by @kuchichan
- Introduce sales webhooks - #8157 @kuchichan
- Batch loads in queries for Apollo Federation - #8273 by @rafalp
- Reserve stocks for checkouts - #7589 by @rafalp
- Add `variant_selection` to `ProductAttributeAssign` operations - #8235 by @kuchichan
- Add query complexity limit to GraphQL API - #8526 by rafalp
- Add `quantity_limit_per_customer` field to ProductVariant #8405 by @kuchichan
- Optimize products stock availability filter - #8809 by @fowczarek
- Refactor attributes validation - #8905 by @IKarbowiak
  - in create mutations: require all required attributes
  - in update mutations: do not require providing any attributes; when any attribute is given, validate provided values.
- Do no allow using id for updating checkout and order metadata - #8906 by @IKarbowiak
- Fix crash when querying external shipping method's `translation` field - #8971 by @rafalp
- Add `COLLECTION_CREATED`, `COLLECTION_UPDATED`, `COLLECTION_DELETED` events and webhooks - #8974 by @rafalp
<<<<<<< HEAD
- Make collections names non-unique - #8986 by @rafalp
=======
- Fix crash when too long translation strings were passed to `translate` mutations - #8942 by rafalp
>>>>>>> 26967083

# 3.0.0 [Unreleased]

- Improve draft orders and orders webhooks - #SALEOR-4008 by @jakubkuc
- Mark `X-` headers as deprecated and add headers without prefix. All deprecated headers will be removed in Saleor 4.0 - #8179 by @L3str4nge
    * X-Saleor-Event -> Saleor-Event
    * X-Saleor-Domain -> Saleor-Domain
    * X-Saleor-Signature -> Saleor-Signature
    * X-Saleor-HMAC-SHA256 -> Saleor-HMAC-SHA256
- Extend editorjs validator to accept blocks different than text - #SALEOR-3354 by @mociepka
- Add query contains only schema validation - #6827 by @fowczarek
- Add introspection caching - #6871 by @fowczarek
- Refactor plugins manager(add missing tracing, optimize imports, drop plugins manager from settings) - #6890 by @fowczarek
- Add CUSTOMER_UPDATED webhook, add addresses field to customer CUSTOMER_CREATED webhook - #6898 by @piotrgrundas
- Add missing span in PluginManager - #6900 by @fowczarek
- Fix Sentry reporting - #6902 by @fowczarek
- Fix removing page types in cleardb command - #6918 by @fowczarek
- Add possibility to apply discount to order/order line with status `DRAFT` - #6930 by @korycins
- Deprecate API fields `Order.discount`, `Order.discountName`, `Order.translatedDiscountName` - #6874 by @korycins
- Fix argument validation in page resolver - #6960 by @fowczarek
- Drop `data` field from checkout line model - #6961 by @fowczarek
- Add `PRODUCT_VARIANT_CREATED`, `PRODUCT_VARIANT_UPDATED`, `PRODUCT_VARIANT_DELETED` webhooks, fix attributes field for `PRODUCT_CREATED`, `PRODUCT_UPDATED` webhooks - #6963 by @piotrgrundas
- Fix `totalCount` on connection resolver without `first` or `last` - #6975 by @fowczarek
- Fix variant resolver on `DigitalContent` - #6983 by @fowczarek
- Fix race condition on `send_fulfillment-confirmation` - #6988 by @fowczarek
- Fix resolver by id and slug for product and product variant - #6985 by @d-wysocki
- Add optional support for reporting resource limits via a stub field in `shop` - #6967 by @NyanKiyoshi
- Allow to use `Bearer` as an authorization prefix - #6996 by @korycins
- Update checkout quantity when checkout lines are deleted - #7002 by @IKarbowiak
- Raise an error when the user is trying to sort products by rank without search - #7013 by @IKarbowiak
- Fix available shipping methods - return also weight methods without weight limits - #7021 by @IKarbowiak
- Remove redundant Opentracing spans - #6994 by @fowczarek
- Trigger `PRODUCT_UPDATED` webhook for collections and categories mutations - #7051 by @d-wysocki
- Support setting value for AttributeValue mutations - #7037 by @piotrgrundas
- Validate discount value for percentage vouchers and sales - #7033 by @d-wysocki
- Optimize children field on Category type - #7045 by @IKarbowiak
- Added support for querying objects by metadata fields - #6683 by @LeOndaz, #7421 by @korycins
- Add rich text attribute input - #7059 by @piotrgrundas
- Avoid using `get_plugins_manager` method - #7052 by @IKarbowiak
- Add field `languageCode` to types: `AccountInput`, `AccountRegisterInput`, `CheckoutCreateInput`, `CustomerInput`, `Order`, `User`. Add field `languageCodeEnum` to `Order` type. Add new mutation `CheckoutLanguageCodeUpdate`. Deprecate field `Order.languageCode`.  - #6609 by @korycins
- Add benchmarks for triggered product and variants webhooks - #7061 by @d-wysocki
- Extend `Transaction` type with gateway response and `Payment` type with filter - #7062 by @IKarbowiak
- Fix invalid tax rates for lines - #7058 by @IKarbowiak
- Allow seeing unconfirmed orders - #7072 by @IKarbowiak
- Raise GraphQLError when too big integer value is provided - #7076 by @IKarbowiak
- Do not update draft order addresses when user is changing - #7088 by @IKarbowiak
- Recalculate draft order when product/variant was deleted - #7085 by @d-wysocki
- Added validation for `DraftOrderCreate` with negative quantity line - #7085 by @d-wysocki
- Remove html tags from product description_plaintext - #7094 by @d-wysocki
- Performance upgrade on orders query with shipping and billing addresses - #7083 by @tomaszszymanski129
- Performance upgrade on orders query with payment status - #7125 by @tomaszszymanski129
- Performance upgrade on orders query with events - #7120 by @tomaszszymanski129
- Performance upgrade on orders query with `user` and `userEmail` fields - #7091 by @tomaszszymanski129
- Fix dataloader for fetching checkout info - #7084 by @IKarbowiak
- Update also draft order line total price after getting the unit price from plugin - #7080 by @IKarbowiak
- Fix failing product tasks when instances are removed - #7092 by @IKarbowiak
- Catch invalid object ID and raise ValidationError - #7114 by @d-wysocki
- Update GraphQL endpoint to only match exactly `/graphql/` without trailing characters - #7117 by @IKarbowiak
- Introduce traced_resolver decorator instead of graphene middleware - #7159 by @tomaszszymanski129
- Fix failing export when exporting attribute without values - #7131 by @IKarbowiak
- Extend Vatlayer functionalities - #7101 by @korycins:
    - Allow users to enter a list of exceptions (country ISO codes) that will use the source country rather than the destination country for tax purposes.
    - Allow users to enter a list of countries for which no VAT will be added.
- Allow passing metadata to `accountRegister` mutation - #7152 by @piotrgrundas
- Fix incorrect payment data for klarna - #7150 by @IKarbowiak
- Drop deleted images from storage - #7129 by @IKarbowiak
- Fix core sorting on related fields - #7195 by @tomaszszymanski129
- Fix variants dataloaders when querying with default channel - #7206 by @tomaszszymanski129
- Performance upgrade on orders query with `subtotal` field - #7174 by @tomaszszymanski129
- Performance upgrade on orders query with `actions` field - #7175 by @tomaszszymanski129
- Performance upgrade on orders query with `totalAuthorized` field - #7170 by @tomaszszymanski129
- Fix export with empty assignment values - #7207 by @IKarbowiak
- Change exported file name - #7218 by @IKarbowiak
- Performance upgrade on `OrderLine` type with `thumbnail` field - #7224 by @tomaszszymanski129
- Use GraphQL IDs instead of database IDs in export - #7240 by @IKarbowiak
- Fix draft order tax mismatch - #7226 by @IKarbowiak
  - Introduce `calculate_order_line_total` plugin method
- Update core logging for better Celery tasks handling - #7251 by @tomaszszymanski129
- Raise ValidationError when refund cannot be performed - #7260 by @IKarbowiak
- Extend order with origin and original order values - #7326 by @IKarbowiak
- Fix customer addresses missing after customer creation - #7327 by @tomaszszymanski129
- Extend order webhook payload with fulfillment fields - #7364, #7347 by @korycins
  - fulfillments extended with:
    - total_refund_amount
    - shipping_refund_amount
    - lines
  - fulfillment lines extended with:
    - total_price_net_amount
    - total_price_gross_amount
    - undiscounted_unit_price_net
    - undiscounted_unit_price_gross
    - unit_price_net
- Extend order payload with undiscounted prices and add psp_reference to payment model - #7339 by @IKarbowiak
  - order payload extended with the following fields:
    - `undiscounted_total_net_amount`
    - `undiscounted_total_gross_amount`
    - `psp_reference` on `payment`
  - order lines extended with:
    - `undiscounted_unit_price_net_amount`
    - `undiscounted_unit_price_gross_amount`
    - `undiscounted_total_price_net_amount`
    - `undiscounted_total_price_gross_amount`
- Copy metadata fields when creating reissue - #7358 by @IKarbowiak
- Add payment webhooks - #7044 by @maarcingebala
- Fix invoice generation - #7376 by @tomaszszymanski129
- Allow defining only one field in translations - #7363 by @IKarbowiak
- Trigger `checkout_updated` hook for checkout meta mutations - #7392 by @maarcingebala
- Optimize `inputType` resolver on `AttributeValue` type - 7396 by @tomaszszymanski129
- Allow filtering pages by ids - #7393 by @IKarbowiak
- Refactor account filters - 7419 by @tomaszszymanski129
- Fix validate `min_spent` on vouchers to use net or gross value depends on `settings.display_gross_prices` - #7408 by @d-wysocki
- Fix invoice generation - #7376 by tomaszszymanski129
- Unify channel ID params #7378
  - targetChannel from ChannelDeleteInput changed to channelId
  - `channel` from `DraftOrderCreateInput` changed to channelId
  - `channel` from `DraftOrderInput` changed to channelId
  - `channel` from `pluginUpdate` changed to channelId
- Compress celery tasks related with `user_emails` and `webhooks`  - #7445 by d-wysocki
- Order events performance - #7424 by tomaszszymanski129
- Add hash to uploading images #7453 by @IKarbowiak
- Add file format validation for uploaded images - #7447 by @IKarbowiak
- Add boolean attributes - #7454 by @piotrgrundas
- Fix attaching params for address form errors - #7485 by @IKarbowiak
- Update draft order validation - #7253 by @IKarbowiak
  - Extend Order type with errors: [OrderError!]! field
  - Create tasks for deleting order lines by deleting products or variants
- Fix doubled checkout total price for one line and zero shipping price - #7532 by @IKarbowiak
- Deprecate nested objects in TranslatableContent types - #7522 by @IKarbowiak
- Fix performance for User type on resolvers: orders, gift cards, events - #7574 by @tomaszszymanski129
- Fix failing account mutations for app - #7569 by @IKarbowiak
- Introduce `event_payload` to webhook tasks - #8227 by @jakubkuc
- Modify order of auth middleware calls - #7572 by @tomaszszymanski129
- Add app support for events - #7622 by @IKarbowiak
- Fulfillment confirmation - #7675 by @tomaszszymanski129
- Add date & date time attributes - #7500 by @piotrgrundas
- Add `withChoices` flag for Attribute type - #7733 by @dexon44
- Drop assigning cheapest shipping method in checkout - #7767 by @maarcingebala
- Add `product_id`, `product_variant_id`, `attribute_id` and `page_id` when it's possible for `AttributeValue` translations webhook. - #7783 by @fowczarek
- Deprecate `query` argument in `sales` and `vouchers` queries - #7806 by @maarcingebala
- Allow translating objects by translatable content ID - #7803 by @maarcingebala
- Add `page_type_id` when it's possible for `AttributeValue` translations webhook. - #7825 by @fowczarek
- Optimize available quantity loader. - #7802 by @fowczarek
- Configure a periodic task for removing empty allocations - #7885 by @fowczarek
- Add webhooks for stock changes: `PRODUCT_VARIANT_OUT_OF_STOCK` and `PRODUCT_VARIANT_BACK_IN_STOCK`  - #7590 by @mstrumeck
- Allow impersonating user by an app/staff - #7754 by @korycins:
  - Add `customerId` to `checkoutCustomerAttach` mutation
  - Add new permision `IMPERSONATE_USER`
  - Handle `SameSite` cookie attribute in jwt refresh token middleware - #8209 by @jakubkuc
- Add workaround for failing Avatax when line has price 0 - #8610 by @korycins
- Add option to set tax code for shipping in Avatax configuration view - #8596 by @korycins
- Fix Avalara tax fetching from cache - #8647 by @fowczarek
- Implement database read replicas - #8516, #8751 by @fowczarek
- Propagate sale and voucher discounts over specific lines - #8793 by @korycins
  - The created order lines from checkout will now have fulfilled all undiscounted fields with a default price value
  (without any discounts).
  - Order line will now include a voucher discount (in the case when the voucher is for specific products or have a
  flag apply_once_per_order). In that case `Order.discounts` will not have a relation to `OrderDiscount` object.
  - Webhook payload for `OrderLine` will now include two new fields `sale_id` (graphql's ID of applied sale) and
  `voucher_code` (code of the valid voucher applied to this line).
  - When any sale or voucher discount was applied, `line.discount_reason` will be fulfilled.
  - New interface for handling more data for prices: `PricesData` and `TaxedPricesData` used in checkout calculations
  and in plugins/pluginManager.
- Attach sale discount info to the line when adding variant to order - #8821 by @IKarbowiak
  - Rename checkout interfaces: `CheckoutTaxedPricesData` instead of `TaxedPricesData`
  and `CheckoutPricesData` instead of `PricesData`
  - New interface for handling more data for prices: `OrderTaxedPricesData` used in plugins/pluginManager.

### Breaking
- Multichannel MVP: Multicurrency - #6242 by @fowczarek @d-wysocki
- Drop deprecated meta mutations - #6422 by @maarcingebala
- Drop deprecated service accounts and webhooks API - #6431 by @maarcingebala
- Drop deprecated fields from the `ProductVariant` type: `quantity`, `quantityAllocated`, `stockQuantity`, `isAvailable` - #6436 by @maarcingebala
- Drop authorization keys API - #6631 by @maarcingebala
- Drop `type` field from `AttributeValue` type - #6710 by @IKarbowiak
- Drop `apply_taxes_to_shipping_price_range` plugin hook - #6746 by @maarcingebala
- Drop `CHECKOUT_QUANTITY_CHANGED` webhook - #6797 by @d-wysocki
- Drop deprecated `taxRate` field from `ProductType` - #6795 by @d-wysocki
- Unconfirmed order manipulation - #6829 by @tomaszszymanski129
  - Remove mutations for draft order lines manipulation: `draftOrderLinesCreate`, `draftOrderLineDelete`, `draftOrderLineUpdate`
  - Use `orderLinesCreate`, `orderLineDelete`, `orderLineUpdate` mutations instead.
  - Order events enums `DRAFT_ADDED_PRODUCTS` and `DRAFT_REMOVED_PRODUCTS` are now `ADDED_PRODUCTS` and `REMOVED_PRODUCTS`
- Email interface as a plugin - #6301 by @korycins
- Remove resolving user's location from GeoIP; drop `PaymentInput.billingAddress` input field - #6784 by @maarcingebala
- Change the payload of the order webhook to handle discounts list, added fields: `Order.discounts`,
`OrderLine.unit_discount_amount`,`OrderLine.unit_discount_type`, `OrderLine.unit_discount_reason` , remove fields:
`Order.discount_amount`, `Order.discount_name`, `Order.translated_discount_name`- #6874 by @korycins
- Update checkout performance - introduce `CheckoutInfo` data class - #6958 by @IKarbowiak; Introduced changes in plugin methods definitions:
  - in the following methods, the `checkout` parameter changed to `checkout_info`:
    - `calculate_checkout_total`
    - `calculate_checkout_subtotal`
    - `calculate_checkout_shipping`
    - `get_checkout_shipping_tax_rate`
    - `calculate_checkout_line_total`
    - `calculate_checkout_line_unit_price`
    - `get_checkout_line_tax_rate`
    - `preprocess_order_creation`
  - additionally, `preprocess_order_creation` was extend with `lines_info` parameter
- Fix Avalara caching - #7036 by @fowczarek;
 - Introduced changes in plugin methods definitions:
    - `calculate_checkout_line_total`  was extended with `lines` parameter
    - `calculate_checkout_line_unit_price`  was extended with `lines` parameter
    - `get_checkout_line_tax_rate`  was extended with `lines` parameter
  To get proper taxes we should always send the whole checkout to Avalara.
- Remove triggering a webhook event `PRODUCT_UPDATED`  when calling `ProductVariantCreate` mutation.  Use `PRODUCT_VARIANT_CREATED` instead - #6963 by @piotrgrundas
- Remove triggering a webhook event `PRODUCT_UPDATED` when calling  `ProductVariantChannelListingUpdate` mutation. Use `PRODUCT_VARIANT_UPDATED` instead - #6963 by @piotrgrundas
- Refactor listing payment gateways - #7050 by @maarcingebala. Breaking changes in plugin methods: removed `get_payment_gateway` and `get_payment_gateway_for_checkout`; instead `get_payment_gateways` was added.
- Change error class in `CollectionBulkDelete` to `CollectionErrors` - #7061 by @d-wysocki
- Fix doubling price in checkout for products without tax - #7056 by @IKarbowiak
  - Introduce changes in plugins method:
    - `calculate_checkout_subtotal` has been dropped from plugins, for correct subtotal calculation, `calculate_checkout_line_total` must be set (manager method for calculating checkout subtotal uses `calculate_checkout_line_total` method)
- Make `order` property of invoice webhook payload contain order instead of order lines - #7081 by @pdblaszczyk
  - Affected webhook events: `INVOICE_REQUESTED`, `INVOICE_SENT`, `INVOICE_DELETED`
- Make quantity field on `StockInput` required - #7082 by @IKarbowiak
- Extend plugins manager to configure plugins for each plugins - #7198 by @korycins:
  - Introduce changes in API:
    - `paymentInitialize` - add `channel` parameter. Optional when only one  channel exists.
    - `pluginUpdate` - add `channel` parameter.
    - `availablePaymentGateways` - add `channel` parameter.
    - `storedPaymentSources` - add `channel` parameter.
    - `requestPasswordReset` - add `channel` parameter.
    - `requestEmailChange` - add `channel` parameter.
    - `confirmEmailChange` - add `channel` parameter.
    - `accountRequestDeletion` - add `channel` parameter.
    - change structure of type `Plugin`:
      - add `globalConfiguration` field for storing configuration when a plugin is globally configured
      - add `channelConfigurations` field for storing plugin configuration for each channel
      - removed `configuration` field, use `globalConfiguration` and `channelConfigurations` instead
    - change structure of input `PluginFilterInput`:
      - add `statusInChannels` field
      - add `type` field
      - removed `active` field. Use `statusInChannels` instead
  - Change plugin webhook endpoint - #7332 by @korycins.
    - Use /plugins/channel/<channel_slug>/<plugin_id> for plugins with channel configuration
    - Use /plugins/global/<plugin_id> for plugins with global configuration
    - Remove /plugin/<plugin_id> endpoint

- Add description to shipping method - #7116 by @IKarbowiak
  - `ShippingMethod` was extended with `description` field.
  - `ShippingPriceInput` was extended with `description` field
  - Extended `shippingPriceUpdate`, `shippingPriceCreate` mutation to add/edit description
  - Input field in `shippingPriceTranslate` changed to `ShippingPriceTranslationInput`
- Drop deprecated queries and mutations - #7199 by @IKarbowiak
  - drop `url` field from `Category` type
  - drop `url` field from `Category` type
  - drop `url` field from `Product` type
  - drop `localized` fild from `Money` type
  - drop `permissions` field from `User` type
  - drop `navigation` field from `Shop` type
  - drop `isActive` from `AppInput`
  - drop `value` from `AttributeInput`
  - drop `customerId` from `checkoutCustomerAttach`
  - drop `stockAvailability` argument from `products` query
  - drop `created` and `status` arguments from `orders` query
  - drop `created` argument from `draftOrders` query
  - drop `productType` from `ProductFilter`
  - deprecate mutations' `<name>Errors`, typed `errors` fields and remove deprecation
- Add channel data to Order webhook - #7299 by @krzysztofwolski
- Deprecated Stripe plugin - will be removed in Saleor 4.0
  - rename `StripeGatewayPlugin` to `DeprecatedStripeGatewayPlugin`.
  - introduce new `StripeGatewayPlugin` plugin.

- Always create new checkout in `checkoutCreate` mutation - #7318 by @IKarbowiak
  - deprecate `created` return field on `checkoutCreate` mutation
- Return empty values list for attribute without choices - #7394 by @fowczarek
  - `values` for attributes without choices from now are empty list.
  - attributes with choices - `DROPDOWN` and `MULTISELECT`
  - attributes without choices - `FILE`, `REFERENCE`, `NUMERIC` and `RICH_TEXT`
- Unify checkout identifier in checkout mutations and queries - #7511 by @IKarbowiak
- Use root level channel argument for filtering and sorting - #7374 by @IKarbowiak
  - drop `channel` field from filters and sorters
- Drop top-level `checkoutLine` query from the schema with related resolver, use `checkout` query instead - #7623 by @dexon44
- Make SKU an optional field on `ProductVariant` - #7633 by @rafalp
- Change metadata mutations to use token for order and checkout as identifier - #8426 by @IKarbowiak
  - After changes, using the order `id` for changing order metadata is deprecated
- Propagate sale and voucher discounts over specific lines - #8793 by @korycins
  - Use a new interface for response received from plugins/pluginManager. Methods `calculate_checkout_line_unit_price`
  and `calculate_checkout_line_total` returns `TaxedPricesData` instead of `TaxedMoney`.
- Attach sale discount info to the line when adding variant to order - #8821 by @IKarbowiak
  - Use a new interface for the response received from plugins/pluginManager.
  Methods `calculate_order_line_unit` and `calculate_order_line_total` returns
  `OrderTaxedPricesData` instead of `TaxedMoney`.
  - Rename checkout interfaces: `CheckoutTaxedPricesData` instead of `TaxedPricesData`
  and `CheckoutPricesData` instead of `PricesData`
- Do no allow using `id` for updating checkout and order metadata - #8906 by @IKarbowiak
  - Use `token` instead

### Other

- Fix creating translations with app - #6804 by @krzysztofwolski
- Add possibility to provide external payment ID during the conversion draft order to order - #6320 by @korycins
- Add basic rating for `Products` - #6284 by @korycins
- Add metadata to shipping zones and shipping methods - #6340 by @maarcingebala
- Add Page Types - #6261 by @IKarbowiak
- Migrate draftjs content to editorjs format - #6430 by @IKarbowiak
- Add editorjs sanitizer - #6456 by @IKarbowiak
- Add generic FileUpload mutation - #6470 by @IKarbowiak
- Order confirmation backend - #6498 by @tomaszszymanski129
- Fix password reset request - #6351 by @Manfred-Madelaine-pro, Ambroise and Pierre
- Refund products support - #6530 by @korycins
- Add possibility to exclude products from shipping method - #6506 by @korycins
- Add availableShippingMethods to the Shop type - #6551 by @IKarbowiak
- Add delivery time to shipping method - #6564 by @IKarbowiak
- Introduce file attributes - #6568 by @IKarbowiak
- Shipping zone description - #6653 by @tomaszszymanski129
- Add metadata to menu and menu item - #6648 by @tomaszszymanski129
- Get tax rate from plugins - #6649 by @IKarbowiak
- Added support for querying user by email - #6632 @LeOndaz
- Add order shipping tax rate - #6678 by @IKarbowiak
- Deprecate field `descriptionJSON` from `Product`, `Category`, `Collection` and field `contentJSON` from `Page` - #6692 by @d-wysocki
- Fix products visibility - #6704 by @IKarbowiak
- Introduce page reference attributes - #6624 by @IKarbowiak
- Introduce product reference attributes - #6711 by @IKarbowiak
- Add metadata to warehouse - #6727 by @d-wysocki
- Add page webhooks: `PAGE_CREATED`, `PAGE_UPDATED` and `PAGE_DELETED` - #6787 by @d-wysocki
- Introduce numeric attributes - #6790 by @IKarbowiak
- Add `PRODUCT_DELETED` webhook - #6794 by @d-wysocki
- Fix `product_updated` and `product_created` webhooks - #6798 by @d-wysocki
- Add interface for integrating the auth plugins - #6799 by @korycins
- Fix page `contentJson` field to return JSON - #6832 by @d-wysocki
- Add SendgridPlugin - #6793 by @korycins
- Add SearchRank to search product by name and description. New enum added to `ProductOrderField` - `RANK` - which returns results sorted by search rank - #6872 by @d-wysocki
- Allocate stocks for order lines in a bulk way - #6877 by @IKarbowiak
- Add product description_plaintext to populatedb - #6894 by @d-wysocki
- Add uploading video URLs to product's gallery - #6838 by @GrzegorzDerdak
- Deallocate stocks for order lines in a bulk way - #6896 by @IKarbowiak
- Prevent negative available quantity - #6897 by @d-wysocki
- Fix CheckoutLinesInfoByCheckoutTokenLoader dataloader - #6929 by @IKarbowiak
- Change the `app` query to return info about the currently authenticated app - #6928 by @d-wysocki
- Add default sorting by rank for search products - #6936 by @d-wysocki
- Fix exporting product description to xlsx - #6959 by @IKarbowiak
- Add `Shop.version` field to query API version - #6980 by @maarcingebala
- Return empty results when filtering by non-existing attribute - #7025 by @maarcingebala
- Add new authorization header `Authorization-Bearer` - #6998 by @korycins
- Add field `paymentMethodType` to `Payment` object - #7073 by @korycins
- Unify Warehouse Address API - #7481 by @d-wysocki
    - deprecate `companyName` on `Warehouse` type
    - remove `companyName` on `WarehouseInput` type
    - remove `WarehouseAddressInput` on `WarehouseUpdateInput` and `WarehouseCreateInput`, and change it to `AddressInput`
- Fix passing incorrect customer email to payment gateways - #7486 by @korycins
- Add HTTP meta tag for Content-Security-Policy in GraphQL Playground - #7662 by @NyanKiyoshi

# 2.11.1

- Add support for Apple Pay on the web - #6466 by @korycins

## 2.11.0

### Features

- Add products export - #5255 by @IKarbowiak
- Add external apps support - #5767 by @korycins
- Invoices backend - #5732 by @tomaszszymanski129
- Adyen drop-in integration - #5914 by @korycins, @IKarbowiak
- Add a callback view to plugins - #5884 by @korycins
- Support pushing webhook events to message queues - #5940 by @patrys, @korycins
- Send a confirmation email when the order is canceled or refunded - #6017
- No secure cookie in debug mode - #6082 by @patrys, @orzechdev
- Add searchable and available for purchase flags to product - #6060 by @IKarbowiak
- Add `TotalPrice` to `OrderLine` - #6068 @fowczarek
- Add `PRODUCT_UPDATED` webhook event - #6100 by @tomaszszymanski129
- Search orders by GraphQL payment ID - #6135 by @korycins
- Search orders by a custom key provided by payment gateway - #6135 by @korycins
- Add ability to set a default product variant - #6140 by @tomaszszymanski129
- Allow product variants to be sortable - #6138 by @tomaszszymanski129
- Allow fetching stocks for staff users only with `MANAGE_ORDERS` permissions - #6139 by @fowczarek
- Add filtering to `ProductVariants` query and option to fetch variant by SKU in `ProductVariant` query - #6190 by @fowczarek
- Add filtering by Product IDs to `products` query - #6224 by @GrzegorzDerdak
- Add `change_currency` command - #6016 by @maarcingebala
- Add dummy credit card payment - #5822 by @IKarbowiak
- Add custom implementation of UUID scalar - #5646 by @koradon
- Add `AppTokenVerify` mutation - #5716 by @korycins

### Breaking Changes

- Refactored JWT support. Requires handling of JWT token in the storefront (a case when the backend returns the exception about the invalid token). - #5734, #5816 by @korycins
- New logging setup will now output JSON logs in production mode for ease of feeding them into log collection systems like Logstash or CloudWatch Logs - #5699 by @patrys
- Deprecate `WebhookEventType.CHECKOUT_QUANTITY_CHANGED` - #5837 by @korycins
- Anonymize and update order and payment fields; drop `PaymentSecureConfirm` mutation, drop Payment type fields: `extraData`, `billingAddress`, `billingEmail`, drop `gatewayResponse` from `Transaction` type - #5926 by @IKarbowiak
- Switch the HTTP stack from WSGI to ASGI based on Uvicorn - #5960 by @patrys
- Add `MANAGE_PRODUCT_TYPES_AND_ATTRIBUTES` permission, which is now required to access all attributes and product types related mutations - #6219 by @IKarbowiak

### Fixes

- Fix payment fields in order payload for webhooks - #5862 by @korycins
- Fix specific product voucher in draft orders - #5727 by @fowczarek
- Explicit country assignment in default shipping zones - #5736 by @maarcingebala
- Drop `json_content` field from the `Menu` model - #5761 by @maarcingebala
- Strip warehouse name in mutations - #5766 by @koradon
- Add missing order events during checkout flow - #5684 by @koradon
- Update Google Merchant to get tax rate based by plugin manager - #5823 by @gabmartinez
- Allow unicode in slug fields - #5877 by @IKarbowiak
- Fix empty plugin object result after `PluginUpdate` mutation - #5968 by @gabmartinez
- Allow finishing checkout when price amount is 0 - #6064 by @IKarbowiak
- Fix incorrect tax calculation for Avatax - #6035 by @korycins
- Fix incorrect calculation of subtotal with active Avatax - #6035 by @korycins
- Fix incorrect assignment of tax code for Avatax - #6035 by @korycins
- Do not allow negative product price - #6091 by @IKarbowiak
- Handle None as attribute value - #6092 by @IKarbowiak
- Fix for calling `order_created` before the order was saved - #6095 by @korycins
- Update default decimal places - #6098 by @IKarbowiak
- Avoid assigning the same pictures twice to a variant - #6112 by @IKarbowiak
- Fix crashing system when Avalara is improperly configured - #6117 by @IKarbowiak
- Fix for failing finalising draft order - #6133 by @korycins
- Remove corresponding draft order lines when variant is removing - #6119 by @IKarbowiak
- Update required perms for apps management - #6173 by @IKarbowiak
- Raise an error for an empty key in metadata - #6176 by @IKarbowiak
- Add attributes to product error - #6181 by @IKarbowiak
- Allow to add product variant with 0 price to draft order - #6189 by @IKarbowiak
- Fix deleting product when default variant is deleted - #6186 by @IKarbowiak
- Fix get unpublished products, product variants and collection as app - #6194 by @fowczarek
- Set `OrderFulfillStockInput` fields as required - #6196 by @IKarbowiak
- Fix attribute filtering by categories and collections - #6214 by @fowczarek
- Fix `is_visible` when `publication_date` is today - #6225 by @korycins
- Fix filtering products by multiple attributes - #6215 by @GrzegorzDerdak
- Add attributes validation while creating/updating a product's variant - #6269 by @GrzegorzDerdak
- Add metadata to page model - #6292 by @dominik-zeglen
- Fix for unnecessary attributes validation while updating simple product - #6300 by @GrzegorzDerdak
- Include order line total price to webhook payload - #6354 by @korycins
- Fix for fulfilling an order when product quantity equals allocated quantity - #6333 by @GrzegorzDerdak
- Fix for the ability to filter products on collection - #6363 by @GrzegorzDerdak

## 2.10.2

- Add command to change currencies in the database - #5906 by @d-wysocki

## 2.10.1

- Fix multiplied stock quantity - #5675 by @fowczarek
- Fix invalid allocation after migration - #5678 by @fowczarek
- Fix order mutations as app - #5680 by @fowczarek
- Prevent creating checkout/draft order with unpublished product - #5676 by @d-wysocki

## 2.10.0

- OpenTracing support - #5188 by @tomaszszymanski129
- Account confirmation email - #5126 by @tomaszszymanski129
- Relocate `Checkout` and `CheckoutLine` methods into separate module and update checkout related plugins to use them - #4980 by @krzysztofwolski
- Fix problem with free shipping voucher - #4942 by @IKarbowiak
- Add sub-categories to random data - #4949 by @IKarbowiak
- Deprecate `localized` field in Money type - #4952 by @IKarbowiak
- Fix for shipping API not applying taxes - #4913 by @kswiatek92
- Query object translation with only `manage_translation` permission - #4914 by @fowczarek
- Add customer note to draft orders API - #4973 by @IKarbowiak
- Allow to delete category and leave products - #4970 by @IKarbowiak
- Remove thumbnail generation from migration - #3494 by @kswiatek92
- Rename 'shipping_date' field in fulfillment model to 'created' - #2433 by @kswiatek92
- Reduce number of queries for 'checkoutComplete' mutation - #4989 by @IKarbowiak
- Force PyTest to ignore the environment variable containing the Django settings module - #4992 by @NyanKiyoshi
- Extend JWT token payload with user information - #4987 by @salwator
- Optimize the queries for product list in the dashboard - #4995 by @IKarbowiak
- Drop dashboard 1.0 - #5000 by @IKarbowiak
- Fixed serialization error on weight fields when running `loaddata` and `dumpdb` - #5005 by @NyanKiyoshi
- Fixed JSON encoding error on Google Analytics reporting - #5004 by @NyanKiyoshi
- Create custom field to translation, use new translation types in translations query - #5007 by @fowczarek
- Take allocated stock into account in `StockAvailability` filter - #5019 by @simonbru
- Generate matching postal codes for US addresses - #5033 by @maarcingebala
- Update debug toolbar - #5032 by @IKarbowiak
- Allow staff member to receive notification about customers orders - #4993 by @kswiatek92
- Add user's global id to the JWT payload - #5039 by @salwator
- Make middleware path resolving lazy - #5041 by @NyanKiyoshi
- Generate slug on saving the attribute value - #5055 by @fowczarek
- Fix order status after order update - #5072 by @fowczarek
- Extend top-level connection resolvers with ability to sort results - #5018 by @fowczarek
- Drop storefront 1.0 - #5043 by @IKarbowiak
- Replace permissions strings with enums - #5038 by @kswiatek92
- Remove gateways forms and templates - #5075 by @IKarbowiak
- Add `Wishlist` models and GraphQL endpoints - #5021 by @derenio
- Remove deprecated code - #5107 by @IKarbowiak
- Fix voucher start date filtering - #5133 by @dominik-zeglen
- Search by sku in products query - #5117 by @fowczarek
- Send fulfillment update email - #5118 by @IKarbowiak
- Add address query - #5148 by @kswiatek92
- Add `checkout_quantity_changed` webhook - #5042 by @derenio
- Remove unnecessary `manage_orders` permission - #5142 by @kswiatek92
- Mutation to change the user email - #5076 by @kswiatek92
- Add MyPy checks - #5150 by @IKarbowiak
- Move extracting user or service account to utils - #5152 by @kswiatek92
- Deprecate order status/created arguments - #5076 by @kswiatek92
- Fix getting title field in page mutations #5160 by @maarcingebala
- Copy public and private metadata from the checkout to the order upon creation - #5165 by @dankolbman
- Add warehouses and stocks- #4986 by @szewczykmira
- Add permission groups - #5176, #5513 by @IKarbowiak
- Drop `gettext` occurrences - #5189 by @IKarbowiak
- Fix `product_created` webhook - #5187 by @dzkb
- Drop unused resolver `resolve_availability` - #5190 by @maarcingebala
- Fix permission for `checkoutCustomerAttach` mutation - #5192 by @maarcingebala
- Restrict access to user field - #5194 by @maarcingebala
- Unify permission for service account API client in test - #5197 by @fowczarek
- Add additional confirmation step to `checkoutComplete` mutation - #5179 by @salwator
- Allow sorting warehouses by name - #5211 by @dominik-zeglen
- Add anonymization to GraphQL's `webhookSamplePayload` endpoint - #5161 @derenio
- Add slug to `Warehouse`, `Product` and `ProductType` models - #5196 by @IKarbowiak
- Add mutation for assigning, unassigning shipping zones to warehouse - #5217 by @kswiatek92
- Fix passing addresses to `PaymentData` objects - #5223 by @maarcingebala
- Return `null` when querying `me` as an anonymous user - #5231 by @maarcingebala
- Added `PLAYGROUND_ENABLED` environment variable/setting to allow to enable the GraphQL playground when `DEBUG` is disabled - #5254 by @NyanKiyoshi
- Fix access to order query when request from service account - #5258 by @fowczarek
- Customer shouldn't be able to see draft orders by token - #5259 by @fowczarek
- Customer shouldn't be able to query checkout with another customer - #5268 by @fowczarek
- Added integration support of Jaeger Tracing - #5282 by @NyanKiyoshi
- Return `null` when querying `me` as an anonymous user - #5231 as @maarcingebala
- Add `fulfillment created` webhook - @szewczykmira
- Unify metadata API - #5178 by @fowczarek
- Add compiled versions of emails to the repository - #5260 by @tomaszszymanski129
- Add required prop to fields where applicable - #5293 by @dominik-zeglen
- Drop `get_absolute_url` methods - #5299 by @IKarbowiak
- Add `--force` flag to `cleardb` command - #5302 by @maarcingebala
- Require non-empty message in `orderAddNote` mutation - #5316 by @maarcingebala
- Stock management refactor - #5323 by @IKarbowiak
- Add discount error codes - #5348 by @IKarbowiak
- Add benchmarks to checkout mutations - #5339 by @fowczarek
- Add pagination tests - #5363 by @fowczarek
- Add ability to assign multiple warehouses in mutations to create/update a shipping zone - #5399 by @fowczarek
- Add filter by ids to the `warehouses` query - #5414 by @fowczarek
- Add shipping rate price validation - #5411 by @kswiatek92
- Remove unused settings and environment variables - #5420 by @maarcingebala
- Add product price validation - #5413 by @kswiatek92
- Add attribute validation to `attributeAssign` mutation - #5423 by @kswiatek92
- Add possibility to update/delete more than one item in metadata - #5446 by @koradon
- Check if image exists before validating - #5425 by @kswiatek92
- Fix warehouses query not working without id - #5441 by @koradon
- Add `accountErrors` to `CreateToken` mutation - #5437, #5465 by @koradon
- Raise `GraphQLError` if filter has invalid IDs - #5460 by @gabmartinez
- Use `AccountErrorCode.INVALID_CREDENTIALS` instead of `INVALID_PASSWORD` - #5495 by @koradon
- Add tests for pagination - #5468 by @koradon
- Add `Job` abstract model and interface - #5510 by @IKarbowiak
- Refactor implementation of allocation - #5445 by @fowczarek
- Fix `WeightScalar` - #5530 by @koradon
- Add `OrderFulfill` mutation - #5525 by @fowczarek
- Add "It Works" page - #5494 by @IKarbowiak and @dominik-zeglen
- Extend errors in `OrderFulfill` mutation - #5553 by @fowczarek
- Refactor `OrderCancel` mutation for multiple warehouses - #5554 by @fowczarek
- Add negative weight validation - #5564 by @fowczarek
- Add error when user pass empty object as address - #5585 by @fowczarek
- Fix payment creation without shipping method - #5444 by @d-wysocki
- Fix checkout and order flow with variant without inventory tracking - #5599 by @fowczarek
- Fixed JWT expired token being flagged as unhandled error rather than handled. - #5603 by @NyanKiyoshi
- Refactor read-only middleware - #5602 by @maarcingebala
- Fix availability for variants without inventory tracking - #5605 by @fowczarek
- Drop support for configuring Vatlayer plugin from settings file. - #5614 by @korycins
- Add ability to query category, collection or product by slug - #5574 by @koradon
- Add `quantityAvailable` field to `ProductVariant` type - #5628 by @fowczarek
- Use tags rather than time-based logs for information on requests - #5608 by @NyanKiyoshi

## 2.9.0

### API

- Add mutation to change customer's first name last name - #4489 by @fowczarek
- Add mutation to delete customer's account - #4494 by @fowczarek
- Add mutation to change customer's password - #4656 by @fowczarek
- Add ability to customize email sender address in emails sent by Saleor - #4820 by @NyanKiyoshi
- Add ability to filter attributes per global ID - #4640 by @NyanKiyoshi
- Add ability to search product types by value (through the name) - #4647 by @NyanKiyoshi
- Add queries and mutation for serving and saving the configuration of all plugins - #4576 by @korycins
- Add `redirectUrl` to staff and user create mutations - #4717 by @fowczarek
- Add error codes to mutations responses - #4676 by @Kwaidan00
- Add translations to countries in `shop` query - #4732 by @fowczarek
- Add support for sorting product by their attribute values through given attribute ID - #4740 by @NyanKiyoshi
- Add descriptions for queries and query arguments - #4758 by @maarcingebala
- Add support for Apollo Federation - #4825 by @salwator
- Add mutation to create multiple product variants at once - #4735 by @fowczarek
- Add default value to custom errors - #4797 by @fowczarek
- Extend `availablePaymentGateways` field with gateways' configuration data - #4774 by @salwator
- Change `AddressValidationRules` API - #4655 by @Kwaidan00
- Use search in a consistent way; add sort by product type name and publication status to `products` query. - #4715 by @fowczarek
- Unify `menuItemMove` mutation with other reordering mutations - #4734 by @NyanKiyoshi
- Don't create an order when the payment was unsuccessful - #4500 by @NyanKiyoshi
- Don't require shipping information in checkout for digital orders - #4573 by @NyanKiyoshi
- Drop `manage_users` permission from the `permissions` query - #4854 by @maarcingebala
- Deprecate `inCategory` and `inCollection` attributes filters in favor of `filter` argument - #4700 by @NyanKiyoshi & @khalibloo
- Remove `PaymentGatewayEnum` from the schema, as gateways now are dynamic plugins - #4756 by @salwator
- Require `manage_products` permission to query `costPrice` and `stockQuantity` fields - #4753 by @NyanKiyoshi
- Refactor account mutations - #4510, #4668 by @fowczarek
- Fix generating random avatars when updating staff accounts - #4521 by @maarcingebala
- Fix updating JSON menu representation in mutations - #4524 by @maarcingebala
- Fix setting variant's `priceOverride` and `costPrice` to `null` - #4754 by @NyanKiyoshi
- Fix fetching staff user without `manage_users` permission - #4835 by @fowczarek
- Ensure that a GraphQL query is a string - #4836 by @nix010
- Add ability to configure the password reset link - #4863 by @fowczarek
- Fixed a performance issue where Saleor would sometimes run huge, unneeded prefetches when resolving categories or collections - #5291 by @NyanKiyoshi
- uWSGI now forces the django application to directly load on startup instead of being lazy - #5357 by @NyanKiyoshi

### Core

- Add enterprise-grade attributes management - #4351 by @dominik-zeglen and @NyanKiyoshi
- Add extensions manager - #4497 by @korycins
- Add service accounts - backend support - #4689 by @korycins
- Add support for webhooks - #4731 by @korycins
- Migrate the attributes mapping from HStore to many-to-many relation - #4663 by @NyanKiyoshi
- Create general abstraction for object metadata - #4447 by @salwator
- Add metadata to `Order` and `Fulfillment` models - #4513, #4866 by @szewczykmira
- Migrate the tax calculations to plugins - #4497 by @korycins
- Rewrite payment gateways using plugin architecture - #4669 by @salwator
- Rewrite Stripe integration to use PaymentIntents API - #4606 by @salwator
- Refactor password recovery system - #4617 by @fowczarek
- Add functionality to sort products by their "minimal variant price" - #4416 by @derenio
- Add voucher's "once per customer" feature - #4442 by @fowczarek
- Add validations for minimum password length in settings - #4735 by @fowczarek
- Add form to configure payments in the dashboard - #4807 by @szewczykmira
- Change `unique_together` in `AttributeValue` - #4805 by @fowczarek
- Change max length of SKU to 255 characters - #4811 by @lex111
- Distinguish `OrderLine` product name and variant name - #4702 by @fowczarek
- Fix updating order status after automatic fulfillment of digital products - #4709 by @korycins
- Fix error when updating or creating a sale with missing required values - #4778 by @NyanKiyoshi
- Fix error filtering pages by URL in the dashboard 1.0 - #4776 by @NyanKiyoshi
- Fix display of the products tax rate in the details page of dashboard 1.0 - #4780 by @NyanKiyoshi
- Fix adding the same product into a collection multiple times - #4518 by @NyanKiyoshi
- Fix crash when placing an order when a customer happens to have the same address more than once - #4824 by @NyanKiyoshi
- Fix time zone based tests - #4468 by @fowczarek
- Fix serializing empty URLs as a string when creating menu items - #4616 by @maarcingebala
- The invalid IP address in HTTP requests now fallback to the requester's IP address. - #4597 by @NyanKiyoshi
- Fix product variant update with current attribute values - #4936 by @fowczarek
- Update checkout last field and add auto now fields to save with update_fields parameter - #5177 by @IKarbowiak

### Dashboard 2.0

- Allow selecting the number of rows displayed in dashboard's list views - #4414 by @benekex2
- Add ability to toggle visible columns in product list - #4608 by @dominik-zeglen
- Add voucher settings - #4556 by @benekex2
- Contrast improvements - #4508 by @benekex2
- Display menu item form errors - #4551 by @dominik-zeglen
- Do not allow random IDs to appear in snapshots - #4495 by @dominik-zeglen
- Input UI changes - #4542 by @benekex2
- Implement new menu design - #4476 by @benekex2
- Refetch attribute list after closing modal - #4615 by @dominik-zeglen
- Add config for Testcafe - #4553 by @dominik-zeglen
- Fix product type taxes select - #4453 by @benekex2
- Fix form reloading - #4467 by @dominik-zeglen
- Fix voucher limit value when checkbox unchecked - #4456 by @benekex2
- Fix searches and pickers - #4487 by @dominik-zeglen
- Fix dashboard menu styles - #4491 by @benekex2
- Fix menu responsiveness - #4511 by @benekex2
- Fix loosing focus while typing in the product description field - #4549 by @dominik-zeglen
- Fix MUI warnings - #4588 by @dominik-zeglen
- Fix bulk action checkboxes - #4618 by @dominik-zeglen
- Fix rendering user avatar when it's empty #4546 by @maarcingebala
- Remove Dashboard 2.0 files form Saleor repository - #4631 by @dominik-zeglen
- Fix CreateToken mutation to use NonNull on errors field #5415 by @gabmartinez

### Other notable changes

- Replace Pipenv with Poetry - #3894 by @michaljelonek
- Upgrade `django-prices` to v2.1 - #4639 by @NyanKiyoshi
- Disable reports from uWSGI about broken pipe and write errors from disconnected clients - #4596 by @NyanKiyoshi
- Fix the random failures of `populatedb` trying to create users with an existing email - #4769 by @NyanKiyoshi
- Enforce `pydocstyle` for Python docstrings over the project - #4562 by @NyanKiyoshi
- Move Django Debug Toolbar to dev requirements - #4454 by @derenio
- Change license for artwork to CC-BY 4.0
- New translations:
  - Greek

## 2.8.0

### Core

- Avatax backend support - #4310 by @korycins
- Add ability to store used payment sources in gateways (first implemented in Braintree) - #4195 by @salwator
- Add ability to specify a minimal quantity of checkout items for a voucher - #4427 by @fowczarek
- Change the type of start and end date fields from Date to DateTime - #4293 by @fowczarek
- Revert the custom dynamic middlewares - #4452 by @NyanKiyoshi

### Dashboard 2.0

- UX improvements in Vouchers section - #4362 by @benekex2
- Add company address configuration - #4432 by @benekex2
- Require name when saving a custom list filter - #4269 by @benekex2
- Use `esModuleInterop` flag in `tsconfig.json` to simplify imports - #4372 by @dominik-zeglen
- Use hooks instead of a class component in forms - #4374 by @dominik-zeglen
- Drop CSRF token header from API client - #4357 by @dominik-zeglen
- Fix various bugs in the product section - #4429 by @dominik-zeglen

### Other notable changes

- Fix error when creating a checkout with voucher code - #4292 by @NyanKiyoshi
- Fix error when users enter an invalid phone number in an address - #4404 by @NyanKiyoshi
- Fix error when adding a note to an anonymous order - #4319 by @NyanKiyoshi
- Fix gift card duplication error in the `populatedb` script - #4336 by @fowczarek
- Fix vouchers apply once per order - #4339 by @fowczarek
- Fix discount tests failing at random - #4401 by @korycins
- Add `SPECIFIC_PRODUCT` type to `VoucherType` - #4344 by @fowczarek
- New translations:
  - Icelandic
- Refactored the backend side of `checkoutCreate` to improve performances and prevent side effects over the user's checkout if the checkout creation was to fail. - #4367 by @NyanKiyoshi
- Refactored the logic of cleaning the checkout shipping method over the API, so users do not lose the shipping method when updating their checkout. If the shipping method becomes invalid, it will be replaced by the cheapest available. - #4367 by @NyanKiyoshi & @szewczykmira
- Refactored process of getting available shipping methods to make it easier to understand and prevent human-made errors. - #4367 by @NyanKiyoshi
- Moved 3D secure option to Braintree plugin configuration and update config structure mechanism - #4751 by @salwator

## 2.7.0

### API

- Create order only when payment is successful - #4154 by @NyanKiyoshi
- Order Events containing order lines or fulfillment lines now return the line object in the GraphQL API - #4114 by @NyanKiyoshi
- GraphQL now prints exceptions to stderr as well as returning them or not - #4148 by @NyanKiyoshi
- Refactored API resolvers to static methods with root typing - #4155 by @NyanKiyoshi
- Add phone validation in the GraphQL API to handle the library upgrade - #4156 by @NyanKiyoshi

### Core

- Add basic Gift Cards support in the backend - #4025 by @fowczarek
- Add the ability to sort products within a collection - #4123 by @NyanKiyoshi
- Implement customer events - #4094 by @NyanKiyoshi
- Merge "authorize" and "capture" operations - #4098 by @korycins, @NyanKiyoshi
- Separate the Django middlewares from the GraphQL API middlewares - #4102 by @NyanKiyoshi, #4186 by @cmiacz

### Dashboard 2.0

- Add navigation section - #4012 by @dominik-zeglen
- Add filtering on product list - #4193 by @dominik-zeglen
- Add filtering on orders list - #4237 by @dominik-zeglen
- Change input style and improve Storybook stories - #4115 by @dominik-zeglen
- Migrate deprecated fields in Dashboard 2.0 - #4121 by @benekex2
- Add multiple select checkbox - #4133, #4146 by @benekex2
- Rename menu items in Dashboard 2.0 - #4172 by @benekex2
- Category delete modal improvements - #4171 by @benekex2
- Close modals on click outside - #4236 - by @benekex2
- Use date localize hook in translations - #4202 by @dominik-zeglen
- Unify search API - #4200 by @dominik-zeglen
- Default default PAGINATE_BY - #4238 by @dominik-zeglen
- Create generic filtering interface - #4221 by @dominik-zeglen
- Add default state to rich text editor = #4281 by @dominik-zeglen
- Fix translation discard button - #4109 by @benekex2
- Fix draftail options and icons - #4132 by @benekex2
- Fix typos and messages in Dashboard 2.0 - #4168 by @benekex2
- Fix view all orders button - #4173 by @benekex2
- Fix visibility card view - #4198 by @benekex2
- Fix query refetch after selecting an object in list - #4272 by @dominik-zeglen
- Fix image selection in variants - #4270 by @benekex2
- Fix collection search - #4267 by @dominik-zeglen
- Fix quantity height in draft order edit - #4273 by @benekex2
- Fix checkbox clickable area size - #4280 by @dominik-zeglen
- Fix breaking object selection in menu section - #4282 by @dominik-zeglen
- Reset selected items when tab switch - #4268 by @benekex2

### Other notable changes

- Add support for Google Cloud Storage - #4127 by @chetabahana
- Adding a nonexistent variant to checkout no longer crashes - #4166 by @NyanKiyoshi
- Disable storage of Celery results - #4169 by @NyanKiyoshi
- Disable polling in Playground - #4188 by @maarcingebala
- Cleanup code for updated function names and unused argument - #4090 by @jxltom
- Users can now add multiple "Add to Cart" forms in a single page - #4165 by @NyanKiyoshi
- Fix incorrect argument in `get_client_token` in Braintree integration - #4182 by @maarcingebala
- Fix resolving attribute values when transforming them to HStore - #4161 by @maarcingebala
- Fix wrong calculation of subtotal in cart page - #4145 by @korycins
- Fix margin calculations when product/variant price is set to zero - #4170 by @MahmoudRizk
- Fix applying discounts in checkout's subtotal calculation in API - #4192 by @maarcingebala
- Fix GATEWAYS_ENUM to always contain all implemented payment gateways - #4108 by @koradon

## 2.6.0

### API

- Add unified filtering interface in resolvers - #3952, #4078 by @korycins
- Add mutations for bulk actions - #3935, #3954, #3967, #3969, #3970 by @akjanik
- Add mutation for reordering menu items - #3958 by @NyanKiyoshi
- Optimize queries for single nodes - #3968 @NyanKiyoshi
- Refactor error handling in mutations #3891 by @maarcingebala & @akjanik
- Specify mutation permissions through Meta classes - #3980 by @NyanKiyoshi
- Unify pricing access in products and variants - #3948 by @NyanKiyoshi
- Use only_fields instead of exclude_fields in type definitions - #3940 by @michaljelonek
- Prefetch collections when getting sales of a bunch of products - #3961 by @NyanKiyoshi
- Remove unnecessary dedents from GraphQL schema so new Playground can work - #4045 by @salwator
- Restrict resolving payment by ID - #4009 @NyanKiyoshi
- Require `checkoutId` for updating checkout's shipping and billing address - #4074 by @jxltom
- Handle errors in `TokenVerify` mutation - #3981 by @fowczarek
- Unify argument names in types and resolvers - #3942 by @NyanKiyoshi

### Core

- Use Black as the default code formatting tool - #3852 by @krzysztofwolski and @NyanKiyoshi
- Dropped Python 3.5 support - #4028 by @korycins
- Rename Cart to Checkout - #3963 by @michaljelonek
- Use data classes to exchange data with payment gateways - #4028 by @korycins
- Refactor order events - #4018 by @NyanKiyoshi

### Dashboard 2.0

- Add bulk actions - #3955 by @dominik-zeglen
- Add user avatar management - #4030 by @benekex2
- Add navigation drawer support on mobile devices - #3839 by @benekex2
- Fix rendering validation errors in product form - #4024 by @benekex2
- Move dialog windows to query string rather than router paths - #3953 by @dominik-zeglen
- Update order events types - #4089 by @jxltom
- Code cleanup by replacing render props with react hooks - #4010 by @dominik-zeglen

### Other notable changes

- Add setting to enable Django Debug Toolbar - #3983 by @koradon
- Use newest GraphQL Playground - #3971 by @salwator
- Ensure adding to quantities in the checkout is respecting the limits - #4005 by @NyanKiyoshi
- Fix country area choices - #4008 by @fowczarek
- Fix price_range_as_dict function - #3999 by @zodiacfireworks
- Fix the product listing not showing in the voucher when there were products selected - #4062 by @NyanKiyoshi
- Fix crash in Dashboard 1.0 when updating an order address's phone number - #4061 by @NyanKiyoshi
- Reduce the time of tests execution by using dummy password hasher - #4083 by @korycins
- Set up explicit **hash** function - #3979 by @akjanik
- Unit tests use none as media root - #3975 by @korycins
- Update file field styles with materializecss template filter - #3998 by @zodiacfireworks
- New translations:
  - Albanian
  - Colombian Spanish
  - Lithuanian

## 2.5.0

### API

- Add query to fetch draft orders - #3809 by @michaljelonek
- Add bulk delete mutations - #3838 by @michaljelonek
- Add `languageCode` enum to API - #3819 by @michaljelonek, #3854 by @jxltom
- Duplicate address instances in checkout mutations - #3866 by @pawelzar
- Restrict access to `orders` query for unauthorized users - #3861 by @pawelzar
- Support setting address as default in address mutations - #3787 by @jxltom
- Fix phone number validation in GraphQL when country prefix not given - #3905 by @patrys
- Report pretty stack traces in DEBUG mode - #3918 by @patrys

### Core

- Drop support for Django 2.1 and Django 1.11 (previous LTS) - #3929 by @patrys
- Fulfillment of digital products - #3868 by @korycins
- Introduce avatars for staff accounts - #3878 by @pawelzar
- Refactor the account avatars path from a relative to absolute - #3938 by @NyanKiyoshi

### Dashboard 2.0

- Add translations section - #3884 by @dominik-zeglen
- Add light/dark theme - #3856 by @dominik-zeglen
- Add customer's address book view - #3826 by @dominik-zeglen
- Add "Add variant" button on the variant details page = #3914 by @dominik-zeglen
- Add back arrows in "Configure" subsections - #3917 by @dominik-zeglen
- Display avatars in staff views - #3922 by @dominik-zeglen
- Prevent user from changing his own status and permissions - #3922 by @dominik-zeglen
- Fix crashing product create view - #3837, #3910 by @dominik-zeglen
- Fix layout in staff members details page - #3857 by @dominik-zeglen
- Fix unfocusing rich text editor - #3902 by @dominik-zeglen
- Improve accessibility - #3856 by @dominik-zeglen

### Other notable changes

- Improve user and staff management in dashboard 1.0 - #3781 by @jxltom
- Fix default product tax rate in Dashboard 1.0 - #3880 by @pawelzar
- Fix logo in docs - #3928 by @michaljelonek
- Fix name of logo file - #3867 by @jxltom
- Fix variants for juices in example data - #3926 by @michaljelonek
- Fix alignment of the cart dropdown on new bootstrap version - #3937 by @NyanKiyoshi
- Refactor the account avatars path from a relative to absolute - #3938 by @NyanKiyoshi
- New translations:
  - Armenian
  - Portuguese
  - Swahili
  - Thai

## 2.4.0

### API

- Add model translations support in GraphQL API - #3789 by @michaljelonek
- Add mutations to manage addresses for authenticated customers - #3772 by @Kwaidan00, @maarcingebala
- Add mutation to apply vouchers in checkout - #3739 by @Kwaidan00
- Add thumbnail field to `OrderLine` type - #3737 by @michaljelonek
- Add a query to fetch order by token - #3740 by @michaljelonek
- Add city choices and city area type to address validator API - #3788 by @jxltom
- Fix access to unpublished objects in API - #3724 by @Kwaidan00
- Fix bug where errors are not returned when creating fulfillment with a non-existent order line - #3777 by @jxltom
- Fix `productCreate` mutation when no product type was provided - #3804 by @michaljelonek
- Enable database search in products query - #3736 by @michaljelonek
- Use authenticated user's email as default email in creating checkout - #3726 by @jxltom
- Generate voucher code if it wasn't provided in mutation - #3717 by @Kwaidan00
- Improve limitation of vouchers by country - #3707 by @michaljelonek
- Only include canceled fulfillments for staff in fulfillment API - #3778 by @jxltom
- Support setting address as when creating customer address #3782 by @jxltom
- Fix generating slug from title - #3816 by @maarcingebala
- Add `variant` field to `OrderLine` type - #3820 by @maarcingebala

### Core

- Add JSON fields to store rich-text content - #3756 by @michaljelonek
- Add function to recalculate total order weight - #3755 by @Kwaidan00, @maarcingebala
- Unify cart creation logic in API and Django views - #3761, #3790 by @maarcingebala
- Unify payment creation logic in API and Django views - #3715 by @maarcingebala
- Support partially charged and refunded payments - #3735 by @jxltom
- Support partial fulfillment of ordered items - #3754 by @jxltom
- Fix applying discounts when a sale has no end date - #3595 by @cprinos

### Dashboard 2.0

- Add "Discounts" section - #3654 by @dominik-zeglen
- Add "Pages" section; introduce Draftail WYSIWYG editor - #3751 by @dominik-zeglen
- Add "Shipping Methods" section - #3770 by @dominik-zeglen
- Add support for date and datetime components - #3708 by @dominik-zeglen
- Restyle app layout - #3811 by @dominik-zeglen

### Other notable changes

- Unify model field names related to models' public access - `publication_date` and `is_published` - #3706 by @michaljelonek
- Improve filter orders by payment status - #3749 @jxltom
- Refactor translations in emails - #3701 by @Kwaidan00
- Use exact image versions in docker-compose - #3742 by @ashishnitinpatil
- Sort order payment and history in descending order - #3747 by @jxltom
- Disable style-loader in dev mode - #3720 by @jxltom
- Add ordering to shipping method - #3806 by @michaljelonek
- Add missing type definition for dashboard 2.0 - #3776 by @jxltom
- Add header and footer for checkout success pages #3752 by @jxltom
- Add instructions for using local assets in Docker - #3723 by @michaljelonek
- Update S3 deployment documentation to include CORS configuration note - #3743 by @NyanKiyoshi
- Fix missing migrations for is_published field of product and page model - #3757 by @jxltom
- Fix problem with l10n in Braintree payment gateway template - #3691 by @Kwaidan00
- Fix bug where payment is not filtered from active ones when creating payment - #3732 by @jxltom
- Fix incorrect cart badge location - #3786 by @jxltom
- Fix storefront styles after bootstrap is updated to 4.3.1 - #3753 by @jxltom
- Fix logo size in different browser and devices with different sizes - #3722 by @jxltom
- Rename dumpdata file `db.json` to `populatedb_data.json` - #3810 by @maarcingebala
- Prefetch collections for product availability - #3813 by @michaljelonek
- Bump django-graphql-jwt - #3814 by @michaljelonek
- Fix generating slug from title - #3816 by @maarcingebala
- New translations:
  - Estonian
  - Indonesian

## 2.3.1

- Fix access to private variant fields in API - #3773 by maarcingebala
- Limit access of quantity and allocated quantity to staff in GraphQL API #3780 by @jxltom

## 2.3.0

### API

- Return user's last checkout in the `User` type - #3578 by @fowczarek
- Automatically assign checkout to the logged in user - #3587 by @fowczarek
- Expose `chargeTaxesOnShipping` field in the `Shop` type - #3603 by @fowczarek
- Expose list of enabled payment gateways - #3639 by @fowczarek
- Validate uploaded files in a unified way - #3633 by @fowczarek
- Add mutation to trigger fetching tax rates - #3622 by @fowczarek
- Use USERNAME_FIELD instead of hard-code email field when resolving user - #3577 by @jxltom
- Require variant and quantity fields in `CheckoutLineInput` type - #3592 by @jxltom
- Preserve order of nodes in `get_nodes_or_error` function - #3632 by @jxltom
- Add list mutations for `Voucher` and `Sale` models - #3669 by @michaljelonek
- Use proper type for countries in `Voucher` type - #3664 by @michaljelonek
- Require email in when creating checkout in API - #3667 by @michaljelonek
- Unify returning errors in the `tokenCreate` mutation - #3666 by @michaljelonek
- Use `Date` field in Sale/Voucher inputs - #3672 by @michaljelonek
- Refactor checkout mutations - #3610 by @fowczarek
- Refactor `clean_instance`, so it does not returns errors anymore - #3597 by @akjanik
- Handle GraphqQL syntax errors - #3576 by @jxltom

### Core

- Refactor payments architecture - #3519 by @michaljelonek
- Improve Docker and `docker-compose` configuration - #3657 by @michaljelonek
- Allow setting payment status manually for dummy gateway in Storefront 1.0 - #3648 by @jxltom
- Infer default transaction kind from operation type - #3646 by @jxltom
- Get correct payment status for order without any payments - #3605 by @jxltom
- Add default ordering by `id` for `CartLine` model - #3593 by @jxltom
- Fix "set password" email sent to customer created in the dashboard - #3688 by @Kwaidan00

### Dashboard 2.0

- ️Add taxes section - #3622 by @dominik-zeglen
- Add drag'n'drop image upload - #3611 by @dominik-zeglen
- Unify grid handling - #3520 by @dominik-zeglen
- Add component generator - #3670 by @dominik-zeglen
- Throw Typescript errors while snapshotting - #3611 by @dominik-zeglen
- Simplify mutation's error checking - #3589 by @dominik-zeglen
- Fix order cancelling - #3624 by @dominik-zeglen
- Fix logo placement - #3602 by @dominik-zeglen

### Other notable changes

- Register Celery task for updating exchange rates - #3599 by @jxltom
- Fix handling different attributes with the same slug - #3626 by @jxltom
- Add missing migrations for tax rate choices - #3629 by @jxltom
- Fix `TypeError` on calling `get_client_token` - #3660 by @michaljelonek
- Make shipping required as default when creating product types - #3655 by @jxltom
- Display payment status on customer's account page in Storefront 1.0 - #3637 by @jxltom
- Make order fields sequence in Dashboard 1.0 same as in Dashboard 2.0 - #3606 by @jxltom
- Fix returning products for homepage for the currently viewing user - #3598 by @jxltom
- Allow filtering payments by status in Dashboard 1.0 - #3608 by @jxltom
- Fix typo in the definition of order status - #3649 by @jxltom
- Add margin for order notes section - #3650 by @jxltom
- Fix logo position - #3609, #3616 by @jxltom
- Storefront visual improvements - #3696 by @piotrgrundas
- Fix product list price filter - #3697 by @Kwaidan00
- Redirect to success page after successful payment - #3693 by @Kwaidan00

## 2.2.0

### API

- Use `PermissionEnum` as input parameter type for `permissions` field - #3434 by @maarcingebala
- Add "authorize" and "charge" mutations for payments - #3426 by @jxltom
- Add alt text to product thumbnails and background images of collections and categories - #3429 by @fowczarek
- Fix passing decimal arguments = #3457 by @fowczarek
- Allow sorting products by the update date - #3470 by @jxltom
- Validate and clear the shipping method in draft order mutations - #3472 by @fowczarek
- Change tax rate field to choice field - #3478 by @fowczarek
- Allow filtering attributes by collections - #3508 by @maarcingebala
- Resolve to `None` when empty object ID was passed as mutation argument - #3497 by @maarcingebala
- Change `errors` field type from [Error] to [Error!] - #3489 by @fowczarek
- Support creating default variant for product types that don't use multiple variants - #3505 by @fowczarek
- Validate SKU when creating a default variant - #3555 by @fowczarek
- Extract enums to separate files - #3523 by @maarcingebala

### Core

- Add Stripe payment gateway - #3408 by @jxltom
- Add `first_name` and `last_name` fields to the `User` model - #3101 by @fowczarek
- Improve several payment validations - #3418 by @jxltom
- Optimize payments related database queries - #3455 by @jxltom
- Add publication date to collections - #3369 by @k-brk
- Fix hard-coded site name in order PDFs - #3526 by @NyanKiyoshi
- Update favicons to the new style - #3483 by @dominik-zeglen
- Fix migrations for default currency - #3235 by @bykof
- Remove Elasticsearch from `docker-compose.yml` - #3482 by @maarcingebala
- Resort imports in tests - #3471 by @jxltom
- Fix the no shipping orders payment crash on Stripe - #3550 by @NyanKiyoshi
- Bump backend dependencies - #3557 by @maarcingebala. This PR removes security issue CVE-2019-3498 which was present in Django 2.1.4. Saleor however wasn't vulnerable to this issue as it doesn't use the affected `django.views.defaults.page_not_found()` view.
- Generate random data using the default currency - #3512 by @stephenmoloney
- New translations:
  - Catalan
  - Serbian

### Dashboard 2.0

- Restyle product selection dialogs - #3499 by @dominik-zeglen, @maarcingebala
- Fix minor visual bugs in Dashboard 2.0 - #3433 by @dominik-zeglen
- Display warning if order draft has missing data - #3431 by @dominik-zeglen
- Add description field to collections - #3435 by @dominik-zeglen
- Add query batching - #3443 by @dominik-zeglen
- Use autocomplete fields in country selection - #3443 by @dominik-zeglen
- Add alt text to categories and collections - #3461 by @dominik-zeglen
- Use first and last name of a customer or staff member in UI - #3247 by @Bonifacy1, @dominik-zeglen
- Show error page if an object was not found - #3463 by @dominik-zeglen
- Fix simple product's inventory data saving bug - #3474 by @dominik-zeglen
- Replace `thumbnailUrl` with `thumbnail { url }` - #3484 by @dominik-zeglen
- Change "Feature on Homepage" switch behavior - #3481 by @dominik-zeglen
- Expand payment section in order view - #3502 by @dominik-zeglen
- Change TypeScript loader to speed up the build process - #3545 by @patrys

### Bugfixes

- Do not show `Pay For Order` if order is partly paid since partial payment is not supported - #3398 by @jxltom
- Fix attribute filters in the products category view - #3535 by @fowczarek
- Fix storybook dependencies conflict - #3544 by @dominik-zeglen

## 2.1.0

### API

- Change selected connection fields to lists - #3307 by @fowczarek
- Require pagination in connections - #3352 by @maarcingebala
- Replace Graphene view with a custom one - #3263 by @patrys
- Change `sortBy` parameter to use enum type - #3345 by @fowczarek
- Add `me` query to fetch data of a logged-in user - #3202, #3316 by @fowczarek
- Add `canFinalize` field to the Order type - #3356 by @fowczarek
- Extract resolvers and mutations to separate files - #3248 by @fowczarek
- Add VAT tax rates field to country - #3392 by @michaljelonek
- Allow creating orders without users - #3396 by @fowczarek

### Core

- Add Razorpay payment gatway - #3205 by @NyanKiyoshi
- Use standard tax rate as a default tax rate value - #3340 by @fowczarek
- Add description field to the Collection model - #3275 by @fowczarek
- Enforce the POST method on VAT rates fetching - #3337 by @NyanKiyoshi
- Generate thumbnails for category/collection background images - #3270 by @NyanKiyoshi
- Add warm-up support in product image creation mutation - #3276 by @NyanKiyoshi
- Fix error in the `populatedb` script when running it not from the project root - #3272 by @NyanKiyoshi
- Make Webpack rebuilds fast - #3290 by @patrys
- Skip installing Chromium to make deployment faster - #3227 by @jxltom
- Add default test runner - #3258 by @jxltom
- Add Transifex client to Pipfile - #3321 by @jxltom
- Remove additional pytest arguments in tox - #3338 by @jxltom
- Remove test warnings - #3339 by @jxltom
- Remove runtime warning when product has discount - #3310 by @jxltom
- Remove `django-graphene-jwt` warnings - #3228 by @jxltom
- Disable deprecated warnings - #3229 by @jxltom
- Add `AWS_S3_ENDPOINT_URL` setting to support DigitalOcean spaces. - #3281 by @hairychris
- Add `.gitattributes` file to hide diffs for generated files on Github - #3055 by @NyanKiyoshi
- Add database sequence reset to `populatedb` - #3406 by @michaljelonek
- Get authorized amount from succeeded auth transactions - #3417 by @jxltom
- Resort imports by `isort` - #3412 by @jxltom

### Dashboard 2.0

- Add confirmation modal when leaving view with unsaved changes - #3375 by @dominik-zeglen
- Add dialog loading and error states - #3359 by @dominik-zeglen
- Split paths and urls - #3350 by @dominik-zeglen
- Derive state from props in forms - #3360 by @dominik-zeglen
- Apply debounce to autocomplete fields - #3351 by @dominik-zeglen
- Use Apollo signatures - #3353 by @dominik-zeglen
- Add order note field in the order details view - #3346 by @dominik-zeglen
- Add app-wide progress bar - #3312 by @dominik-zeglen
- Ensure that all queries are built on top of TypedQuery - #3309 by @dominik-zeglen
- Close modal windows automatically - #3296 by @dominik-zeglen
- Move URLs to separate files - #3295 by @dominik-zeglen
- Add basic filters for products and orders list - #3237 by @Bonifacy1
- Fetch default currency from API - #3280 by @dominik-zeglen
- Add `displayName` property to components - #3238 by @Bonifacy1
- Add window titles - #3279 by @dominik-zeglen
- Add paginator component - #3265 by @dominik-zeglen
- Update Material UI to 3.6 - #3387 by @patrys
- Upgrade React, Apollo, Webpack and Babel - #3393 by @patrys
- Add pagination for required connections - #3411 by @dominik-zeglen

### Bugfixes

- Fix language codes - #3311 by @jxltom
- Fix resolving empty attributes list - #3293 by @maarcingebala
- Fix range filters not being applied - #3385 by @michaljelonek
- Remove timeout for updating image height - #3344 by @jxltom
- Return error if checkout was not found - #3289 by @maarcingebala
- Solve an auto-resize conflict between Materialize and medium-editor - #3367 by @adonig
- Fix calls to `ngettext_lazy` - #3380 by @patrys
- Filter preauthorized order from succeeded transactions - #3399 by @jxltom
- Fix incorrect country code in fixtures - #3349 by @bingimar
- Fix updating background image of a collection - #3362 by @fowczarek & @dominik-zeglen

### Docs

- Document settings related to generating thumbnails on demand - #3329 by @NyanKiyoshi
- Improve documentation for Heroku deployment - #3170 by @raybesiga
- Update documentation on Docker deployment - #3326 by @jxltom
- Document payment gateway configuration - #3376 by @NyanKiyoshi

## 2.0.0

### API

- Add mutation to delete a customer; add `isActive` field in `customerUpdate` mutation - #3177 by @maarcingebala
- Add mutations to manage authorization keys - #3082 by @maarcingebala
- Add queries for dashboard homepage - #3146 by @maarcingebala
- Allows user to unset homepage collection - #3140 by @oldPadavan
- Use enums as permission codes - #3095 by @the-bionic
- Return absolute image URLs - #3182 by @maarcingebala
- Add `backgroundImage` field to `CategoryInput` - #3153 by @oldPadavan
- Add `dateJoined` and `lastLogin` fields in `User` type - #3169 by @maarcingebala
- Separate `parent` input field from `CategoryInput` - #3150 by @akjanik
- Remove duplicated field in Order type - #3180 by @maarcingebala
- Handle empty `backgroundImage` field in API - #3159 by @maarcingebala
- Generate name-based slug in collection mutations - #3145 by @akjanik
- Remove products field from `collectionUpdate` mutation - #3141 by @oldPadavan
- Change `items` field in `Menu` type from connection to list - #3032 by @oldPadavan
- Make `Meta.description` required in `BaseMutation` - #3034 by @oldPadavan
- Apply `textwrap.dedent` to GraphQL descriptions - #3167 by @fowczarek

### Dashboard 2.0

- Add collection management - #3135 by @dominik-zeglen
- Add customer management - #3176 by @dominik-zeglen
- Add homepage view - #3155, #3178 by @Bonifacy1 and @dominik-zeglen
- Add product type management - #3052 by @dominik-zeglen
- Add site settings management - #3071 by @dominik-zeglen
- Escape node IDs in URLs - #3115 by @dominik-zeglen
- Restyle categories section - #3072 by @Bonifacy1

### Other

- Change relation between `ProductType` and `Attribute` models - #3097 by @maarcingebala
- Remove `quantity-allocated` generation in `populatedb` script - #3084 by @MartinSeibert
- Handle `Money` serialization - #3131 by @Pacu2
- Do not collect unnecessary static files - #3050 by @jxltom
- Remove host mounted volume in `docker-compose` - #3091 by @tiangolo
- Remove custom services names in `docker-compose` - #3092 by @tiangolo
- Replace COUNTRIES with countries.countries - #3079 by @neeraj1909
- Installing dev packages in docker since tests are needed - #3078 by @jxltom
- Remove comparing string in address-form-panel template - #3074 by @tomcio1205
- Move updating variant names to a Celery task - #3189 by @fowczarek

### Bugfixes

- Fix typo in `clean_input` method - #3100 by @the-bionic
- Fix typo in `ShippingMethod` model - #3099 by @the-bionic
- Remove duplicated variable declaration - #3094 by @the-bionic

### Docs

- Add createdb note to getting started for Windows - #3106 by @ajostergaard
- Update docs on pipenv - #3045 by @jxltom<|MERGE_RESOLUTION|>--- conflicted
+++ resolved
@@ -29,11 +29,8 @@
 - Do no allow using id for updating checkout and order metadata - #8906 by @IKarbowiak
 - Fix crash when querying external shipping method's `translation` field - #8971 by @rafalp
 - Add `COLLECTION_CREATED`, `COLLECTION_UPDATED`, `COLLECTION_DELETED` events and webhooks - #8974 by @rafalp
-<<<<<<< HEAD
+- Fix crash when too long translation strings were passed to `translate` mutations - #8942 by rafalp
 - Make collections names non-unique - #8986 by @rafalp
-=======
-- Fix crash when too long translation strings were passed to `translate` mutations - #8942 by rafalp
->>>>>>> 26967083
 
 # 3.0.0 [Unreleased]
 
