# Changelog

All notable, unreleased changes to this project will be documented in this file. For the released changes, please visit the [Releases](https://github.com/saleor/saleor/releases) page.

# 3.22.0 [Unreleased]

### Breaking changes

### GraphQL API

- Added support for filtering products by attribute value names. The `AttributeInput` now includes a `valueNames` field, enabling filtering by the names of attribute values, in addition to the existing filtering by value slugs.
- You can now filter and search orders using the new `where` and `search` fields on the `orders` query.
  - Use `where` to define complex conditions with `AND`/`OR` logic and operators like `eq`, `oneOf`, `range`.
  - Use `search` to perform full-text search across relevant fields.
  - Added filtering options for orders:
    - Filter by voucher codes.
    - Filter by invoice existence.
    - Filter by associated invoice creation date.
- Extend the `Page` type with an `attribute` field. Adds support for querying a specific attribute on a page by `slug`, returning the matching attribute and its assigned values, or null if no match is found.
- Allow filtering products by price without specifying a channel. (#17801 by @nikoishere)

### Webhooks

### Other changes
<<<<<<< HEAD

=======
- Add JSON schemas for synchronous webhooks, now available in `saleor/json_schemas.py`. These schemas define the expected structure of webhook payloads, enabling improved validation and tooling support for webhook integrations. This change helps ensure that webhook consumers can reliably parse and validate incoming data.
>>>>>>> c924abf3
- deps: upgraded urllib3 from v1.x to v2.x
- Fix PAGE_DELETE webhook to include pageType in payload - #17697 by @Jennyyyy0212 and @CherineCho2016
- Stripe Plugin has been deprecated. It will be removed in the future. Please use [the Stripe App](https://docs.saleor.io/developer/app-store/apps/stripe/overview) instead
- App Extensions: Added new allowed extension target: NEW_TAB. Once handled in the Dashboard, an extension will be able to open a link in new tab
- App Extensions: New mount points for Dashboard categories, collections, gift cards, draft orders, discounts, vouchers, pages, pages types and menus<|MERGE_RESOLUTION|>--- conflicted
+++ resolved
@@ -22,11 +22,8 @@
 ### Webhooks
 
 ### Other changes
-<<<<<<< HEAD
 
-=======
 - Add JSON schemas for synchronous webhooks, now available in `saleor/json_schemas.py`. These schemas define the expected structure of webhook payloads, enabling improved validation and tooling support for webhook integrations. This change helps ensure that webhook consumers can reliably parse and validate incoming data.
->>>>>>> c924abf3
 - deps: upgraded urllib3 from v1.x to v2.x
 - Fix PAGE_DELETE webhook to include pageType in payload - #17697 by @Jennyyyy0212 and @CherineCho2016
 - Stripe Plugin has been deprecated. It will be removed in the future. Please use [the Stripe App](https://docs.saleor.io/developer/app-store/apps/stripe/overview) instead
