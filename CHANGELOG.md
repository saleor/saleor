--- conflicted
+++ resolved
@@ -115,11 +115,8 @@
 - Order events performance - #7424 by tomaszszymanski129
 - Add hash to uploading images #7453 by @IKarbowiak
 - Add file format validation for uploaded images - #7447 by @IKarbowiak
-<<<<<<< HEAD
 - Add boolean attributes - #7454 by @piotrgrundas
-=======
 - Fix attaching params for address form errors - #7485 by @IKarbowiak
->>>>>>> 6bbbd9a6
 
 ### Breaking
 - Multichannel MVP: Multicurrency - #6242 by @fowczarek @d-wysocki
