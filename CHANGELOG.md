# Changelog

All notable, unreleased changes to this project will be documented in this file. For the released changes, please visit the [Releases](https://github.com/saleor/saleor/releases) page.

# 3.23.0 [Unreleased]

### Breaking changes

### GraphQL API

### Webhooks

### Other changes
- Improved page search with search vectors. Pages can now be searched by slug, title, content, attribute values, and page type information.

<<<<<<< HEAD
=======
- Fix send order confirmation email to staff - #18342 by @Shaokun-X

>>>>>>> 533a1a82
### Deprecations<|MERGE_RESOLUTION|>--- conflicted
+++ resolved
@@ -13,9 +13,6 @@
 ### Other changes
 - Improved page search with search vectors. Pages can now be searched by slug, title, content, attribute values, and page type information.
 
-<<<<<<< HEAD
-=======
 - Fix send order confirmation email to staff - #18342 by @Shaokun-X
 
->>>>>>> 533a1a82
 ### Deprecations