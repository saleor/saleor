--- conflicted
+++ resolved
@@ -102,16 +102,13 @@
 - Trigger `checkout_updated` hook for checkout meta mutations - #7392 by @maarcingebala
 - Optimize `inputType` resolver on `AttributeValue` type - 7396 by @tomaszszymanski129
 - Allow filtering pages by ids - #7393 by @IKarbowiak
-<<<<<<< HEAD
 - Fix validate `min_spent` on vouchers to use net or gross value depends on `settings.display_gross_prices` - #7408 by @d-wysocki
-=======
 - Fix invoice generation - #7376 by tomaszszymanski129
 - Unify channel ID params #7378
   - targetChannel from ChannelDeleteInput changed to channelId
   - `channel` from `DraftOrderCreateInput` changed to channelId
   - `channel` from `DraftOrderInput` changed to channelId
   - `channel` from `pluginUpdate` changed to channelId
->>>>>>> b54d785c
 
 ### Breaking
 - Multichannel MVP: Multicurrency - #6242 by @fowczarek @d-wysocki
