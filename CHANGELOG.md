--- conflicted
+++ resolved
@@ -78,12 +78,9 @@
   - `category.products`
   - `collection.products`
   - `pageType.availableAttributes`
-<<<<<<< HEAD
+- Extend `AttributeEntityType` with `CATEGORY` and `COLLECTION`. You can now assign category and collection as a attribute reference.
 - Attribute values now expose the `referencedObject`, allowing for easier access to the linked entity.
-=======
-- Extend `AttributeEntityType` with `CATEGORY` and `COLLECTION`. You can now assign category and collection as a attribute reference.
 
->>>>>>> 223f354d
 
 ### Webhooks
 - Transaction webhooks responsible for processing payments can now return payment method details`, which will be associated with the corresponding transaction. See [docs](https://docs.saleor.io/developer/extending/webhooks/synchronous-events/transaction#response-4) to learn more.
