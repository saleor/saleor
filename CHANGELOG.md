# Changelog

All notable, unreleased changes to this project will be documented in this file. For the released changes, please visit the [Releases](https://github.com/mirumee/saleor/releases) page.

## [Unreleased]
- Add query contains only schema validation - #6827 by @fowczarek
- Add introspection caching - #6871 by @fowczarek
- Refactor plugins manager(add missing tracing, optimize imports, drop plugins manager from settings) - #6890 by @fowczarek
- Add CUSTOMER_UPDATED webhook, add addresses field to customer CUSTOMER_CREATED webhook - #6898 by @piotrgrundas
- Add missing span in PluginManager - #6900 by @fowczarek
- Fix Sentry reporting - #6902 by @fowczarek
- Fix removing page types in cleardb command - #6918 by @fowczarek
<<<<<<< HEAD
- Add possibility to apply discount to order/order line with status `DRAFT` - #6930 by @korycins
- Deprecate API fields `Order.discount`, `Order.discountName`, `Order.translatedDiscountName` - #6874 by @korycins
=======
- Fix argument validation in page resolver - #6960 by @fowczarek
- Drop `data` field from checkout line model - #6961 by @fowczarek
>>>>>>> ee624fff

### Breaking
- Multichannel MVP: Multicurrency - #6242 by @fowczarek @d-wysocki
- Drop deprecated meta mutations - #6422 by @maarcingebala
- Drop deprecated service accounts and webhooks API - #6431 by @maarcingebala
- Drop deprecated fields from the `ProductVariant` type: `quantity`, `quantityAllocated`, `stockQuantity`, `isAvailable` - #6436 by @maarcingebala
- Drop authorization keys API - #6631 by @maarcingebala
- Drop `type` field from `AttributeValue` type - #6710 by @IKarbowiak
- Drop `apply_taxes_to_shipping_price_range` plugin hook - #6746 by @maarcingebala
- Drop `CHECKOUT_QUANTITY_CHANGED` webhook - #6797 by @d-wysocki
- Drop deprecated `taxRate` field from `ProductType` - #6795 by @d-wysocki
- Remove resolving user's location from GeoIP; drop `PaymentInput.billingAddress` input field - #6784 by @maarcingebala
<<<<<<< HEAD
- Change the payload of the order webhook to handle discounts list, added fields: `Order.discounts`,
`OrderLine.unit_discount_amount`,`OrderLine.unit_discount_type`, `OrderLine.unit_discount_reason` , remove fields:
`Order.discount_amount`, `Order.discount_name`, `Order.translated_discount_name`- #6874 by @korycins

=======
- Update checkout performance - introduce `CheckoutInfo` data class - #6958 by @IKarbowiak; Introduced changes in plugin methods definitions:
  - in the following methods, the `checkout` parameter changed to `checkout_info`:
    - `calculate_checkout_total`
    - `calculate_checkout_subtotal`
    - `calculate_checkout_shipping`
    - `get_checkout_shipping_tax_rate`
    - `calculate_checkout_line_total`
    - `calculate_checkout_line_unit_price`
    - `get_checkout_line_tax_rate`
    - `preprocess_order_creation`
  - additionally, `preprocess_order_creation` was extend with `lines_info` parameter
>>>>>>> ee624fff

### Other

- Fix creating translations with app - #6804 by @krzysztofwolski
- Add possibility to provide external payment ID during the conversion draft order to order - #6320 by @korycins
- Add basic rating for `Products` - #6284 by @korycins
- Add metadata to shipping zones and shipping methods - #6340 by @maarcingebala
- Add Page Types - #6261 by @IKarbowiak
- Migrate draftjs content to editorjs format - #6430 by @IKarbowiak
- Add editorjs sanitizer - #6456 by @IKarbowiak
- Add generic FileUpload mutation - #6470 by @IKarbowiak
- Order confirmation backend - #6498 by @tomaszszymanski129
- Fix password reset request - #6351 by @Manfred-Madelaine-pro, Ambroise and Pierre
- Refund products support - #6530 by @korycins
- Add possibility to exclude products from shipping method - #6506 by @korycins
- Add availableShippingMethods to the Shop type - #6551 by @IKarbowiak
- Add delivery time to shipping method - #6564 by @IKarbowiak
- Introduce file attributes - #6568 by @IKarbowiak
- Shipping zone description - #6653 by @tomaszszymanski129
- Add metadata to menu and menu item - #6648 by @tomaszszymanski129
- Get tax rate from plugins - #6649 by @IKarbowiak
- Added support for querying user by email - #6632 @LeOndaz
- Add order shipping tax rate - #6678 by @IKarbowiak
- Deprecate field `descriptionJSON` from `Product`, `Category`, `Collection` and field `contentJSON` from `Page` - #6692 by @d-wysocki
- Fix products visibility - #6704 by @IKarbowiak
- Introduce page reference attributes - #6624 by @IKarbowiak
- Introduce product reference attributes - #6711 by @IKarbowiak
- Add metadata to warehouse - #6727 by @d-wysocki
- Add page webhooks: `PAGE_CREATED`, `PAGE_UPDATED` and `PAGE_DELETED` - #6787 by @d-wysocki
- Add `PRODUCT_DELETED` webhook - #6794 by @d-wysocki
- Fix `product_updated` and `product_created` webhooks - #6798 by @d-wysocki
- Add interface for integrating the auth plugins - #6799 by @korycins
- Fix page `contentJson` field to return JSON - #6832 by @d-wysocki
- Add SearchRank to search product by name and description. New enum added to `ProductOrderField` - `RANK` - which returns results sorted by search rank - #6872 by @d-wysocki
- Allocate stocks for order lines in a bulk way - #6877 by @IKarbowiak
- Add product description_plaintext to populatedb - #6894 by @d-wysocki
- Deallocate stocks for order lines in a bulk way - #6896 by @IKarbowiak
- Prevent negative available quantity - #6897 by @d-wysocki
- Fix CheckoutLinesInfoByCheckoutTokenLoader dataloader - #6929 by @IKarbowiak
- Change the `app` query to return info about the currently authenticated app - #6928 by @d-wysocki
- Add default sorting by rank for search products - #6936 by @d-wysocki
- Fix exporting product description to xlsx - #6959 by @IKarbowiak

# 2.11.1

- Add support for Apple Pay on the web - #6466 by @korycins

## 2.11.0

### Features

- Add products export - #5255 by @IKarbowiak
- Add external apps support - #5767 by @korycins
- Invoices backend - #5732 by @tomaszszymanski129
- Adyen drop-in integration - #5914 by @korycins, @IKarbowiak
- Add a callback view to plugins - #5884 by @korycins
- Support pushing webhook events to message queues - #5940 by @patrys, @korycins
- Send a confirmation email when the order is canceled or refunded - #6017
- No secure cookie in debug mode - #6082 by @patrys, @orzechdev
- Add searchable and available for purchase flags to product - #6060 by @IKarbowiak
- Add `TotalPrice` to `OrderLine` - #6068 @fowczarek
- Add `PRODUCT_UPDATED` webhook event - #6100 by @tomaszszymanski129
- Search orders by GraphQL payment ID - #6135 by @korycins
- Search orders by a custom key provided by payment gateway - #6135 by @korycins
- Add ability to set a default product variant - #6140 by @tomaszszymanski129
- Allow product variants to be sortable - #6138 by @tomaszszymanski129
- Allow fetching stocks for staff users only with `MANAGE_ORDERS` permissions - #6139 by @fowczarek
- Add filtering to `ProductVariants` query and option to fetch variant by SKU in `ProductVariant` query - #6190 by @fowczarek
- Add filtering by Product IDs to `products` query - #6224 by @GrzegorzDerdak
- Add `change_currency` command - #6016 by @maarcingebala
- Add dummy credit card payment - #5822 by @IKarbowiak
- Add custom implementation of UUID scalar - #5646 by @koradon
- Add `AppTokenVerify` mutation - #5716 by @korycins

### Breaking Changes

- Refactored JWT support. Requires handling of JWT token in the storefront (a case when the backend returns the exception about the invalid token). - #5734, #5816 by @korycins
- New logging setup will now output JSON logs in production mode for ease of feeding them into log collection systems like Logstash or CloudWatch Logs - #5699 by @patrys
- Deprecate `WebhookEventType.CHECKOUT_QUANTITY_CHANGED` - #5837 by @korycins
- Anonymize and update order and payment fields; drop `PaymentSecureConfirm` mutation, drop Payment type fields: `extraData`, `billingAddress`, `billingEmail`, drop `gatewayResponse` from `Transaction` type - #5926 by @IKarbowiak
- Switch the HTTP stack from WSGI to ASGI based on Uvicorn - #5960 by @patrys
- Add `MANAGE_PRODUCT_TYPES_AND_ATTRIBUTES` permission, which is now required to access all attributes and product types related mutations - #6219 by @IKarbowiak

### Fixes

- Fix payment fields in order payload for webhooks - #5862 by @korycins
- Fix specific product voucher in draft orders - #5727 by @fowczarek
- Explicit country assignment in default shipping zones - #5736 by @maarcingebala
- Drop `json_content` field from the `Menu` model - #5761 by @maarcingebala
- Strip warehouse name in mutations - #5766 by @koradon
- Add missing order events during checkout flow - #5684 by @koradon
- Update Google Merchant to get tax rate based by plugin manager - #5823 by @gabmartinez
- Allow unicode in slug fields - #5877 by @IKarbowiak
- Fix empty plugin object result after `PluginUpdate` mutation - #5968 by @gabmartinez
- Allow finishing checkout when price amount is 0 - #6064 by @IKarbowiak
- Fix incorrect tax calculation for Avatax - #6035 by @korycins
- Fix incorrect calculation of subtotal with active Avatax - #6035 by @korycins
- Fix incorrect assignment of tax code for Avatax - #6035 by @korycins
- Do not allow negative product price - #6091 by @IKarbowiak
- Handle None as attribute value - #6092 by @IKarbowiak
- Fix for calling `order_created` before the order was saved - #6095 by @korycins
- Update default decimal places - #6098 by @IKarbowiak
- Avoid assigning the same pictures twice to a variant - #6112 by @IKarbowiak
- Fix crashing system when Avalara is improperly configured - #6117 by @IKarbowiak
- Fix for failing finalising draft order - #6133 by @korycins
- Remove corresponding draft order lines when variant is removing - #6119 by @IKarbowiak
- Update required perms for apps management - #6173 by @IKarbowiak
- Raise an error for an empty key in metadata - #6176 by @IKarbowiak
- Add attributes to product error - #6181 by @IKarbowiak
- Allow to add product variant with 0 price to draft order - #6189 by @IKarbowiak
- Fix deleting product when default variant is deleted - #6186 by @IKarbowiak
- Fix get unpublished products, product variants and collection as app - #6194 by @fowczarek
- Set `OrderFulfillStockInput` fields as required - #6196 by @IKarbowiak
- Fix attribute filtering by categories and collections - #6214 by @fowczarek
- Fix `is_visible` when `publication_date` is today - #6225 by @korycins
- Fix filtering products by multiple attributes - #6215 by @GrzegorzDerdak
- Add attributes validation while creating/updating a product's variant - #6269 by @GrzegorzDerdak
- Add metadata to page model - #6292 by @dominik-zeglen
- Fix for unnecesary attributes validation while updating simple product - #6300 by @GrzegorzDerdak
- Include order line total price to webhook payload - #6354 by @korycins
- Fix for fulfilling an order when product quantity equals allocated quantity - #6333 by @GrzegorzDerdak
- Fix for the ability to filter products on collection - #6363 by @GrzegorzDerdak

## 2.10.2

- Add command to change currencies in the database - #5906 by @d-wysocki

## 2.10.1

- Fix multiplied stock quantity - #5675 by @fowczarek
- Fix invalid allocation after migration - #5678 by @fowczarek
- Fix order mutations as app - #5680 by @fowczarek
- Prevent creating checkout/draft order with unpublished product - #5676 by @d-wysocki

## 2.10.0

- OpenTracing support - #5188 by @tomaszszymanski129
- Account confirmation email - #5126 by @tomaszszymanski129
- Relocate `Checkout` and `CheckoutLine` methods into separate module and update checkout related plugins to use them - #4980 by @krzysztofwolski
- Fix problem with free shipping voucher - #4942 by @IKarbowiak
- Add sub-categories to random data - #4949 by @IKarbowiak
- Deprecate `localized` field in Money type - #4952 by @IKarbowiak
- Fix for shipping API not applying taxes - #4913 by @kswiatek92
- Query object translation with only `manage_translation` permission - #4914 by @fowczarek
- Add customer note to draft orders API - #4973 by @IKarbowiak
- Allow to delete category and leave products - #4970 by @IKarbowiak
- Remove thumbnail generation from migration - #3494 by @kswiatek92
- Rename 'shipping_date' field in fulfillment model to 'created' - #2433 by @kswiatek92
- Reduce number of queries for 'checkoutComplete' mutation - #4989 by @IKarbowiak
- Force PyTest to ignore the environment variable containing the Django settings module - #4992 by @NyanKiyoshi
- Extend JWT token payload with user information - #4987 by @salwator
- Optimize the queries for product list in the dashboard - #4995 by @IKarbowiak
- Drop dashboard 1.0 - #5000 by @IKarbowiak
- Fixed serialization error on weight fields when running `loaddata` and `dumpdb` - #5005 by @NyanKiyoshi
- Fixed JSON encoding error on Google Analytics reporting - #5004 by @NyanKiyoshi
- Create custom field to translation, use new translation types in translations query - #5007 by @fowczarek
- Take allocated stock into account in `StockAvailability` filter - #5019 by @simonbru
- Generate matching postal codes for US addresses - #5033 by @maarcingebala
- Update debug toolbar - #5032 by @IKarbowiak
- Allow staff member to receive notification about customers orders - #4993 by @kswiatek92
- Add user's global id to the JWT payload - #5039 by @salwator
- Make middleware path resolving lazy - #5041 by @NyanKiyoshi
- Generate slug on saving the attribute value - #5055 by @fowczarek
- Fix order status after order update - #5072 by @fowczarek
- Extend top-level connection resolvers with ability to sort results - #5018 by @fowczarek
- Drop storefront 1.0 - #5043 by @IKarbowiak
- Replace permissions strings with enums - #5038 by @kswiatek92
- Remove gateways forms and templates - #5075 by @IKarbowiak
- Add `Wishlist` models and GraphQL endpoints - #5021 by @derenio
- Remove deprecated code - #5107 by @IKarbowiak
- Fix voucher start date filtering - #5133 by @dominik-zeglen
- Search by sku in products query - #5117 by @fowczarek
- Send fulfillment update email - #5118 by @IKarbowiak
- Add address query - #5148 by @kswiatek92
- Add `checkout_quantity_changed` webhook - #5042 by @derenio
- Remove unnecessary `manage_orders` permission - #5142 by @kswiatek92
- Mutation to change the user email - #5076 by @kswiatek92
- Add MyPy checks - #5150 by @IKarbowiak
- Move extracting user or service account to utils - #5152 by @kswiatek92
- Deprecate order status/created arguments - #5076 by @kswiatek92
- Fix getting title field in page mutations #5160 by @maarcingebala
- Copy public and private metadata from the checkout to the order upon creation - #5165 by @dankolbman
- Add warehouses and stocks- #4986 by @szewczykmira
- Add permission groups - #5176, #5513 by @IKarbowiak
- Drop `gettext` occurrences - #5189 by @IKarbowiak
- Fix `product_created` webhook - #5187 by @dzkb
- Drop unused resolver `resolve_availability` - #5190 by @maarcingebala
- Fix permission for `checkoutCustomerAttach` mutation - #5192 by @maarcingebala
- Restrict access to user field - #5194 by @maarcingebala
- Unify permission for service account API client in test - #5197 by @fowczarek
- Add additional confirmation step to `checkoutComplete` mutation - #5179 by @salwator
- Allow sorting warehouses by name - #5211 by @dominik-zeglen
- Add anonymization to GraphQL's `webhookSamplePayload` endpoint - #5161 @derenio
- Add slug to `Warehouse`, `Product` and `ProductType` models - #5196 by @IKarbowiak
- Add mutation for assigning, unassigning shipping zones to warehouse - #5217 by @kswiatek92
- Fix passing addresses to `PaymentData` objects - #5223 by @maarcingebala
- Return `null` when querying `me` as an anonymous user - #5231 by @maarcingebala
- Added `PLAYGROUND_ENABLED` environment variable/setting to allow to enable the GraphQL playground when `DEBUG` is disabled - #5254 by @NyanKiyoshi
- Fix access to order query when request from service account - #5258 by @fowczarek
- Customer shouldn't be able to see draft orders by token - #5259 by @fowczarek
- Customer shouldn't be able to query checkout with another customer - #5268 by @fowczarek
- Added integration support of Jaeger Tracing - #5282 by @NyanKiyoshi
- Return `null` when querying `me` as an anonymous user - #5231 as @maarcingebala
- Add `fulfillment created` webhook - @szewczykmira
- Unify metadata API - #5178 by @fowczarek
- Add compiled versions of emails to the repository - #5260 by @tomaszszymanski129
- Add required prop to fields where applicable - #5293 by @dominik-zeglen
- Drop `get_absolute_url` methods - #5299 by @IKarbowiak
- Add `--force` flag to `cleardb` command - #5302 by @maarcingebala
- Require non-empty message in `orderAddNote` mutation - #5316 by @maarcingebala
- Stock management refactor - #5323 by @IKarbowiak
- Add discount error codes - #5348 by @IKarbowiak
- Add benchmarks to checkout mutations - #5339 by @fowczarek
- Add pagination tests - #5363 by @fowczarek
- Add ability to assign multiple warehouses in mutations to create/update a shipping zone - #5399 by @fowczarek
- Add filter by ids to the `warehouses` query - #5414 by @fowczarek
- Add shipping rate price validation - #5411 by @kswiatek92
- Remove unused settings and environment variables - #5420 by @maarcingebala
- Add product price validation - #5413 by @kswiatek92
- Add attribute validation to `attributeAssign` mutation - #5423 by @kswiatek92
- Add possibility to update/delete more than one item in metadata - #5446 by @koradon
- Check if image exists before validating - #5425 by @kswiatek92
- Fix warehouses query not working without id - #5441 by @koradon
- Add `accountErrors` to `CreateToken` mutation - #5437, #5465 by @koradon
- Raise `GraphQLError` if filter has invalid IDs - #5460 by @gabmartinez
- Use `AccountErrorCode.INVALID_CREDENTIALS` instead of `INVALID_PASSWORD` - #5495 by @koradon
- Add tests for pagination - #5468 by @koradon
- Add `Job` abstract model and interface - #5510 by @IKarbowiak
- Refactor implementation of allocation - #5445 by @fowczarek
- Fix `WeightScalar` - #5530 by @koradon
- Add `OrderFulfill` mutation - #5525 by @fowczarek
- Add "It Works" page - #5494 by @IKarbowiak and @dominik-zeglen
- Extend errors in `OrderFulfill` mutation - #5553 by @fowczarek
- Refactor `OrderCancel` mutation for multiple warehouses - #5554 by @fowczarek
- Add negative weight validation - #5564 by @fowczarek
- Add error when user pass empty object as address - #5585 by @fowczarek
- Fix payment creation without shipping method - #5444 by @d-wysocki
- Fix checkout and order flow with variant without inventory tracking - #5599 by @fowczarek
- Fixed JWT expired token being flagged as unhandled error rather than handled. - #5603 by @NyanKiyoshi
- Refactor read-only middleware - #5602 by @maarcingebala
- Fix availability for variants without inventory tracking - #5605 by @fowczarek
- Drop support for configuring Vatlayer plugin from settings file. - #5614 by @korycins
- Add ability to query category, collection or product by slug - #5574 by @koradon
- Add `quantityAvailable` field to `ProductVariant` type - #5628 by @fowczarek
- Use tags rather than time-based logs for information on requests - #5608 by @NyanKiyoshi

## 2.9.0

### API

- Add mutation to change customer's first name last name - #4489 by @fowczarek
- Add mutation to delete customer's account - #4494 by @fowczarek
- Add mutation to change customer's password - #4656 by @fowczarek
- Add ability to customize email sender address in emails sent by Saleor - #4820 by @NyanKiyoshi
- Add ability to filter attributes per global ID - #4640 by @NyanKiyoshi
- Add ability to search product types by value (through the name) - #4647 by @NyanKiyoshi
- Add queries and mutation for serving and saving the configuration of all plugins - #4576 by @korycins
- Add `redirectUrl` to staff and user create mutations - #4717 by @fowczarek
- Add error codes to mutations responses - #4676 by @Kwaidan00
- Add translations to countries in `shop` query - #4732 by @fowczarek
- Add support for sorting product by their attribute values through given attribute ID - #4740 by @NyanKiyoshi
- Add descriptions for queries and query arguments - #4758 by @maarcingebala
- Add support for Apollo Federation - #4825 by @salwator
- Add mutation to create multiple product variants at once - #4735 by @fowczarek
- Add default value to custom errors - #4797 by @fowczarek
- Extend `availablePaymentGateways` field with gateways' configuration data - #4774 by @salwator
- Change `AddressValidationRules` API - #4655 by @Kwaidan00
- Use search in a consistent way; add sort by product type name and publication status to `products` query. - #4715 by @fowczarek
- Unify `menuItemMove` mutation with other reordering mutations - #4734 by @NyanKiyoshi
- Don't create an order when the payment was unsuccessful - #4500 by @NyanKiyoshi
- Don't require shipping information in checkout for digital orders - #4573 by @NyanKiyoshi
- Drop `manage_users` permission from the `permissions` query - #4854 by @maarcingebala
- Deprecate `inCategory` and `inCollection` attributes filters in favor of `filter` argument - #4700 by @NyanKiyoshi & @khalibloo
- Remove `PaymentGatewayEnum` from the schema, as gateways now are dynamic plugins - #4756 by @salwator
- Require `manage_products` permission to query `costPrice` and `stockQuantity` fields - #4753 by @NyanKiyoshi
- Refactor account mutations - #4510, #4668 by @fowczarek
- Fix generating random avatars when updating staff accounts - #4521 by @maarcingebala
- Fix updating JSON menu representation in mutations - #4524 by @maarcingebala
- Fix setting variant's `priceOverride` and `costPrice` to `null` - #4754 by @NyanKiyoshi
- Fix fetching staff user without `manage_users` permission - #4835 by @fowczarek
- Ensure that a GraphQL query is a string - #4836 by @nix010
- Add ability to configure the password reset link - #4863 by @fowczarek
- Fixed a performance issue where Saleor would sometimes run huge, unneeded prefetches when resolving categories or collections - #5291 by @NyanKiyoshi
- uWSGI now forces the django application to directly load on startup instead of being lazy - #5357 by @NyanKiyoshi

### Core

- Add enterprise-grade attributes management - #4351 by @dominik-zeglen and @NyanKiyoshi
- Add extensions manager - #4497 by @korycins
- Add service accounts - backend support - #4689 by @korycins
- Add support for webhooks - #4731 by @korycins
- Migrate the attributes mapping from HStore to many-to-many relation - #4663 by @NyanKiyoshi
- Create general abstraction for object metadata - #4447 by @salwator
- Add metadata to `Order` and `Fulfillment` models - #4513, #4866 by @szewczykmira
- Migrate the tax calculations to plugins - #4497 by @korycins
- Rewrite payment gateways using plugin architecture - #4669 by @salwator
- Rewrite Stripe integration to use PaymentIntents API - #4606 by @salwator
- Refactor password recovery system - #4617 by @fowczarek
- Add functionality to sort products by their "minimal variant price" - #4416 by @derenio
- Add voucher's "once per customer" feature - #4442 by @fowczarek
- Add validations for minimum password length in settings - #4735 by @fowczarek
- Add form to configure payments in the dashboard - #4807 by @szewczykmira
- Change `unique_together` in `AttributeValue` - #4805 by @fowczarek
- Change max length of SKU to 255 characters - #4811 by @lex111
- Distinguish `OrderLine` product name and variant name - #4702 by @fowczarek
- Fix updating order status after automatic fulfillment of digital products - #4709 by @korycins
- Fix error when updating or creating a sale with missing required values - #4778 by @NyanKiyoshi
- Fix error filtering pages by URL in the dashboard 1.0 - #4776 by @NyanKiyoshi
- Fix display of the products tax rate in the details page of dashboard 1.0 - #4780 by @NyanKiyoshi
- Fix adding the same product into a collection multiple times - #4518 by @NyanKiyoshi
- Fix crash when placing an order when a customer happens to have the same address more than once - #4824 by @NyanKiyoshi
- Fix time zone based tests - #4468 by @fowczarek
- Fix serializing empty URLs as a string when creating menu items - #4616 by @maarcingebala
- The invalid IP address in HTTP requests now fallback to the requester's IP address. - #4597 by @NyanKiyoshi
- Fix product variant update with current attribute values - #4936 by @fowczarek
- Update checkout last field and add auto now fields to save with update_fields parameter - #5177 by @IKarbowiak

### Dashboard 2.0

- Allow selecting the number of rows displayed in dashboard's list views - #4414 by @benekex2
- Add ability to toggle visible columns in product list - #4608 by @dominik-zeglen
- Add voucher settings - #4556 by @benekex2
- Contrast improvements - #4508 by @benekex2
- Display menu item form errors - #4551 by @dominik-zeglen
- Do not allow random IDs to appear in snapshots - #4495 by @dominik-zeglen
- Input UI changes - #4542 by @benekex2
- Implement new menu design - #4476 by @benekex2
- Refetch attribute list after closing modal - #4615 by @dominik-zeglen
- Add config for Testcafe - #4553 by @dominik-zeglen
- Fix product type taxes select - #4453 by @benekex2
- Fix form reloading - #4467 by @dominik-zeglen
- Fix voucher limit value when checkbox unchecked - #4456 by @benekex2
- Fix searches and pickers - #4487 by @dominik-zeglen
- Fix dashboard menu styles - #4491 by @benekex2
- Fix menu responsiveness - #4511 by @benekex2
- Fix loosing focus while typing in the product description field - #4549 by @dominik-zeglen
- Fix MUI warnings - #4588 by @dominik-zeglen
- Fix bulk action checkboxes - #4618 by @dominik-zeglen
- Fix rendering user avatar when it's empty #4546 by @maarcingebala
- Remove Dashboard 2.0 files form Saleor repository - #4631 by @dominik-zeglen
- Fix CreateToken mutation to use NonNull on errors field #5415 by @gabmartinez

### Other notable changes

- Replace Pipenv with Poetry - #3894 by @michaljelonek
- Upgrade `django-prices` to v2.1 - #4639 by @NyanKiyoshi
- Disable reports from uWSGI about broken pipe and write errors from disconnected clients - #4596 by @NyanKiyoshi
- Fix the random failures of `populatedb` trying to create users with an existing email - #4769 by @NyanKiyoshi
- Enforce `pydocstyle` for Python docstrings over the project - #4562 by @NyanKiyoshi
- Move Django Debug Toolbar to dev requirements - #4454 by @derenio
- Change license for artwork to CC-BY 4.0
- New translations:
  - Greek

## 2.8.0

### Core

- Avatax backend support - #4310 by @korycins
- Add ability to store used payment sources in gateways (first implemented in Braintree) - #4195 by @salwator
- Add ability to specify a minimal quantity of checkout items for a voucher - #4427 by @fowczarek
- Change the type of start and end date fields from Date to DateTime - #4293 by @fowczarek
- Revert the custom dynamic middlewares - #4452 by @NyanKiyoshi

### Dashboard 2.0

- UX improvements in Vouchers section - #4362 by @benekex2
- Add company address configuration - #4432 by @benekex2
- Require name when saving a custom list filter - #4269 by @benekex2
- Use `esModuleInterop` flag in `tsconfig.json` to simplify imports - #4372 by @dominik-zeglen
- Use hooks instead of a class component in forms - #4374 by @dominik-zeglen
- Drop CSRF token header from API client - #4357 by @dominik-zeglen
- Fix various bugs in the product section - #4429 by @dominik-zeglen

### Other notable changes

- Fix error when creating a checkout with voucher code - #4292 by @NyanKiyoshi
- Fix error when users enter an invalid phone number in an address - #4404 by @NyanKiyoshi
- Fix error when adding a note to an anonymous order - #4319 by @NyanKiyoshi
- Fix gift card duplication error in the `populatedb` script - #4336 by @fowczarek
- Fix vouchers apply once per order - #4339 by @fowczarek
- Fix discount tests failing at random - #4401 by @korycins
- Add `SPECIFIC_PRODUCT` type to `VoucherType` - #4344 by @fowczarek
- New translations:
  - Icelandic
- Refactored the backend side of `checkoutCreate` to improve performances and prevent side effects over the user's checkout if the checkout creation was to fail. - #4367 by @NyanKiyoshi
- Refactored the logic of cleaning the checkout shipping method over the API, so users do not lose the shipping method when updating their checkout. If the shipping method becomes invalid, it will be replaced by the cheapest available. - #4367 by @NyanKiyoshi & @szewczykmira
- Refactored process of getting available shipping methods to make it easier to understand and prevent human-made errors. - #4367 by @NyanKiyoshi
- Moved 3D secure option to Braintree plugin configuration and update config structure mechanism - #4751 by @salwator

## 2.7.0

### API

- Create order only when payment is successful - #4154 by @NyanKiyoshi
- Order Events containing order lines or fulfillment lines now return the line object in the GraphQL API - #4114 by @NyanKiyoshi
- GraphQL now prints exceptions to stderr as well as returning them or not - #4148 by @NyanKiyoshi
- Refactored API resolvers to static methods with root typing - #4155 by @NyanKiyoshi
- Add phone validation in the GraphQL API to handle the library upgrade - #4156 by @NyanKiyoshi

### Core

- Add basic Gift Cards support in the backend - #4025 by @fowczarek
- Add the ability to sort products within a collection - #4123 by @NyanKiyoshi
- Implement customer events - #4094 by @NyanKiyoshi
- Merge "authorize" and "capture" operations - #4098 by @korycins, @NyanKiyoshi
- Separate the Django middlewares from the GraphQL API middlewares - #4102 by @NyanKiyoshi, #4186 by @cmiacz

### Dashboard 2.0

- Add navigation section - #4012 by @dominik-zeglen
- Add filtering on product list - #4193 by @dominik-zeglen
- Add filtering on orders list - #4237 by @dominik-zeglen
- Change input style and improve Storybook stories - #4115 by @dominik-zeglen
- Migrate deprecated fields in Dashboard 2.0 - #4121 by @benekex2
- Add multiple select checkbox - #4133, #4146 by @benekex2
- Rename menu items in Dashboard 2.0 - #4172 by @benekex2
- Category delete modal improvements - #4171 by @benekex2
- Close modals on click outside - #4236 - by @benekex2
- Use date localize hook in translations - #4202 by @dominik-zeglen
- Unify search API - #4200 by @dominik-zeglen
- Default default PAGINATE_BY - #4238 by @dominik-zeglen
- Create generic filtering interface - #4221 by @dominik-zeglen
- Add default state to rich text editor = #4281 by @dominik-zeglen
- Fix translation discard button - #4109 by @benekex2
- Fix draftail options and icons - #4132 by @benekex2
- Fix typos and messages in Dashboard 2.0 - #4168 by @benekex2
- Fix view all orders button - #4173 by @benekex2
- Fix visibility card view - #4198 by @benekex2
- Fix query refetch after selecting an object in list - #4272 by @dominik-zeglen
- Fix image selection in variants - #4270 by @benekex2
- Fix collection search - #4267 by @dominik-zeglen
- Fix quantity height in draft order edit - #4273 by @benekex2
- Fix checkbox clickable area size - #4280 by @dominik-zeglen
- Fix breaking object selection in menu section - #4282 by @dominik-zeglen
- Reset selected items when tab switch - #4268 by @benekex2

### Other notable changes

- Add support for Google Cloud Storage - #4127 by @chetabahana
- Adding a nonexistent variant to checkout no longer crashes - #4166 by @NyanKiyoshi
- Disable storage of Celery results - #4169 by @NyanKiyoshi
- Disable polling in Playground - #4188 by @maarcingebala
- Cleanup code for updated function names and unused argument - #4090 by @jxltom
- Users can now add multiple "Add to Cart" forms in a single page - #4165 by @NyanKiyoshi
- Fix incorrect argument in `get_client_token` in Braintree integration - #4182 by @maarcingebala
- Fix resolving attribute values when transforming them to HStore - #4161 by @maarcingebala
- Fix wrong calculation of subtotal in cart page - #4145 by @korycins
- Fix margin calculations when product/variant price is set to zero - #4170 by @MahmoudRizk
- Fix applying discounts in checkout's subtotal calculation in API - #4192 by @maarcingebala
- Fix GATEWAYS_ENUM to always contain all implemented payment gateways - #4108 by @koradon

## 2.6.0

### API

- Add unified filtering interface in resolvers - #3952, #4078 by @korycins
- Add mutations for bulk actions - #3935, #3954, #3967, #3969, #3970 by @akjanik
- Add mutation for reordering menu items - #3958 by @NyanKiyoshi
- Optimize queries for single nodes - #3968 @NyanKiyoshi
- Refactor error handling in mutations #3891 by @maarcingebala & @akjanik
- Specify mutation permissions through Meta classes - #3980 by @NyanKiyoshi
- Unify pricing access in products and variants - #3948 by @NyanKiyoshi
- Use only_fields instead of exclude_fields in type definitions - #3940 by @michaljelonek
- Prefetch collections when getting sales of a bunch of products - #3961 by @NyanKiyoshi
- Remove unnecessary dedents from GraphQL schema so new Playground can work - #4045 by @salwator
- Restrict resolving payment by ID - #4009 @NyanKiyoshi
- Require `checkoutId` for updating checkout's shipping and billing address - #4074 by @jxltom
- Handle errors in `TokenVerify` mutation - #3981 by @fowczarek
- Unify argument names in types and resolvers - #3942 by @NyanKiyoshi

### Core

- Use Black as the default code formatting tool - #3852 by @krzysztofwolski and @NyanKiyoshi
- Dropped Python 3.5 support - #4028 by @korycins
- Rename Cart to Checkout - #3963 by @michaljelonek
- Use data classes to exchange data with payment gateways - #4028 by @korycins
- Refactor order events - #4018 by @NyanKiyoshi

### Dashboard 2.0

- Add bulk actions - #3955 by @dominik-zeglen
- Add user avatar management - #4030 by @benekex2
- Add navigation drawer support on mobile devices - #3839 by @benekex2
- Fix rendering validation errors in product form - #4024 by @benekex2
- Move dialog windows to query string rather than router paths - #3953 by @dominik-zeglen
- Update order events types - #4089 by @jxltom
- Code cleanup by replacing render props with react hooks - #4010 by @dominik-zeglen

### Other notable changes

- Add setting to enable Django Debug Toolbar - #3983 by @koradon
- Use newest GraphQL Playground - #3971 by @salwator
- Ensure adding to quantities in the checkout is respecting the limits - #4005 by @NyanKiyoshi
- Fix country area choices - #4008 by @fowczarek
- Fix price_range_as_dict function - #3999 by @zodiacfireworks
- Fix the product listing not showing in the voucher when there were products selected - #4062 by @NyanKiyoshi
- Fix crash in Dashboard 1.0 when updating an order address's phone number - #4061 by @NyanKiyoshi
- Reduce the time of tests execution by using dummy password hasher - #4083 by @korycins
- Set up explicit **hash** function - #3979 by @akjanik
- Unit tests use none as media root - #3975 by @korycins
- Update file field styles with materializecss template filter - #3998 by @zodiacfireworks
- New translations:
  - Albanian
  - Colombian Spanish
  - Lithuanian

## 2.5.0

### API

- Add query to fetch draft orders - #3809 by @michaljelonek
- Add bulk delete mutations - #3838 by @michaljelonek
- Add `languageCode` enum to API - #3819 by @michaljelonek, #3854 by @jxltom
- Duplicate address instances in checkout mutations - #3866 by @pawelzar
- Restrict access to `orders` query for unauthorized users - #3861 by @pawelzar
- Support setting address as default in address mutations - #3787 by @jxltom
- Fix phone number validation in GraphQL when country prefix not given - #3905 by @patrys
- Report pretty stack traces in DEBUG mode - #3918 by @patrys

### Core

- Drop support for Django 2.1 and Django 1.11 (previous LTS) - #3929 by @patrys
- Fulfillment of digital products - #3868 by @korycins
- Introduce avatars for staff accounts - #3878 by @pawelzar
- Refactor the account avatars path from a relative to absolute - #3938 by @NyanKiyoshi

### Dashboard 2.0

- Add translations section - #3884 by @dominik-zeglen
- Add light/dark theme - #3856 by @dominik-zeglen
- Add customer's address book view - #3826 by @dominik-zeglen
- Add "Add variant" button on the variant details page = #3914 by @dominik-zeglen
- Add back arrows in "Configure" subsections - #3917 by @dominik-zeglen
- Display avatars in staff views - #3922 by @dominik-zeglen
- Prevent user from changing his own status and permissions - #3922 by @dominik-zeglen
- Fix crashing product create view - #3837, #3910 by @dominik-zeglen
- Fix layout in staff members details page - #3857 by @dominik-zeglen
- Fix unfocusing rich text editor - #3902 by @dominik-zeglen
- Improve accessibility - #3856 by @dominik-zeglen

### Other notable changes

- Improve user and staff management in dashboard 1.0 - #3781 by @jxltom
- Fix default product tax rate in Dashboard 1.0 - #3880 by @pawelzar
- Fix logo in docs - #3928 by @michaljelonek
- Fix name of logo file - #3867 by @jxltom
- Fix variants for juices in example data - #3926 by @michaljelonek
- Fix alignment of the cart dropdown on new bootstrap version - #3937 by @NyanKiyoshi
- Refactor the account avatars path from a relative to absolute - #3938 by @NyanKiyoshi
- New translations:
  - Armenian
  - Portuguese
  - Swahili
  - Thai

## 2.4.0

### API

- Add model translations support in GraphQL API - #3789 by @michaljelonek
- Add mutations to manage addresses for authenticated customers - #3772 by @Kwaidan00, @maarcingebala
- Add mutation to apply vouchers in checkout - #3739 by @Kwaidan00
- Add thumbnail field to `OrderLine` type - #3737 by @michaljelonek
- Add a query to fetch order by token - #3740 by @michaljelonek
- Add city choices and city area type to address validator API - #3788 by @jxltom
- Fix access to unpublished objects in API - #3724 by @Kwaidan00
- Fix bug where errors are not returned when creating fulfillment with a non-existent order line - #3777 by @jxltom
- Fix `productCreate` mutation when no product type was provided - #3804 by @michaljelonek
- Enable database search in products query - #3736 by @michaljelonek
- Use authenticated user's email as default email in creating checkout - #3726 by @jxltom
- Generate voucher code if it wasn't provided in mutation - #3717 by @Kwaidan00
- Improve limitation of vouchers by country - #3707 by @michaljelonek
- Only include canceled fulfillments for staff in fulfillment API - #3778 by @jxltom
- Support setting address as when creating customer address #3782 by @jxltom
- Fix generating slug from title - #3816 by @maarcingebala
- Add `variant` field to `OrderLine` type - #3820 by @maarcingebala

### Core

- Add JSON fields to store rich-text content - #3756 by @michaljelonek
- Add function to recalculate total order weight - #3755 by @Kwaidan00, @maarcingebala
- Unify cart creation logic in API and Django views - #3761, #3790 by @maarcingebala
- Unify payment creation logic in API and Django views - #3715 by @maarcingebala
- Support partially charged and refunded payments - #3735 by @jxltom
- Support partial fulfillment of ordered items - #3754 by @jxltom
- Fix applying discounts when a sale has no end date - #3595 by @cprinos

### Dashboard 2.0

- Add "Discounts" section - #3654 by @dominik-zeglen
- Add "Pages" section; introduce Draftail WYSIWYG editor - #3751 by @dominik-zeglen
- Add "Shipping Methods" section - #3770 by @dominik-zeglen
- Add support for date and datetime components - #3708 by @dominik-zeglen
- Restyle app layout - #3811 by @dominik-zeglen

### Other notable changes

- Unify model field names related to models' public access - `publication_date` and `is_published` - #3706 by @michaljelonek
- Improve filter orders by payment status - #3749 @jxltom
- Refactor translations in emails - #3701 by @Kwaidan00
- Use exact image versions in docker-compose - #3742 by @ashishnitinpatil
- Sort order payment and history in descending order - #3747 by @jxltom
- Disable style-loader in dev mode - #3720 by @jxltom
- Add ordering to shipping method - #3806 by @michaljelonek
- Add missing type definition for dashboard 2.0 - #3776 by @jxltom
- Add header and footer for checkout success pages #3752 by @jxltom
- Add instructions for using local assets in Docker - #3723 by @michaljelonek
- Update S3 deployment documentation to include CORS configuration note - #3743 by @NyanKiyoshi
- Fix missing migrations for is_published field of product and page model - #3757 by @jxltom
- Fix problem with l10n in Braintree payment gateway template - #3691 by @Kwaidan00
- Fix bug where payment is not filtered from active ones when creating payment - #3732 by @jxltom
- Fix incorrect cart badge location - #3786 by @jxltom
- Fix storefront styles after bootstrap is updated to 4.3.1 - #3753 by @jxltom
- Fix logo size in different browser and devices with different sizes - #3722 by @jxltom
- Rename dumpdata file `db.json` to `populatedb_data.json` - #3810 by @maarcingebala
- Prefetch collections for product availability - #3813 by @michaljelonek
- Bump django-graphql-jwt - #3814 by @michaljelonek
- Fix generating slug from title - #3816 by @maarcingebala
- New translations:
  - Estonian
  - Indonesian

## 2.3.1

- Fix access to private variant fields in API - #3773 by maarcingebala
- Limit access of quantity and allocated quantity to staff in GraphQL API #3780 by @jxltom

## 2.3.0

### API

- Return user's last checkout in the `User` type - #3578 by @fowczarek
- Automatically assign checkout to the logged in user - #3587 by @fowczarek
- Expose `chargeTaxesOnShipping` field in the `Shop` type - #3603 by @fowczarek
- Expose list of enabled payment gateways - #3639 by @fowczarek
- Validate uploaded files in a unified way - #3633 by @fowczarek
- Add mutation to trigger fetching tax rates - #3622 by @fowczarek
- Use USERNAME_FIELD instead of hard-code email field when resolving user - #3577 by @jxltom
- Require variant and quantity fields in `CheckoutLineInput` type - #3592 by @jxltom
- Preserve order of nodes in `get_nodes_or_error` function - #3632 by @jxltom
- Add list mutations for `Voucher` and `Sale` models - #3669 by @michaljelonek
- Use proper type for countries in `Voucher` type - #3664 by @michaljelonek
- Require email in when creating checkout in API - #3667 by @michaljelonek
- Unify returning errors in the `tokenCreate` mutation - #3666 by @michaljelonek
- Use `Date` field in Sale/Voucher inputs - #3672 by @michaljelonek
- Refactor checkout mutations - #3610 by @fowczarek
- Refactor `clean_instance`, so it does not returns errors anymore - #3597 by @akjanik
- Handle GraphqQL syntax errors - #3576 by @jxltom

### Core

- Refactor payments architecture - #3519 by @michaljelonek
- Improve Docker and `docker-compose` configuration - #3657 by @michaljelonek
- Allow setting payment status manually for dummy gateway in Storefront 1.0 - #3648 by @jxltom
- Infer default transaction kind from operation type - #3646 by @jxltom
- Get correct payment status for order without any payments - #3605 by @jxltom
- Add default ordering by `id` for `CartLine` model - #3593 by @jxltom
- Fix "set password" email sent to customer created in the dashboard - #3688 by @Kwaidan00

### Dashboard 2.0

- ️Add taxes section - #3622 by @dominik-zeglen
- Add drag'n'drop image upload - #3611 by @dominik-zeglen
- Unify grid handling - #3520 by @dominik-zeglen
- Add component generator - #3670 by @dominik-zeglen
- Throw Typescript errors while snapshotting - #3611 by @dominik-zeglen
- Simplify mutation's error checking - #3589 by @dominik-zeglen
- Fix order cancelling - #3624 by @dominik-zeglen
- Fix logo placement - #3602 by @dominik-zeglen

### Other notable changes

- Register Celery task for updating exchange rates - #3599 by @jxltom
- Fix handling different attributes with the same slug - #3626 by @jxltom
- Add missing migrations for tax rate choices - #3629 by @jxltom
- Fix `TypeError` on calling `get_client_token` - #3660 by @michaljelonek
- Make shipping required as default when creating product types - #3655 by @jxltom
- Display payment status on customer's account page in Storefront 1.0 - #3637 by @jxltom
- Make order fields sequence in Dashboard 1.0 same as in Dashboard 2.0 - #3606 by @jxltom
- Fix returning products for homepage for the currently viewing user - #3598 by @jxltom
- Allow filtering payments by status in Dashboard 1.0 - #3608 by @jxltom
- Fix typo in the definition of order status - #3649 by @jxltom
- Add margin for order notes section - #3650 by @jxltom
- Fix logo position - #3609, #3616 by @jxltom
- Storefront visual improvements - #3696 by @piotrgrundas
- Fix product list price filter - #3697 by @Kwaidan00
- Redirect to success page after successful payment - #3693 by @Kwaidan00

## 2.2.0

### API

- Use `PermissionEnum` as input parameter type for `permissions` field - #3434 by @maarcingebala
- Add "authorize" and "charge" mutations for payments - #3426 by @jxltom
- Add alt text to product thumbnails and background images of collections and categories - #3429 by @fowczarek
- Fix passing decimal arguments = #3457 by @fowczarek
- Allow sorting products by the update date - #3470 by @jxltom
- Validate and clear the shipping method in draft order mutations - #3472 by @fowczarek
- Change tax rate field to choice field - #3478 by @fowczarek
- Allow filtering attributes by collections - #3508 by @maarcingebala
- Resolve to `None` when empty object ID was passed as mutation argument - #3497 by @maarcingebala
- Change `errors` field type from [Error] to [Error!] - #3489 by @fowczarek
- Support creating default variant for product types that don't use multiple variants - #3505 by @fowczarek
- Validate SKU when creating a default variant - #3555 by @fowczarek
- Extract enums to separate files - #3523 by @maarcingebala

### Core

- Add Stripe payment gateway - #3408 by @jxltom
- Add `first_name` and `last_name` fields to the `User` model - #3101 by @fowczarek
- Improve several payment validations - #3418 by @jxltom
- Optimize payments related database queries - #3455 by @jxltom
- Add publication date to collections - #3369 by @k-brk
- Fix hard-coded site name in order PDFs - #3526 by @NyanKiyoshi
- Update favicons to the new style - #3483 by @dominik-zeglen
- Fix migrations for default currency - #3235 by @bykof
- Remove Elasticsearch from `docker-compose.yml` - #3482 by @maarcingebala
- Resort imports in tests - #3471 by @jxltom
- Fix the no shipping orders payment crash on Stripe - #3550 by @NyanKiyoshi
- Bump backend dependencies - #3557 by @maarcingebala. This PR removes security issue CVE-2019-3498 which was present in Django 2.1.4. Saleor however wasn't vulnerable to this issue as it doesn't use the affected `django.views.defaults.page_not_found()` view.
- Generate random data using the default currency - #3512 by @stephenmoloney
- New translations:
  - Catalan
  - Serbian

### Dashboard 2.0

- Restyle product selection dialogs - #3499 by @dominik-zeglen, @maarcingebala
- Fix minor visual bugs in Dashboard 2.0 - #3433 by @dominik-zeglen
- Display warning if order draft has missing data - #3431 by @dominik-zeglen
- Add description field to collections - #3435 by @dominik-zeglen
- Add query batching - #3443 by @dominik-zeglen
- Use autocomplete fields in country selection - #3443 by @dominik-zeglen
- Add alt text to categories and collections - #3461 by @dominik-zeglen
- Use first and last name of a customer or staff member in UI - #3247 by @Bonifacy1, @dominik-zeglen
- Show error page if an object was not found - #3463 by @dominik-zeglen
- Fix simple product's inventory data saving bug - #3474 by @dominik-zeglen
- Replace `thumbnailUrl` with `thumbnail { url }` - #3484 by @dominik-zeglen
- Change "Feature on Homepage" switch behavior - #3481 by @dominik-zeglen
- Expand payment section in order view - #3502 by @dominik-zeglen
- Change TypeScript loader to speed up the build process - #3545 by @patrys

### Bugfixes

- Do not show `Pay For Order` if order is partly paid since partial payment is not supported - #3398 by @jxltom
- Fix attribute filters in the products category view - #3535 by @fowczarek
- Fix storybook dependencies conflict - #3544 by @dominik-zeglen

## 2.1.0

### API

- Change selected connection fields to lists - #3307 by @fowczarek
- Require pagination in connections - #3352 by @maarcingebala
- Replace Graphene view with a custom one - #3263 by @patrys
- Change `sortBy` parameter to use enum type - #3345 by @fowczarek
- Add `me` query to fetch data of a logged-in user - #3202, #3316 by @fowczarek
- Add `canFinalize` field to the Order type - #3356 by @fowczarek
- Extract resolvers and mutations to separate files - #3248 by @fowczarek
- Add VAT tax rates field to country - #3392 by @michaljelonek
- Allow creating orders without users - #3396 by @fowczarek

### Core

- Add Razorpay payment gatway - #3205 by @NyanKiyoshi
- Use standard tax rate as a default tax rate value - #3340 by @fowczarek
- Add description field to the Collection model - #3275 by @fowczarek
- Enforce the POST method on VAT rates fetching - #3337 by @NyanKiyoshi
- Generate thumbnails for category/collection background images - #3270 by @NyanKiyoshi
- Add warm-up support in product image creation mutation - #3276 by @NyanKiyoshi
- Fix error in the `populatedb` script when running it not from the project root - #3272 by @NyanKiyoshi
- Make Webpack rebuilds fast - #3290 by @patrys
- Skip installing Chromium to make deployment faster - #3227 by @jxltom
- Add default test runner - #3258 by @jxltom
- Add Transifex client to Pipfile - #3321 by @jxltom
- Remove additional pytest arguments in tox - #3338 by @jxltom
- Remove test warnings - #3339 by @jxltom
- Remove runtime warning when product has discount - #3310 by @jxltom
- Remove `django-graphene-jwt` warnings - #3228 by @jxltom
- Disable deprecated warnings - #3229 by @jxltom
- Add `AWS_S3_ENDPOINT_URL` setting to support DigitalOcean spaces. - #3281 by @hairychris
- Add `.gitattributes` file to hide diffs for generated files on Github - #3055 by @NyanKiyoshi
- Add database sequence reset to `populatedb` - #3406 by @michaljelonek
- Get authorized amount from succeeded auth transactions - #3417 by @jxltom
- Resort imports by `isort` - #3412 by @jxltom

### Dashboard 2.0

- Add confirmation modal when leaving view with unsaved changes - #3375 by @dominik-zeglen
- Add dialog loading and error states - #3359 by @dominik-zeglen
- Split paths and urls - #3350 by @dominik-zeglen
- Derive state from props in forms - #3360 by @dominik-zeglen
- Apply debounce to autocomplete fields - #3351 by @dominik-zeglen
- Use Apollo signatures - #3353 by @dominik-zeglen
- Add order note field in the order details view - #3346 by @dominik-zeglen
- Add app-wide progress bar - #3312 by @dominik-zeglen
- Ensure that all queries are built on top of TypedQuery - #3309 by @dominik-zeglen
- Close modal windows automatically - #3296 by @dominik-zeglen
- Move URLs to separate files - #3295 by @dominik-zeglen
- Add basic filters for products and orders list - #3237 by @Bonifacy1
- Fetch default currency from API - #3280 by @dominik-zeglen
- Add `displayName` property to components - #3238 by @Bonifacy1
- Add window titles - #3279 by @dominik-zeglen
- Add paginator component - #3265 by @dominik-zeglen
- Update Material UI to 3.6 - #3387 by @patrys
- Upgrade React, Apollo, Webpack and Babel - #3393 by @patrys
- Add pagination for required connections - #3411 by @dominik-zeglen

### Bugfixes

- Fix language codes - #3311 by @jxltom
- Fix resolving empty attributes list - #3293 by @maarcingebala
- Fix range filters not being applied - #3385 by @michaljelonek
- Remove timeout for updating image height - #3344 by @jxltom
- Return error if checkout was not found - #3289 by @maarcingebala
- Solve an auto-resize conflict between Materialize and medium-editor - #3367 by @adonig
- Fix calls to `ngettext_lazy` - #3380 by @patrys
- Filter preauthorized order from succeeded transactions - #3399 by @jxltom
- Fix incorrect country code in fixtures - #3349 by @bingimar
- Fix updating background image of a collection - #3362 by @fowczarek & @dominik-zeglen

### Docs

- Document settings related to generating thumbnails on demand - #3329 by @NyanKiyoshi
- Improve documentation for Heroku deployment - #3170 by @raybesiga
- Update documentation on Docker deployment - #3326 by @jxltom
- Document payment gateway configuration - #3376 by @NyanKiyoshi

## 2.0.0

### API

- Add mutation to delete a customer; add `isActive` field in `customerUpdate` mutation - #3177 by @maarcingebala
- Add mutations to manage authorization keys - #3082 by @maarcingebala
- Add queries for dashboard homepage - #3146 by @maarcingebala
- Allows user to unset homepage collection - #3140 by @oldPadavan
- Use enums as permission codes - #3095 by @the-bionic
- Return absolute image URLs - #3182 by @maarcingebala
- Add `backgroundImage` field to `CategoryInput` - #3153 by @oldPadavan
- Add `dateJoined` and `lastLogin` fields in `User` type - #3169 by @maarcingebala
- Separate `parent` input field from `CategoryInput` - #3150 by @akjanik
- Remove duplicated field in Order type - #3180 by @maarcingebala
- Handle empty `backgroundImage` field in API - #3159 by @maarcingebala
- Generate name-based slug in collection mutations - #3145 by @akjanik
- Remove products field from `collectionUpdate` mutation - #3141 by @oldPadavan
- Change `items` field in `Menu` type from connection to list - #3032 by @oldPadavan
- Make `Meta.description` required in `BaseMutation` - #3034 by @oldPadavan
- Apply `textwrap.dedent` to GraphQL descriptions - #3167 by @fowczarek

### Dashboard 2.0

- Add collection management - #3135 by @dominik-zeglen
- Add customer management - #3176 by @dominik-zeglen
- Add homepage view - #3155, #3178 by @Bonifacy1 and @dominik-zeglen
- Add product type management - #3052 by @dominik-zeglen
- Add site settings management - #3071 by @dominik-zeglen
- Escape node IDs in URLs - #3115 by @dominik-zeglen
- Restyle categories section - #3072 by @Bonifacy1

### Other

- Change relation between `ProductType` and `Attribute` models - #3097 by @maarcingebala
- Remove `quantity-allocated` generation in `populatedb` script - #3084 by @MartinSeibert
- Handle `Money` serialization - #3131 by @Pacu2
- Do not collect unnecessary static files - #3050 by @jxltom
- Remove host mounted volume in `docker-compose` - #3091 by @tiangolo
- Remove custom services names in `docker-compose` - #3092 by @tiangolo
- Replace COUNTRIES with countries.countries - #3079 by @neeraj1909
- Installing dev packages in docker since tests are needed - #3078 by @jxltom
- Remove comparing string in address-form-panel template - #3074 by @tomcio1205
- Move updating variant names to a Celery task - #3189 by @fowczarek

### Bugfixes

- Fix typo in `clean_input` method - #3100 by @the-bionic
- Fix typo in `ShippingMethod` model - #3099 by @the-bionic
- Remove duplicated variable declaration - #3094 by @the-bionic

### Docs

- Add createdb note to getting started for Windows - #3106 by @ajostergaard
- Update docs on pipenv - #3045 by @jxltom<|MERGE_RESOLUTION|>--- conflicted
+++ resolved
@@ -10,13 +10,10 @@
 - Add missing span in PluginManager - #6900 by @fowczarek
 - Fix Sentry reporting - #6902 by @fowczarek
 - Fix removing page types in cleardb command - #6918 by @fowczarek
-<<<<<<< HEAD
 - Add possibility to apply discount to order/order line with status `DRAFT` - #6930 by @korycins
 - Deprecate API fields `Order.discount`, `Order.discountName`, `Order.translatedDiscountName` - #6874 by @korycins
-=======
 - Fix argument validation in page resolver - #6960 by @fowczarek
 - Drop `data` field from checkout line model - #6961 by @fowczarek
->>>>>>> ee624fff
 
 ### Breaking
 - Multichannel MVP: Multicurrency - #6242 by @fowczarek @d-wysocki
@@ -29,12 +26,10 @@
 - Drop `CHECKOUT_QUANTITY_CHANGED` webhook - #6797 by @d-wysocki
 - Drop deprecated `taxRate` field from `ProductType` - #6795 by @d-wysocki
 - Remove resolving user's location from GeoIP; drop `PaymentInput.billingAddress` input field - #6784 by @maarcingebala
-<<<<<<< HEAD
 - Change the payload of the order webhook to handle discounts list, added fields: `Order.discounts`,
 `OrderLine.unit_discount_amount`,`OrderLine.unit_discount_type`, `OrderLine.unit_discount_reason` , remove fields:
 `Order.discount_amount`, `Order.discount_name`, `Order.translated_discount_name`- #6874 by @korycins
 
-=======
 - Update checkout performance - introduce `CheckoutInfo` data class - #6958 by @IKarbowiak; Introduced changes in plugin methods definitions:
   - in the following methods, the `checkout` parameter changed to `checkout_info`:
     - `calculate_checkout_total`
@@ -46,7 +41,6 @@
     - `get_checkout_line_tax_rate`
     - `preprocess_order_creation`
   - additionally, `preprocess_order_creation` was extend with `lines_info` parameter
->>>>>>> ee624fff
 
 ### Other
 
