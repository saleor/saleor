# Changelog

All notable, unreleased changes to this project will be documented in this file. For the released changes, please visit the [Releases](https://github.com/mirumee/saleor/releases) page.

# Unreleased

### Breaking changes

- PREVIEW_FEATURE: replace error code `NOT_FOUND` with `CHECKOUT_NOT_FOUND` for mutation `OrderCreateFromCheckout` - #9569 by @korycins

### Other changes

- Fix filtering product attributes by date range - #9543 by @IKarbowiak
- Fix for raising Permission Denied when anonymous user calls `checkout.customer` field - #9573 by @korycins

# 3.2.0

### Breaking changes

- Convert IDs from DB to GraphQL format in all notification payloads (email plugins and the `NOTIFY` webhook)- #9388 by @L3str4nge
- Migrate order id from int to UUID - #9324 by @IKarbowiak
  - Changed the order `id` changed from `int` to `UUID`, the old ids still can be used
    for old orders.
  - Deprecated the `order.token` field, the `order.id` should be used instead.
  - Deprecated the `token` field in order payload, the `id` field should be used
    instead.
- Enable JWT expiration by default - #9483 by @maarcingebala

### Other changes

#### Saleor Apps

- Introduce custom prices - #9393 by @IKarbowiak
  - Add `HANDLE_CHECKOUTS` permission (only for apps)
- Add subscription webhooks (#9394) @jakubkuc
- Add `language_code` field to webhook payload for `Order`, `Checkout` and `Customer` - #9433 by @rafalp
- Refactor app tokens - #9438 by @IKarbowiak
  - Store app tokens hashes instead of plain text.
<<<<<<< HEAD
- Fix filtering product attributes by date range - #9543 by @IKarbowiak
- Save images to product media from external URLs - #9329 by @krzysztofwolski
- PREVIEW_FEATURE: Add mutations for managing a payment transaction attached to order/checkout. - #9564 by @korycins
  - add fields:
    - `order.transactions`
    - `checkout.transactions`
  - add mutations:
    - `transactionCreate`
    - `transactionUpdate`
    - `transactionRequestAction`
  - add new webhook event:
    - `TRANSACTION_ACTION_REQUEST`

- Fix for raising Permission Denied when anonymous user calls `checkout.customer` field - #9573 by @korycins
=======
- Add category webhook events - #9490 by @SzymJ
- Fix access to own resources by App - #9425 by @korycins
- Add `handle_checkouts` permission - #9402 by @korycins
- Return `user_email` or order user's email in order payload `user_email` field (#9419) (c2d248655)
- Mutation `CategoryBulkDelete` now trigger `category_delete` event - #9533 by @SzymJ
- Add webhooks `SHIPPING_PRICE_CREATED`, `SHIPPING_PRICE_UPDATED`, `SHIPPING_PRICE_DELETED`, `SHIPPING_ZONE_CREATED`, `SHIPPING_ZONE_UPDATED`, `SHIPPING_ZONE_DELETED` - #9522 by @SzymJ

#### Plugins

- Add OpenID Connect Plugin - #9406 by @korycins
- Allow plugins to create their custom error code - #9300 by @LeOndaz

#### Other

- Include required permission in mutations' descriptions - #9363 by @maarcingebala
- Make GraphQL list items non-nullable - #9391 by @maarcingebala
- Port a better schema printer from GraphQL Core 3.x - #9389 by @patrys
- Fix failing `checkoutCustomerAttach` mutation - #9401 by @IKarbowiak
- Add new mutation `orderCreateFromCheckout` - #9343 by @korycins
- Assign missing user to context - #9520 by @korycins
- Add default ordering to order discounts - #9517 by @fowczarek
- Raise formatted error when trying to assign assigned media to variant - #9496 by @L3str4nge
- Update `orderNumber` field in `OrderEvent` type - #9447 by @IKarbowiak
- Do not create `AttributeValues` when values are not provided - #9446 @IKarbowiak
- Add response status code to event delivery attempt - #9456 by @przlada
- Don't rely on counting objects when reindexing - #9442 by @patrys
- Allow filtering attribute values by ids - #9399 by @IKarbowiak
- Fix errors handling for `orderFulfillApprove` mutation - #9491 by @SzymJ
- Fix shipping methods caching - #9472 by @tomaszszymanski129
- Fix payment flow - #9504 by @IKarbowiak
- Fix etting external methods did not throw an error when that method didn't exist - #9498 by @SethThoburn
- Reduce placeholder image size - #9484 by @jbergstroem
- Improve menus filtering performance - #9539 by @tomaszszymanski129
- Remove EventDeliveries without webhooks and make webhook field non-nullable - #9507 by @jakubkuc
- Improve discount filters performance - #9541 by @tomaszszymanski129
- Change webhooks to be called on commit in atomic transactions - #9532 by @jakubkuc
- Drop distinct and icontains in favor of ilike in apps filtering - #9534 by @tomaszszymanski129
- Refactor csv filters to improve performance - #9535 by @tomaszszymanski129
- Improve attributes filters performance - #9542 by @tomaszszymanski129
- Rename models fields from created to created_at - #9537 by @IKarbowiak

# 3.1.10

- Migration dependencies fix - #9590 by @SzymJ

# 3.1.9

- Use ordering by PK in `queryset_in_batches` (#9493) (4e49c52d2)

# 3.1.8

- Fix shipping methods caching (#9472) (0361f40)
- Fix logging of excessive logger informations (#9441) (d1c5d26)
>>>>>>> 170efdc7

# 3.1.7

- Handle `ValidationError` in metadata mutations (#9380) (75deaf6ea)
- Fix order and checkout payload serializers (#9369) (8219b6e9b)
- Fix filtering products ordered by collection (#9285) (57aed02a2)
- Cast `shipping_method_id` to int (#9364) (8d0584710)
- Catch "update_fields did not affect any rows" errors and return response with message (#9225) (29c7644fc)
- Fix "str object has no attribute input type" error (#9345) (34c64b5ee)
- Fix `graphene-django` middleware imports (#9360) (2af1cc55d)
- Fix preorders to update stock `quantity_allocated` (#9308) (8cf83df81)
- Do not drop attribute value files when value is deleted (#9320) (57b2888bf)
- Always cast database ID to int in data loader (#9340) (dbc5ec3e3)
- Fix removing references when user removes the referenced object (#9162) (68b33d95a)
- Pass correct list of order lines to `order_added_products_event` (#9286) (db3550f64)
- Fix flaky order payload serializer test (#9387) (d73bd6f9d)

# 3.1.6

- Fix unhandled GraphQL errors after removing `graphene-django` (#9398) (4090e6f2a)

# 3.1.5

- Fix checkout payload (#9333) (61b928e33)
- Revert "3.1 Add checking if given attributes are variant attributes in ProductVariantCreate mutation (#9134)" (#9334) (dfee09db3)

# 3.1.4

- Add `CREATED_AT` and `LAST_MODIFIED_AT` sorting to some GraphQL fields - #9245 by @rafalp
  - Added `LAST_MODIFIED_AT` sort option to `ExportFileSortingInput`
  - Added `CREATED_AT` and `LAST_MODIFIED_AT` sort options to `OrderSortingInput` type
  - Added `LAST_MODIFIED_AT` and `PUBLISHED_AT` sort options to `ProductOrder` type
  - Added `CREATED_AT` and `LAST_MODIFIED_AT` sort options to `SaleSortingInput` type
  - Added `CREATED_AT` and `LAST_MODIFIED_AT` sort options to `UserSortingInput` type
  - Added `ProductVariantSortingInput` type with `LAST_MODIFIED_AT` sort option
  - Deprecated `UPDATED_AT` sort option on `ExportFileSortingInput`
  - Deprecated `LAST_MODIFIED` and `PUBLICATION_DATE` sort options on `ProductOrder` type
  - Deprecated `CREATION_DATE` sort option on `OrderSortingInput` type
- Fix sending empty emails (#9317) (3e8503d8a)
- Add checking if given attributes are variant attributes in ProductVariantCreate mutation (#9134) (409ca7d23)
- Add command to update search indexes (#9315) (fdd81bbfe)
- Upgrade required Node and NPM versions used by release-it tool (#9293) (3f96a9c30)
- Update link to community pages (#9291) (2d96f5c60)
- General cleanup (#9282) (78f59c6a3)
- Fix `countries` resolver performance (#9318) (dc58ef2c4)
- Fix multiple refunds in NP Atobarai - #9222
- Fix dataloaders, filter out productmedia to be removed (#9299) (825ec3cad)
- Fix migration issue between 3.0 and main (#9323) (fec80cd63)
- Drop wishlist models (#9313) (7c9576925)

# 3.1.3

- Add command to update search indexes (#9315) (6be8461c0)
- Fix countries resolver performance (#9318) (e177f3957)

# 3.1.2

### Breaking changes

- Require `MANAGE_ORDERS` permission in `User.orders` query (#9128) (521dfd639)
  - only staff with `manage orders` and can fetch customer orders
  - the customer can fetch his own orders, except drafts

### Other changes

- Fix failing `on_failure` export tasks method (#9160) (efab6db9d)
- Fix mutations breaks on partially invalid IDs (#9227) (e3b6df2eb)
- Fix voucher migrations (#9249) (3c565ba0c)
- List the missing permissions where possible (#9250) (f8df1aa0d)
- Invalidate stocks dataloader (#9188) (e2366a5e6)
- Override `graphene.JSONString` to have more meaningful message in error message (#9171) (2a0c5a71a)
- Small schema fixes (#9224) (932e64808)
- Support Braintree subaccounts (#9191) (035bf705c)
- Split checkout mutations into separate files (#9266) (1d37b0aa3)

# 3.1.1

- Drop product channel listings when removing last available variant (#9232) (b92d3b686)
- Handle product media deletion in a Celery task (#9187) (2b10fc236)
- Filter Customer/Order/Sale/Product/ProductVariant by datetime of last modification (#9137) (55a845c7b)
- Add support for hiding plugins (#9219) (bc9405307)
- Fix missing update of payment methods when using stored payment method (#9158) (ee4bf520b)
- Fix invalid paths in VCR cassettes (#9236) (f6c268d2e)
- Fix Razorpay comment to be inline with code (#9238) (de417af24)
- Remove `graphene-federation` dependency (#9184) (dd43364f7)

# 3.1.0

### Breaking changes

#### Plugins

- Don't run plugins when calculating checkout's total price for available shipping methods resolution - #9121 by @rafalp
  - Use either net or gross price depending on store configuration.

### Other changes

#### Saleor Apps

- Add API for webhook payloads and deliveries - #8227 by @jakubkuc
- Extend app by `AppExtension` - #7701 by @korycins
- Add webhooks for stock changes: `PRODUCT_VARIANT_OUT_OF_STOCK` and `PRODUCT_VARIANT_BACK_IN_STOCK` - #7590 by @mstrumeck
- Add `COLLECTION_CREATED`, `COLLECTION_UPDATED`, `COLLECTION_DELETED` events and webhooks - #8974 by @rafalp
- Add draft orders webhooks by @jakubkuc
- Add support for providing shipping methods by Saleor Apps - #7975 by @bogdal:
  - Add `SHIPPING_LIST_METHODS_FOR_CHECKOUT` sync webhook
- Add sales webhooks - #8157 @kuchichan
- Allow fetching unpublished pages by apps with manage pages permission - #9181 by @IKarbowiak

#### Metadata

- Add ability to use metadata mutations with tokens as an identifier for orders and checkouts - #8426 by @IKarbowiak

#### Attributes

- Introduce swatch attributes - #7261 by @IKarbowiak
- Add `variant_selection` to `ProductAttributeAssign` operations - #8235 by @kuchichan
- Refactor attributes validation - #8905 by @IKarbowiak
  - in create mutations: require all required attributes
  - in update mutations: do not require providing any attributes; when any attribute is given, validate provided values.

#### Other features and changes

- Add gift cards - #7827 by @IKarbowiak, @tomaszszymanski129
- Add Click & Collect - #7673 by @kuchichan
- Add fulfillment confirmation - #7675 by @tomaszszymanski129
- Make SKU an optional field on `ProductVariant` - #7633 by @rafalp
- Possibility to pass metadata in input of `checkoutPaymentCreate` - #8076 by @mateuszgrzyb
- Add `ExternalNotificationTrigger` mutation - #7821 by @mstrumeck
- Extend `accountRegister` mutation to consume first & last name - #8184 by @piotrgrundas
- Introduce sales/vouchers per product variant - #8064 by @kuchichan
- Batch loads in queries for Apollo Federation - #8273 by @rafalp
- Reserve stocks for checkouts - #7589 by @rafalp
- Add query complexity limit to GraphQL API - #8526 by @rafalp
- Add `quantity_limit_per_customer` field to ProductVariant #8405 by @kuchichan
- Make collections names non-unique - #8986 by @rafalp
- Add validation of unavailable products in the checkout. Mutations: `CheckoutShippingMethodUpdate`,
  `CheckoutAddPromoCode`, `CheckoutPaymentCreate` will raise a ValidationError when product in the checkout is
  unavailable - #8978 by @IKarbowiak
- Add `withChoices` flag for Attribute type - #7733 by @dexon44
- Update required permissions for attribute options - #9204 by @IKarbowiak
  - Product attribute options can be fetched by requestors with manage product types and attributes permission.
  - Page attribute options can be fetched by requestors with manage page types and attributes permission.
- Deprecate interface field `PaymentData.reuse_source` - #7988 by @mateuszgrzyb
- Deprecate `setup_future_usage` from `checkoutComplete.paymentData` input - will be removed in Saleor 4.0 - #7994 by @mateuszgrzyb
- Fix shipping address issue in `availableCollectionPoints` resolver for checkout - #8143 by @kuchichan
- Fix cursor-based pagination in products search - #8011 by @rafalp
- Fix crash when querying external shipping methods `translation` field - #8971 by @rafalp
- Fix crash when too long translation strings were passed to `translate` mutations - #8942 by @rafalp
- Raise ValidationError in `CheckoutAddPromoCode`, `CheckoutPaymentCreate` when product in the checkout is
  unavailable - #8978 by @IKarbowiak
- Remove `graphene-django` dependency - #9170 by @rafalp
- Fix disabled warehouses appearing as valid click and collect points when checkout contains only preorders - #9052 by @rafalp
- Fix failing `on_failure` export tasks method - #9160 by @IKarbowiak

# 3.0.0

### Breaking changes

#### Behavior

- Add multichannel - #6242 by @fowczarek @d-wysocki
- Add email interface as a plugin - #6301 by @korycins
- Add unconfirmed order editing - #6829 by @tomaszszymanski129
  - Removed mutations for draft order lines manipulation: `draftOrderLinesCreate`, `draftOrderLineDelete`, `draftOrderLineUpdate`
  - Added instead: `orderLinesCreate`, `orderLineDelete`, `orderLineUpdate` mutations instead.
  - Order events enums `DRAFT_ADDED_PRODUCTS` and `DRAFT_REMOVED_PRODUCTS` are now `ADDED_PRODUCTS` and `REMOVED_PRODUCTS`
- Remove resolving users location from GeoIP; drop `PaymentInput.billingAddress` input field - #6784 by @maarcingebala
- Always create new checkout in `checkoutCreate` mutation - #7318 by @IKarbowiak
  - deprecate `created` return field on `checkoutCreate` mutation
- Return empty values list for attribute without choices - #7394 by @fowczarek
  - `values` for attributes without choices from now are empty list.
  - attributes with choices - `DROPDOWN` and `MULTISELECT`
  - attributes without choices - `FILE`, `REFERENCE`, `NUMERIC` and `RICH_TEXT`
- Unify checkout identifier in checkout mutations and queries - #7511 by @IKarbowiak
- Propagate sale and voucher discounts over specific lines - #8793 by @korycins
  - Use a new interface for response received from plugins/pluginManager. Methods `calculate_checkout_line_unit_price`
    and `calculate_checkout_line_total` returns `TaxedPricesData` instead of `TaxedMoney`.
- Attach sale discount info to the line when adding variant to order - #8821 by @IKarbowiak
  - Use a new interface for the response received from plugins/pluginManager.
    Methods `calculate_order_line_unit` and `calculate_order_line_total` returns
    `OrderTaxedPricesData` instead of `TaxedMoney`.
  - Rename checkout interfaces: `CheckoutTaxedPricesData` instead of `TaxedPricesData`
    and `CheckoutPricesData` instead of `PricesData`
- Sign JWT tokens with RS256 instead of HS256 - #7990 by @korycins
- Add support for filtering available shipping methods by Saleor Apps - #8399 by @kczan, @stnatic
  - Introduce `ShippingMethodData` interface as a root object type for ShippingMethod object
- Limit number of user addresses - #9173 by @IKarbowiak

#### GraphQL Schema

- Drop deprecated meta mutations - #6422 by @maarcingebala
- Drop deprecated service accounts and webhooks API - #6431 by @maarcingebala
- Drop deprecated fields from the `ProductVariant` type: `quantity`, `quantityAllocated`, `stockQuantity`, `isAvailable` - #6436 by @maarcingebala
- Drop authorization keys API - #6631 by @maarcingebala
- Drop `type` field from `AttributeValue` type - #6710 by @IKarbowiak
- Drop deprecated `taxRate` field from `ProductType` - #6795 by @d-wysocki
- Drop deprecated queries and mutations - #7199 by @IKarbowiak
  - drop `url` field from `Category` type
  - drop `url` field from `Category` type
  - drop `url` field from `Product` type
  - drop `localized` fild from `Money` type
  - drop `permissions` field from `User` type
  - drop `navigation` field from `Shop` type
  - drop `isActive` from `AppInput`
  - drop `value` from `AttributeInput`
  - drop `customerId` from `checkoutCustomerAttach`
  - drop `stockAvailability` argument from `products` query
  - drop `created` and `status` arguments from `orders` query
  - drop `created` argument from `draftOrders` query
  - drop `productType` from `ProductFilter`
  - deprecate specific error fields `<TypeName>Errors`, typed `errors` fields and remove deprecation
- Drop top-level `checkoutLine` query from the schema with related resolver, use `checkout` query instead - #7623 by @dexon44
- Change error class in `CollectionBulkDelete` to `CollectionErrors` - #7061 by @d-wysocki
- Make quantity field on `StockInput` required - #7082 by @IKarbowiak
- Add description to shipping method - #7116 by @IKarbowiak
  - `ShippingMethod` was extended with `description` field.
  - `ShippingPriceInput` was extended with `description` field
  - Extended `shippingPriceUpdate`, `shippingPriceCreate` mutation to add/edit description
  - Input field in `shippingPriceTranslate` changed to `ShippingPriceTranslationInput`
- Split `ShippingMethod` into `ShippingMethod` and `ShippingMethodType` (#8399):
  - `ShippingMethod` is used to represent methods offered for checkouts and orders
  - `ShippingMethodType` is used to manage shipping method configurations in Saleor
  - Deprecate `availableShippingMethods` on `Order` and `Checkout`. Use `shippingMethods` and refer to the `active` field instead

#### Saleor Apps

- Drop `CHECKOUT_QUANTITY_CHANGED` webhook - #6797 by @d-wysocki
- Change the payload of the order webhook to handle discounts list - #6874 by @korycins:
  - added fields: `Order.discounts`, `OrderLine.unit_discount_amount`, `OrderLine.unit_discount_type`, `OrderLine.unit_discount_reason`,
  - removed fields: `Order.discount_amount`, `Order.discount_name`, `Order.translated_discount_name`
- Remove triggering a webhook event `PRODUCT_UPDATED` when calling `ProductVariantCreate` mutation. Use `PRODUCT_VARIANT_CREATED` instead - #6963 by @piotrgrundas
- Make `order` property of invoice webhook payload contain order instead of order lines - #7081 by @pdblaszczyk
  - Affected webhook events: `INVOICE_REQUESTED`, `INVOICE_SENT`, `INVOICE_DELETED`
- Added `CHECKOUT_FILTER_SHIPPING_METHODS`, `ORDER_FILTER_SHIPPING_METHODS` sync webhooks - #8399 by @kczan, @stnatic

#### Plugins

- Drop `apply_taxes_to_shipping_price_range` plugin hook - #6746 by @maarcingebala
- Refactor listing payment gateways - #7050 by @maarcingebala:
  - Breaking changes in plugin methods: removed `get_payment_gateway` and `get_payment_gateway_for_checkout`; instead `get_payment_gateways` was added.
- Improve checkout performance - introduce `CheckoutInfo` data class - #6958 by @IKarbowiak;
  - Introduced changes in plugin methods definitions in the following methods, the `checkout` parameter changed to `checkout_info`:
    - `calculate_checkout_total`
    - `calculate_checkout_subtotal`
    - `calculate_checkout_shipping`
    - `get_checkout_shipping_tax_rate`
    - `calculate_checkout_line_total`
    - `calculate_checkout_line_unit_price`
    - `get_checkout_line_tax_rate`
    - `preprocess_order_creation`
  - `preprocess_order_creation` was extend with `lines_info` parameter
- Fix Avalara caching - #7036 by @fowczarek:
  - Introduced changes in plugin methods definitions:
    - `calculate_checkout_line_total` was extended with `lines` parameter
    - `calculate_checkout_line_unit_price` was extended with `lines` parameter
    - `get_checkout_line_tax_rate` was extended with `lines` parameter
  - To get proper taxes we should always send the whole checkout to Avalara.
- Extend plugins manager to configure plugins for each plugins - #7198 by @korycins:
  - Introduce changes in API:
    - `paymentInitialize` - add `channel` parameter. Optional when only one channel exists.
    - `pluginUpdate` - add `channel` parameter.
    - `availablePaymentGateways` - add `channel` parameter.
    - `storedPaymentSources` - add `channel` parameter.
    - `requestPasswordReset` - add `channel` parameter.
    - `requestEmailChange` - add `channel` parameter.
    - `confirmEmailChange` - add `channel` parameter.
    - `accountRequestDeletion` - add `channel` parameter.
    - change structure of type `Plugin`:
      - add `globalConfiguration` field for storing configuration when a plugin is globally configured
      - add `channelConfigurations` field for storing plugin configuration for each channel
      - removed `configuration` field, use `globalConfiguration` and `channelConfigurations` instead
    - change structure of input `PluginFilterInput`:
      - add `statusInChannels` field
      - add `type` field
      - removed `active` field. Use `statusInChannels` instead
  - Change plugin webhook endpoint - #7332 by @korycins.
    - Use /plugins/channel/<channel_slug>/<plugin_id> for plugins with channel configuration
    - Use /plugins/global/<plugin_id> for plugins with global configuration
    - Remove /plugin/<plugin_id> endpoint
- Fix doubling price in checkout for products without tax - #7056 by @IKarbowiak:
  - Introduce changes in plugins method:
    - `calculate_checkout_subtotal` has been dropped from plugins;
    - for correct subtotal calculation, `calculate_checkout_line_total` must be set (manager method for calculating checkout subtotal uses `calculate_checkout_line_total` method)
- Deprecated Stripe plugin - will be removed in Saleor 4.0
  - rename `StripeGatewayPlugin` to `DeprecatedStripeGatewayPlugin`.
  - introduce new `StripeGatewayPlugin` plugin.

### Other changes

#### Features

- Migrate from Draft.js to Editor.js format - #6430, #6456 by @IKarbowiak
- Allow using `Bearer` as an authorization prefix - #6996 by @korycins
- Add product rating - #6284 by @korycins
- Add order confirmation - #6498 by @tomaszszymanski12
- Extend Vatlayer functionalities - #7101 by @korycins:
  - Allow users to enter a list of exceptions (country ISO codes) that will use the source country rather than the destination country for tax purposes.
  - Allow users to enter a list of countries for which no VAT will be added.
- Extend order with origin and original order values - #7326 by @IKarbowiak
- Allow impersonating user by an app/staff - #7754 by @korycins:
  - Add `customerId` to `checkoutCustomerAttach` mutation
  - Add new permission `IMPERSONATE_USER`
- Add possibility to apply a discount to order/order line with status `DRAFT` - #6930 by @korycins
- Implement database read replicas - #8516, #8751 by @fowczarek
- Propagate sale and voucher discounts over specific lines - #8793 by @korycins
  - The created order lines from checkout will now have fulfilled all undiscounted fields with a default price value
    (without any discounts).
  - Order line will now include a voucher discount (in the case when the voucher is for specific products or have a
    flag apply_once_per_order). In that case, `Order.discounts` will not have a relation to `OrderDiscount` object.
  - Webhook payload for `OrderLine` will now include two new fields, `sale_id` (graphql ID of applied sale) and
    `voucher_code` (code of the valid voucher applied to this line).
  - When any sale or voucher discount was applied, `line.discount_reason` will be fulfilled.
  - New interface for handling more data for prices: `PricesData` and `TaxedPricesData` used in checkout calculations
    and in plugins/pluginManager.
- Attach sale discount info to the line when adding variant to order - #8821 by @IKarbowiak
  - Rename checkout interfaces: `CheckoutTaxedPricesData` instead of `TaxedPricesData`
    and `CheckoutPricesData` instead of `PricesData`
  - New interface for handling more data for prices: `OrderTaxedPricesData` used in plugins/pluginManager.
- Add uploading video URLs to product gallery - #6838 by @GrzegorzDerdak
- Add generic `FileUpload` mutation - #6470 by @IKarbowiak

#### Metadata

- Allow passing metadata to `accountRegister` mutation - #7152 by @piotrgrundas
- Copy metadata fields when creating reissue - #7358 by @IKarbowiak
- Add metadata to shipping zones and shipping methods - #6340 by @maarcingebala
- Add metadata to menu and menu item - #6648 by @tomaszszymanski129
- Add metadata to warehouse - #6727 by @d-wysocki
- Added support for querying objects by metadata fields - #6683 by @LeOndaz, #7421 by @korycins
- Change metadata mutations to use token for order and checkout as an identifier - #8542 by @IKarbowiak
  - After changes, using the order `id` for changing order metadata is deprecated

#### Attributes

- Add rich text attribute input - #7059 by @piotrgrundas
- Support setting value for AttributeValue mutations - #7037 by @piotrgrundas
- Add boolean attributes - #7454 by @piotrgrundas
- Add date & date time attributes - #7500 by @piotrgrundas
- Add file attributes - #6568 by @IKarbowiak
- Add page reference attributes - #6624 by @IKarbowiak
- Add product reference attributes - #6711 by @IKarbowiak
- Add numeric attributes - #6790 by @IKarbowiak
- Add `withChoices` flag for Attribute type - #7733 by @CossackDex
- Return empty results when filtering by non-existing attribute - #7025 by @maarcingebala
- Add Page Types - #6261 by @IKarbowiak

#### Plugins

- Add interface for integrating the auth plugins - #6799 by @korycins
- Add Sendgrid plugin - #6793 by @korycins
- Trigger `checkout_updated` plugin method for checkout metadata mutations - #7392 by @maarcingebala

#### Saleor Apps

- Add synchronous payment webhooks - #7044 by @maarcingebala
- Add `CUSTOMER_UPDATED` webhook, add addresses field to customer `CUSTOMER_CREATED` webhook - #6898 by @piotrgrundas
- Add `PRODUCT_VARIANT_CREATED`, `PRODUCT_VARIANT_UPDATED`, `PRODUCT_VARIANT_DELETED` webhooks, fix attributes field for `PRODUCT_CREATED`, `PRODUCT_UPDATED` webhooks - #6963 by @piotrgrundas
- Trigger `PRODUCT_UPDATED` webhook for collections and categories mutations - #7051 by @d-wysocki
- Extend order webhook payload with fulfillment fields - #7364, #7347 by @korycins
  - fulfillments extended with:
    - `total_refund_amount`
    - `shipping_refund_amount`
    - `lines`
  - fulfillment lines extended with:
    - `total_price_net_amount`
    - `total_price_gross_amount`
    - `undiscounted_unit_price_net`
    - `undiscounted_unit_price_gross`
    - `unit_price_net`
- Extend order payload with undiscounted prices and add psp_reference to payment model - #7339 by @IKarbowiak
  - order payload extended with the following fields:
    - `undiscounted_total_net_amount`
    - `undiscounted_total_gross_amount`
    - `psp_reference` on `payment`
  - order lines extended with:
    - `undiscounted_unit_price_net_amount`
    - `undiscounted_unit_price_gross_amount`
    - `undiscounted_total_price_net_amount`
    - `undiscounted_total_price_gross_amount`
- Add `product_id`, `product_variant_id`, `attribute_id` and `page_id` when it is possible for `AttributeValue` translations webhook - #7783 by @fowczarek
- Add draft orders webhooks - #8102 by @jakubkuc
- Add page webhooks: `PAGE_CREATED`, `PAGE_UPDATED` and `PAGE_DELETED` - #6787 by @d-wysocki
- Add `PRODUCT_DELETED` webhook - #6794 by @d-wysocki
- Add `page_type_id` in translations webhook - #7825 by @fowczarek
- Fix failing account mutations for app - #7569 by @IKarbowiak
- Add app support for events - #7622 by @IKarbowiak
- Fix creating translations with app - #6804 by @krzysztofwolski
- Change the `app` query to return info about the currently authenticated app - #6928 by @d-wysocki
- Mark `X-` headers as deprecated and add headers without prefix. All deprecated headers will be removed in Saleor 4.0 - #8179 by @L3str4nge
  - X-Saleor-Event -> Saleor-Event
  - X-Saleor-Domain -> Saleor-Domain
  - X-Saleor-Signature -> Saleor-Signature
  - X-Saleor-HMAC-SHA256 -> Saleor-HMAC-SHA256

#### Other changes

- Add query contains only schema validation - #6827 by @fowczarek
- Add introspection caching - #6871 by @fowczarek
- Fix Sentry reporting - #6902 by @fowczarek
- Deprecate API fields `Order.discount`, `Order.discountName`, `Order.translatedDiscountName` - #6874 by @korycins
- Fix argument validation in page resolver - #6960 by @fowczarek
- Drop `data` field from checkout line model - #6961 by @fowczarek
- Fix `totalCount` on connection resolver without `first` or `last` - #6975 by @fowczarek
- Fix variant resolver on `DigitalContent` - #6983 by @fowczarek
- Fix resolver by id and slug for product and product variant - #6985 by @d-wysocki
- Add optional support for reporting resource limits via a stub field in `shop` - #6967 by @NyanKiyoshi
- Update checkout quantity when checkout lines are deleted - #7002 by @IKarbowiak
- Fix available shipping methods - return also weight methods without weight limits - #7021 by @IKarbowiak
- Validate discount value for percentage vouchers and sales - #7033 by @d-wysocki
- Add field `languageCode` to types: `AccountInput`, `AccountRegisterInput`, `CheckoutCreateInput`, `CustomerInput`, `Order`, `User`. Add field `languageCodeEnum` to `Order` type. Add new mutation `CheckoutLanguageCodeUpdate`. Deprecate field `Order.languageCode`. - #6609 by @korycins
- Extend `Transaction` type with gateway response and `Payment` type with filter - #7062 by @IKarbowiak
- Fix invalid tax rates for lines - #7058 by @IKarbowiak
- Allow seeing unconfirmed orders - #7072 by @IKarbowiak
- Raise `GraphQLError` when too big integer value is provided - #7076 by @IKarbowiak
- Do not update draft order addresses when user is changing - #7088 by @IKarbowiak
- Recalculate draft order when product/variant was deleted - #7085 by @d-wysocki
- Added validation for `DraftOrderCreate` with negative quantity line - #7085 by @d-wysocki
- Remove HTML tags from product `description_plaintext` - #7094 by @d-wysocki
- Fix failing product tasks when instances are removed - #7092 by @IKarbowiak
- Update GraphQL endpoint to only match exactly `/graphql/` without trailing characters - #7117 by @IKarbowiak
- Introduce `traced_resolver` decorator instead of Graphene middleware - #7159 by @tomaszszymanski129
- Fix failing export when exporting attribute without values - #7131 by @IKarbowiak
- Fix incorrect payment data for Klarna - #7150 by @IKarbowiak
- Drop deleted images from storage - #7129 by @IKarbowiak
- Fix export with empty assignment values - #7214 by @IKarbowiak
- Change exported file name - #7222 by @IKarbowiak
- Fix core sorting on related fields - #7195 by @tomaszszymanski129
- Use GraphQL IDs instead of database IDs in export - #7240 by @IKarbowiak
- Fix draft order tax mismatch - #7226 by @IKarbowiak
  - Introduce `calculate_order_line_total` plugin method
- Update core logging for better Celery tasks handling - #7251 by @tomaszszymanski129
- Raise `ValidationError` when refund cannot be performed - #7260 by @IKarbowiak
- Fix customer addresses missing after customer creation - #7327 by @tomaszszymanski129
- Fix invoice generation - #7376 by @tomaszszymanski129
- Allow defining only one field in translations - #7363 by @IKarbowiak
- Allow filtering pages by ids - #7393 by @IKarbowiak
- Fix validate `min_spent` on vouchers to use net or gross value depends on `settings.display_gross_prices` - #7408 by @d-wysocki
- Fix invoice generation - #7376 by tomaszszymanski129
- Add hash to uploading images #7453 by @IKarbowiak
- Add file format validation for uploaded images - #7447 by @IKarbowiak
- Fix attaching params for address form errors - #7485 by @IKarbowiak
- Update draft order validation - #7253 by @IKarbowiak
  - Extend Order type with errors: [OrderError!]! field
  - Create tasks for deleting order lines by deleting products or variants
- Fix doubled checkout total price for one line and zero shipping price - #7532 by @IKarbowiak
- Deprecate nested objects in `TranslatableContent` types - #7522 by @IKarbowiak
- Modify order of auth middleware calls - #7572 by @tomaszszymanski129
- Drop assigning cheapest shipping method in checkout - #7767 by @maarcingebala
- Deprecate `query` argument in `sales` and `vouchers` queries - #7806 by @maarcingebala
- Allow translating objects by translatable content ID - #7803 by @maarcingebala
- Configure a periodic task for removing empty allocations - #7885 by @fowczarek
- Fix missing transaction id in Braintree - #8110 by @fowczarek
- Fix GraphQL federation support - #7771 #8107 by @rafalp
- Fix cursor-based pagination in products search - #8011 #8211 by @rafalp
- Batch loads in queries for Apollo Federation - #8362 by @rafalp
- Add workaround for failing Avatax when line has price 0 - #8610 by @korycins
- Add option to set tax code for shipping in Avatax configuration view - #8596 by @korycins
- Fix Avalara tax fetching from cache - #8647 by @fowczarek
- Fix incorrect stock allocation - #8931 by @IKarbowiak
- Fix incorrect handling of unavailable products in checkout - #8978, #9119 by @IKarbowiak, @korycins
- Add draft orders webhooks - #8102 by @jakubkuc
- Handle `SameSite` cookie attribute in jwt refresh token middleware - #8209 by @jakubkuc
- Fix creating translations with app - #6804 by @krzysztofwolski
- Add possibility to provide external payment ID during the conversion draft order to order - #6320 by @korycins
- Add basic rating for `Products` - #6284 by @korycins
- Add metadata to shipping zones and shipping methods - #6340 by @maarcingebala
- Add Page Types - #6261 by @IKarbowiak
- Migrate draftjs content to editorjs format - #6430 by @IKarbowiak
- Add editorjs sanitizer - #6456 by @IKarbowiak
- Add generic FileUpload mutation - #6470 by @IKarbowiak
- Order confirmation backend - #6498 by @tomaszszymanski129
- Handle `SameSite` cookie attribute in JWT refresh token middleware - #8209 by @jakubkuc
- Add possibility to provide external payment ID during the conversion draft order to order - #6320 by @korycins9
- Fix password reset request - #6351 by @Manfred-Madelaine-pro, Ambroise and Pierre
- Refund products support - #6530 by @korycins
- Add possibility to exclude products from shipping method - #6506 by @korycins
- Add `Shop.availableShippingMethods` query - #6551 by @IKarbowiak
- Add delivery time to shipping method - #6564 by @IKarbowiak
- Shipping zone description - #6653 by @tomaszszymanski129
- Get tax rate from plugins - #6649 by @IKarbowiak
- Added support for querying user by email - #6632 @LeOndaz
- Add order shipping tax rate - #6678 by @IKarbowiak
- Deprecate field `descriptionJSON` from `Product`, `Category`, `Collection` and field `contentJSON` from `Page` - #6692 by @d-wysocki
- Fix products visibility - #6704 by @IKarbowiak
- Fix page `contentJson` field to return JSON - #6832 by @d-wysocki
- Add SearchRank to search product by name and description. New enum added to `ProductOrderField` - `RANK` - which returns results sorted by search rank - #6872 by @d-wysocki
- Allocate stocks for order lines in a bulk way - #6877 by @IKarbowiak
- Deallocate stocks for order lines in a bulk way - #6896 by @IKarbowiak
- Prevent negative available quantity - #6897 by @d-wysocki
- Add default sorting by rank for search products - #6936 by @d-wysocki
- Fix exporting product description to xlsx - #6959 by @IKarbowiak
- Add `Shop.version` field to query API version - #6980 by @maarcingebala
- Add new authorization header `Authorization-Bearer` - #6998 by @korycins
- Add field `paymentMethodType` to `Payment` object - #7073 by @korycins
- Unify Warehouse Address API - #7481 by @d-wysocki
  - deprecate `companyName` on `Warehouse` type
  - remove `companyName` on `WarehouseInput` type
  - remove `WarehouseAddressInput` on `WarehouseUpdateInput` and `WarehouseCreateInput`, and change it to `AddressInput`
- Fix passing incorrect customer email to payment gateways - #7486 by @korycins
- Add HTTP meta tag for Content-Security-Policy in GraphQL Playground - #7662 by @NyanKiyoshi
- Add additional validation for `from_global_id_or_error` function - #8780 by @CossackDex

# 2.11.1

- Add support for Apple Pay on the web - #6466 by @korycins

## 2.11.0

### Features

- Add products export - #5255 by @IKarbowiak
- Add external apps support - #5767 by @korycins
- Invoices backend - #5732 by @tomaszszymanski129
- Adyen drop-in integration - #5914 by @korycins, @IKarbowiak
- Add a callback view to plugins - #5884 by @korycins
- Support pushing webhook events to message queues - #5940 by @patrys, @korycins
- Send a confirmation email when the order is canceled or refunded - #6017
- No secure cookie in debug mode - #6082 by @patrys, @orzechdev
- Add searchable and available for purchase flags to product - #6060 by @IKarbowiak
- Add `TotalPrice` to `OrderLine` - #6068 @fowczarek
- Add `PRODUCT_UPDATED` webhook event - #6100 by @tomaszszymanski129
- Search orders by GraphQL payment ID - #6135 by @korycins
- Search orders by a custom key provided by payment gateway - #6135 by @korycins
- Add ability to set a default product variant - #6140 by @tomaszszymanski129
- Allow product variants to be sortable - #6138 by @tomaszszymanski129
- Allow fetching stocks for staff users only with `MANAGE_ORDERS` permissions - #6139 by @fowczarek
- Add filtering to `ProductVariants` query and option to fetch variant by SKU in `ProductVariant` query - #6190 by @fowczarek
- Add filtering by Product IDs to `products` query - #6224 by @GrzegorzDerdak
- Add `change_currency` command - #6016 by @maarcingebala
- Add dummy credit card payment - #5822 by @IKarbowiak
- Add custom implementation of UUID scalar - #5646 by @koradon
- Add `AppTokenVerify` mutation - #5716 by @korycins

### Breaking Changes

- Refactored JWT support. Requires handling of JWT token in the storefront (a case when the backend returns the exception about the invalid token). - #5734, #5816 by @korycins
- New logging setup will now output JSON logs in production mode for ease of feeding them into log collection systems like Logstash or CloudWatch Logs - #5699 by @patrys
- Deprecate `WebhookEventType.CHECKOUT_QUANTITY_CHANGED` - #5837 by @korycins
- Anonymize and update order and payment fields; drop `PaymentSecureConfirm` mutation, drop Payment type fields: `extraData`, `billingAddress`, `billingEmail`, drop `gatewayResponse` from `Transaction` type - #5926 by @IKarbowiak
- Switch the HTTP stack from WSGI to ASGI based on Uvicorn - #5960 by @patrys
- Add `MANAGE_PRODUCT_TYPES_AND_ATTRIBUTES` permission, which is now required to access all attributes and product types related mutations - #6219 by @IKarbowiak

### Fixes

- Fix payment fields in order payload for webhooks - #5862 by @korycins
- Fix specific product voucher in draft orders - #5727 by @fowczarek
- Explicit country assignment in default shipping zones - #5736 by @maarcingebala
- Drop `json_content` field from the `Menu` model - #5761 by @maarcingebala
- Strip warehouse name in mutations - #5766 by @koradon
- Add missing order events during checkout flow - #5684 by @koradon
- Update Google Merchant to get tax rate based by plugin manager - #5823 by @gabmartinez
- Allow unicode in slug fields - #5877 by @IKarbowiak
- Fix empty plugin object result after `PluginUpdate` mutation - #5968 by @gabmartinez
- Allow finishing checkout when price amount is 0 - #6064 by @IKarbowiak
- Fix incorrect tax calculation for Avatax - #6035 by @korycins
- Fix incorrect calculation of subtotal with active Avatax - #6035 by @korycins
- Fix incorrect assignment of tax code for Avatax - #6035 by @korycins
- Do not allow negative product price - #6091 by @IKarbowiak
- Handle None as attribute value - #6092 by @IKarbowiak
- Fix for calling `order_created` before the order was saved - #6095 by @korycins
- Update default decimal places - #6098 by @IKarbowiak
- Avoid assigning the same pictures twice to a variant - #6112 by @IKarbowiak
- Fix crashing system when Avalara is improperly configured - #6117 by @IKarbowiak
- Fix for failing finalising draft order - #6133 by @korycins
- Remove corresponding draft order lines when variant is removing - #6119 by @IKarbowiak
- Update required perms for apps management - #6173 by @IKarbowiak
- Raise an error for an empty key in metadata - #6176 by @IKarbowiak
- Add attributes to product error - #6181 by @IKarbowiak
- Allow to add product variant with 0 price to draft order - #6189 by @IKarbowiak
- Fix deleting product when default variant is deleted - #6186 by @IKarbowiak
- Fix get unpublished products, product variants and collection as app - #6194 by @fowczarek
- Set `OrderFulfillStockInput` fields as required - #6196 by @IKarbowiak
- Fix attribute filtering by categories and collections - #6214 by @fowczarek
- Fix `is_visible` when `publication_date` is today - #6225 by @korycins
- Fix filtering products by multiple attributes - #6215 by @GrzegorzDerdak
- Add attributes validation while creating/updating a product's variant - #6269 by @GrzegorzDerdak
- Add metadata to page model - #6292 by @dominik-zeglen
- Fix for unnecessary attributes validation while updating simple product - #6300 by @GrzegorzDerdak
- Include order line total price to webhook payload - #6354 by @korycins
- Fix for fulfilling an order when product quantity equals allocated quantity - #6333 by @GrzegorzDerdak
- Fix for the ability to filter products on collection - #6363 by @GrzegorzDerdak

## 2.10.2

- Add command to change currencies in the database - #5906 by @d-wysocki

## 2.10.1

- Fix multiplied stock quantity - #5675 by @fowczarek
- Fix invalid allocation after migration - #5678 by @fowczarek
- Fix order mutations as app - #5680 by @fowczarek
- Prevent creating checkout/draft order with unpublished product - #5676 by @d-wysocki

## 2.10.0

- OpenTracing support - #5188 by @tomaszszymanski129
- Account confirmation email - #5126 by @tomaszszymanski129
- Relocate `Checkout` and `CheckoutLine` methods into separate module and update checkout related plugins to use them - #4980 by @krzysztofwolski
- Fix problem with free shipping voucher - #4942 by @IKarbowiak
- Add sub-categories to random data - #4949 by @IKarbowiak
- Deprecate `localized` field in Money type - #4952 by @IKarbowiak
- Fix for shipping API not applying taxes - #4913 by @kswiatek92
- Query object translation with only `manage_translation` permission - #4914 by @fowczarek
- Add customer note to draft orders API - #4973 by @IKarbowiak
- Allow to delete category and leave products - #4970 by @IKarbowiak
- Remove thumbnail generation from migration - #3494 by @kswiatek92
- Rename 'shipping_date' field in fulfillment model to 'created' - #2433 by @kswiatek92
- Reduce number of queries for 'checkoutComplete' mutation - #4989 by @IKarbowiak
- Force PyTest to ignore the environment variable containing the Django settings module - #4992 by @NyanKiyoshi
- Extend JWT token payload with user information - #4987 by @salwator
- Optimize the queries for product list in the dashboard - #4995 by @IKarbowiak
- Drop dashboard 1.0 - #5000 by @IKarbowiak
- Fixed serialization error on weight fields when running `loaddata` and `dumpdb` - #5005 by @NyanKiyoshi
- Fixed JSON encoding error on Google Analytics reporting - #5004 by @NyanKiyoshi
- Create custom field to translation, use new translation types in translations query - #5007 by @fowczarek
- Take allocated stock into account in `StockAvailability` filter - #5019 by @simonbru
- Generate matching postal codes for US addresses - #5033 by @maarcingebala
- Update debug toolbar - #5032 by @IKarbowiak
- Allow staff member to receive notification about customers orders - #4993 by @kswiatek92
- Add user's global id to the JWT payload - #5039 by @salwator
- Make middleware path resolving lazy - #5041 by @NyanKiyoshi
- Generate slug on saving the attribute value - #5055 by @fowczarek
- Fix order status after order update - #5072 by @fowczarek
- Extend top-level connection resolvers with ability to sort results - #5018 by @fowczarek
- Drop storefront 1.0 - #5043 by @IKarbowiak
- Replace permissions strings with enums - #5038 by @kswiatek92
- Remove gateways forms and templates - #5075 by @IKarbowiak
- Add `Wishlist` models and GraphQL endpoints - #5021 by @derenio
- Remove deprecated code - #5107 by @IKarbowiak
- Fix voucher start date filtering - #5133 by @dominik-zeglen
- Search by sku in products query - #5117 by @fowczarek
- Send fulfillment update email - #5118 by @IKarbowiak
- Add address query - #5148 by @kswiatek92
- Add `checkout_quantity_changed` webhook - #5042 by @derenio
- Remove unnecessary `manage_orders` permission - #5142 by @kswiatek92
- Mutation to change the user email - #5076 by @kswiatek92
- Add MyPy checks - #5150 by @IKarbowiak
- Move extracting user or service account to utils - #5152 by @kswiatek92
- Deprecate order status/created arguments - #5076 by @kswiatek92
- Fix getting title field in page mutations #5160 by @maarcingebala
- Copy public and private metadata from the checkout to the order upon creation - #5165 by @dankolbman
- Add warehouses and stocks- #4986 by @szewczykmira
- Add permission groups - #5176, #5513 by @IKarbowiak
- Drop `gettext` occurrences - #5189 by @IKarbowiak
- Fix `product_created` webhook - #5187 by @dzkb
- Drop unused resolver `resolve_availability` - #5190 by @maarcingebala
- Fix permission for `checkoutCustomerAttach` mutation - #5192 by @maarcingebala
- Restrict access to user field - #5194 by @maarcingebala
- Unify permission for service account API client in test - #5197 by @fowczarek
- Add additional confirmation step to `checkoutComplete` mutation - #5179 by @salwator
- Allow sorting warehouses by name - #5211 by @dominik-zeglen
- Add anonymization to GraphQL's `webhookSamplePayload` endpoint - #5161 @derenio
- Add slug to `Warehouse`, `Product` and `ProductType` models - #5196 by @IKarbowiak
- Add mutation for assigning, unassigning shipping zones to warehouse - #5217 by @kswiatek92
- Fix passing addresses to `PaymentData` objects - #5223 by @maarcingebala
- Return `null` when querying `me` as an anonymous user - #5231 by @maarcingebala
- Added `PLAYGROUND_ENABLED` environment variable/setting to allow to enable the GraphQL playground when `DEBUG` is disabled - #5254 by @NyanKiyoshi
- Fix access to order query when request from service account - #5258 by @fowczarek
- Customer shouldn't be able to see draft orders by token - #5259 by @fowczarek
- Customer shouldn't be able to query checkout with another customer - #5268 by @fowczarek
- Added integration support of Jaeger Tracing - #5282 by @NyanKiyoshi
- Return `null` when querying `me` as an anonymous user - #5231 as @maarcingebala
- Add `fulfillment created` webhook - @szewczykmira
- Unify metadata API - #5178 by @fowczarek
- Add compiled versions of emails to the repository - #5260 by @tomaszszymanski129
- Add required prop to fields where applicable - #5293 by @dominik-zeglen
- Drop `get_absolute_url` methods - #5299 by @IKarbowiak
- Add `--force` flag to `cleardb` command - #5302 by @maarcingebala
- Require non-empty message in `orderAddNote` mutation - #5316 by @maarcingebala
- Stock management refactor - #5323 by @IKarbowiak
- Add discount error codes - #5348 by @IKarbowiak
- Add benchmarks to checkout mutations - #5339 by @fowczarek
- Add pagination tests - #5363 by @fowczarek
- Add ability to assign multiple warehouses in mutations to create/update a shipping zone - #5399 by @fowczarek
- Add filter by ids to the `warehouses` query - #5414 by @fowczarek
- Add shipping rate price validation - #5411 by @kswiatek92
- Remove unused settings and environment variables - #5420 by @maarcingebala
- Add product price validation - #5413 by @kswiatek92
- Add attribute validation to `attributeAssign` mutation - #5423 by @kswiatek92
- Add possibility to update/delete more than one item in metadata - #5446 by @koradon
- Check if image exists before validating - #5425 by @kswiatek92
- Fix warehouses query not working without id - #5441 by @koradon
- Add `accountErrors` to `CreateToken` mutation - #5437, #5465 by @koradon
- Raise `GraphQLError` if filter has invalid IDs - #5460 by @gabmartinez
- Use `AccountErrorCode.INVALID_CREDENTIALS` instead of `INVALID_PASSWORD` - #5495 by @koradon
- Add tests for pagination - #5468 by @koradon
- Add `Job` abstract model and interface - #5510 by @IKarbowiak
- Refactor implementation of allocation - #5445 by @fowczarek
- Fix `WeightScalar` - #5530 by @koradon
- Add `OrderFulfill` mutation - #5525 by @fowczarek
- Add "It Works" page - #5494 by @IKarbowiak and @dominik-zeglen
- Extend errors in `OrderFulfill` mutation - #5553 by @fowczarek
- Refactor `OrderCancel` mutation for multiple warehouses - #5554 by @fowczarek
- Add negative weight validation - #5564 by @fowczarek
- Add error when user pass empty object as address - #5585 by @fowczarek
- Fix payment creation without shipping method - #5444 by @d-wysocki
- Fix checkout and order flow with variant without inventory tracking - #5599 by @fowczarek
- Fixed JWT expired token being flagged as unhandled error rather than handled. - #5603 by @NyanKiyoshi
- Refactor read-only middleware - #5602 by @maarcingebala
- Fix availability for variants without inventory tracking - #5605 by @fowczarek
- Drop support for configuring Vatlayer plugin from settings file. - #5614 by @korycins
- Add ability to query category, collection or product by slug - #5574 by @koradon
- Add `quantityAvailable` field to `ProductVariant` type - #5628 by @fowczarek
- Use tags rather than time-based logs for information on requests - #5608 by @NyanKiyoshi

## 2.9.0

### API

- Add mutation to change customer's first name last name - #4489 by @fowczarek
- Add mutation to delete customer's account - #4494 by @fowczarek
- Add mutation to change customer's password - #4656 by @fowczarek
- Add ability to customize email sender address in emails sent by Saleor - #4820 by @NyanKiyoshi
- Add ability to filter attributes per global ID - #4640 by @NyanKiyoshi
- Add ability to search product types by value (through the name) - #4647 by @NyanKiyoshi
- Add queries and mutation for serving and saving the configuration of all plugins - #4576 by @korycins
- Add `redirectUrl` to staff and user create mutations - #4717 by @fowczarek
- Add error codes to mutations responses - #4676 by @Kwaidan00
- Add translations to countries in `shop` query - #4732 by @fowczarek
- Add support for sorting product by their attribute values through given attribute ID - #4740 by @NyanKiyoshi
- Add descriptions for queries and query arguments - #4758 by @maarcingebala
- Add support for Apollo Federation - #4825 by @salwator
- Add mutation to create multiple product variants at once - #4735 by @fowczarek
- Add default value to custom errors - #4797 by @fowczarek
- Extend `availablePaymentGateways` field with gateways' configuration data - #4774 by @salwator
- Change `AddressValidationRules` API - #4655 by @Kwaidan00
- Use search in a consistent way; add sort by product type name and publication status to `products` query. - #4715 by @fowczarek
- Unify `menuItemMove` mutation with other reordering mutations - #4734 by @NyanKiyoshi
- Don't create an order when the payment was unsuccessful - #4500 by @NyanKiyoshi
- Don't require shipping information in checkout for digital orders - #4573 by @NyanKiyoshi
- Drop `manage_users` permission from the `permissions` query - #4854 by @maarcingebala
- Deprecate `inCategory` and `inCollection` attributes filters in favor of `filter` argument - #4700 by @NyanKiyoshi & @khalibloo
- Remove `PaymentGatewayEnum` from the schema, as gateways now are dynamic plugins - #4756 by @salwator
- Require `manage_products` permission to query `costPrice` and `stockQuantity` fields - #4753 by @NyanKiyoshi
- Refactor account mutations - #4510, #4668 by @fowczarek
- Fix generating random avatars when updating staff accounts - #4521 by @maarcingebala
- Fix updating JSON menu representation in mutations - #4524 by @maarcingebala
- Fix setting variant's `priceOverride` and `costPrice` to `null` - #4754 by @NyanKiyoshi
- Fix fetching staff user without `manage_users` permission - #4835 by @fowczarek
- Ensure that a GraphQL query is a string - #4836 by @nix010
- Add ability to configure the password reset link - #4863 by @fowczarek
- Fixed a performance issue where Saleor would sometimes run huge, unneeded prefetches when resolving categories or collections - #5291 by @NyanKiyoshi
- uWSGI now forces the django application to directly load on startup instead of being lazy - #5357 by @NyanKiyoshi

### Core

- Add enterprise-grade attributes management - #4351 by @dominik-zeglen and @NyanKiyoshi
- Add extensions manager - #4497 by @korycins
- Add service accounts - backend support - #4689 by @korycins
- Add support for webhooks - #4731 by @korycins
- Migrate the attributes mapping from HStore to many-to-many relation - #4663 by @NyanKiyoshi
- Create general abstraction for object metadata - #4447 by @salwator
- Add metadata to `Order` and `Fulfillment` models - #4513, #4866 by @szewczykmira
- Migrate the tax calculations to plugins - #4497 by @korycins
- Rewrite payment gateways using plugin architecture - #4669 by @salwator
- Rewrite Stripe integration to use PaymentIntents API - #4606 by @salwator
- Refactor password recovery system - #4617 by @fowczarek
- Add functionality to sort products by their "minimal variant price" - #4416 by @derenio
- Add voucher's "once per customer" feature - #4442 by @fowczarek
- Add validations for minimum password length in settings - #4735 by @fowczarek
- Add form to configure payments in the dashboard - #4807 by @szewczykmira
- Change `unique_together` in `AttributeValue` - #4805 by @fowczarek
- Change max length of SKU to 255 characters - #4811 by @lex111
- Distinguish `OrderLine` product name and variant name - #4702 by @fowczarek
- Fix updating order status after automatic fulfillment of digital products - #4709 by @korycins
- Fix error when updating or creating a sale with missing required values - #4778 by @NyanKiyoshi
- Fix error filtering pages by URL in the dashboard 1.0 - #4776 by @NyanKiyoshi
- Fix display of the products tax rate in the details page of dashboard 1.0 - #4780 by @NyanKiyoshi
- Fix adding the same product into a collection multiple times - #4518 by @NyanKiyoshi
- Fix crash when placing an order when a customer happens to have the same address more than once - #4824 by @NyanKiyoshi
- Fix time zone based tests - #4468 by @fowczarek
- Fix serializing empty URLs as a string when creating menu items - #4616 by @maarcingebala
- The invalid IP address in HTTP requests now fallback to the requester's IP address. - #4597 by @NyanKiyoshi
- Fix product variant update with current attribute values - #4936 by @fowczarek
- Update checkout last field and add auto now fields to save with update_fields parameter - #5177 by @IKarbowiak

### Dashboard 2.0

- Allow selecting the number of rows displayed in dashboard's list views - #4414 by @benekex2
- Add ability to toggle visible columns in product list - #4608 by @dominik-zeglen
- Add voucher settings - #4556 by @benekex2
- Contrast improvements - #4508 by @benekex2
- Display menu item form errors - #4551 by @dominik-zeglen
- Do not allow random IDs to appear in snapshots - #4495 by @dominik-zeglen
- Input UI changes - #4542 by @benekex2
- Implement new menu design - #4476 by @benekex2
- Refetch attribute list after closing modal - #4615 by @dominik-zeglen
- Add config for Testcafe - #4553 by @dominik-zeglen
- Fix product type taxes select - #4453 by @benekex2
- Fix form reloading - #4467 by @dominik-zeglen
- Fix voucher limit value when checkbox unchecked - #4456 by @benekex2
- Fix searches and pickers - #4487 by @dominik-zeglen
- Fix dashboard menu styles - #4491 by @benekex2
- Fix menu responsiveness - #4511 by @benekex2
- Fix loosing focus while typing in the product description field - #4549 by @dominik-zeglen
- Fix MUI warnings - #4588 by @dominik-zeglen
- Fix bulk action checkboxes - #4618 by @dominik-zeglen
- Fix rendering user avatar when it's empty #4546 by @maarcingebala
- Remove Dashboard 2.0 files form Saleor repository - #4631 by @dominik-zeglen
- Fix CreateToken mutation to use NonNull on errors field #5415 by @gabmartinez

### Other notable changes

- Replace Pipenv with Poetry - #3894 by @michaljelonek
- Upgrade `django-prices` to v2.1 - #4639 by @NyanKiyoshi
- Disable reports from uWSGI about broken pipe and write errors from disconnected clients - #4596 by @NyanKiyoshi
- Fix the random failures of `populatedb` trying to create users with an existing email - #4769 by @NyanKiyoshi
- Enforce `pydocstyle` for Python docstrings over the project - #4562 by @NyanKiyoshi
- Move Django Debug Toolbar to dev requirements - #4454 by @derenio
- Change license for artwork to CC-BY 4.0
- New translations:
  - Greek

## 2.8.0

### Core

- Avatax backend support - #4310 by @korycins
- Add ability to store used payment sources in gateways (first implemented in Braintree) - #4195 by @salwator
- Add ability to specify a minimal quantity of checkout items for a voucher - #4427 by @fowczarek
- Change the type of start and end date fields from Date to DateTime - #4293 by @fowczarek
- Revert the custom dynamic middlewares - #4452 by @NyanKiyoshi

### Dashboard 2.0

- UX improvements in Vouchers section - #4362 by @benekex2
- Add company address configuration - #4432 by @benekex2
- Require name when saving a custom list filter - #4269 by @benekex2
- Use `esModuleInterop` flag in `tsconfig.json` to simplify imports - #4372 by @dominik-zeglen
- Use hooks instead of a class component in forms - #4374 by @dominik-zeglen
- Drop CSRF token header from API client - #4357 by @dominik-zeglen
- Fix various bugs in the product section - #4429 by @dominik-zeglen

### Other notable changes

- Fix error when creating a checkout with voucher code - #4292 by @NyanKiyoshi
- Fix error when users enter an invalid phone number in an address - #4404 by @NyanKiyoshi
- Fix error when adding a note to an anonymous order - #4319 by @NyanKiyoshi
- Fix gift card duplication error in the `populatedb` script - #4336 by @fowczarek
- Fix vouchers apply once per order - #4339 by @fowczarek
- Fix discount tests failing at random - #4401 by @korycins
- Add `SPECIFIC_PRODUCT` type to `VoucherType` - #4344 by @fowczarek
- New translations:
  - Icelandic
- Refactored the backend side of `checkoutCreate` to improve performances and prevent side effects over the user's checkout if the checkout creation was to fail. - #4367 by @NyanKiyoshi
- Refactored the logic of cleaning the checkout shipping method over the API, so users do not lose the shipping method when updating their checkout. If the shipping method becomes invalid, it will be replaced by the cheapest available. - #4367 by @NyanKiyoshi & @szewczykmira
- Refactored process of getting available shipping methods to make it easier to understand and prevent human-made errors. - #4367 by @NyanKiyoshi
- Moved 3D secure option to Braintree plugin configuration and update config structure mechanism - #4751 by @salwator

## 2.7.0

### API

- Create order only when payment is successful - #4154 by @NyanKiyoshi
- Order Events containing order lines or fulfillment lines now return the line object in the GraphQL API - #4114 by @NyanKiyoshi
- GraphQL now prints exceptions to stderr as well as returning them or not - #4148 by @NyanKiyoshi
- Refactored API resolvers to static methods with root typing - #4155 by @NyanKiyoshi
- Add phone validation in the GraphQL API to handle the library upgrade - #4156 by @NyanKiyoshi

### Core

- Add basic Gift Cards support in the backend - #4025 by @fowczarek
- Add the ability to sort products within a collection - #4123 by @NyanKiyoshi
- Implement customer events - #4094 by @NyanKiyoshi
- Merge "authorize" and "capture" operations - #4098 by @korycins, @NyanKiyoshi
- Separate the Django middlewares from the GraphQL API middlewares - #4102 by @NyanKiyoshi, #4186 by @cmiacz

### Dashboard 2.0

- Add navigation section - #4012 by @dominik-zeglen
- Add filtering on product list - #4193 by @dominik-zeglen
- Add filtering on orders list - #4237 by @dominik-zeglen
- Change input style and improve Storybook stories - #4115 by @dominik-zeglen
- Migrate deprecated fields in Dashboard 2.0 - #4121 by @benekex2
- Add multiple select checkbox - #4133, #4146 by @benekex2
- Rename menu items in Dashboard 2.0 - #4172 by @benekex2
- Category delete modal improvements - #4171 by @benekex2
- Close modals on click outside - #4236 - by @benekex2
- Use date localize hook in translations - #4202 by @dominik-zeglen
- Unify search API - #4200 by @dominik-zeglen
- Default default PAGINATE_BY - #4238 by @dominik-zeglen
- Create generic filtering interface - #4221 by @dominik-zeglen
- Add default state to rich text editor = #4281 by @dominik-zeglen
- Fix translation discard button - #4109 by @benekex2
- Fix draftail options and icons - #4132 by @benekex2
- Fix typos and messages in Dashboard 2.0 - #4168 by @benekex2
- Fix view all orders button - #4173 by @benekex2
- Fix visibility card view - #4198 by @benekex2
- Fix query refetch after selecting an object in list - #4272 by @dominik-zeglen
- Fix image selection in variants - #4270 by @benekex2
- Fix collection search - #4267 by @dominik-zeglen
- Fix quantity height in draft order edit - #4273 by @benekex2
- Fix checkbox clickable area size - #4280 by @dominik-zeglen
- Fix breaking object selection in menu section - #4282 by @dominik-zeglen
- Reset selected items when tab switch - #4268 by @benekex2

### Other notable changes

- Add support for Google Cloud Storage - #4127 by @chetabahana
- Adding a nonexistent variant to checkout no longer crashes - #4166 by @NyanKiyoshi
- Disable storage of Celery results - #4169 by @NyanKiyoshi
- Disable polling in Playground - #4188 by @maarcingebala
- Cleanup code for updated function names and unused argument - #4090 by @jxltom
- Users can now add multiple "Add to Cart" forms in a single page - #4165 by @NyanKiyoshi
- Fix incorrect argument in `get_client_token` in Braintree integration - #4182 by @maarcingebala
- Fix resolving attribute values when transforming them to HStore - #4161 by @maarcingebala
- Fix wrong calculation of subtotal in cart page - #4145 by @korycins
- Fix margin calculations when product/variant price is set to zero - #4170 by @MahmoudRizk
- Fix applying discounts in checkout's subtotal calculation in API - #4192 by @maarcingebala
- Fix GATEWAYS_ENUM to always contain all implemented payment gateways - #4108 by @koradon

## 2.6.0

### API

- Add unified filtering interface in resolvers - #3952, #4078 by @korycins
- Add mutations for bulk actions - #3935, #3954, #3967, #3969, #3970 by @akjanik
- Add mutation for reordering menu items - #3958 by @NyanKiyoshi
- Optimize queries for single nodes - #3968 @NyanKiyoshi
- Refactor error handling in mutations #3891 by @maarcingebala & @akjanik
- Specify mutation permissions through Meta classes - #3980 by @NyanKiyoshi
- Unify pricing access in products and variants - #3948 by @NyanKiyoshi
- Use only_fields instead of exclude_fields in type definitions - #3940 by @michaljelonek
- Prefetch collections when getting sales of a bunch of products - #3961 by @NyanKiyoshi
- Remove unnecessary dedents from GraphQL schema so new Playground can work - #4045 by @salwator
- Restrict resolving payment by ID - #4009 @NyanKiyoshi
- Require `checkoutId` for updating checkout's shipping and billing address - #4074 by @jxltom
- Handle errors in `TokenVerify` mutation - #3981 by @fowczarek
- Unify argument names in types and resolvers - #3942 by @NyanKiyoshi

### Core

- Use Black as the default code formatting tool - #3852 by @krzysztofwolski and @NyanKiyoshi
- Dropped Python 3.5 support - #4028 by @korycins
- Rename Cart to Checkout - #3963 by @michaljelonek
- Use data classes to exchange data with payment gateways - #4028 by @korycins
- Refactor order events - #4018 by @NyanKiyoshi

### Dashboard 2.0

- Add bulk actions - #3955 by @dominik-zeglen
- Add user avatar management - #4030 by @benekex2
- Add navigation drawer support on mobile devices - #3839 by @benekex2
- Fix rendering validation errors in product form - #4024 by @benekex2
- Move dialog windows to query string rather than router paths - #3953 by @dominik-zeglen
- Update order events types - #4089 by @jxltom
- Code cleanup by replacing render props with react hooks - #4010 by @dominik-zeglen

### Other notable changes

- Add setting to enable Django Debug Toolbar - #3983 by @koradon
- Use newest GraphQL Playground - #3971 by @salwator
- Ensure adding to quantities in the checkout is respecting the limits - #4005 by @NyanKiyoshi
- Fix country area choices - #4008 by @fowczarek
- Fix price_range_as_dict function - #3999 by @zodiacfireworks
- Fix the product listing not showing in the voucher when there were products selected - #4062 by @NyanKiyoshi
- Fix crash in Dashboard 1.0 when updating an order address's phone number - #4061 by @NyanKiyoshi
- Reduce the time of tests execution by using dummy password hasher - #4083 by @korycins
- Set up explicit **hash** function - #3979 by @akjanik
- Unit tests use none as media root - #3975 by @korycins
- Update file field styles with materializecss template filter - #3998 by @zodiacfireworks
- New translations:
  - Albanian
  - Colombian Spanish
  - Lithuanian

## 2.5.0

### API

- Add query to fetch draft orders - #3809 by @michaljelonek
- Add bulk delete mutations - #3838 by @michaljelonek
- Add `languageCode` enum to API - #3819 by @michaljelonek, #3854 by @jxltom
- Duplicate address instances in checkout mutations - #3866 by @pawelzar
- Restrict access to `orders` query for unauthorized users - #3861 by @pawelzar
- Support setting address as default in address mutations - #3787 by @jxltom
- Fix phone number validation in GraphQL when country prefix not given - #3905 by @patrys
- Report pretty stack traces in DEBUG mode - #3918 by @patrys

### Core

- Drop support for Django 2.1 and Django 1.11 (previous LTS) - #3929 by @patrys
- Fulfillment of digital products - #3868 by @korycins
- Introduce avatars for staff accounts - #3878 by @pawelzar
- Refactor the account avatars path from a relative to absolute - #3938 by @NyanKiyoshi

### Dashboard 2.0

- Add translations section - #3884 by @dominik-zeglen
- Add light/dark theme - #3856 by @dominik-zeglen
- Add customer's address book view - #3826 by @dominik-zeglen
- Add "Add variant" button on the variant details page = #3914 by @dominik-zeglen
- Add back arrows in "Configure" subsections - #3917 by @dominik-zeglen
- Display avatars in staff views - #3922 by @dominik-zeglen
- Prevent user from changing his own status and permissions - #3922 by @dominik-zeglen
- Fix crashing product create view - #3837, #3910 by @dominik-zeglen
- Fix layout in staff members details page - #3857 by @dominik-zeglen
- Fix unfocusing rich text editor - #3902 by @dominik-zeglen
- Improve accessibility - #3856 by @dominik-zeglen

### Other notable changes

- Improve user and staff management in dashboard 1.0 - #3781 by @jxltom
- Fix default product tax rate in Dashboard 1.0 - #3880 by @pawelzar
- Fix logo in docs - #3928 by @michaljelonek
- Fix name of logo file - #3867 by @jxltom
- Fix variants for juices in example data - #3926 by @michaljelonek
- Fix alignment of the cart dropdown on new bootstrap version - #3937 by @NyanKiyoshi
- Refactor the account avatars path from a relative to absolute - #3938 by @NyanKiyoshi
- New translations:
  - Armenian
  - Portuguese
  - Swahili
  - Thai

## 2.4.0

### API

- Add model translations support in GraphQL API - #3789 by @michaljelonek
- Add mutations to manage addresses for authenticated customers - #3772 by @Kwaidan00, @maarcingebala
- Add mutation to apply vouchers in checkout - #3739 by @Kwaidan00
- Add thumbnail field to `OrderLine` type - #3737 by @michaljelonek
- Add a query to fetch order by token - #3740 by @michaljelonek
- Add city choices and city area type to address validator API - #3788 by @jxltom
- Fix access to unpublished objects in API - #3724 by @Kwaidan00
- Fix bug where errors are not returned when creating fulfillment with a non-existent order line - #3777 by @jxltom
- Fix `productCreate` mutation when no product type was provided - #3804 by @michaljelonek
- Enable database search in products query - #3736 by @michaljelonek
- Use authenticated user's email as default email in creating checkout - #3726 by @jxltom
- Generate voucher code if it wasn't provided in mutation - #3717 by @Kwaidan00
- Improve limitation of vouchers by country - #3707 by @michaljelonek
- Only include canceled fulfillments for staff in fulfillment API - #3778 by @jxltom
- Support setting address as when creating customer address #3782 by @jxltom
- Fix generating slug from title - #3816 by @maarcingebala
- Add `variant` field to `OrderLine` type - #3820 by @maarcingebala

### Core

- Add JSON fields to store rich-text content - #3756 by @michaljelonek
- Add function to recalculate total order weight - #3755 by @Kwaidan00, @maarcingebala
- Unify cart creation logic in API and Django views - #3761, #3790 by @maarcingebala
- Unify payment creation logic in API and Django views - #3715 by @maarcingebala
- Support partially charged and refunded payments - #3735 by @jxltom
- Support partial fulfillment of ordered items - #3754 by @jxltom
- Fix applying discounts when a sale has no end date - #3595 by @cprinos

### Dashboard 2.0

- Add "Discounts" section - #3654 by @dominik-zeglen
- Add "Pages" section; introduce Draftail WYSIWYG editor - #3751 by @dominik-zeglen
- Add "Shipping Methods" section - #3770 by @dominik-zeglen
- Add support for date and datetime components - #3708 by @dominik-zeglen
- Restyle app layout - #3811 by @dominik-zeglen

### Other notable changes

- Unify model field names related to models' public access - `publication_date` and `is_published` - #3706 by @michaljelonek
- Improve filter orders by payment status - #3749 @jxltom
- Refactor translations in emails - #3701 by @Kwaidan00
- Use exact image versions in docker-compose - #3742 by @ashishnitinpatil
- Sort order payment and history in descending order - #3747 by @jxltom
- Disable style-loader in dev mode - #3720 by @jxltom
- Add ordering to shipping method - #3806 by @michaljelonek
- Add missing type definition for dashboard 2.0 - #3776 by @jxltom
- Add header and footer for checkout success pages #3752 by @jxltom
- Add instructions for using local assets in Docker - #3723 by @michaljelonek
- Update S3 deployment documentation to include CORS configuration note - #3743 by @NyanKiyoshi
- Fix missing migrations for is_published field of product and page model - #3757 by @jxltom
- Fix problem with l10n in Braintree payment gateway template - #3691 by @Kwaidan00
- Fix bug where payment is not filtered from active ones when creating payment - #3732 by @jxltom
- Fix incorrect cart badge location - #3786 by @jxltom
- Fix storefront styles after bootstrap is updated to 4.3.1 - #3753 by @jxltom
- Fix logo size in different browser and devices with different sizes - #3722 by @jxltom
- Rename dumpdata file `db.json` to `populatedb_data.json` - #3810 by @maarcingebala
- Prefetch collections for product availability - #3813 by @michaljelonek
- Bump django-graphql-jwt - #3814 by @michaljelonek
- Fix generating slug from title - #3816 by @maarcingebala
- New translations:
  - Estonian
  - Indonesian

## 2.3.1

- Fix access to private variant fields in API - #3773 by maarcingebala
- Limit access of quantity and allocated quantity to staff in GraphQL API #3780 by @jxltom

## 2.3.0

### API

- Return user's last checkout in the `User` type - #3578 by @fowczarek
- Automatically assign checkout to the logged in user - #3587 by @fowczarek
- Expose `chargeTaxesOnShipping` field in the `Shop` type - #3603 by @fowczarek
- Expose list of enabled payment gateways - #3639 by @fowczarek
- Validate uploaded files in a unified way - #3633 by @fowczarek
- Add mutation to trigger fetching tax rates - #3622 by @fowczarek
- Use USERNAME_FIELD instead of hard-code email field when resolving user - #3577 by @jxltom
- Require variant and quantity fields in `CheckoutLineInput` type - #3592 by @jxltom
- Preserve order of nodes in `get_nodes_or_error` function - #3632 by @jxltom
- Add list mutations for `Voucher` and `Sale` models - #3669 by @michaljelonek
- Use proper type for countries in `Voucher` type - #3664 by @michaljelonek
- Require email in when creating checkout in API - #3667 by @michaljelonek
- Unify returning errors in the `tokenCreate` mutation - #3666 by @michaljelonek
- Use `Date` field in Sale/Voucher inputs - #3672 by @michaljelonek
- Refactor checkout mutations - #3610 by @fowczarek
- Refactor `clean_instance`, so it does not returns errors anymore - #3597 by @akjanik
- Handle GraphqQL syntax errors - #3576 by @jxltom

### Core

- Refactor payments architecture - #3519 by @michaljelonek
- Improve Docker and `docker-compose` configuration - #3657 by @michaljelonek
- Allow setting payment status manually for dummy gateway in Storefront 1.0 - #3648 by @jxltom
- Infer default transaction kind from operation type - #3646 by @jxltom
- Get correct payment status for order without any payments - #3605 by @jxltom
- Add default ordering by `id` for `CartLine` model - #3593 by @jxltom
- Fix "set password" email sent to customer created in the dashboard - #3688 by @Kwaidan00

### Dashboard 2.0

- ️Add taxes section - #3622 by @dominik-zeglen
- Add drag'n'drop image upload - #3611 by @dominik-zeglen
- Unify grid handling - #3520 by @dominik-zeglen
- Add component generator - #3670 by @dominik-zeglen
- Throw Typescript errors while snapshotting - #3611 by @dominik-zeglen
- Simplify mutation's error checking - #3589 by @dominik-zeglen
- Fix order cancelling - #3624 by @dominik-zeglen
- Fix logo placement - #3602 by @dominik-zeglen

### Other notable changes

- Register Celery task for updating exchange rates - #3599 by @jxltom
- Fix handling different attributes with the same slug - #3626 by @jxltom
- Add missing migrations for tax rate choices - #3629 by @jxltom
- Fix `TypeError` on calling `get_client_token` - #3660 by @michaljelonek
- Make shipping required as default when creating product types - #3655 by @jxltom
- Display payment status on customer's account page in Storefront 1.0 - #3637 by @jxltom
- Make order fields sequence in Dashboard 1.0 same as in Dashboard 2.0 - #3606 by @jxltom
- Fix returning products for homepage for the currently viewing user - #3598 by @jxltom
- Allow filtering payments by status in Dashboard 1.0 - #3608 by @jxltom
- Fix typo in the definition of order status - #3649 by @jxltom
- Add margin for order notes section - #3650 by @jxltom
- Fix logo position - #3609, #3616 by @jxltom
- Storefront visual improvements - #3696 by @piotrgrundas
- Fix product list price filter - #3697 by @Kwaidan00
- Redirect to success page after successful payment - #3693 by @Kwaidan00

## 2.2.0

### API

- Use `PermissionEnum` as input parameter type for `permissions` field - #3434 by @maarcingebala
- Add "authorize" and "charge" mutations for payments - #3426 by @jxltom
- Add alt text to product thumbnails and background images of collections and categories - #3429 by @fowczarek
- Fix passing decimal arguments = #3457 by @fowczarek
- Allow sorting products by the update date - #3470 by @jxltom
- Validate and clear the shipping method in draft order mutations - #3472 by @fowczarek
- Change tax rate field to choice field - #3478 by @fowczarek
- Allow filtering attributes by collections - #3508 by @maarcingebala
- Resolve to `None` when empty object ID was passed as mutation argument - #3497 by @maarcingebala
- Change `errors` field type from [Error] to [Error!] - #3489 by @fowczarek
- Support creating default variant for product types that don't use multiple variants - #3505 by @fowczarek
- Validate SKU when creating a default variant - #3555 by @fowczarek
- Extract enums to separate files - #3523 by @maarcingebala

### Core

- Add Stripe payment gateway - #3408 by @jxltom
- Add `first_name` and `last_name` fields to the `User` model - #3101 by @fowczarek
- Improve several payment validations - #3418 by @jxltom
- Optimize payments related database queries - #3455 by @jxltom
- Add publication date to collections - #3369 by @k-brk
- Fix hard-coded site name in order PDFs - #3526 by @NyanKiyoshi
- Update favicons to the new style - #3483 by @dominik-zeglen
- Fix migrations for default currency - #3235 by @bykof
- Remove Elasticsearch from `docker-compose.yml` - #3482 by @maarcingebala
- Resort imports in tests - #3471 by @jxltom
- Fix the no shipping orders payment crash on Stripe - #3550 by @NyanKiyoshi
- Bump backend dependencies - #3557 by @maarcingebala. This PR removes security issue CVE-2019-3498 which was present in Django 2.1.4. Saleor however wasn't vulnerable to this issue as it doesn't use the affected `django.views.defaults.page_not_found()` view.
- Generate random data using the default currency - #3512 by @stephenmoloney
- New translations:
  - Catalan
  - Serbian

### Dashboard 2.0

- Restyle product selection dialogs - #3499 by @dominik-zeglen, @maarcingebala
- Fix minor visual bugs in Dashboard 2.0 - #3433 by @dominik-zeglen
- Display warning if order draft has missing data - #3431 by @dominik-zeglen
- Add description field to collections - #3435 by @dominik-zeglen
- Add query batching - #3443 by @dominik-zeglen
- Use autocomplete fields in country selection - #3443 by @dominik-zeglen
- Add alt text to categories and collections - #3461 by @dominik-zeglen
- Use first and last name of a customer or staff member in UI - #3247 by @Bonifacy1, @dominik-zeglen
- Show error page if an object was not found - #3463 by @dominik-zeglen
- Fix simple product's inventory data saving bug - #3474 by @dominik-zeglen
- Replace `thumbnailUrl` with `thumbnail { url }` - #3484 by @dominik-zeglen
- Change "Feature on Homepage" switch behavior - #3481 by @dominik-zeglen
- Expand payment section in order view - #3502 by @dominik-zeglen
- Change TypeScript loader to speed up the build process - #3545 by @patrys

### Bugfixes

- Do not show `Pay For Order` if order is partly paid since partial payment is not supported - #3398 by @jxltom
- Fix attribute filters in the products category view - #3535 by @fowczarek
- Fix storybook dependencies conflict - #3544 by @dominik-zeglen

## 2.1.0

### API

- Change selected connection fields to lists - #3307 by @fowczarek
- Require pagination in connections - #3352 by @maarcingebala
- Replace Graphene view with a custom one - #3263 by @patrys
- Change `sortBy` parameter to use enum type - #3345 by @fowczarek
- Add `me` query to fetch data of a logged-in user - #3202, #3316 by @fowczarek
- Add `canFinalize` field to the Order type - #3356 by @fowczarek
- Extract resolvers and mutations to separate files - #3248 by @fowczarek
- Add VAT tax rates field to country - #3392 by @michaljelonek
- Allow creating orders without users - #3396 by @fowczarek

### Core

- Add Razorpay payment gatway - #3205 by @NyanKiyoshi
- Use standard tax rate as a default tax rate value - #3340 by @fowczarek
- Add description field to the Collection model - #3275 by @fowczarek
- Enforce the POST method on VAT rates fetching - #3337 by @NyanKiyoshi
- Generate thumbnails for category/collection background images - #3270 by @NyanKiyoshi
- Add warm-up support in product image creation mutation - #3276 by @NyanKiyoshi
- Fix error in the `populatedb` script when running it not from the project root - #3272 by @NyanKiyoshi
- Make Webpack rebuilds fast - #3290 by @patrys
- Skip installing Chromium to make deployment faster - #3227 by @jxltom
- Add default test runner - #3258 by @jxltom
- Add Transifex client to Pipfile - #3321 by @jxltom
- Remove additional pytest arguments in tox - #3338 by @jxltom
- Remove test warnings - #3339 by @jxltom
- Remove runtime warning when product has discount - #3310 by @jxltom
- Remove `django-graphene-jwt` warnings - #3228 by @jxltom
- Disable deprecated warnings - #3229 by @jxltom
- Add `AWS_S3_ENDPOINT_URL` setting to support DigitalOcean spaces. - #3281 by @hairychris
- Add `.gitattributes` file to hide diffs for generated files on Github - #3055 by @NyanKiyoshi
- Add database sequence reset to `populatedb` - #3406 by @michaljelonek
- Get authorized amount from succeeded auth transactions - #3417 by @jxltom
- Resort imports by `isort` - #3412 by @jxltom

### Dashboard 2.0

- Add confirmation modal when leaving view with unsaved changes - #3375 by @dominik-zeglen
- Add dialog loading and error states - #3359 by @dominik-zeglen
- Split paths and urls - #3350 by @dominik-zeglen
- Derive state from props in forms - #3360 by @dominik-zeglen
- Apply debounce to autocomplete fields - #3351 by @dominik-zeglen
- Use Apollo signatures - #3353 by @dominik-zeglen
- Add order note field in the order details view - #3346 by @dominik-zeglen
- Add app-wide progress bar - #3312 by @dominik-zeglen
- Ensure that all queries are built on top of TypedQuery - #3309 by @dominik-zeglen
- Close modal windows automatically - #3296 by @dominik-zeglen
- Move URLs to separate files - #3295 by @dominik-zeglen
- Add basic filters for products and orders list - #3237 by @Bonifacy1
- Fetch default currency from API - #3280 by @dominik-zeglen
- Add `displayName` property to components - #3238 by @Bonifacy1
- Add window titles - #3279 by @dominik-zeglen
- Add paginator component - #3265 by @dominik-zeglen
- Update Material UI to 3.6 - #3387 by @patrys
- Upgrade React, Apollo, Webpack and Babel - #3393 by @patrys
- Add pagination for required connections - #3411 by @dominik-zeglen

### Bugfixes

- Fix language codes - #3311 by @jxltom
- Fix resolving empty attributes list - #3293 by @maarcingebala
- Fix range filters not being applied - #3385 by @michaljelonek
- Remove timeout for updating image height - #3344 by @jxltom
- Return error if checkout was not found - #3289 by @maarcingebala
- Solve an auto-resize conflict between Materialize and medium-editor - #3367 by @adonig
- Fix calls to `ngettext_lazy` - #3380 by @patrys
- Filter preauthorized order from succeeded transactions - #3399 by @jxltom
- Fix incorrect country code in fixtures - #3349 by @bingimar
- Fix updating background image of a collection - #3362 by @fowczarek & @dominik-zeglen

### Docs

- Document settings related to generating thumbnails on demand - #3329 by @NyanKiyoshi
- Improve documentation for Heroku deployment - #3170 by @raybesiga
- Update documentation on Docker deployment - #3326 by @jxltom
- Document payment gateway configuration - #3376 by @NyanKiyoshi

## 2.0.0

### API

- Add mutation to delete a customer; add `isActive` field in `customerUpdate` mutation - #3177 by @maarcingebala
- Add mutations to manage authorization keys - #3082 by @maarcingebala
- Add queries for dashboard homepage - #3146 by @maarcingebala
- Allows user to unset homepage collection - #3140 by @oldPadavan
- Use enums as permission codes - #3095 by @the-bionic
- Return absolute image URLs - #3182 by @maarcingebala
- Add `backgroundImage` field to `CategoryInput` - #3153 by @oldPadavan
- Add `dateJoined` and `lastLogin` fields in `User` type - #3169 by @maarcingebala
- Separate `parent` input field from `CategoryInput` - #3150 by @akjanik
- Remove duplicated field in Order type - #3180 by @maarcingebala
- Handle empty `backgroundImage` field in API - #3159 by @maarcingebala
- Generate name-based slug in collection mutations - #3145 by @akjanik
- Remove products field from `collectionUpdate` mutation - #3141 by @oldPadavan
- Change `items` field in `Menu` type from connection to list - #3032 by @oldPadavan
- Make `Meta.description` required in `BaseMutation` - #3034 by @oldPadavan
- Apply `textwrap.dedent` to GraphQL descriptions - #3167 by @fowczarek

### Dashboard 2.0

- Add collection management - #3135 by @dominik-zeglen
- Add customer management - #3176 by @dominik-zeglen
- Add homepage view - #3155, #3178 by @Bonifacy1 and @dominik-zeglen
- Add product type management - #3052 by @dominik-zeglen
- Add site settings management - #3071 by @dominik-zeglen
- Escape node IDs in URLs - #3115 by @dominik-zeglen
- Restyle categories section - #3072 by @Bonifacy1

### Other

- Change relation between `ProductType` and `Attribute` models - #3097 by @maarcingebala
- Remove `quantity-allocated` generation in `populatedb` script - #3084 by @MartinSeibert
- Handle `Money` serialization - #3131 by @Pacu2
- Do not collect unnecessary static files - #3050 by @jxltom
- Remove host mounted volume in `docker-compose` - #3091 by @tiangolo
- Remove custom services names in `docker-compose` - #3092 by @tiangolo
- Replace COUNTRIES with countries.countries - #3079 by @neeraj1909
- Installing dev packages in docker since tests are needed - #3078 by @jxltom
- Remove comparing string in address-form-panel template - #3074 by @tomcio1205
- Move updating variant names to a Celery task - #3189 by @fowczarek

### Bugfixes

- Fix typo in `clean_input` method - #3100 by @the-bionic
- Fix typo in `ShippingMethod` model - #3099 by @the-bionic
- Remove duplicated variable declaration - #3094 by @the-bionic

### Docs

- Add createdb note to getting started for Windows - #3106 by @ajostergaard
- Update docs on pipenv - #3045 by @jxltom<|MERGE_RESOLUTION|>--- conflicted
+++ resolved
@@ -36,7 +36,6 @@
 - Add `language_code` field to webhook payload for `Order`, `Checkout` and `Customer` - #9433 by @rafalp
 - Refactor app tokens - #9438 by @IKarbowiak
   - Store app tokens hashes instead of plain text.
-<<<<<<< HEAD
 - Fix filtering product attributes by date range - #9543 by @IKarbowiak
 - Save images to product media from external URLs - #9329 by @krzysztofwolski
 - PREVIEW_FEATURE: Add mutations for managing a payment transaction attached to order/checkout. - #9564 by @korycins
@@ -51,7 +50,6 @@
     - `TRANSACTION_ACTION_REQUEST`
 
 - Fix for raising Permission Denied when anonymous user calls `checkout.customer` field - #9573 by @korycins
-=======
 - Add category webhook events - #9490 by @SzymJ
 - Fix access to own resources by App - #9425 by @korycins
 - Add `handle_checkouts` permission - #9402 by @korycins
@@ -105,7 +103,6 @@
 
 - Fix shipping methods caching (#9472) (0361f40)
 - Fix logging of excessive logger informations (#9441) (d1c5d26)
->>>>>>> 170efdc7
 
 # 3.1.7
 
