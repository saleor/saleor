--- conflicted
+++ resolved
@@ -53,11 +53,8 @@
 - Add filter by slugs to attribute choices - #13761 by @rafiwts
 - Add a new `product` field on `AssignedProductAttributeValue`. First part of a simplification of Attribute - Product relation from #12881. by @aniav
 - Lazy legacy webhooks payload generation - #13758 by @maarcingebala
-<<<<<<< HEAD
 - Add IP filter feature to backend HTTP requests - #13891 by @NyanKiyoshi
-=======
 - Fix NoneType in `prodcutChannelsListingUpdate` - #13694 by @Manoj-gowra
->>>>>>> ebc0fbbe
 
 # 3.15.0 [Unreleased]
 
