# Changelog

All notable, unreleased changes to this project will be documented in this file. For the released changes, please visit the [Releases](https://github.com/mirumee/saleor/releases) page.

## [Unreleased]
- Add query contains only schema validation - #6827 by @fowczarek
- Add introspection caching - #6871 by @fowczarek
- Refactor plugins manager(add missing tracing, optimize imports, drop plugins manager from settings) - #6890 by @fowczarek
- Add CUSTOMER_UPDATED webhook, add addresses field to customer CUSTOMER_CREATED webhook - #6898 by @piotrgrundas
- Add missing span in PluginManager - #6900 by @fowczarek
- Fix Sentry reporting - #6902 by @fowczarek

### Breaking
- Multichannel MVP: Multicurrency - #6242 by @fowczarek @d-wysocki
- Drop deprecated meta mutations - #6422 by @maarcingebala
- Drop deprecated service accounts and webhooks API - #6431 by @maarcingebala
- Drop deprecated fields from the `ProductVariant` type: `quantity`, `quantityAllocated`, `stockQuantity`, `isAvailable` - #6436 by @maarcingebala
- Drop authorization keys API - #6631 by @maarcingebala
- Drop `type` field from `AttributeValue` type - #6710 by @IKarbowiak
- Drop `apply_taxes_to_shipping_price_range` plugin hook - #6746 by @maarcingebala
- Drop `CHECKOUT_QUANTITY_CHANGED` webhook - #6797 by @d-wysocki
- Drop deprecated `taxRate` field from `ProductType` - #6795 by @d-wysocki
- Remove resolving user's location from GeoIP; drop `PaymentInput.billingAddress` input field - #6784 by @maarcingebala

### Other

- Fix creating translations with app - #6804 by @krzysztofwolski
- Add possibility to provide external payment ID during the conversion draft order to order - #6320 by @korycins
- Add basic rating for `Products` - #6284 by @korycins
- Add metadata to shipping zones and shipping methods - #6340 by @maarcingebala
- Add Page Types - #6261 by @IKarbowiak
- Migrate draftjs content to editorjs format - #6430 by @IKarbowiak
- Add editorjs sanitizer - #6456 by @IKarbowiak
- Add generic FileUpload mutation - #6470 by @IKarbowiak
- Order confirmation backend - #6498 by @tomaszszymanski129
- Fix password reset request - #6351 by @Manfred-Madelaine-pro, Ambroise and Pierre
- Refund products support - #6530 by @korycins
- Add possibility to exclude products from shipping method - #6506 by @korycins
- Add availableShippingMethods to the Shop type - #6551 by @IKarbowiak
- Add delivery time to shipping method - #6564 by @IKarbowiak
- Introduce file attributes - #6568 by @IKarbowiak
- Shipping zone description - #6653 by @tomaszszymanski129
- Add metadata to menu and menu item - #6648 by @tomaszszymanski129
- Get tax rate from plugins - #6649 by @IKarbowiak
- Added support for querying user by email - #6632 @LeOndaz
- Add order shipping tax rate - #6678 by @IKarbowiak
- Deprecate field `descriptionJSON` from `Product`, `Category`, `Collection` and field `contentJSON` from `Page` - #6692 by @d-wysocki
- Fix products visibility - #6704 by @IKarbowiak
- Introduce page reference attributes - #6624 by @IKarbowiak
- Introduce product reference attributes - #6711 by @IKarbowiak
- Add metadata to warehouse - #6727 by @d-wysocki
- Add page webhooks: `PAGE_CREATED`, `PAGE_UPDATED` and `PAGE_DELETED` - #6787 by @d-wysocki
- Add `PRODUCT_DELETED` webhook - #6794 by @d-wysocki
- Fix `product_updated` and `product_created` webhooks - #6798 by @d-wysocki
- Add interface for integrating the auth plugins - #6799 by @korycins
- Fix page `contentJson` field to return JSON - #6832 by @d-wysocki
- Add SearchRank to search product by name and description. New enum added to `ProductOrderField` - `RANK` - which returns results sorted by search rank - #6872 by @d-wysocki
- Allocate stocks for order lines in a bulk way - #6877 by @IKarbowiak
- Add product description_plaintext to populatedb - #6894 by @d-wysocki
<<<<<<< HEAD
- Add uploading video URLs to product's gallery - #6838 by @GrzegorzDerdak
=======
- Deallocate stocks for order lines in a bulk way - #6896 by @IKarbowiak
>>>>>>> cd1840f1

# 2.11.1

- Add support for Apple Pay on the web - #6466 by @korycins

## 2.11.0

### Features

- Add products export - #5255 by @IKarbowiak
- Add external apps support - #5767 by @korycins
- Invoices backend - #5732 by @tomaszszymanski129
- Adyen drop-in integration - #5914 by @korycins, @IKarbowiak
- Add a callback view to plugins - #5884 by @korycins
- Support pushing webhook events to message queues - #5940 by @patrys, @korycins
- Send a confirmation email when the order is canceled or refunded - #6017
- No secure cookie in debug mode - #6082 by @patrys, @orzechdev
- Add searchable and available for purchase flags to product - #6060 by @IKarbowiak
- Add `TotalPrice` to `OrderLine` - #6068 @fowczarek
- Add `PRODUCT_UPDATED` webhook event - #6100 by @tomaszszymanski129
- Search orders by GraphQL payment ID - #6135 by @korycins
- Search orders by a custom key provided by payment gateway - #6135 by @korycins
- Add ability to set a default product variant - #6140 by @tomaszszymanski129
- Allow product variants to be sortable - #6138 by @tomaszszymanski129
- Allow fetching stocks for staff users only with `MANAGE_ORDERS` permissions - #6139 by @fowczarek
- Add filtering to `ProductVariants` query and option to fetch variant by SKU in `ProductVariant` query - #6190 by @fowczarek
- Add filtering by Product IDs to `products` query - #6224 by @GrzegorzDerdak
- Add `change_currency` command - #6016 by @maarcingebala
- Add dummy credit card payment - #5822 by @IKarbowiak
- Add custom implementation of UUID scalar - #5646 by @koradon
- Add `AppTokenVerify` mutation - #5716 by @korycins

### Breaking Changes

- Refactored JWT support. Requires handling of JWT token in the storefront (a case when the backend returns the exception about the invalid token). - #5734, #5816 by @korycins
- New logging setup will now output JSON logs in production mode for ease of feeding them into log collection systems like Logstash or CloudWatch Logs - #5699 by @patrys
- Deprecate `WebhookEventType.CHECKOUT_QUANTITY_CHANGED` - #5837 by @korycins
- Anonymize and update order and payment fields; drop `PaymentSecureConfirm` mutation, drop Payment type fields: `extraData`, `billingAddress`, `billingEmail`, drop `gatewayResponse` from `Transaction` type - #5926 by @IKarbowiak
- Switch the HTTP stack from WSGI to ASGI based on Uvicorn - #5960 by @patrys
- Add `MANAGE_PRODUCT_TYPES_AND_ATTRIBUTES` permission, which is now required to access all attributes and product types related mutations - #6219 by @IKarbowiak

### Fixes

- Fix payment fields in order payload for webhooks - #5862 by @korycins
- Fix specific product voucher in draft orders - #5727 by @fowczarek
- Explicit country assignment in default shipping zones - #5736 by @maarcingebala
- Drop `json_content` field from the `Menu` model - #5761 by @maarcingebala
- Strip warehouse name in mutations - #5766 by @koradon
- Add missing order events during checkout flow - #5684 by @koradon
- Update Google Merchant to get tax rate based by plugin manager - #5823 by @gabmartinez
- Allow unicode in slug fields - #5877 by @IKarbowiak
- Fix empty plugin object result after `PluginUpdate` mutation - #5968 by @gabmartinez
- Allow finishing checkout when price amount is 0 - #6064 by @IKarbowiak
- Fix incorrect tax calculation for Avatax - #6035 by @korycins
- Fix incorrect calculation of subtotal with active Avatax - #6035 by @korycins
- Fix incorrect assignment of tax code for Avatax - #6035 by @korycins
- Do not allow negative product price - #6091 by @IKarbowiak
- Handle None as attribute value - #6092 by @IKarbowiak
- Fix for calling `order_created` before the order was saved - #6095 by @korycins
- Update default decimal places - #6098 by @IKarbowiak
- Avoid assigning the same pictures twice to a variant - #6112 by @IKarbowiak
- Fix crashing system when Avalara is improperly configured - #6117 by @IKarbowiak
- Fix for failing finalising draft order - #6133 by @korycins
- Remove corresponding draft order lines when variant is removing - #6119 by @IKarbowiak
- Update required perms for apps management - #6173 by @IKarbowiak
- Raise an error for an empty key in metadata - #6176 by @IKarbowiak
- Add attributes to product error - #6181 by @IKarbowiak
- Allow to add product variant with 0 price to draft order - #6189 by @IKarbowiak
- Fix deleting product when default variant is deleted - #6186 by @IKarbowiak
- Fix get unpublished products, product variants and collection as app - #6194 by @fowczarek
- Set `OrderFulfillStockInput` fields as required - #6196 by @IKarbowiak
- Fix attribute filtering by categories and collections - #6214 by @fowczarek
- Fix `is_visible` when `publication_date` is today - #6225 by @korycins
- Fix filtering products by multiple attributes - #6215 by @GrzegorzDerdak
- Add attributes validation while creating/updating a product's variant - #6269 by @GrzegorzDerdak
- Add metadata to page model - #6292 by @dominik-zeglen
- Fix for unnecesary attributes validation while updating simple product - #6300 by @GrzegorzDerdak
- Include order line total price to webhook payload - #6354 by @korycins
- Fix for fulfilling an order when product quantity equals allocated quantity - #6333 by @GrzegorzDerdak
- Fix for the ability to filter products on collection - #6363 by @GrzegorzDerdak

## 2.10.2

- Add command to change currencies in the database - #5906 by @d-wysocki

## 2.10.1

- Fix multiplied stock quantity - #5675 by @fowczarek
- Fix invalid allocation after migration - #5678 by @fowczarek
- Fix order mutations as app - #5680 by @fowczarek
- Prevent creating checkout/draft order with unpublished product - #5676 by @d-wysocki

## 2.10.0

- OpenTracing support - #5188 by @tomaszszymanski129
- Account confirmation email - #5126 by @tomaszszymanski129
- Relocate `Checkout` and `CheckoutLine` methods into separate module and update checkout related plugins to use them - #4980 by @krzysztofwolski
- Fix problem with free shipping voucher - #4942 by @IKarbowiak
- Add sub-categories to random data - #4949 by @IKarbowiak
- Deprecate `localized` field in Money type - #4952 by @IKarbowiak
- Fix for shipping API not applying taxes - #4913 by @kswiatek92
- Query object translation with only `manage_translation` permission - #4914 by @fowczarek
- Add customer note to draft orders API - #4973 by @IKarbowiak
- Allow to delete category and leave products - #4970 by @IKarbowiak
- Remove thumbnail generation from migration - #3494 by @kswiatek92
- Rename 'shipping_date' field in fulfillment model to 'created' - #2433 by @kswiatek92
- Reduce number of queries for 'checkoutComplete' mutation - #4989 by @IKarbowiak
- Force PyTest to ignore the environment variable containing the Django settings module - #4992 by @NyanKiyoshi
- Extend JWT token payload with user information - #4987 by @salwator
- Optimize the queries for product list in the dashboard - #4995 by @IKarbowiak
- Drop dashboard 1.0 - #5000 by @IKarbowiak
- Fixed serialization error on weight fields when running `loaddata` and `dumpdb` - #5005 by @NyanKiyoshi
- Fixed JSON encoding error on Google Analytics reporting - #5004 by @NyanKiyoshi
- Create custom field to translation, use new translation types in translations query - #5007 by @fowczarek
- Take allocated stock into account in `StockAvailability` filter - #5019 by @simonbru
- Generate matching postal codes for US addresses - #5033 by @maarcingebala
- Update debug toolbar - #5032 by @IKarbowiak
- Allow staff member to receive notification about customers orders - #4993 by @kswiatek92
- Add user's global id to the JWT payload - #5039 by @salwator
- Make middleware path resolving lazy - #5041 by @NyanKiyoshi
- Generate slug on saving the attribute value - #5055 by @fowczarek
- Fix order status after order update - #5072 by @fowczarek
- Extend top-level connection resolvers with ability to sort results - #5018 by @fowczarek
- Drop storefront 1.0 - #5043 by @IKarbowiak
- Replace permissions strings with enums - #5038 by @kswiatek92
- Remove gateways forms and templates - #5075 by @IKarbowiak
- Add `Wishlist` models and GraphQL endpoints - #5021 by @derenio
- Remove deprecated code - #5107 by @IKarbowiak
- Fix voucher start date filtering - #5133 by @dominik-zeglen
- Search by sku in products query - #5117 by @fowczarek
- Send fulfillment update email - #5118 by @IKarbowiak
- Add address query - #5148 by @kswiatek92
- Add `checkout_quantity_changed` webhook - #5042 by @derenio
- Remove unnecessary `manage_orders` permission - #5142 by @kswiatek92
- Mutation to change the user email - #5076 by @kswiatek92
- Add MyPy checks - #5150 by @IKarbowiak
- Move extracting user or service account to utils - #5152 by @kswiatek92
- Deprecate order status/created arguments - #5076 by @kswiatek92
- Fix getting title field in page mutations #5160 by @maarcingebala
- Copy public and private metadata from the checkout to the order upon creation - #5165 by @dankolbman
- Add warehouses and stocks- #4986 by @szewczykmira
- Add permission groups - #5176, #5513 by @IKarbowiak
- Drop `gettext` occurrences - #5189 by @IKarbowiak
- Fix `product_created` webhook - #5187 by @dzkb
- Drop unused resolver `resolve_availability` - #5190 by @maarcingebala
- Fix permission for `checkoutCustomerAttach` mutation - #5192 by @maarcingebala
- Restrict access to user field - #5194 by @maarcingebala
- Unify permission for service account API client in test - #5197 by @fowczarek
- Add additional confirmation step to `checkoutComplete` mutation - #5179 by @salwator
- Allow sorting warehouses by name - #5211 by @dominik-zeglen
- Add anonymization to GraphQL's `webhookSamplePayload` endpoint - #5161 @derenio
- Add slug to `Warehouse`, `Product` and `ProductType` models - #5196 by @IKarbowiak
- Add mutation for assigning, unassigning shipping zones to warehouse - #5217 by @kswiatek92
- Fix passing addresses to `PaymentData` objects - #5223 by @maarcingebala
- Return `null` when querying `me` as an anonymous user - #5231 by @maarcingebala
- Added `PLAYGROUND_ENABLED` environment variable/setting to allow to enable the GraphQL playground when `DEBUG` is disabled - #5254 by @NyanKiyoshi
- Fix access to order query when request from service account - #5258 by @fowczarek
- Customer shouldn't be able to see draft orders by token - #5259 by @fowczarek
- Customer shouldn't be able to query checkout with another customer - #5268 by @fowczarek
- Added integration support of Jaeger Tracing - #5282 by @NyanKiyoshi
- Return `null` when querying `me` as an anonymous user - #5231 as @maarcingebala
- Add `fulfillment created` webhook - @szewczykmira
- Unify metadata API - #5178 by @fowczarek
- Add compiled versions of emails to the repository - #5260 by @tomaszszymanski129
- Add required prop to fields where applicable - #5293 by @dominik-zeglen
- Drop `get_absolute_url` methods - #5299 by @IKarbowiak
- Add `--force` flag to `cleardb` command - #5302 by @maarcingebala
- Require non-empty message in `orderAddNote` mutation - #5316 by @maarcingebala
- Stock management refactor - #5323 by @IKarbowiak
- Add discount error codes - #5348 by @IKarbowiak
- Add benchmarks to checkout mutations - #5339 by @fowczarek
- Add pagination tests - #5363 by @fowczarek
- Add ability to assign multiple warehouses in mutations to create/update a shipping zone - #5399 by @fowczarek
- Add filter by ids to the `warehouses` query - #5414 by @fowczarek
- Add shipping rate price validation - #5411 by @kswiatek92
- Remove unused settings and environment variables - #5420 by @maarcingebala
- Add product price validation - #5413 by @kswiatek92
- Add attribute validation to `attributeAssign` mutation - #5423 by @kswiatek92
- Add possibility to update/delete more than one item in metadata - #5446 by @koradon
- Check if image exists before validating - #5425 by @kswiatek92
- Fix warehouses query not working without id - #5441 by @koradon
- Add `accountErrors` to `CreateToken` mutation - #5437, #5465 by @koradon
- Raise `GraphQLError` if filter has invalid IDs - #5460 by @gabmartinez
- Use `AccountErrorCode.INVALID_CREDENTIALS` instead of `INVALID_PASSWORD` - #5495 by @koradon
- Add tests for pagination - #5468 by @koradon
- Add `Job` abstract model and interface - #5510 by @IKarbowiak
- Refactor implementation of allocation - #5445 by @fowczarek
- Fix `WeightScalar` - #5530 by @koradon
- Add `OrderFulfill` mutation - #5525 by @fowczarek
- Add "It Works" page - #5494 by @IKarbowiak and @dominik-zeglen
- Extend errors in `OrderFulfill` mutation - #5553 by @fowczarek
- Refactor `OrderCancel` mutation for multiple warehouses - #5554 by @fowczarek
- Add negative weight validation - #5564 by @fowczarek
- Add error when user pass empty object as address - #5585 by @fowczarek
- Fix payment creation without shipping method - #5444 by @d-wysocki
- Fix checkout and order flow with variant without inventory tracking - #5599 by @fowczarek
- Fixed JWT expired token being flagged as unhandled error rather than handled. - #5603 by @NyanKiyoshi
- Refactor read-only middleware - #5602 by @maarcingebala
- Fix availability for variants without inventory tracking - #5605 by @fowczarek
- Drop support for configuring Vatlayer plugin from settings file. - #5614 by @korycins
- Add ability to query category, collection or product by slug - #5574 by @koradon
- Add `quantityAvailable` field to `ProductVariant` type - #5628 by @fowczarek
- Use tags rather than time-based logs for information on requests - #5608 by @NyanKiyoshi

## 2.9.0

### API

- Add mutation to change customer's first name last name - #4489 by @fowczarek
- Add mutation to delete customer's account - #4494 by @fowczarek
- Add mutation to change customer's password - #4656 by @fowczarek
- Add ability to customize email sender address in emails sent by Saleor - #4820 by @NyanKiyoshi
- Add ability to filter attributes per global ID - #4640 by @NyanKiyoshi
- Add ability to search product types by value (through the name) - #4647 by @NyanKiyoshi
- Add queries and mutation for serving and saving the configuration of all plugins - #4576 by @korycins
- Add `redirectUrl` to staff and user create mutations - #4717 by @fowczarek
- Add error codes to mutations responses - #4676 by @Kwaidan00
- Add translations to countries in `shop` query - #4732 by @fowczarek
- Add support for sorting product by their attribute values through given attribute ID - #4740 by @NyanKiyoshi
- Add descriptions for queries and query arguments - #4758 by @maarcingebala
- Add support for Apollo Federation - #4825 by @salwator
- Add mutation to create multiple product variants at once - #4735 by @fowczarek
- Add default value to custom errors - #4797 by @fowczarek
- Extend `availablePaymentGateways` field with gateways' configuration data - #4774 by @salwator
- Change `AddressValidationRules` API - #4655 by @Kwaidan00
- Use search in a consistent way; add sort by product type name and publication status to `products` query. - #4715 by @fowczarek
- Unify `menuItemMove` mutation with other reordering mutations - #4734 by @NyanKiyoshi
- Don't create an order when the payment was unsuccessful - #4500 by @NyanKiyoshi
- Don't require shipping information in checkout for digital orders - #4573 by @NyanKiyoshi
- Drop `manage_users` permission from the `permissions` query - #4854 by @maarcingebala
- Deprecate `inCategory` and `inCollection` attributes filters in favor of `filter` argument - #4700 by @NyanKiyoshi & @khalibloo
- Remove `PaymentGatewayEnum` from the schema, as gateways now are dynamic plugins - #4756 by @salwator
- Require `manage_products` permission to query `costPrice` and `stockQuantity` fields - #4753 by @NyanKiyoshi
- Refactor account mutations - #4510, #4668 by @fowczarek
- Fix generating random avatars when updating staff accounts - #4521 by @maarcingebala
- Fix updating JSON menu representation in mutations - #4524 by @maarcingebala
- Fix setting variant's `priceOverride` and `costPrice` to `null` - #4754 by @NyanKiyoshi
- Fix fetching staff user without `manage_users` permission - #4835 by @fowczarek
- Ensure that a GraphQL query is a string - #4836 by @nix010
- Add ability to configure the password reset link - #4863 by @fowczarek
- Fixed a performance issue where Saleor would sometimes run huge, unneeded prefetches when resolving categories or collections - #5291 by @NyanKiyoshi
- uWSGI now forces the django application to directly load on startup instead of being lazy - #5357 by @NyanKiyoshi

### Core

- Add enterprise-grade attributes management - #4351 by @dominik-zeglen and @NyanKiyoshi
- Add extensions manager - #4497 by @korycins
- Add service accounts - backend support - #4689 by @korycins
- Add support for webhooks - #4731 by @korycins
- Migrate the attributes mapping from HStore to many-to-many relation - #4663 by @NyanKiyoshi
- Create general abstraction for object metadata - #4447 by @salwator
- Add metadata to `Order` and `Fulfillment` models - #4513, #4866 by @szewczykmira
- Migrate the tax calculations to plugins - #4497 by @korycins
- Rewrite payment gateways using plugin architecture - #4669 by @salwator
- Rewrite Stripe integration to use PaymentIntents API - #4606 by @salwator
- Refactor password recovery system - #4617 by @fowczarek
- Add functionality to sort products by their "minimal variant price" - #4416 by @derenio
- Add voucher's "once per customer" feature - #4442 by @fowczarek
- Add validations for minimum password length in settings - #4735 by @fowczarek
- Add form to configure payments in the dashboard - #4807 by @szewczykmira
- Change `unique_together` in `AttributeValue` - #4805 by @fowczarek
- Change max length of SKU to 255 characters - #4811 by @lex111
- Distinguish `OrderLine` product name and variant name - #4702 by @fowczarek
- Fix updating order status after automatic fulfillment of digital products - #4709 by @korycins
- Fix error when updating or creating a sale with missing required values - #4778 by @NyanKiyoshi
- Fix error filtering pages by URL in the dashboard 1.0 - #4776 by @NyanKiyoshi
- Fix display of the products tax rate in the details page of dashboard 1.0 - #4780 by @NyanKiyoshi
- Fix adding the same product into a collection multiple times - #4518 by @NyanKiyoshi
- Fix crash when placing an order when a customer happens to have the same address more than once - #4824 by @NyanKiyoshi
- Fix time zone based tests - #4468 by @fowczarek
- Fix serializing empty URLs as a string when creating menu items - #4616 by @maarcingebala
- The invalid IP address in HTTP requests now fallback to the requester's IP address. - #4597 by @NyanKiyoshi
- Fix product variant update with current attribute values - #4936 by @fowczarek
- Update checkout last field and add auto now fields to save with update_fields parameter - #5177 by @IKarbowiak

### Dashboard 2.0

- Allow selecting the number of rows displayed in dashboard's list views - #4414 by @benekex2
- Add ability to toggle visible columns in product list - #4608 by @dominik-zeglen
- Add voucher settings - #4556 by @benekex2
- Contrast improvements - #4508 by @benekex2
- Display menu item form errors - #4551 by @dominik-zeglen
- Do not allow random IDs to appear in snapshots - #4495 by @dominik-zeglen
- Input UI changes - #4542 by @benekex2
- Implement new menu design - #4476 by @benekex2
- Refetch attribute list after closing modal - #4615 by @dominik-zeglen
- Add config for Testcafe - #4553 by @dominik-zeglen
- Fix product type taxes select - #4453 by @benekex2
- Fix form reloading - #4467 by @dominik-zeglen
- Fix voucher limit value when checkbox unchecked - #4456 by @benekex2
- Fix searches and pickers - #4487 by @dominik-zeglen
- Fix dashboard menu styles - #4491 by @benekex2
- Fix menu responsiveness - #4511 by @benekex2
- Fix loosing focus while typing in the product description field - #4549 by @dominik-zeglen
- Fix MUI warnings - #4588 by @dominik-zeglen
- Fix bulk action checkboxes - #4618 by @dominik-zeglen
- Fix rendering user avatar when it's empty #4546 by @maarcingebala
- Remove Dashboard 2.0 files form Saleor repository - #4631 by @dominik-zeglen
- Fix CreateToken mutation to use NonNull on errors field #5415 by @gabmartinez

### Other notable changes

- Replace Pipenv with Poetry - #3894 by @michaljelonek
- Upgrade `django-prices` to v2.1 - #4639 by @NyanKiyoshi
- Disable reports from uWSGI about broken pipe and write errors from disconnected clients - #4596 by @NyanKiyoshi
- Fix the random failures of `populatedb` trying to create users with an existing email - #4769 by @NyanKiyoshi
- Enforce `pydocstyle` for Python docstrings over the project - #4562 by @NyanKiyoshi
- Move Django Debug Toolbar to dev requirements - #4454 by @derenio
- Change license for artwork to CC-BY 4.0
- New translations:
  - Greek

## 2.8.0

### Core

- Avatax backend support - #4310 by @korycins
- Add ability to store used payment sources in gateways (first implemented in Braintree) - #4195 by @salwator
- Add ability to specify a minimal quantity of checkout items for a voucher - #4427 by @fowczarek
- Change the type of start and end date fields from Date to DateTime - #4293 by @fowczarek
- Revert the custom dynamic middlewares - #4452 by @NyanKiyoshi

### Dashboard 2.0

- UX improvements in Vouchers section - #4362 by @benekex2
- Add company address configuration - #4432 by @benekex2
- Require name when saving a custom list filter - #4269 by @benekex2
- Use `esModuleInterop` flag in `tsconfig.json` to simplify imports - #4372 by @dominik-zeglen
- Use hooks instead of a class component in forms - #4374 by @dominik-zeglen
- Drop CSRF token header from API client - #4357 by @dominik-zeglen
- Fix various bugs in the product section - #4429 by @dominik-zeglen

### Other notable changes

- Fix error when creating a checkout with voucher code - #4292 by @NyanKiyoshi
- Fix error when users enter an invalid phone number in an address - #4404 by @NyanKiyoshi
- Fix error when adding a note to an anonymous order - #4319 by @NyanKiyoshi
- Fix gift card duplication error in the `populatedb` script - #4336 by @fowczarek
- Fix vouchers apply once per order - #4339 by @fowczarek
- Fix discount tests failing at random - #4401 by @korycins
- Add `SPECIFIC_PRODUCT` type to `VoucherType` - #4344 by @fowczarek
- New translations:
  - Icelandic
- Refactored the backend side of `checkoutCreate` to improve performances and prevent side effects over the user's checkout if the checkout creation was to fail. - #4367 by @NyanKiyoshi
- Refactored the logic of cleaning the checkout shipping method over the API, so users do not lose the shipping method when updating their checkout. If the shipping method becomes invalid, it will be replaced by the cheapest available. - #4367 by @NyanKiyoshi & @szewczykmira
- Refactored process of getting available shipping methods to make it easier to understand and prevent human-made errors. - #4367 by @NyanKiyoshi
- Moved 3D secure option to Braintree plugin configuration and update config structure mechanism - #4751 by @salwator

## 2.7.0

### API

- Create order only when payment is successful - #4154 by @NyanKiyoshi
- Order Events containing order lines or fulfillment lines now return the line object in the GraphQL API - #4114 by @NyanKiyoshi
- GraphQL now prints exceptions to stderr as well as returning them or not - #4148 by @NyanKiyoshi
- Refactored API resolvers to static methods with root typing - #4155 by @NyanKiyoshi
- Add phone validation in the GraphQL API to handle the library upgrade - #4156 by @NyanKiyoshi

### Core

- Add basic Gift Cards support in the backend - #4025 by @fowczarek
- Add the ability to sort products within a collection - #4123 by @NyanKiyoshi
- Implement customer events - #4094 by @NyanKiyoshi
- Merge "authorize" and "capture" operations - #4098 by @korycins, @NyanKiyoshi
- Separate the Django middlewares from the GraphQL API middlewares - #4102 by @NyanKiyoshi, #4186 by @cmiacz

### Dashboard 2.0

- Add navigation section - #4012 by @dominik-zeglen
- Add filtering on product list - #4193 by @dominik-zeglen
- Add filtering on orders list - #4237 by @dominik-zeglen
- Change input style and improve Storybook stories - #4115 by @dominik-zeglen
- Migrate deprecated fields in Dashboard 2.0 - #4121 by @benekex2
- Add multiple select checkbox - #4133, #4146 by @benekex2
- Rename menu items in Dashboard 2.0 - #4172 by @benekex2
- Category delete modal improvements - #4171 by @benekex2
- Close modals on click outside - #4236 - by @benekex2
- Use date localize hook in translations - #4202 by @dominik-zeglen
- Unify search API - #4200 by @dominik-zeglen
- Default default PAGINATE_BY - #4238 by @dominik-zeglen
- Create generic filtering interface - #4221 by @dominik-zeglen
- Add default state to rich text editor = #4281 by @dominik-zeglen
- Fix translation discard button - #4109 by @benekex2
- Fix draftail options and icons - #4132 by @benekex2
- Fix typos and messages in Dashboard 2.0 - #4168 by @benekex2
- Fix view all orders button - #4173 by @benekex2
- Fix visibility card view - #4198 by @benekex2
- Fix query refetch after selecting an object in list - #4272 by @dominik-zeglen
- Fix image selection in variants - #4270 by @benekex2
- Fix collection search - #4267 by @dominik-zeglen
- Fix quantity height in draft order edit - #4273 by @benekex2
- Fix checkbox clickable area size - #4280 by @dominik-zeglen
- Fix breaking object selection in menu section - #4282 by @dominik-zeglen
- Reset selected items when tab switch - #4268 by @benekex2

### Other notable changes

- Add support for Google Cloud Storage - #4127 by @chetabahana
- Adding a nonexistent variant to checkout no longer crashes - #4166 by @NyanKiyoshi
- Disable storage of Celery results - #4169 by @NyanKiyoshi
- Disable polling in Playground - #4188 by @maarcingebala
- Cleanup code for updated function names and unused argument - #4090 by @jxltom
- Users can now add multiple "Add to Cart" forms in a single page - #4165 by @NyanKiyoshi
- Fix incorrect argument in `get_client_token` in Braintree integration - #4182 by @maarcingebala
- Fix resolving attribute values when transforming them to HStore - #4161 by @maarcingebala
- Fix wrong calculation of subtotal in cart page - #4145 by @korycins
- Fix margin calculations when product/variant price is set to zero - #4170 by @MahmoudRizk
- Fix applying discounts in checkout's subtotal calculation in API - #4192 by @maarcingebala
- Fix GATEWAYS_ENUM to always contain all implemented payment gateways - #4108 by @koradon

## 2.6.0

### API

- Add unified filtering interface in resolvers - #3952, #4078 by @korycins
- Add mutations for bulk actions - #3935, #3954, #3967, #3969, #3970 by @akjanik
- Add mutation for reordering menu items - #3958 by @NyanKiyoshi
- Optimize queries for single nodes - #3968 @NyanKiyoshi
- Refactor error handling in mutations #3891 by @maarcingebala & @akjanik
- Specify mutation permissions through Meta classes - #3980 by @NyanKiyoshi
- Unify pricing access in products and variants - #3948 by @NyanKiyoshi
- Use only_fields instead of exclude_fields in type definitions - #3940 by @michaljelonek
- Prefetch collections when getting sales of a bunch of products - #3961 by @NyanKiyoshi
- Remove unnecessary dedents from GraphQL schema so new Playground can work - #4045 by @salwator
- Restrict resolving payment by ID - #4009 @NyanKiyoshi
- Require `checkoutId` for updating checkout's shipping and billing address - #4074 by @jxltom
- Handle errors in `TokenVerify` mutation - #3981 by @fowczarek
- Unify argument names in types and resolvers - #3942 by @NyanKiyoshi

### Core

- Use Black as the default code formatting tool - #3852 by @krzysztofwolski and @NyanKiyoshi
- Dropped Python 3.5 support - #4028 by @korycins
- Rename Cart to Checkout - #3963 by @michaljelonek
- Use data classes to exchange data with payment gateways - #4028 by @korycins
- Refactor order events - #4018 by @NyanKiyoshi

### Dashboard 2.0

- Add bulk actions - #3955 by @dominik-zeglen
- Add user avatar management - #4030 by @benekex2
- Add navigation drawer support on mobile devices - #3839 by @benekex2
- Fix rendering validation errors in product form - #4024 by @benekex2
- Move dialog windows to query string rather than router paths - #3953 by @dominik-zeglen
- Update order events types - #4089 by @jxltom
- Code cleanup by replacing render props with react hooks - #4010 by @dominik-zeglen

### Other notable changes

- Add setting to enable Django Debug Toolbar - #3983 by @koradon
- Use newest GraphQL Playground - #3971 by @salwator
- Ensure adding to quantities in the checkout is respecting the limits - #4005 by @NyanKiyoshi
- Fix country area choices - #4008 by @fowczarek
- Fix price_range_as_dict function - #3999 by @zodiacfireworks
- Fix the product listing not showing in the voucher when there were products selected - #4062 by @NyanKiyoshi
- Fix crash in Dashboard 1.0 when updating an order address's phone number - #4061 by @NyanKiyoshi
- Reduce the time of tests execution by using dummy password hasher - #4083 by @korycins
- Set up explicit **hash** function - #3979 by @akjanik
- Unit tests use none as media root - #3975 by @korycins
- Update file field styles with materializecss template filter - #3998 by @zodiacfireworks
- New translations:
  - Albanian
  - Colombian Spanish
  - Lithuanian

## 2.5.0

### API

- Add query to fetch draft orders - #3809 by @michaljelonek
- Add bulk delete mutations - #3838 by @michaljelonek
- Add `languageCode` enum to API - #3819 by @michaljelonek, #3854 by @jxltom
- Duplicate address instances in checkout mutations - #3866 by @pawelzar
- Restrict access to `orders` query for unauthorized users - #3861 by @pawelzar
- Support setting address as default in address mutations - #3787 by @jxltom
- Fix phone number validation in GraphQL when country prefix not given - #3905 by @patrys
- Report pretty stack traces in DEBUG mode - #3918 by @patrys

### Core

- Drop support for Django 2.1 and Django 1.11 (previous LTS) - #3929 by @patrys
- Fulfillment of digital products - #3868 by @korycins
- Introduce avatars for staff accounts - #3878 by @pawelzar
- Refactor the account avatars path from a relative to absolute - #3938 by @NyanKiyoshi

### Dashboard 2.0

- Add translations section - #3884 by @dominik-zeglen
- Add light/dark theme - #3856 by @dominik-zeglen
- Add customer's address book view - #3826 by @dominik-zeglen
- Add "Add variant" button on the variant details page = #3914 by @dominik-zeglen
- Add back arrows in "Configure" subsections - #3917 by @dominik-zeglen
- Display avatars in staff views - #3922 by @dominik-zeglen
- Prevent user from changing his own status and permissions - #3922 by @dominik-zeglen
- Fix crashing product create view - #3837, #3910 by @dominik-zeglen
- Fix layout in staff members details page - #3857 by @dominik-zeglen
- Fix unfocusing rich text editor - #3902 by @dominik-zeglen
- Improve accessibility - #3856 by @dominik-zeglen

### Other notable changes

- Improve user and staff management in dashboard 1.0 - #3781 by @jxltom
- Fix default product tax rate in Dashboard 1.0 - #3880 by @pawelzar
- Fix logo in docs - #3928 by @michaljelonek
- Fix name of logo file - #3867 by @jxltom
- Fix variants for juices in example data - #3926 by @michaljelonek
- Fix alignment of the cart dropdown on new bootstrap version - #3937 by @NyanKiyoshi
- Refactor the account avatars path from a relative to absolute - #3938 by @NyanKiyoshi
- New translations:
  - Armenian
  - Portuguese
  - Swahili
  - Thai

## 2.4.0

### API

- Add model translations support in GraphQL API - #3789 by @michaljelonek
- Add mutations to manage addresses for authenticated customers - #3772 by @Kwaidan00, @maarcingebala
- Add mutation to apply vouchers in checkout - #3739 by @Kwaidan00
- Add thumbnail field to `OrderLine` type - #3737 by @michaljelonek
- Add a query to fetch order by token - #3740 by @michaljelonek
- Add city choices and city area type to address validator API - #3788 by @jxltom
- Fix access to unpublished objects in API - #3724 by @Kwaidan00
- Fix bug where errors are not returned when creating fulfillment with a non-existent order line - #3777 by @jxltom
- Fix `productCreate` mutation when no product type was provided - #3804 by @michaljelonek
- Enable database search in products query - #3736 by @michaljelonek
- Use authenticated user's email as default email in creating checkout - #3726 by @jxltom
- Generate voucher code if it wasn't provided in mutation - #3717 by @Kwaidan00
- Improve limitation of vouchers by country - #3707 by @michaljelonek
- Only include canceled fulfillments for staff in fulfillment API - #3778 by @jxltom
- Support setting address as when creating customer address #3782 by @jxltom
- Fix generating slug from title - #3816 by @maarcingebala
- Add `variant` field to `OrderLine` type - #3820 by @maarcingebala

### Core

- Add JSON fields to store rich-text content - #3756 by @michaljelonek
- Add function to recalculate total order weight - #3755 by @Kwaidan00, @maarcingebala
- Unify cart creation logic in API and Django views - #3761, #3790 by @maarcingebala
- Unify payment creation logic in API and Django views - #3715 by @maarcingebala
- Support partially charged and refunded payments - #3735 by @jxltom
- Support partial fulfillment of ordered items - #3754 by @jxltom
- Fix applying discounts when a sale has no end date - #3595 by @cprinos

### Dashboard 2.0

- Add "Discounts" section - #3654 by @dominik-zeglen
- Add "Pages" section; introduce Draftail WYSIWYG editor - #3751 by @dominik-zeglen
- Add "Shipping Methods" section - #3770 by @dominik-zeglen
- Add support for date and datetime components - #3708 by @dominik-zeglen
- Restyle app layout - #3811 by @dominik-zeglen

### Other notable changes

- Unify model field names related to models' public access - `publication_date` and `is_published` - #3706 by @michaljelonek
- Improve filter orders by payment status - #3749 @jxltom
- Refactor translations in emails - #3701 by @Kwaidan00
- Use exact image versions in docker-compose - #3742 by @ashishnitinpatil
- Sort order payment and history in descending order - #3747 by @jxltom
- Disable style-loader in dev mode - #3720 by @jxltom
- Add ordering to shipping method - #3806 by @michaljelonek
- Add missing type definition for dashboard 2.0 - #3776 by @jxltom
- Add header and footer for checkout success pages #3752 by @jxltom
- Add instructions for using local assets in Docker - #3723 by @michaljelonek
- Update S3 deployment documentation to include CORS configuration note - #3743 by @NyanKiyoshi
- Fix missing migrations for is_published field of product and page model - #3757 by @jxltom
- Fix problem with l10n in Braintree payment gateway template - #3691 by @Kwaidan00
- Fix bug where payment is not filtered from active ones when creating payment - #3732 by @jxltom
- Fix incorrect cart badge location - #3786 by @jxltom
- Fix storefront styles after bootstrap is updated to 4.3.1 - #3753 by @jxltom
- Fix logo size in different browser and devices with different sizes - #3722 by @jxltom
- Rename dumpdata file `db.json` to `populatedb_data.json` - #3810 by @maarcingebala
- Prefetch collections for product availability - #3813 by @michaljelonek
- Bump django-graphql-jwt - #3814 by @michaljelonek
- Fix generating slug from title - #3816 by @maarcingebala
- New translations:
  - Estonian
  - Indonesian

## 2.3.1

- Fix access to private variant fields in API - #3773 by maarcingebala
- Limit access of quantity and allocated quantity to staff in GraphQL API #3780 by @jxltom

## 2.3.0

### API

- Return user's last checkout in the `User` type - #3578 by @fowczarek
- Automatically assign checkout to the logged in user - #3587 by @fowczarek
- Expose `chargeTaxesOnShipping` field in the `Shop` type - #3603 by @fowczarek
- Expose list of enabled payment gateways - #3639 by @fowczarek
- Validate uploaded files in a unified way - #3633 by @fowczarek
- Add mutation to trigger fetching tax rates - #3622 by @fowczarek
- Use USERNAME_FIELD instead of hard-code email field when resolving user - #3577 by @jxltom
- Require variant and quantity fields in `CheckoutLineInput` type - #3592 by @jxltom
- Preserve order of nodes in `get_nodes_or_error` function - #3632 by @jxltom
- Add list mutations for `Voucher` and `Sale` models - #3669 by @michaljelonek
- Use proper type for countries in `Voucher` type - #3664 by @michaljelonek
- Require email in when creating checkout in API - #3667 by @michaljelonek
- Unify returning errors in the `tokenCreate` mutation - #3666 by @michaljelonek
- Use `Date` field in Sale/Voucher inputs - #3672 by @michaljelonek
- Refactor checkout mutations - #3610 by @fowczarek
- Refactor `clean_instance`, so it does not returns errors anymore - #3597 by @akjanik
- Handle GraphqQL syntax errors - #3576 by @jxltom

### Core

- Refactor payments architecture - #3519 by @michaljelonek
- Improve Docker and `docker-compose` configuration - #3657 by @michaljelonek
- Allow setting payment status manually for dummy gateway in Storefront 1.0 - #3648 by @jxltom
- Infer default transaction kind from operation type - #3646 by @jxltom
- Get correct payment status for order without any payments - #3605 by @jxltom
- Add default ordering by `id` for `CartLine` model - #3593 by @jxltom
- Fix "set password" email sent to customer created in the dashboard - #3688 by @Kwaidan00

### Dashboard 2.0

- ️Add taxes section - #3622 by @dominik-zeglen
- Add drag'n'drop image upload - #3611 by @dominik-zeglen
- Unify grid handling - #3520 by @dominik-zeglen
- Add component generator - #3670 by @dominik-zeglen
- Throw Typescript errors while snapshotting - #3611 by @dominik-zeglen
- Simplify mutation's error checking - #3589 by @dominik-zeglen
- Fix order cancelling - #3624 by @dominik-zeglen
- Fix logo placement - #3602 by @dominik-zeglen

### Other notable changes

- Register Celery task for updating exchange rates - #3599 by @jxltom
- Fix handling different attributes with the same slug - #3626 by @jxltom
- Add missing migrations for tax rate choices - #3629 by @jxltom
- Fix `TypeError` on calling `get_client_token` - #3660 by @michaljelonek
- Make shipping required as default when creating product types - #3655 by @jxltom
- Display payment status on customer's account page in Storefront 1.0 - #3637 by @jxltom
- Make order fields sequence in Dashboard 1.0 same as in Dashboard 2.0 - #3606 by @jxltom
- Fix returning products for homepage for the currently viewing user - #3598 by @jxltom
- Allow filtering payments by status in Dashboard 1.0 - #3608 by @jxltom
- Fix typo in the definition of order status - #3649 by @jxltom
- Add margin for order notes section - #3650 by @jxltom
- Fix logo position - #3609, #3616 by @jxltom
- Storefront visual improvements - #3696 by @piotrgrundas
- Fix product list price filter - #3697 by @Kwaidan00
- Redirect to success page after successful payment - #3693 by @Kwaidan00

## 2.2.0

### API

- Use `PermissionEnum` as input parameter type for `permissions` field - #3434 by @maarcingebala
- Add "authorize" and "charge" mutations for payments - #3426 by @jxltom
- Add alt text to product thumbnails and background images of collections and categories - #3429 by @fowczarek
- Fix passing decimal arguments = #3457 by @fowczarek
- Allow sorting products by the update date - #3470 by @jxltom
- Validate and clear the shipping method in draft order mutations - #3472 by @fowczarek
- Change tax rate field to choice field - #3478 by @fowczarek
- Allow filtering attributes by collections - #3508 by @maarcingebala
- Resolve to `None` when empty object ID was passed as mutation argument - #3497 by @maarcingebala
- Change `errors` field type from [Error] to [Error!] - #3489 by @fowczarek
- Support creating default variant for product types that don't use multiple variants - #3505 by @fowczarek
- Validate SKU when creating a default variant - #3555 by @fowczarek
- Extract enums to separate files - #3523 by @maarcingebala

### Core

- Add Stripe payment gateway - #3408 by @jxltom
- Add `first_name` and `last_name` fields to the `User` model - #3101 by @fowczarek
- Improve several payment validations - #3418 by @jxltom
- Optimize payments related database queries - #3455 by @jxltom
- Add publication date to collections - #3369 by @k-brk
- Fix hard-coded site name in order PDFs - #3526 by @NyanKiyoshi
- Update favicons to the new style - #3483 by @dominik-zeglen
- Fix migrations for default currency - #3235 by @bykof
- Remove Elasticsearch from `docker-compose.yml` - #3482 by @maarcingebala
- Resort imports in tests - #3471 by @jxltom
- Fix the no shipping orders payment crash on Stripe - #3550 by @NyanKiyoshi
- Bump backend dependencies - #3557 by @maarcingebala. This PR removes security issue CVE-2019-3498 which was present in Django 2.1.4. Saleor however wasn't vulnerable to this issue as it doesn't use the affected `django.views.defaults.page_not_found()` view.
- Generate random data using the default currency - #3512 by @stephenmoloney
- New translations:
  - Catalan
  - Serbian

### Dashboard 2.0

- Restyle product selection dialogs - #3499 by @dominik-zeglen, @maarcingebala
- Fix minor visual bugs in Dashboard 2.0 - #3433 by @dominik-zeglen
- Display warning if order draft has missing data - #3431 by @dominik-zeglen
- Add description field to collections - #3435 by @dominik-zeglen
- Add query batching - #3443 by @dominik-zeglen
- Use autocomplete fields in country selection - #3443 by @dominik-zeglen
- Add alt text to categories and collections - #3461 by @dominik-zeglen
- Use first and last name of a customer or staff member in UI - #3247 by @Bonifacy1, @dominik-zeglen
- Show error page if an object was not found - #3463 by @dominik-zeglen
- Fix simple product's inventory data saving bug - #3474 by @dominik-zeglen
- Replace `thumbnailUrl` with `thumbnail { url }` - #3484 by @dominik-zeglen
- Change "Feature on Homepage" switch behavior - #3481 by @dominik-zeglen
- Expand payment section in order view - #3502 by @dominik-zeglen
- Change TypeScript loader to speed up the build process - #3545 by @patrys

### Bugfixes

- Do not show `Pay For Order` if order is partly paid since partial payment is not supported - #3398 by @jxltom
- Fix attribute filters in the products category view - #3535 by @fowczarek
- Fix storybook dependencies conflict - #3544 by @dominik-zeglen

## 2.1.0

### API

- Change selected connection fields to lists - #3307 by @fowczarek
- Require pagination in connections - #3352 by @maarcingebala
- Replace Graphene view with a custom one - #3263 by @patrys
- Change `sortBy` parameter to use enum type - #3345 by @fowczarek
- Add `me` query to fetch data of a logged-in user - #3202, #3316 by @fowczarek
- Add `canFinalize` field to the Order type - #3356 by @fowczarek
- Extract resolvers and mutations to separate files - #3248 by @fowczarek
- Add VAT tax rates field to country - #3392 by @michaljelonek
- Allow creating orders without users - #3396 by @fowczarek

### Core

- Add Razorpay payment gatway - #3205 by @NyanKiyoshi
- Use standard tax rate as a default tax rate value - #3340 by @fowczarek
- Add description field to the Collection model - #3275 by @fowczarek
- Enforce the POST method on VAT rates fetching - #3337 by @NyanKiyoshi
- Generate thumbnails for category/collection background images - #3270 by @NyanKiyoshi
- Add warm-up support in product image creation mutation - #3276 by @NyanKiyoshi
- Fix error in the `populatedb` script when running it not from the project root - #3272 by @NyanKiyoshi
- Make Webpack rebuilds fast - #3290 by @patrys
- Skip installing Chromium to make deployment faster - #3227 by @jxltom
- Add default test runner - #3258 by @jxltom
- Add Transifex client to Pipfile - #3321 by @jxltom
- Remove additional pytest arguments in tox - #3338 by @jxltom
- Remove test warnings - #3339 by @jxltom
- Remove runtime warning when product has discount - #3310 by @jxltom
- Remove `django-graphene-jwt` warnings - #3228 by @jxltom
- Disable deprecated warnings - #3229 by @jxltom
- Add `AWS_S3_ENDPOINT_URL` setting to support DigitalOcean spaces. - #3281 by @hairychris
- Add `.gitattributes` file to hide diffs for generated files on Github - #3055 by @NyanKiyoshi
- Add database sequence reset to `populatedb` - #3406 by @michaljelonek
- Get authorized amount from succeeded auth transactions - #3417 by @jxltom
- Resort imports by `isort` - #3412 by @jxltom

### Dashboard 2.0

- Add confirmation modal when leaving view with unsaved changes - #3375 by @dominik-zeglen
- Add dialog loading and error states - #3359 by @dominik-zeglen
- Split paths and urls - #3350 by @dominik-zeglen
- Derive state from props in forms - #3360 by @dominik-zeglen
- Apply debounce to autocomplete fields - #3351 by @dominik-zeglen
- Use Apollo signatures - #3353 by @dominik-zeglen
- Add order note field in the order details view - #3346 by @dominik-zeglen
- Add app-wide progress bar - #3312 by @dominik-zeglen
- Ensure that all queries are built on top of TypedQuery - #3309 by @dominik-zeglen
- Close modal windows automatically - #3296 by @dominik-zeglen
- Move URLs to separate files - #3295 by @dominik-zeglen
- Add basic filters for products and orders list - #3237 by @Bonifacy1
- Fetch default currency from API - #3280 by @dominik-zeglen
- Add `displayName` property to components - #3238 by @Bonifacy1
- Add window titles - #3279 by @dominik-zeglen
- Add paginator component - #3265 by @dominik-zeglen
- Update Material UI to 3.6 - #3387 by @patrys
- Upgrade React, Apollo, Webpack and Babel - #3393 by @patrys
- Add pagination for required connections - #3411 by @dominik-zeglen

### Bugfixes

- Fix language codes - #3311 by @jxltom
- Fix resolving empty attributes list - #3293 by @maarcingebala
- Fix range filters not being applied - #3385 by @michaljelonek
- Remove timeout for updating image height - #3344 by @jxltom
- Return error if checkout was not found - #3289 by @maarcingebala
- Solve an auto-resize conflict between Materialize and medium-editor - #3367 by @adonig
- Fix calls to `ngettext_lazy` - #3380 by @patrys
- Filter preauthorized order from succeeded transactions - #3399 by @jxltom
- Fix incorrect country code in fixtures - #3349 by @bingimar
- Fix updating background image of a collection - #3362 by @fowczarek & @dominik-zeglen

### Docs

- Document settings related to generating thumbnails on demand - #3329 by @NyanKiyoshi
- Improve documentation for Heroku deployment - #3170 by @raybesiga
- Update documentation on Docker deployment - #3326 by @jxltom
- Document payment gateway configuration - #3376 by @NyanKiyoshi

## 2.0.0

### API

- Add mutation to delete a customer; add `isActive` field in `customerUpdate` mutation - #3177 by @maarcingebala
- Add mutations to manage authorization keys - #3082 by @maarcingebala
- Add queries for dashboard homepage - #3146 by @maarcingebala
- Allows user to unset homepage collection - #3140 by @oldPadavan
- Use enums as permission codes - #3095 by @the-bionic
- Return absolute image URLs - #3182 by @maarcingebala
- Add `backgroundImage` field to `CategoryInput` - #3153 by @oldPadavan
- Add `dateJoined` and `lastLogin` fields in `User` type - #3169 by @maarcingebala
- Separate `parent` input field from `CategoryInput` - #3150 by @akjanik
- Remove duplicated field in Order type - #3180 by @maarcingebala
- Handle empty `backgroundImage` field in API - #3159 by @maarcingebala
- Generate name-based slug in collection mutations - #3145 by @akjanik
- Remove products field from `collectionUpdate` mutation - #3141 by @oldPadavan
- Change `items` field in `Menu` type from connection to list - #3032 by @oldPadavan
- Make `Meta.description` required in `BaseMutation` - #3034 by @oldPadavan
- Apply `textwrap.dedent` to GraphQL descriptions - #3167 by @fowczarek

### Dashboard 2.0

- Add collection management - #3135 by @dominik-zeglen
- Add customer management - #3176 by @dominik-zeglen
- Add homepage view - #3155, #3178 by @Bonifacy1 and @dominik-zeglen
- Add product type management - #3052 by @dominik-zeglen
- Add site settings management - #3071 by @dominik-zeglen
- Escape node IDs in URLs - #3115 by @dominik-zeglen
- Restyle categories section - #3072 by @Bonifacy1

### Other

- Change relation between `ProductType` and `Attribute` models - #3097 by @maarcingebala
- Remove `quantity-allocated` generation in `populatedb` script - #3084 by @MartinSeibert
- Handle `Money` serialization - #3131 by @Pacu2
- Do not collect unnecessary static files - #3050 by @jxltom
- Remove host mounted volume in `docker-compose` - #3091 by @tiangolo
- Remove custom services names in `docker-compose` - #3092 by @tiangolo
- Replace COUNTRIES with countries.countries - #3079 by @neeraj1909
- Installing dev packages in docker since tests are needed - #3078 by @jxltom
- Remove comparing string in address-form-panel template - #3074 by @tomcio1205
- Move updating variant names to a Celery task - #3189 by @fowczarek

### Bugfixes

- Fix typo in `clean_input` method - #3100 by @the-bionic
- Fix typo in `ShippingMethod` model - #3099 by @the-bionic
- Remove duplicated variable declaration - #3094 by @the-bionic

### Docs

- Add createdb note to getting started for Windows - #3106 by @ajostergaard
- Update docs on pipenv - #3045 by @jxltom<|MERGE_RESOLUTION|>--- conflicted
+++ resolved
@@ -57,11 +57,8 @@
 - Add SearchRank to search product by name and description. New enum added to `ProductOrderField` - `RANK` - which returns results sorted by search rank - #6872 by @d-wysocki
 - Allocate stocks for order lines in a bulk way - #6877 by @IKarbowiak
 - Add product description_plaintext to populatedb - #6894 by @d-wysocki
-<<<<<<< HEAD
 - Add uploading video URLs to product's gallery - #6838 by @GrzegorzDerdak
-=======
 - Deallocate stocks for order lines in a bulk way - #6896 by @IKarbowiak
->>>>>>> cd1840f1
 
 # 2.11.1
 
