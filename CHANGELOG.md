# Changelog

All notable, unreleased changes to this project will be documented in this file. For the released changes, please visit the [Releases](https://github.com/mirumee/saleor/releases) page.


# 3.15.0 [Unreleased]

### Breaking changes
- Remove input and fields related to transaction API and deprecated in 3.13 - #13020 by @korycins
  - `WebhookEventTypeEnum.TRANSACTION_ACTION_REQUEST` - Use `TRANSACTION_CHARGE_REQUESTED`, `TRANSACTION_REFUND_REQUESTED`, `TRANSACTION_CANCELATION_REQUESTED` instead.
  - `WebhookEventTypeAsyncEnum.TRANSACTION_ACTION_REQUEST` - Use `TRANSACTION_CHARGE_REQUESTED`, `TRANSACTION_REFUND_REQUESTED`, `TRANSACTION_CANCELATION_REQUESTED` instead.
  - `WebhookSampleEventTypeEnum.TRANSACTION_ACTION_REQUEST`
  - `TransactionItem`:
    - `voidedAmount` - Use `canceledAmount` instead.
    - `status` - The amounts can be used to define the current status of transactions.
    - `type` - Use `name` or `message`.
    - `reference` - Use `pspReference` instead.
  - `TransactionActionEnum.VOID` - Use `CANCEL` instead.
  - `OrderEvent.status` - Use `TransactionEvent` to track the status of `TransactionItem`.
  - `OrderEventsEnum`:
    - `TRANSACTION_CAPTURE_REQUESTED` - Use `TRANSACTION_CHARGE_REQUESTED` instead.
    - `TRANSACTION_VOID_REQUESTED` -  Use `TRANSACTION_CANCEL_REQUESTED` instead.
  - `TransactionStatus`
  - `TransactionEvent`:
    - `status` -  Use `type` instead.
    - `reference` - Use `pspReference` instead.
    - `name` - Use `message` instead.
  - `TransactionCreateInput`:
    - `status` - The amounts can be used to define the current status of transactions.
    - `type` - Use `name` or `message`.
    - `reference` - Use `pspReference` instead.
    - `voidedAmount` - Use `canceledAmount` instead.
  - `TransactionEventInput`:
    - `status` - Status will be calculated by Saleor.
    - `reference` - Use `pspReference` instead.
    - `name` - Use `message` instead.
  - `TransactionUpdateInput`:
    - `status` - The amounts can be used to define the current status of transactions.
    - `type` - Use `name` or `message`.
    - `reference` - Use `pspReference` instead.
    - `voidedAmount` - Use `canceledAmount` instead.
  - `TransactionActionRequest` - Use `TransactionChargeRequested`, `TransactionRefundRequested`, `TransactionCancelationRequested` instead.

- Remove `OrderBulkCreateInput.trackingClientId` field - #13146 by @SzymJ
- Drop backend integration with Open Exchange Rates API - #13175 by @maarcingebala
  - Note: this changes doesn't affect Saleor Cloud users, as the integration was never enabled there.
  - After this change, the following fields in API alway return `null` values:
    - `ProductPricingInfo.discountLocalCurrency`
    - `ProductPricingInfo.priceRangeLocalCurrency`
    - `VariantPricingInfo.discountLocalCurrency`
    - `VariantPricingInfo.priceLocalCurrency`
- Change order of resolving country code in checkout - #13159 by @jakubkuc
  - Until now, checkout mutations were ignoring provided shipping address when shipping was not required. After this change, the shipping address is always set when supplied in the input. It might be breaking, as the shipping address affects the country code used for tax calculation.
  - The order of resolving the checkout country code is always as follows:
      1. Shipping address
      2. Billing address
      3. Channel's default country

### GraphQL API
- Add `lines` to `OrderGrantedRefund` - #13014 by @korycins

- Add `orderNoteAdd` and `orderNoteUpdate` mutations and deprecate `orderAddNote` mutation - #12434 by @pawelzar
- Deprecate `Order.trackingClientId` field - #13146 by @SzymJ
- Added `metadata` and `privateMetadata` in `ShopSettingsInput`. #13128 by @Smit-Parmar
- Fix error "Cannot return null for non-nullable field Webhook.name" - #12989 by @Smit-Parmar
- Added `GiftCardFilterInput.createdByEmail` filter - #13132 by @Smit-Parmar
- Remove `Preview feature` label from `metafield`, `metafields`, `metadata`,
`privateMetafield`, `privateMetafields` and `privateMetadata` fields - #13245 by @korycins
- Add `search` to `giftCards` query - #13173 by @zedzior

### Saleor Apps

- Introduce `Saleor-Schema-Version` HTTP header in app manifest fetching and app installation handshake requests. - #13075 by @przlada

### Other changes
- Add POC of Core API tests - #13034 by @fowczarek

- Expand metric units to support more types of products. - #13043 by @FremahA
- Remove unused `django-versatileimagefield` package - #13148 by @SzymJ
- Remove unused `google-measurement-protocol` package - #13146 by @SzymJ
- Add missing descriptions to App module. - #13163 by @fowczarek
- Drop TranslationProxy and replace `translated` model property with `get_translation` function where needed. - #13156 by @zedzior
- Add missing descriptions to account module. - #13155 by @fowczarek
- Add missing descriptions to channel module. - #13166 by @fowczarek
- Add missing descriptions to checkout module. - #13167 by @fowczarek
- Add missing descriptions to attribute module. - #13165 by @fowczarek
- Add missing descriptions to csv module. - #13184 by @fowczarek
- Add missing descriptions to Account module. - #13155 by @fowczarek
- Add `ACCOUNT_CONFIRMATION_REQUESTED` async event - #13162 by @SzymJ
- Add `ACCOUNT_DELETE_REQUESTED` async event - #13170 by @SzymJ
- Add `ACCOUNT_CHANGE_EMAIL_REQUESTED` async event - #13233 by @SzymJ
- Add missing descriptions to Webhook module - #13262 by @Smit-Parmar
- Add missing descriptions to Shop module. - #13295 by @Smit-Parmar
- Add missing descriptions to Warehouse module. - #13264 by @Smit-Parmar
- Add missing descriptions to Product module. - #13259 by @FremahA
<<<<<<< HEAD
- Add missing descriptions to Discount module - #13261 by @devilsautumn
=======
- Add missing description for Invoice module - #13265 by @DevilsAutumn
>>>>>>> 2ea26bf4

# 3.14.0

### Breaking changes

- Gift cards can now be applied on a checkout without an email, fields `used_by` and `used_by_email` on GiftCard model are deprecated and will be removed in 4.0. - #13019 by @tomaszszymanski129
- The `ProductBulkCreateError.path` field for errors related to product variants input in the `productBulkCreate` mutation will now return more detailed error paths, e.g. `variants.1.stocks.0.warehouse` instead of `variants.1.warehouses` - #12534 by @SzymJ
- The `discounts` field has been removed from the listed plugin manager methods. Instead of the `discounts` argument, an applied `discount` is now assigned to each line in the `CheckoutLineInfo` inside the `CheckoutInfo` object. - #11934 by @fowczarek

  - `calculate_checkout_total`
  - `calculate_checkout_subtotal`
  - `calculate_checkout_shipping`
  - `get_checkout_shipping_tax_rate`
  - `calculate_checkout_line_total`
  - `calculate_checkout_line_unit_price`
  - `get_checkout_line_tax_rate`
  - `preprocess_order_creation`

  This breaking change affect any custom plugins in open-source Saleor, if they override any of the above mentioned methods.

### GraphQL API

- [Preview] Add `orderBulkCreate` mutation - #12269 by @zedzior
- [Preview] Add `attributeBulkTranslate` and `attributeValueBulkTranslate` mutations - #12965 by @SzymJ
- [Preview] Add `where` and `search` filtering option on `products` query - #12960 by @zedzior
- Allow setting metadata during user creating and updating - #12577 by @IKarbowiak
  - The following mutations have been updated:
    - `customerCreate`
    - `customerUpdate`
    - `staffCreate`
    - `staffUpdate`
    - `accountUpdate`
    - `customerBulkUpdate`
- Add `checkoutCreateFromOrder` mutation to create checkout from order - #12628 by @korycins
- Allow setting metadata during invoice creating and updating - #12641 by @IKarbowiak
- Introduce channel permissions - #10423 by @IKarbowiak
  - Limit staff users to access only certain channels. Granted permissions only apply to channels that the user has already been given access to.
- Add `enableAccountConfirmationByEmail` option in the `shopSettingsUpdate` mutation, which allows controlling whether account confirmation should be sent on new account registrations (before it was controlled by env variable `ENABLE_ACCOUNT_CONFIRMATION_BY_EMAIL`) - #12781 by @SzymJ
- Add `path` field to `ProductVariantBulkError` - #12534 by @SzymJ
- Add `enable_account_confirmation_by_email` to `SiteSettings` model and allow to update it via `shopSettingsUpdate` mutation - #12781 by @SzymJ
- Add `brand` optional field with brand data (initially logo image) to `Manifest`, `AppInstallation` and `App` - #12361 by @przlada
- Add `externalReference` field to `AttributeValueInput`, `BulkAttributeValueInput` and `AttributeValueSelectableTypeInput` - #12823 by @SzymJ
- [Preview] Add `where` filtering option with `ids` filter for `product_variants`, `collections` and `categories` query - #13004 by @zedzior

### Saleor Apps

- Introduce channel permissions - #10423 by @IKarbowiak
  - Extend the OpenID connect configuration with `Staff user domains` and `Default permission group name for new staff users`.
  - When the OpenID plugin is active, the default staff permission group is created, and all staff users are assigned to it.
  - To ensure the proper functioning of OAuth permissions, ensure that the
    `Default permission group name for new staff users` is set to a permission group with no channel restrictions.
- [Preview] Add `ORDER_BULK_CREATED` event, which is sent for successfully imported orders - #12536 by @zedzior

### Other changes

- Fix saving `description_plaintext` for product - #12586 by @SzymJ
- Fix sending `product_created` event in `ProductBulkCreate` mutation - #12605 by @SzymJ
- Add `ORDER_REFUNDED`, `ORDER_FULLY_REFUNDED`, `ORDER_PAID` webhooks - #12533 by @korycins
- Add functionality to delete expired orders automatically - #12710 by @korycins
- Handle error raised by 0Auth when fetching token - #12672 by @IKarbowiakg
- Fix adding new lines to draft order when the existing line has deleted product - #12711 by @SzymJ
- Upgrade checkout `complete_checkout` to assign guest checkout to account if it exists - #12758 by @FremahA
- Remove `ENABLE_ACCOUNT_CONFIRMATION_BY_EMAIL` env variable from settings - ##12781 by @Szym
- Remove default `EMAIL_URL` value pointing to console output; from now on `EMAIL_URL` has to be set explicitly - #12580 by @maarcingebala
- Match `Orders` to `User` when creating user using OIDC plugin. - #12863 by @kadewu
- Allow defining a custom price in draft orders - #12855 by @KirillPlaksin
- Update price resolvers - use `discounted_price` on `ProductChannelListing` and `ProductVariantChannelListing` channel listings to return the pricing - #12713 by @IKarbowiak

# 3.13.0

### Highlights

- Improve support for handling transactions - #10350 by @korycins

  - API changes:

    - Add new mutations:
      - `transactionEventReport` - Report the event for the transaction.
      - `orderGrantRefundCreate` - Add granted refund to the order.
      - `orderGrantRefundUpdate` - Update granted refund.
    - Add new types:
      - `OrderGrantedRefund` - The details of the granted refund.
    - Add new webhooks:
      - `TRANSACTION_CHARGE_REQUESTED` - triggered when a staff user request charge for the transaction.
      - `TRANSACTION_REFUND_REQUESTED` - triggered when a staff user request refund for the transaction.
      - `TRANSACTION_CANCELATION_REQUESTED` - triggered when a staff user request cancelation for the transaction.
    - Add new webhook subscriptions:
      - `TransactionChargeRequested` - Event sent when transaction charge is requested.
      - `TransactionRefundRequested` - Event sent when transaction refund is requested.
      - `TransactionCancelationRequested` - Event sent when transaction cancelation is requested.
    - Add new fields:
      - `OrderSettings.markAsPaidStrategy` - Determine what strategy will be used to mark the order as paid.
      - `TransactionItem`:
        - `authorizePendingAmount` - Total amount of ongoing authorization requests for the transaction.
        - `refundPendingAmount` - Total amount of ongoing refund requests for the transaction.
        - `cancelPendingAmount` - Total amount of ongoing cancel requests for the transaction.
        - `chargePendingAmount` - Total amount of ongoing charge requests for the transaction.
        - `canceledAmount` - Total amount canceled for this transaction.
        - `name` - Name of the transaction.
        - `message` - Message related to the transaction.
        - `pspReference` - PSP reference of transaction.
        - `createdBy` - User or App that created the transaction.
        - `externalUrl` - The URL that will allow to redirect user to payment provider page with transaction details.
      - `TransactionEvent`:
        - `pspReference` - PSP reference related to the event.
        - `message` - Message related to the transaction's event.
        - `externalUrl` - The URL that will allow to redirect user to payment provider page with transaction event details.
        - `amount` - The amount related to this event.
        - `type` - The type of action related to this event.
        - `createdBy` - User or App that created the event.
      - `Order`:
        - `totalCharged` - Amount charged for the order.
        - `totalCanceled` - Amount canceled for the order.
        - `grantedRefunds` - List of granted refunds.
        - `totalGrantedRefund` - Total amount of granted refund.
        - `totalRefunded` - Total refund amount for the order.
        - `totalRefundPending` - Total amount of ongoing refund requests for the order's transactions.
        - `totalAuthorizePending` - Total amount of ongoing authorization requests for the order's transactions.
        - `totalChargePending` - Total amount of ongoing charge requests for the order's transactions.
        - `totalCancelPending` - Total amount of ongoing cancel requests for the order's transactions.
        - `totalRemainingGrant` - The difference between the granted refund and the pending and refunded amounts.
      - `OrderEventsEnum`:
        - `TRANSACTION_CHARGE_REQUESTED`
        - `TRANSACTION_CANCEL_REQUESTED`
        - `TRANSACTION_MARK_AS_PAID_FAILED`
    - Add new input fields:

      - `TransactionCreateInput` & `TransactionUpdateInput`:
        - `name` - The name of the transaction.
        - `message` - The message of the transaction.
        - `pspReference` - The PSP Reference of the transaction.
        - `amountCanceled` - Amount canceled by this transaction.
        - `externalUrl` - The URL that will allow to redirect user to payment provider page with transaction.
      - `TransactionEventInput`:
        - `pspReference` - The PSP Reference of the transaction.
        - `message` - Message related to the transaction's event.

    - Deprecate webhooks:
      - `TRANSACTION_ACTION_REQUEST` - Use `TRANSACTION_CHARGE_REQUESTED`, `TRANSACTION_REFUND_REQUESTED`, `TRANSACTION_CANCELATION_REQUESTED` instead.
    - Deprecate object fields:

      - `TransactionItem`:
        - `voidedAmount` - Use `canceledAmount`. This field will be removed in Saleor 3.14 (Preview feature).
        - `status` - Not needed anymore. The transaction amounts will be used to determine a current status of transactions. This field will be removed in Saleor 3.14 (Preview feature).
        - `reference` - Use `pspReference` instead. This field will be removed in Saleor 3.14 (Preview feature).
      - `TransactionEvent`:
        - `status` - Use `type` instead. This field will be removed in Saleor 3.14 (Preview feature).
        - `reference` - Use `pspReference` instead. This field will be removed in Saleor 3.14 (Preview feature).
        - `name` - Use `message` instead. This field will be removed in Saleor 3.14 (Preview feature).
      - `TransactionActionEnum`
        - `VOID` - Use `CANCEL` instead. This field will be removed in Saleor 3.14 (Preview feature).
      - `Order`:
        - `totalCaptured` - Use `totalCharged` instead. Will be removed in Saleor 4.0
      - `OrderEvent`:
        - `status` - Use `TransactionEvent` to track the status of `TransactionItem`. This field will be removed in Saleor 3.14 (Preview feature).
      - `OrderEventsEnum`:
        - `TRANSACTION_CAPTURE_REQUESTED` - Use `TRANSACTION_CHARGE_REQUESTED` instead. This field will be removed in Saleor 3.14 (Preview feature).
        - `TRANSACTION_VOID_REQUESTED` - Use `TRANSACTION_CANCEL_REQUESTED` instead. This field will be removed in Saleor 3.14 (Preview feature).

    - Deprecate input fields:
      - `TransactionCreateInput` & `TransactionUpdateInput`:
        - `status` - Not needed anymore. The transaction amounts will be used to determine the current status of transactions. This input field will be removed in Saleor 3.14 (Preview feature).
        - `type` - Use `name` and `message` instead. This input field will be removed in Saleor 3.14 (Preview feature).
        - `reference` - Use `pspReference` instead. This input field will be removed in Saleor 3.14 (Preview feature).
        - `amountVoided` - Use `amountCanceled` instead. This input field will be removed in Saleor 3.14 (Preview feature).
      - `TransactionEventInput`:
        - `status` - Status will be calculated by Saleor. This input field will be removed in Saleor 3.14 (Preview feature).
        - `reference` - Use `pspReference` instead. This input field will be removed in Saleor 3.14 (Preview feature).
        - `name` - Use `message` instead. This field will be removed in Saleor 3.14 (Preview feature).

- Support for payment apps - #12179 by @korycins
  - Add new mutations:
    - `paymentGatewayInitialize` - Initialize the payment gateway to process a payment.
    - `transactionInitialize` - Initiate payment processing.
    - `transactionProcess` - Process the initialized payment.
  - Add new synchronous webhooks:
    - `PAYMENT_GATEWAY_INITIALIZE_SESSION` - Triggered when a customer requests the initialization of a payment gateway.
    - `TRANSACTION_INITIALIZE_SESSION` - Triggered when a customer requests the initialization of a payment processing.
    - `TRANSACTION_PROCESS_SESSION` - Triggered when a customer requests processing the initialized payment.

### Breaking changes

- **Feature preview breaking change**:

  - Improve support for handling transactions - #10350 by @korycins
    - For all new `transactionItem` created by `transactionCreate`, any update action can be done only by the same app/user that performed `transactionCreate` action. This change impacts only on new `transactionItem,` the already existing will work in the same way as previously.
    - `transactionRequestAction` mutation can't be executed with `MANAGE_ORDERS` permission. Permission `HANDLE_PAYMENTS` is required.
    - Drop calling `TRANSACTION_ACTION_REQUEST` webhook inside a mutation related to `Payment` types. The related mutations: `orderVoid`, `orderCapture`, `orderRefund`, `orderFulfillmentRefundProducts`, `orderFulfillmentReturnProducts`. Use a dedicated mutation for triggering an action: `transactionRequestAction`.

  See the [3.12 to 3.13](https://docs.saleor.io/docs/3.x/upgrade-guides/3-12-to-3-13) upgrade guide for more details.

### GraphQL API

- [Preview] Add `StockBulkUpdate` mutation - #12139 by @SzymJ
- Upgrade GraphiQL to `2.4.0` for playground - #12271 by @zaiste
- Add new object type `AppManifestRequiredSaleorVersion` - #12164 by @przlada
  - Add new optional field `Manifest.requiredSaleorVersion`
  - Add `requiredSaleorVersion` validation to `appInstall` and `appFetchManifest` mutations
- Add new field `author` to `Manifest` and `App` object types - #12166 by @przlada
- Add backward compatibility for `taxCode` field - #12325 by @maarcingebala
- Support resolving `Order` as an entity in Apollo Federation - #12328 by @binary-koan
- [Preview] Add `ProductBulkCreate` mutation - #12177 by @SzymJ
- [Preview] Add `CustomerBulkUpdate` mutation - #12268 by @SzymJ

### Saleor Apps

- Add `requiredSaleorVersion` field to the App manifest determining the required Saleor version as semver range - #12164 by @przlada
- Add new field `author` to the App manifest - #12166 by @przlada
- Add `GIFT_CARD_SENT` asynchronous event to webhooks - #12472 by @rafalp

### Other changes

- Add Celery beat task for expiring unconfirmed not paid orders - #11960 by @kadewu:
  - Add `expireOrdersAfter` to `orderSettings` for `Channel` type.
  - Add `ORDER_EXPIRED` webhook triggered when `Order` is marked as expired.
- Create order discounts for all voucher types - #12272 by @IKarbowiak
- Core now supports Dev Containers for local development - #12391 by @patrys
- Use Mailhog SMTP server on Dev Container - #12402 by @carlosa54
- Publish schema.graphql on releases - #12431 by @maarcingebala
- Fix missing webhook triggers for `order_updated` and `order_fully_paid` when an order is paid with a `transactionItem` - #12508 by @korycins
- Remove Mailhog in favor of Mailpit - #12447 by @carlosa54

# 3.12.0

### Breaking changes

- `stocks` and `channelListings` inputs for preview `ProductVariantBulkUpdate` mutation has been changed. Both inputs have been extended by:

  - `create` input - list of items that should be created
  - `update` input - list of items that should be updated
  - `remove` input - list of objects ID's that should be removed

  If your platform relies on this [Preview] feature, make sure you update your mutations stocks and channel listings inputs from:

  ```
     {
      "stocks/channelListings": [
        {
          ...
        }
      ]
     }
  ```

  to:

  ```
     {
      "stocks/channelListings": {
        "create": [
          {
           ...
          }
        ]
      }
     }
  ```

- Change the discount rounding mode - #12041 by @IKarbowiak

  - Change the rounding mode from `ROUND_DOWN` to `ROUND_HALF_UP` - it affects the discount amount and total price of future checkouts and orders with a percentage discount applied.
    The discount amount might be 0.01 greater, and the total price might be 0.01 lower.
    E.g. if you had an order for $13 and applied a 12.5% discount, you would get $11.38 with a $1.62 discount, but now it will be calculated as $11.37 with $1.63 discount.

- Media and image fields now default to returning 4K thumbnails instead of original uploads - #11996 by @patrys
- Include specific products voucher in checkout discount - #12191 by @IKarbowiak
  - Make the `specific product` and `apply once per order` voucher discounts visible on `checkout.discount` field.
    Previously, the discount amount for these vouchers was shown as 0.

### GraphQL API

- Added support for all attributes types in `BulkAttributeValueInput` - #12095 by @SzymJ
- Add possibility to remove `stocks` and `channel listings` in `ProductVariantBulkUpdate` mutation.
- Move `orderSettings` query to `Channel` type - #11417 by @kadewu:
  - Mutation `Channel.channelCreate` and `Channel.channelUpdate` have new `orderSettings` input.
  - Deprecate `Shop.orderSettings` query. Use `Channel.orderSettings` query instead.
  - Deprecate `Shop.orderSettingsUpdate` mutation. Use `Channel.channelUpdate` instead.
- Add meta fields to `ProductMedia` model - #11894 by @zedzior
- Make `oldPassword` argument on `passwordChange` mutation optional; support accounts without usable passwords - @11999 by @rafalp
- Added support for AVIF images, added `AVIF` and `ORIGINAL` to `ThumbnailFormatEnum` - #11998 by @patrys
- Introduce custom headers for webhook requests - #11978 by @zedzior
- Improve GraphQL playground by storing headers in the local storage - #12176 by @zaiste
- Fixes for GraphiQL playground - #12192 by @zaiste

### Other changes

- Fix saving `metadata` in `ProductVariantBulkCreate` and `ProductVariantBulkupdate` mutations - #12097 by @SzymJ
- Enhance webhook's subscription query validation. Apply the validation and event inheritance to manifest validation - #11797 by @zedzior
- Fix GraphQL playground when the `operationName` is set across different tabs - #11936 by @zaiste
- Add new asynchronous events related to media: #11918 by @zedzior
  - `PRODUCT_MEDIA CREATED`
  - `PRODUCT_MEDIA_UPDATED`
  - `PRODUCT_MEDIA_DELETED`
  - `THUMBNAIL_CREATED`
- CORS is now handled in the ASGI layer - #11415 by @patrys
- Added native support for gzip compression - #11833 by @patrys
- Set flat rates as the default tax calculation strategy - #12069 by @maarcingebala
  - Enables flat rates for channels in which no tax calculation method was set.
- Users created by the OIDC plugin now have unusable password set instead of empty string - #12103 by @rafalp
- Fix thumbnail generation long image names - #12435 by @KirillPlaksin

# 3.11.0

### Highlights

Just so you know, changes mentioned in this section are in a preview state and can be subject to changes in the future.

- Bulk mutations for creating and updating multiple product variants in one mutation call - #11392 by @SzymJ
- Ability to run subscription webhooks in a dry-run mode - #11548 by @zedzior
- Preview of new `where` filtering API which allows joining multiple filters with `AND`/`OR` operators; currently available only in the `attributes` query - #11737 by @IKarbowiak

### GraphQL API

- [Preview] Add `productVariantBulkUpdate` mutation - #11392 by @SzymJ
- [Preview] Add new error handling policies in `productVariantBulkCreate` mutation - #11392 by @SzymJ
- [Preview] Add `webhookDryRun` mutation - #11548 by @zedzior
- [Preview] Add `webhookTrigger` mutation - #11687 by @zedzior
- Fix adding an invalid label to meta fields - #11718 by @IKarbowiak
- Add filter by `checkoutToken` to `Query.orders`. - #11689 by @kadewu
- [Preview] Attribute filters improvement - #11737 by @IKarbowiak
  - introduce `where` option on `attributes` query
  - add `search` option on `attributes` query
  - deprecate `product.variant` field
  - deprecate the following `Attribute` fields: `filterableInStorefront`, `storefrontSearchPosition`, `availableInGrid`.

### Other changes

- Allow `webhookCreate` and `webhookUpdate` mutations to inherit events from `query` field - #11736 by @zedzior
- Add new `PRODUCT_VARIANT_STOCK_UPDATED` event - #11665 by @jakubkuc
- Disable websocket support by default in `uvicorn` worker configuration - #11785 by @NyanKiyoshi
- Fix send user email change notification - #11840 by @jakubkuc
- Fix trigger the `FULFILLMENT_APPPROVED` webhook for partial fulfillments - #11824 by @d-wysocki

# 3.10.0 [Unreleased]

### Breaking changes

### GraphQL API

- Add ability to filter and sort products of a category - #10917 by @yemeksepeti-cihankarluk, @ogunheper
  - Add `filter` argument to `Category.products`
  - Add `sortBy` argument to `Category.products`
- Extend invoice object types with `Order` references - #11505 by @przlada
  - Add `Invoice.order` field
  - Add `InvoiceRequested.order`, `InvoiceDeleted.order` and `InvoiceSent.order` fields
- Add support for metadata for `Address` model - #11701 by @IKarbowiak
- Allow to mutate objects, by newly added `externalReference` field, instead of Saleor-assigned ID. Apply to following models: #11410 by @zedzior
  - `Product`
  - `ProductVariant`
  - `Attribute`
  - `AttributeValue`
  - `Order`
  - `User`
  - `Warehouse`

### Other changes

- Fix fetching the `checkout.availableCollectionPoints` - #11489 by @IKarbowiak
- Move checkout metadata to separate model - #11264 by @jakubkuc
- Add ability to set a custom Celery queue for async webhook - #11511 by @NyanKiyoshi
- Remove `CUSTOMER_UPDATED` webhook trigger from address mutations - #11395 by @jakubkuc
- Drop `Django.Auth` - #11305 by @fowczarek
- Add address validation to AddressCreate - #11639 by @jakubkuc
- Propagate voucher discount between checkout lines when charge_taxes is disabled - #11632 by @maarcingebala
- Fix stock events triggers - #11714 by @jakubkuc
- Accept the gift card code provided in the input - by @mociepka
- Fix `GIFT_CARD_CREATED` event not firing when order with gift cards is fulfilled - #11924 by @rafalp

# 3.9.0

### Highlights

- Flat tax rates - #9784 by @maarcingebala

### Breaking changes

- Drop Vatlayer plugin - #9784 by @maarcingebala
  - The following fields are no longer used:
    - `Product.chargeTaxes` - from now on, presence of `Product.taxClass` instance decides whether to charge taxes for a product. As a result, the "Charge Taxes" column in CSV product exports returns empty values.
    - `Shop.chargeTaxesOnShipping` - from now on, presence of `ShippingMethod.taxClass` decides whether to charge taxes for a shipping method.
    - `Shop.includeTaxesInPrices`, `Shop.displayGrossPrices` - configuration moved to `Channel.taxConfiguration`.
  - Removed the following plugin manager methods:
    - `assign_tax_code_to_object_meta`
    - `apply_taxes_to_product`
    - `fetch_taxes_data`
    - `get_tax_rate_percentage_value`
    - `update_taxes_for_order_lines`

### GraphQL API

- Add `attribute` field to `AttributeValueTranslatableContent` type. #11028 by @zedzior
- Add new properties in the `Product` type - #10537 by @kadewu
  - Add new fields: `Product.attribute`, `Product.variant`
  - Add `sortBy` argument to `Product.media`
- Allow assigning attribute value using its ID. Add to `AttributeValueInput` dedicated field for each input type. #11206 by @zedzior

### Other changes

- Re-enable 5 minute database connection persistence by default - #11074 + #11100 by @NyanKiyoshi
  <br/>Set `DB_CONN_MAX_AGE=0` to disable this behavior (adds overhead to requests)
- Bump cryptography to 38.0.3: use OpenSSL 3.0.7 - #11126 by @NyanKiyoshi
- Add exif image validation - #11224 by @IKarbowiak
- Include fully qualified API URL `Saleor-Api-Url` in communication with Apps. #11223 by @przlada
- Add metadata on order line payload notifications. #10954 by @CarlesLopezMagem
- Make email authentication case-insensitive. #11284 by @zedzior
- Fix the observability reporter to obfuscate URLs. #11282 by @przlada
- Add HTTP headers filtering to observability reporter. #11285 by @przlada
- Deactivate Webhook before deleting and handle IntegrityErrors - #11239 @jakubkuc

# 3.8.0

### Highlights

- Add tax exemption API for checkouts (`taxExemptionManage` mutation) - #10344 by @SzymJ
- Switch GraphQL Playground to GraphiQL V2

### Breaking changes

- Verify JWT tokens whenever they are provided with the request. Before, they were only validated when an operation required any permissions. For example: when refreshing a token, the request shouldn't include the expired one.

### GraphQL API

- Add the ability to filter by slug. #10578 by @kadewu
  - Affected types: Attribute, Category, Collection, Menu, Page, Product, ProductType, Warehouse
  - Deprecated `slug` in filter for `menus`. Use `slugs` instead
- Add new `products` filters. #10784 by @kadewu
  - `isAvailable`
  - `publishedFrom`
  - `availableFrom`
  - `isVisibleInListing`
- Add the ability to filter payments by a list of ids. #10821 by @kadewu
- Add the ability to filter customers by ids. #10694 by @kadewu
- Add `User.checkouts` field. #10862 by @zedzior
- Add optional field `audience` to mutation `tokenCreate`. If provided, the created tokens will have key `aud` with value: `custom:{audience-input-value}` - #10845 by @korycins
- Use `AttributeValue.name` instead of `AttributeValue.slug` to determine uniqueness of a value instance for dropdown and multi-select attributes. - #10881 by @jakubkuc
- Allow sorting products by `CREATED_AT` field. #10900 by @zedzior
- Add ability to pass metadata directly in create/update mutations for product app models - #10689 by @SzymJ
- Add ability to use SKU argument in `productVariantUpdate`, `productVariantDelete`, `productVariantBulkDelete`, `productVariantStocksUpdate`, `productVariantStocksDelete`, `productVariantChannelListingUpdate` mutations - #10861 by @SzymJ
- Add sorting by `CREATED_AT` field. #10911 by @zedzior
  - Affected types: GiftCard, Page.
  - Deprecated `CREATION_DATE` sort field on Page type. Use `CREATED_AT` instead.

### Other changes

- Reference attribute linking to product variants - #10468 by @IKarbowiak
- Add base shipping price to `Order` - #10771 by @fowczarek
- GraphQL view no longer generates error logs when the HTTP request doesn't contain a GraphQL query - #10901 by @NyanKiyoshi
- Add `iss` field to JWT tokens - #10842 by @korycins
- Drop `py` and `tox` dependencies from dev requirements - #11054 by @NyanKiyoshi

### Saleor Apps

- Add `iss` field to JWT tokens - #10842 by @korycins
- Add new field `audience` to App manifest. If provided, App's JWT access token will have `aud` field. - #10845 by @korycins
- Add new asynchronous events for objects metadata updates - #10520 by @rafalp
  - `CHECKOUT_METADATA_UPDATED`
  - `COLLECTION_METADATA_UPDATED`
  - `CUSTOMER_METADATA_UPDATED`
  - `FULFILLMENT_METADATA_UPDATED`
  - `GIFT_CARD_METADATA_UPDATED`
  - `ORDER_METADATA_UPDATED`
  - `PRODUCT_METADATA_UPDATED`
  - `PRODUCT_VARIANT_METADATA_UPDATED`
  - `SHIPPING_ZONE_METADATA_UPDATED`
  - `TRANSACTION_ITEM_METADATA_UPDATED`
  - `WAREHOUSE_METADATA_UPDATED`
  - `VOUCHER_METADATA_UPDATED`

# 3.7.0

### Highlights

- Allow explicitly setting the name of a product variant - #10456 by @SzymJ
  - Added `name` parameter to the `ProductVariantInput` input
- Add a new stock allocation strategy based on the order of warehouses within a channel - #10416 by @IKarbowiak
  - Add `channelReorderWarehouses` mutation to sort warehouses to set their priority
  - Extend the `Channel` type with the `stockSettings` field
  - Extend `ChannelCreateInput` and `ChannelUpdateInput` with `stockSettings`

### Breaking changes

- Refactor warehouse mutations - #10239 by @IKarbowiak
  - Providing the value in `shippingZone` filed in `WarehouseCreate` mutation will raise a ValidationError.
    Use `WarehouseShippingZoneAssign` to assign shipping zones to a warehouse.

### GraphQL API

- Hide Subscription type from Apollo Federation (#10439) (f5132dfd3)
- Mark `Webhook.secretKey` as deprecated (#10436) (ba445e6e8)

### Saleor Apps

- Trigger the `SALE_DELETED` webhook when deleting sales in bulk (#10461) (2052841e9)
- Add `FULFILLMENT_APPROVED` webhook - #10621 by @IKarbowiak

### Other changes

- Add support for `bcrypt` password hashes - #10346 by @pkucmus
- Add the ability to set taxes configuration per channel in the Avatax plugin - #10445 by @mociepka

# 3.6.0

### Breaking changes

- Drop `django-versatileimagefield` package; add a proxy view to generate thumbnails on-demand - #9988 by @IKarbowiak
  - Drop `create_thumbnails` command
- Change return type from `CheckoutTaxedPricesData` to `TaxedMoney` in plugin manager methods `calculate_checkout_line_total`, `calculate_checkout_line_unit_price` - #9526 by @fowczarek, @mateuszgrzyb, @stnatic

### Saleor Apps

- Add GraphQL subscription support for synchronous webhook events - #9763 by @jakubkuc
- Add support for the CUSTOMER\_\* app mount points (#10163) by @krzysztofwolski
- Add permission group webhooks: `PERMISSION_GROUP_CREATED`, `PERMISSION_GROUP_UPDATED`, `PERMISSION_GROUP_DELETED` - #10214 by @SzymJ
- Add `ACCOUNT_ACTIVATED` and `ACCOUNT_DEACTIVATED` events - #10136 by @tomaszszymanski129
- Allow apps to query data protected by MANAGE_STAFF permission (#10103) (4eb93d3f5)
- Fix returning sale's GraphQL ID in the `SALE_TOGGLE` payload (#10227) (0625c43bf)
- Add descriptions to async webhooks event types (#10250) (7a906bf7f)

### GraphQL API

- Add `CHECKOUT_CALCULATE_TAXES` and `ORDER_CALCULATE_TAXES` to `WebhookEventTypeSyncEnum` #9526 by @fowczarek, @mateuszgrzyb, @stnatic
- Add `forceNewLine` flag to lines input in `CheckoutLinesAdd`, `CheckoutCreate`, `DraftOrderCreate`, `OrderCreate`, `OrderLinesCreate` mutations to support same variant in multiple lines - #10095 by @SzymJ
- Add `VoucherFilter.ids` filter - #10157 by @Jakubkuc
- Add API to display shippable countries for a channel - #10111 by @korycins
- Improve filters' descriptions - #10240 by @dekoza
- Add query for transaction item and extend transaction item type with order (#10154) (b19423a86)

### Plugins

- Add a new method to plugin manager: `get_taxes_for_checkout`, `get_taxes_for_order` - #9526 by @fowczarek, @mateuszgrzyb, @stnatic
- Allow promoting customer users to staff (#10115) (2d56af4e3)
- Allow values of different attributes to share the same slug (#10138) (834d9500b)
- Fix payment status for orders with total 0 (#10147) (ec2c9a820)
- Fix failed event delivery request headers (#10108) (d1b652115)
- Fix create_fake_user ID generation (#10186) (86e2c69a9)
- Fix returning values in JSONString scalar (#10124) (248d2b604)
- Fix problem with updating draft order with active Avalara (#10183) (af270b8c9)
- Make API not strip query params from redirect URL (#10116) (75176e568)
- Update method for setting filter descriptions (#10240) (65643ec7c)
- Add expires option to CELERY_BEAT_SCHEDULE (#10205) (c6c5e46bd)
- Recalculate order prices on marking as paid mutations (#10260) (4e45b83e7)
- Fix triggering `ORDER_CANCELED` event at the end of transaction (#10242) (d9eecb2ca)
- Fix post-migrate called for each app module (#10252) (60205eb56)
- Only handle known URLs (disable appending slash to URLs automatically) - #10290 by @patrys

### Other changes

- Add synchronous tax calculation via webhooks - #9526 by @fowczarek, @mateuszgrzyb, @stnatic
- Allow values of different attributes to share the same slug - #10138 by @IKarbowiak
- Add query for transaction item and extend transaction item type with order - #10154 by @IKarbowiak
- Populate the initial database with default warehouse, channel, category, and product type - #10244 by @jakubkuc
- Fix inconsistent beat scheduling and compatibility with DB scheduler - #10185 by @NyanKiyoshi<br/>
  This fixes the following bugs:
  - `tick()` could decide to never schedule anything else than `send-sale-toggle-notifications` if `send-sale-toggle-notifications` doesn't return `is_due = False` (stuck forever until beat restart or a `is_due = True`)
  - `tick()` was sometimes scheduling other schedulers such as observability to be run every 5m instead of every 20s
  - `is_due()` from `send-sale-toggle-notifications` was being invoked every 5s on django-celery-beat instead of every 60s
  - `send-sale-toggle-notifications` would crash on django-celery-beat with `Cannot convert schedule type <saleor.core.schedules.sale_webhook_schedule object at 0x7fabfdaacb20> to model`
    Usage:
  - Database backend: `celery --app saleor.celeryconf:app beat --scheduler saleor.schedulers.schedulers.DatabaseScheduler`
  - Shelve backend: `celery --app saleor.celeryconf:app beat --scheduler saleor.schedulers.schedulers.PersistentScheduler`
- Fix problem with updating draft order with active Avalara - #10183 by @IKarbowiak
- Fix stock validation and allocation for order with local collection point - #10218 by @IKarbowiak
- Fix stock allocation for order with global collection point - #10225 by @IKarbowiak
- Fix assigning an email address that does not belong to an existing user to draft order (#10320) (97129cf0c)
- Fix gift cards automatic fulfillment (#10325) (6a528259e)

# 3.5.4 [Unreleased]

- Fix ORM crash when generating hundreds of search vector in SQL - #10261 by @NyanKiyoshi
- Fix "stack depth limit exceeded" crash when generating thousands of search vector in SQL - #10279 by @NyanKiyoshi

# 3.5.3 [Released]

- Use custom search vector in order search - #10247 by @fowczarek
- Optimize filtering attributes by dates - #10199 by @tomaszszymanski129

# 3.5.2 [Released]

- Fix stock allocation for order with global collection point - #10225 by @IKarbowiak
- Fix stock validation and allocation for order with local collection point - #10218 @IKarbowiak
- Fix returning GraphQL IDs in the `SALE_TOGGLE` webhook - #10227 by @IKarbowiak

# 3.5.1 [Released]

- Fix inconsistent beat scheduling and compatibility with db scheduler - #10185 by @NyanKiyoshi<br/>
  This fixes the following bugs:

  - `tick()` could decide to never schedule anything else than `send-sale-toggle-notifications` if `send-sale-toggle-notifications` doesn't return `is_due = False` (stuck forever until beat restart or a `is_due = True`)
  - `tick()` was sometimes scheduling other schedulers such as observability to be ran every 5m instead of every 20s
  - `is_due()` from `send-sale-toggle-notifications` was being invoked every 5s on django-celery-beat instead of every 60s
  - `send-sale-toggle-notifications` would crash on django-celery-beat with `Cannot convert schedule type <saleor.core.schedules.sale_webhook_schedule object at 0x7fabfdaacb20> to model`

  Usage:

  - Database backend: `celery --app saleor.celeryconf:app beat --scheduler saleor.schedulers.schedulers.DatabaseScheduler`
  - Shelve backend: `celery --app saleor.celeryconf:app beat --scheduler saleor.schedulers.schedulers.PersistentScheduler`

- Fix problem with updating draft order with active avalara - #10183 by @IKarbowiak
- Fix stock validation and allocation for order with local collection point - #10218 by @IKarbowiak
- Fix stock allocation for order with global collection point - #10225 by @IKarbowiak

# 3.5.0

### GraphQL API

- Allow skipping address validation for checkout mutations (#10084) (7de33b145)
- Add `OrderFilter.numbers` filter - #9967 by @SzymJ
- Expose manifest in the `App` type (#10055) (f0f944066)
- Deprecate `configurationUrl` and `dataPrivacy` fields in apps (#10046) (68bd7c8a2)
- Fix `ProductVariant.created` resolver (#10072) (6c77053a9)
- Add `schemaVersion` field to `Shop` type. #11275 by @zedzior

### Saleor Apps

- Add webhooks `PAGE_TYPE_CREATED`, `PAGE_TYPE_UPDATED` and `PAGE_TYPE_DELETED` - #9859 by @SzymJ
- Add webhooks `ADDRESS_CREATED`, `ADDRESS_UPDATED` and `ADDRESS_DELETED` - #9860 by @SzymJ
- Add webhooks `STAFF_CREATED`, `STAFF_UPDATED` and `STAFF_DELETED` - #9949 by @SzymJ
- Add webhooks `ATTRIBUTE_CREATED`, `ATTRIBUTE_UPDATED` and `ATTRIBUTE_DELETED` - #9991 by @SzymJ
- Add webhooks `ATTRIBUTE_VALUE_CREATED`, `ATTRIBUTE_VALUE_UPDATED` and `ATTRIBUTE_VALUE_DELETED` - #10035 by @SzymJ
- Add webhook `CUSTOMER_DELETED` - #10060 by @SzymJ
- Add webhook for starting and ending sales - #10110 by @IKarbowiak
- Fix returning errors in subscription webhooks payloads - #9905 by @SzymJ
- Build JWT signature when secret key is an empty string (#10139) (c47de896c)
- Use JWS to sign webhooks with secretKey instead of obscure signature (ac065cdce)
- Sign webhook payload using RS256 and private key used JWT infrastructure (#9977) (df7c7d4e8)
- Unquote secret access when calling SQS (#10076) (3ac9714b5)

### Performance

- Add payment transactions data loader (#9940) (799a9f1c9)
- Optimize 0139_fulfil_orderline_token_old_id_created_at migration (#9935) (63073a86b)

### Other changes

- Introduce plain text attribute - #9907 by @IKarbowiak
- Add `metadata` fields to `OrderLine` and `CheckoutLine` models - #10040 by @SzymJ
- Add full-text search for Orders (#9937) (61aa89f06)
- Stop auto-assigning default addresses to checkout - #9933 by @SzymJ
- Fix inaccurate tax calculations - #9799 by @IKarbowiak
- Fix incorrect default value used in `PaymentInput.storePaymentMethod` - #9943 by @korycins
- Improve checkout total base calculations - #10048 by @IKarbowiak
- Improve click & collect and stock allocation - #10043 by @IKarbowiak
- Fix product media reordering (#10118) (de8a1847f)
- Add custom SearchVector class (#10109) (bf74f5efb)
- Improve checkout total base calculations (527b67f9b)
- Fix invoice download URL in send-invoice email (#10014) (667837a09)
- Fix invalid undiscounted total on order line (22ccacb59)
- Fix Avalara for free shipping (#9973) (90c076e33)
- Fix Avalara when voucher with `apply_once_per_order` settings is used (#9959) (fad5cdf46)
- Use Saleor's custom UvicornWorker to avoid lifespan warnings (#9915) (9090814b9)
- Add Azure blob storage support (#9866) (ceee97e83)

# 3.4.0

### Breaking changes

- Hide private metadata in notification payloads - #9849 by @maarcingebala
  - From now on, the `private_metadata` field in `NOTIFY_USER` webhook payload is deprecated and it will return an empty dictionary. This change also affects `AdminEmailPlugin`, `UserEmailPlugin`, and `SendgridEmailPlugin`.

### Other changes

#### GraphQL API

- Add new fields to `Order` type to show authorize/charge status #9795
  - Add new fields to Order type:
    - `totalAuthorized`
    - `totalCharged`
    - `authorizeStatus`
    - `chargeStatus`
  - Add filters to `Order`:
    - `authorizeStatus`
    - `chargeStatus`
- Add mutations for managing a payment transaction attached to order/checkout. - #9564 by @korycins
  - add fields:
    - `order.transactions`
    - `checkout.transactions`
  - add mutations:
    - `transactionCreate`
    - `transactionUpdate`
    - `transactionRequestAction`
  - add new webhook event:
    - `TRANSACTION_ACTION_REQUEST`
- Unify checkout's ID fields. - #9862 by @korycins
  - Deprecate `checkoutID` and `token` in all Checkout's mutations. Use `id` instead.
  - Deprecate `token` in `checkout` query. Use `id` instead.
- Add `unitPrice`, `undiscountedUnitPrice`, `undiscountedTotalPrice` fields to `CheckoutLine` type - #9821 by @fowczarek
- Fix invalid `ADDED_PRODUCTS` event parameter for `OrderLinesCreate` mutation - #9653 by @IKarbowiak
- Update sorting field descriptions - add info where channel slug is required (#9695) (391743098)
- Fix using enum values in permission descriptions (#9697) (dbb783e1f)
- Change gateway validation in `checkoutPaymentCreate` mutation (#9530) (cf1d49bdc)
- Fix invalid `ADDED_PRODUCTS` event parameter for `OrderLinesCreate` mutation (#9653) (a0d8aa8f1)
- Fix resolver for `Product.created` field (#9737) (0af00cb70)
- Allow fetching by id all order data for new orders (#9728) (71c19c951)
- Provide a reference for the rich text format (#9744) (f2207c408)
- Improve event schema field descriptions - #9880 by @patrys

#### Saleor Apps

- Add menu webhooks: `MENU_CREATED`, `MENU_UPDATED`, `MENU_DELETED`, `MENU_ITEM_CREATED`, `MENU_ITEM_UPDATED`, `MENU_ITEM_DELETED` - #9651 by @SzymJ
- Add voucher webhooks: `VOUCHER_CREATED`, `VOUCHER_UPDATED`, `VOUCHER_DELETED` - #9657 by @SzymJ
- Add app webhooks: `APP_INSTALLED`, `APP_UPDATED`, `APP_DELETED`, `APP_STATUS_CHANGED` - #9698 by @SzymJ
- Add warehouse webhoks: `WAREHOUSE_CREATED`, `WAREHOUSE_UPDATED`, `WAREHOUSE_DELETED` - #9746 by @SzymJ
- Expose order alongside fulfillment in fulfillment-based subscriptions used by webhooks (#9847)
- Fix webhooks payload not having field for `is_published` (#9800) (723f93c50)
- Add support for `ORDER_*` mounting points for Apps (#9694) (cc728ef7e)
- Add missing shipping method data in order and checkout events payloads. (#9692) (dabd1a221)
- Use the human-readable order number in notification payloads (#9863) (f10c5fd5f)

#### Models

- Migrate order discount id from int to UUID - #9729 by @IKarbowiak
  - Changed the order discount `id` from `int` to `UUID`, the old ids still can be used
    for old order discounts.
- Migrate order line id from int to UUID - #9637 by @IKarbowiak
  - Changed the order line `id` from `int` to `UUID`, the old ids still can be used
    for old order lines.
- Migrate checkout line id from int to UUID - #9675 by @IKarbowiak
  - Changed the checkout line `id` from `int` to `UUID`, the old ids still can be used
    for old checkout lines.

#### Performance

- Fix memory consumption of `delete_event_payloads_task` (#9806) (2823edc68)
- Add webhook events dataloader (#9790) (e88eef35e)
- Add dataloader for fulfillment warehouse resolver (#9740) (9d14fadb2)
- Fix order type resolvers performance (#9723) (13b5a95e7)
- Improve warehouse filtering performance (#9622) (a1a7a223b)
- Add dataloader for fulfillment lines (#9707) (68fb4bf4a)

#### Other

- Observability reporter - #9803 by @przlada
- Update sample products set - #9796 by @mirekm
- Fix for sending incorrect prices to Avatax - #9633 by @korycins
- Fix tax-included flag sending to Avatax - #9820
- Fix AttributeError: 'Options' object has no attribute 'Model' in `search_tasks.py` - #9824
- Fix Braintree merchant accounts mismatch error - #9778
- Stricter signatures for resolvers and mutations - #9649

# 3.3.1

- Drop manual calls to emit post_migrate in migrations (#9647) (b32308802)
- Fix search indexing of empty variants (#9640) (31833a717)

# 3.3.0

### Breaking changes

- PREVIEW_FEATURE: replace error code `NOT_FOUND` with `CHECKOUT_NOT_FOUND` for mutation `OrderCreateFromCheckout` - #9569 by @korycins

### Other changes

- Fix filtering product attributes by date range - #9543 by @IKarbowiak
- Fix for raising Permission Denied when anonymous user calls `checkout.customer` field - #9573 by @korycins
- Use fulltext search for products (#9344) (4b6f25964) by @patrys
- Precise timestamps for publication dates - #9581 by @IKarbowiak
  - Change `publicationDate` fields to `publishedAt` date time fields.
    - Types and inputs where `publicationDate` is deprecated and `publishedAt` field should be used instead:
      - `Product`
      - `ProductChannelListing`
      - `CollectionChannelListing`
      - `Page`
      - `PublishableChannelListingInput`
      - `ProductChannelListingAddInput`
      - `PageCreateInput`
      - `PageInput`
  - Change `availableForPurchaseDate` fields to `availableForPurchaseAt` date time field.
    - Deprecate `Product.availableForPurchase` field, the `Product.availableForPurchaseAt` should be used instead.
    - Deprecate `ProductChannelListing.availableForPurchase` field, the `ProductChannelListing.availableForPurchaseAt` should be used instead.
  - Deprecate `publicationDate` on `CollectionInput` and `CollectionCreateInput`.
  - Deprecate `PUBLICATION_DATE` in `CollectionSortField`, the `PUBLISHED_AT` should be used instead.
  - Deprecate `PUBLICATION_DATE` in `PageSortField`, the `PUBLISHED_AT` should be used instead.
  - Add a new column `published at` to export products. The new field should be used instead of `publication_date`.
- Add an alternative API for fetching metadata - #9231 by @patrys
- New webhook events related to gift card changes (#9588) (52adcd10d) by @SzymJ
- New webhook events for changes related to channels (#9570) (e5d78c63e) by @SzymJ
- Tighten the schema types for output fields (#9605) (81418cb4c) by @patrys
- Include permissions in schema descriptions of protected fields (#9428) (f0a988e79) by @maarcingebala
- Update address database (#9585) (1f5e84e4a) by @patrys
- Handle pagination with invalid cursor that is valid base64 (#9521) (3c12a1e95) by @jakubkuc
- Handle all Braintree errors (#9503) (20f21c34a) by @L3str4nge
- Fix `recalculate_order` dismissing weight unit (#9527) (9aea31774)
- Fix filtering product attributes by date range - #9543 by @IKarbowiak
- Fix for raising Permission Denied when anonymous user calls `checkout.customer` field - #9573 by @korycins
- Optimize stock warehouse resolver performance (955489bff) by @tomaszszymanski129
- Improve shipping zone filters performance (#9540) (7841ec536) by @tomaszszymanski129

# 3.2.0

### Breaking changes

- Convert IDs from DB to GraphQL format in all notification payloads (email plugins and the `NOTIFY` webhook)- #9388 by @L3str4nge
- Migrate order id from int to UUID - #9324 by @IKarbowiak
  - Changed the order `id` changed from `int` to `UUID`, the old ids still can be used
    for old orders.
  - Deprecated the `order.token` field, the `order.id` should be used instead.
  - Deprecated the `token` field in order payload, the `id` field should be used
    instead.
- Enable JWT expiration by default - #9483 by @maarcingebala

### Other changes

#### Saleor Apps

- Introduce custom prices - #9393 by @IKarbowiak
  - Add `HANDLE_CHECKOUTS` permission (only for apps)
- Add subscription webhooks (#9394) @jakubkuc
- Add `language_code` field to webhook payload for `Order`, `Checkout` and `Customer` - #9433 by @rafalp
- Refactor app tokens - #9438 by @IKarbowiak
  - Store app tokens hashes instead of plain text.
- Add category webhook events - #9490 by @SzymJ
- Fix access to own resources by App - #9425 by @korycins
- Add `handle_checkouts` permission - #9402 by @korycins
- Return `user_email` or order user's email in order payload `user_email` field (#9419) (c2d248655)
- Mutation `CategoryBulkDelete` now trigger `category_delete` event - #9533 by @SzymJ
- Add webhooks `SHIPPING_PRICE_CREATED`, `SHIPPING_PRICE_UPDATED`, `SHIPPING_PRICE_DELETED`, `SHIPPING_ZONE_CREATED`, `SHIPPING_ZONE_UPDATED`, `SHIPPING_ZONE_DELETED` - #9522 by @SzymJ

#### Plugins

- Add OpenID Connect Plugin - #9406 by @korycins
- Allow plugins to create their custom error code - #9300 by @LeOndaz

#### Other

- Use full-text search for products search API - #9344 by @patrys

- Include required permission in mutations' descriptions - #9363 by @maarcingebala
- Make GraphQL list items non-nullable - #9391 by @maarcingebala
- Port a better schema printer from GraphQL Core 3.x - #9389 by @patrys
- Fix failing `checkoutCustomerAttach` mutation - #9401 by @IKarbowiak
- Add new mutation `orderCreateFromCheckout` - #9343 by @korycins
- Assign missing user to context - #9520 by @korycins
- Add default ordering to order discounts - #9517 by @fowczarek
- Raise formatted error when trying to assign assigned media to variant - #9496 by @L3str4nge
- Update `orderNumber` field in `OrderEvent` type - #9447 by @IKarbowiak
- Do not create `AttributeValues` when values are not provided - #9446 @IKarbowiak
- Add response status code to event delivery attempt - #9456 by @przlada
- Don't rely on counting objects when reindexing - #9442 by @patrys
- Allow filtering attribute values by ids - #9399 by @IKarbowiak
- Fix errors handling for `orderFulfillApprove` mutation - #9491 by @SzymJ
- Fix shipping methods caching - #9472 by @tomaszszymanski129
- Fix payment flow - #9504 by @IKarbowiak
- Fix etting external methods did not throw an error when that method didn't exist - #9498 by @SethThoburn
- Reduce placeholder image size - #9484 by @jbergstroem
- Improve menus filtering performance - #9539 by @tomaszszymanski129
- Remove EventDeliveries without webhooks and make webhook field non-nullable - #9507 by @jakubkuc
- Improve discount filters performance - #9541 by @tomaszszymanski129
- Change webhooks to be called on commit in atomic transactions - #9532 by @jakubkuc
- Drop distinct and icontains in favor of ilike in apps filtering - #9534 by @tomaszszymanski129
- Refactor csv filters to improve performance - #9535 by @tomaszszymanski129
- Improve attributes filters performance - #9542 by @tomaszszymanski129
- Rename models fields from created to created_at - #9537 by @IKarbowiak

# 3.1.10

- Migration dependencies fix - #9590 by @SzymJ

# 3.1.9

- Use ordering by PK in `queryset_in_batches` (#9493) (4e49c52d2)

# 3.1.8

- Fix shipping methods caching (#9472) (0361f40)
- Fix logging of excessive logger informations (#9441) (d1c5d26)

# 3.1.7

- Handle `ValidationError` in metadata mutations (#9380) (75deaf6ea)
- Fix order and checkout payload serializers (#9369) (8219b6e9b)
- Fix filtering products ordered by collection (#9285) (57aed02a2)
- Cast `shipping_method_id` to int (#9364) (8d0584710)
- Catch "update_fields did not affect any rows" errors and return response with message (#9225) (29c7644fc)
- Fix "str object has no attribute input type" error (#9345) (34c64b5ee)
- Fix `graphene-django` middleware imports (#9360) (2af1cc55d)
- Fix preorders to update stock `quantity_allocated` (#9308) (8cf83df81)
- Do not drop attribute value files when value is deleted (#9320) (57b2888bf)
- Always cast database ID to int in data loader (#9340) (dbc5ec3e3)
- Fix removing references when user removes the referenced object (#9162) (68b33d95a)
- Pass correct list of order lines to `order_added_products_event` (#9286) (db3550f64)
- Fix flaky order payload serializer test (#9387) (d73bd6f9d)

# 3.1.6

- Fix unhandled GraphQL errors after removing `graphene-django` (#9398) (4090e6f2a)

# 3.1.5

- Fix checkout payload (#9333) (61b928e33)
- Revert "3.1 Add checking if given attributes are variant attributes in ProductVariantCreate mutation (#9134)" (#9334) (dfee09db3)

# 3.1.4

- Add `CREATED_AT` and `LAST_MODIFIED_AT` sorting to some GraphQL fields - #9245 by @rafalp
  - Added `LAST_MODIFIED_AT` sort option to `ExportFileSortingInput`
  - Added `CREATED_AT` and `LAST_MODIFIED_AT` sort options to `OrderSortingInput` type
  - Added `LAST_MODIFIED_AT` and `PUBLISHED_AT` sort options to `ProductOrder` type
  - Added `CREATED_AT` and `LAST_MODIFIED_AT` sort options to `SaleSortingInput` type
  - Added `CREATED_AT` and `LAST_MODIFIED_AT` sort options to `UserSortingInput` type
  - Added `ProductVariantSortingInput` type with `LAST_MODIFIED_AT` sort option
  - Deprecated `UPDATED_AT` sort option on `ExportFileSortingInput`
  - Deprecated `LAST_MODIFIED` and `PUBLICATION_DATE` sort options on `ProductOrder` type
  - Deprecated `CREATION_DATE` sort option on `OrderSortingInput` type
- Fix sending empty emails (#9317) (3e8503d8a)
- Add checking if given attributes are variant attributes in ProductVariantCreate mutation (#9134) (409ca7d23)
- Add command to update search indexes (#9315) (fdd81bbfe)
- Upgrade required Node and NPM versions used by release-it tool (#9293) (3f96a9c30)
- Update link to community pages (#9291) (2d96f5c60)
- General cleanup (#9282) (78f59c6a3)
- Fix `countries` resolver performance (#9318) (dc58ef2c4)
- Fix multiple refunds in NP Atobarai - #9222
- Fix dataloaders, filter out productmedia to be removed (#9299) (825ec3cad)
- Fix migration issue between 3.0 and main (#9323) (fec80cd63)
- Drop wishlist models (#9313) (7c9576925)

# 3.1.3

- Add command to update search indexes (#9315) (6be8461c0)
- Fix countries resolver performance (#9318) (e177f3957)

# 3.1.2

### Breaking changes

- Require `MANAGE_ORDERS` permission in `User.orders` query (#9128) (521dfd639)
  - only staff with `manage orders` and can fetch customer orders
  - the customer can fetch his own orders, except drafts

### Other changes

- Fix failing `on_failure` export tasks method (#9160) (efab6db9d)
- Fix mutations breaks on partially invalid IDs (#9227) (e3b6df2eb)
- Fix voucher migrations (#9249) (3c565ba0c)
- List the missing permissions where possible (#9250) (f8df1aa0d)
- Invalidate stocks dataloader (#9188) (e2366a5e6)
- Override `graphene.JSONString` to have more meaningful message in error message (#9171) (2a0c5a71a)
- Small schema fixes (#9224) (932e64808)
- Support Braintree subaccounts (#9191) (035bf705c)
- Split checkout mutations into separate files (#9266) (1d37b0aa3)

# 3.1.1

- Drop product channel listings when removing last available variant (#9232) (b92d3b686)
- Handle product media deletion in a Celery task (#9187) (2b10fc236)
- Filter Customer/Order/Sale/Product/ProductVariant by datetime of last modification (#9137) (55a845c7b)
- Add support for hiding plugins (#9219) (bc9405307)
- Fix missing update of payment methods when using stored payment method (#9158) (ee4bf520b)
- Fix invalid paths in VCR cassettes (#9236) (f6c268d2e)
- Fix Razorpay comment to be inline with code (#9238) (de417af24)
- Remove `graphene-federation` dependency (#9184) (dd43364f7)

# 3.1.0

### Breaking changes

#### Plugins

- Don't run plugins when calculating checkout's total price for available shipping methods resolution - #9121 by @rafalp
  - Use either net or gross price depending on store configuration.

### Other changes

#### Saleor Apps

- Add API for webhook payloads and deliveries - #8227 by @jakubkuc
- Extend app by `AppExtension` - #7701 by @korycins
- Add webhooks for stock changes: `PRODUCT_VARIANT_OUT_OF_STOCK` and `PRODUCT_VARIANT_BACK_IN_STOCK` - #7590 by @mstrumeck
- Add `COLLECTION_CREATED`, `COLLECTION_UPDATED`, `COLLECTION_DELETED` events and webhooks - #8974 by @rafalp
- Add draft orders webhooks by @jakubkuc
- Add support for providing shipping methods by Saleor Apps - #7975 by @bogdal:
  - Add `SHIPPING_LIST_METHODS_FOR_CHECKOUT` sync webhook
- Add sales webhooks - #8157 @kuchichan
- Allow fetching unpublished pages by apps with manage pages permission - #9181 by @IKarbowiak

#### Metadata

- Add ability to use metadata mutations with tokens as an identifier for orders and checkouts - #8426 by @IKarbowiak

#### Attributes

- Introduce swatch attributes - #7261 by @IKarbowiak
- Add `variant_selection` to `ProductAttributeAssign` operations - #8235 by @kuchichan
- Refactor attributes validation - #8905 by @IKarbowiak
  - in create mutations: require all required attributes
  - in update mutations: do not require providing any attributes; when any attribute is given, validate provided values.

#### Other features and changes

- Add gift cards - #7827 by @IKarbowiak, @tomaszszymanski129
- Add Click & Collect - #7673 by @kuchichan
- Add fulfillment confirmation - #7675 by @tomaszszymanski129
- Make SKU an optional field on `ProductVariant` - #7633 by @rafalp
- Possibility to pass metadata in input of `checkoutPaymentCreate` - #8076 by @mateuszgrzyb
- Add `ExternalNotificationTrigger` mutation - #7821 by @mstrumeck
- Extend `accountRegister` mutation to consume first & last name - #8184 by @piotrgrundas
- Introduce sales/vouchers per product variant - #8064 by @kuchichan
- Batch loads in queries for Apollo Federation - #8273 by @rafalp
- Reserve stocks for checkouts - #7589 by @rafalp
- Add query complexity limit to GraphQL API - #8526 by @rafalp
- Add `quantity_limit_per_customer` field to ProductVariant #8405 by @kuchichan
- Make collections names non-unique - #8986 by @rafalp
- Add validation of unavailable products in the checkout. Mutations: `CheckoutShippingMethodUpdate`,
  `CheckoutAddPromoCode`, `CheckoutPaymentCreate` will raise a ValidationError when product in the checkout is
  unavailable - #8978 by @IKarbowiak
- Add `withChoices` flag for Attribute type - #7733 by @dexon44
- Update required permissions for attribute options - #9204 by @IKarbowiak
  - Product attribute options can be fetched by requestors with manage product types and attributes permission.
  - Page attribute options can be fetched by requestors with manage page types and attributes permission.
- Deprecate interface field `PaymentData.reuse_source` - #7988 by @mateuszgrzyb
- Deprecate `setup_future_usage` from `checkoutComplete.paymentData` input - will be removed in Saleor 4.0 - #7994 by @mateuszgrzyb
- Fix shipping address issue in `availableCollectionPoints` resolver for checkout - #8143 by @kuchichan
- Fix cursor-based pagination in products search - #8011 by @rafalp
- Fix crash when querying external shipping methods `translation` field - #8971 by @rafalp
- Fix crash when too long translation strings were passed to `translate` mutations - #8942 by @rafalp
- Raise ValidationError in `CheckoutAddPromoCode`, `CheckoutPaymentCreate` when product in the checkout is
  unavailable - #8978 by @IKarbowiak
- Remove `graphene-django` dependency - #9170 by @rafalp
- Fix disabled warehouses appearing as valid click and collect points when checkout contains only preorders - #9052 by @rafalp
- Fix failing `on_failure` export tasks method - #9160 by @IKarbowiak

# 3.0.0

### Breaking changes

#### Behavior

- Add multichannel - #6242 by @fowczarek @d-wysocki
- Add email interface as a plugin - #6301 by @korycins
- Add unconfirmed order editing - #6829 by @tomaszszymanski129
  - Removed mutations for draft order lines manipulation: `draftOrderLinesCreate`, `draftOrderLineDelete`, `draftOrderLineUpdate`
  - Added instead: `orderLinesCreate`, `orderLineDelete`, `orderLineUpdate` mutations instead.
  - Order events enums `DRAFT_ADDED_PRODUCTS` and `DRAFT_REMOVED_PRODUCTS` are now `ADDED_PRODUCTS` and `REMOVED_PRODUCTS`
- Remove resolving users location from GeoIP; drop `PaymentInput.billingAddress` input field - #6784 by @maarcingebala
- Always create new checkout in `checkoutCreate` mutation - #7318 by @IKarbowiak
  - deprecate `created` return field on `checkoutCreate` mutation
- Return empty values list for attribute without choices - #7394 by @fowczarek
  - `values` for attributes without choices from now are empty list.
  - attributes with choices - `DROPDOWN` and `MULTISELECT`
  - attributes without choices - `FILE`, `REFERENCE`, `NUMERIC` and `RICH_TEXT`
- Unify checkout identifier in checkout mutations and queries - #7511 by @IKarbowiak
- Propagate sale and voucher discounts over specific lines - #8793 by @korycins
  - Use a new interface for response received from plugins/pluginManager. Methods `calculate_checkout_line_unit_price`
    and `calculate_checkout_line_total` returns `TaxedPricesData` instead of `TaxedMoney`.
- Attach sale discount info to the line when adding variant to order - #8821 by @IKarbowiak
  - Use a new interface for the response received from plugins/pluginManager.
    Methods `calculate_order_line_unit` and `calculate_order_line_total` returns
    `OrderTaxedPricesData` instead of `TaxedMoney`.
  - Rename checkout interfaces: `CheckoutTaxedPricesData` instead of `TaxedPricesData`
    and `CheckoutPricesData` instead of `PricesData`
- Sign JWT tokens with RS256 instead of HS256 - #7990 by @korycins
- Add support for filtering available shipping methods by Saleor Apps - #8399 by @kczan, @stnatic
  - Introduce `ShippingMethodData` interface as a root object type for ShippingMethod object
- Limit number of user addresses - #9173 by @IKarbowiak

#### GraphQL Schema

- Drop deprecated meta mutations - #6422 by @maarcingebala
- Drop deprecated service accounts and webhooks API - #6431 by @maarcingebala
- Drop deprecated fields from the `ProductVariant` type: `quantity`, `quantityAllocated`, `stockQuantity`, `isAvailable` - #6436 by @maarcingebala
- Drop authorization keys API - #6631 by @maarcingebala
- Drop `type` field from `AttributeValue` type - #6710 by @IKarbowiak
- Drop deprecated `taxRate` field from `ProductType` - #6795 by @d-wysocki
- Drop deprecated queries and mutations - #7199 by @IKarbowiak
  - drop `url` field from `Category` type
  - drop `url` field from `Category` type
  - drop `url` field from `Product` type
  - drop `localized` fild from `Money` type
  - drop `permissions` field from `User` type
  - drop `navigation` field from `Shop` type
  - drop `isActive` from `AppInput`
  - drop `value` from `AttributeInput`
  - drop `customerId` from `checkoutCustomerAttach`
  - drop `stockAvailability` argument from `products` query
  - drop `created` and `status` arguments from `orders` query
  - drop `created` argument from `draftOrders` query
  - drop `productType` from `ProductFilter`
  - deprecate specific error fields `<TypeName>Errors`, typed `errors` fields and remove deprecation
- Drop top-level `checkoutLine` query from the schema with related resolver, use `checkout` query instead - #7623 by @dexon44
- Change error class in `CollectionBulkDelete` to `CollectionErrors` - #7061 by @d-wysocki
- Make quantity field on `StockInput` required - #7082 by @IKarbowiak
- Add description to shipping method - #7116 by @IKarbowiak
  - `ShippingMethod` was extended with `description` field.
  - `ShippingPriceInput` was extended with `description` field
  - Extended `shippingPriceUpdate`, `shippingPriceCreate` mutation to add/edit description
  - Input field in `shippingPriceTranslate` changed to `ShippingPriceTranslationInput`
- Split `ShippingMethod` into `ShippingMethod` and `ShippingMethodType` (#8399):
  - `ShippingMethod` is used to represent methods offered for checkouts and orders
  - `ShippingMethodType` is used to manage shipping method configurations in Saleor
  - Deprecate `availableShippingMethods` on `Order` and `Checkout`. Use `shippingMethods` and refer to the `active` field instead

#### Saleor Apps

- Drop `CHECKOUT_QUANTITY_CHANGED` webhook - #6797 by @d-wysocki
- Change the payload of the order webhook to handle discounts list - #6874 by @korycins:
  - added fields: `Order.discounts`, `OrderLine.unit_discount_amount`, `OrderLine.unit_discount_type`, `OrderLine.unit_discount_reason`,
  - removed fields: `Order.discount_amount`, `Order.discount_name`, `Order.translated_discount_name`
- Remove triggering a webhook event `PRODUCT_UPDATED` when calling `ProductVariantCreate` mutation. Use `PRODUCT_VARIANT_CREATED` instead - #6963 by @piotrgrundas
- Make `order` property of invoice webhook payload contain order instead of order lines - #7081 by @pdblaszczyk
  - Affected webhook events: `INVOICE_REQUESTED`, `INVOICE_SENT`, `INVOICE_DELETED`
- Added `CHECKOUT_FILTER_SHIPPING_METHODS`, `ORDER_FILTER_SHIPPING_METHODS` sync webhooks - #8399 by @kczan, @stnatic

#### Plugins

- Drop `apply_taxes_to_shipping_price_range` plugin hook - #6746 by @maarcingebala
- Refactor listing payment gateways - #7050 by @maarcingebala:
  - Breaking changes in plugin methods: removed `get_payment_gateway` and `get_payment_gateway_for_checkout`; instead `get_payment_gateways` was added.
- Improve checkout performance - introduce `CheckoutInfo` data class - #6958 by @IKarbowiak;
  - Introduced changes in plugin methods definitions in the following methods, the `checkout` parameter changed to `checkout_info`:
    - `calculate_checkout_total`
    - `calculate_checkout_subtotal`
    - `calculate_checkout_shipping`
    - `get_checkout_shipping_tax_rate`
    - `calculate_checkout_line_total`
    - `calculate_checkout_line_unit_price`
    - `get_checkout_line_tax_rate`
    - `preprocess_order_creation`
  - `preprocess_order_creation` was extend with `lines_info` parameter
- Fix Avalara caching - #7036 by @fowczarek:
  - Introduced changes in plugin methods definitions:
    - `calculate_checkout_line_total` was extended with `lines` parameter
    - `calculate_checkout_line_unit_price` was extended with `lines` parameter
    - `get_checkout_line_tax_rate` was extended with `lines` parameter
  - To get proper taxes we should always send the whole checkout to Avalara.
- Extend plugins manager to configure plugins for each plugins - #7198 by @korycins:
  - Introduce changes in API:
    - `paymentInitialize` - add `channel` parameter. Optional when only one channel exists.
    - `pluginUpdate` - add `channel` parameter.
    - `availablePaymentGateways` - add `channel` parameter.
    - `storedPaymentSources` - add `channel` parameter.
    - `requestPasswordReset` - add `channel` parameter.
    - `requestEmailChange` - add `channel` parameter.
    - `confirmEmailChange` - add `channel` parameter.
    - `accountRequestDeletion` - add `channel` parameter.
    - change structure of type `Plugin`:
      - add `globalConfiguration` field for storing configuration when a plugin is globally configured
      - add `channelConfigurations` field for storing plugin configuration for each channel
      - removed `configuration` field, use `globalConfiguration` and `channelConfigurations` instead
    - change structure of input `PluginFilterInput`:
      - add `statusInChannels` field
      - add `type` field
      - removed `active` field. Use `statusInChannels` instead
  - Change plugin webhook endpoint - #7332 by @korycins.
    - Use /plugins/channel/<channel_slug>/<plugin_id> for plugins with channel configuration
    - Use /plugins/global/<plugin_id> for plugins with global configuration
    - Remove /plugin/<plugin_id> endpoint
- Fix doubling price in checkout for products without tax - #7056 by @IKarbowiak:
  - Introduce changes in plugins method:
    - `calculate_checkout_subtotal` has been dropped from plugins;
    - for correct subtotal calculation, `calculate_checkout_line_total` must be set (manager method for calculating checkout subtotal uses `calculate_checkout_line_total` method)
- Deprecated Stripe plugin - will be removed in Saleor 4.0
  - rename `StripeGatewayPlugin` to `DeprecatedStripeGatewayPlugin`.
  - introduce new `StripeGatewayPlugin` plugin.

### Other changes

#### Features

- Migrate from Draft.js to Editor.js format - #6430, #6456 by @IKarbowiak
- Allow using `Bearer` as an authorization prefix - #6996 by @korycins
- Add product rating - #6284 by @korycins
- Add order confirmation - #6498 by @tomaszszymanski12
- Extend Vatlayer functionalities - #7101 by @korycins:
  - Allow users to enter a list of exceptions (country ISO codes) that will use the source country rather than the destination country for tax purposes.
  - Allow users to enter a list of countries for which no VAT will be added.
- Extend order with origin and original order values - #7326 by @IKarbowiak
- Allow impersonating user by an app/staff - #7754 by @korycins:
  - Add `customerId` to `checkoutCustomerAttach` mutation
  - Add new permission `IMPERSONATE_USER`
- Add possibility to apply a discount to order/order line with status `DRAFT` - #6930 by @korycins
- Implement database read replicas - #8516, #8751 by @fowczarek
- Propagate sale and voucher discounts over specific lines - #8793 by @korycins
  - The created order lines from checkout will now have fulfilled all undiscounted fields with a default price value
    (without any discounts).
  - Order line will now include a voucher discount (in the case when the voucher is for specific products or have a
    flag apply_once_per_order). In that case, `Order.discounts` will not have a relation to `OrderDiscount` object.
  - Webhook payload for `OrderLine` will now include two new fields, `sale_id` (graphql ID of applied sale) and
    `voucher_code` (code of the valid voucher applied to this line).
  - When any sale or voucher discount was applied, `line.discount_reason` will be fulfilled.
  - New interface for handling more data for prices: `PricesData` and `TaxedPricesData` used in checkout calculations
    and in plugins/pluginManager.
- Attach sale discount info to the line when adding variant to order - #8821 by @IKarbowiak
  - Rename checkout interfaces: `CheckoutTaxedPricesData` instead of `TaxedPricesData`
    and `CheckoutPricesData` instead of `PricesData`
  - New interface for handling more data for prices: `OrderTaxedPricesData` used in plugins/pluginManager.
- Add uploading video URLs to product gallery - #6838 by @GrzegorzDerdak
- Add generic `FileUpload` mutation - #6470 by @IKarbowiak

#### Metadata

- Allow passing metadata to `accountRegister` mutation - #7152 by @piotrgrundas
- Copy metadata fields when creating reissue - #7358 by @IKarbowiak
- Add metadata to shipping zones and shipping methods - #6340 by @maarcingebala
- Add metadata to menu and menu item - #6648 by @tomaszszymanski129
- Add metadata to warehouse - #6727 by @d-wysocki
- Added support for querying objects by metadata fields - #6683 by @LeOndaz, #7421 by @korycins
- Change metadata mutations to use token for order and checkout as an identifier - #8542 by @IKarbowiak
  - After changes, using the order `id` for changing order metadata is deprecated

#### Attributes

- Add rich text attribute input - #7059 by @piotrgrundas
- Support setting value for AttributeValue mutations - #7037 by @piotrgrundas
- Add boolean attributes - #7454 by @piotrgrundas
- Add date & date time attributes - #7500 by @piotrgrundas
- Add file attributes - #6568 by @IKarbowiak
- Add page reference attributes - #6624 by @IKarbowiak
- Add product reference attributes - #6711 by @IKarbowiak
- Add numeric attributes - #6790 by @IKarbowiak
- Add `withChoices` flag for Attribute type - #7733 by @CossackDex
- Return empty results when filtering by non-existing attribute - #7025 by @maarcingebala
- Add Page Types - #6261 by @IKarbowiak

#### Plugins

- Add interface for integrating the auth plugins - #6799 by @korycins
- Add Sendgrid plugin - #6793 by @korycins
- Trigger `checkout_updated` plugin method for checkout metadata mutations - #7392 by @maarcingebala

#### Saleor Apps

- Add synchronous payment webhooks - #7044 by @maarcingebala
- Add `CUSTOMER_UPDATED` webhook, add addresses field to customer `CUSTOMER_CREATED` webhook - #6898 by @piotrgrundas
- Add `PRODUCT_VARIANT_CREATED`, `PRODUCT_VARIANT_UPDATED`, `PRODUCT_VARIANT_DELETED` webhooks, fix attributes field for `PRODUCT_CREATED`, `PRODUCT_UPDATED` webhooks - #6963 by @piotrgrundas
- Trigger `PRODUCT_UPDATED` webhook for collections and categories mutations - #7051 by @d-wysocki
- Extend order webhook payload with fulfillment fields - #7364, #7347 by @korycins
  - fulfillments extended with:
    - `total_refund_amount`
    - `shipping_refund_amount`
    - `lines`
  - fulfillment lines extended with:
    - `total_price_net_amount`
    - `total_price_gross_amount`
    - `undiscounted_unit_price_net`
    - `undiscounted_unit_price_gross`
    - `unit_price_net`
- Extend order payload with undiscounted prices and add psp_reference to payment model - #7339 by @IKarbowiak
  - order payload extended with the following fields:
    - `undiscounted_total_net_amount`
    - `undiscounted_total_gross_amount`
    - `psp_reference` on `payment`
  - order lines extended with:
    - `undiscounted_unit_price_net_amount`
    - `undiscounted_unit_price_gross_amount`
    - `undiscounted_total_price_net_amount`
    - `undiscounted_total_price_gross_amount`
- Add `product_id`, `product_variant_id`, `attribute_id` and `page_id` when it is possible for `AttributeValue` translations webhook - #7783 by @fowczarek
- Add draft orders webhooks - #8102 by @jakubkuc
- Add page webhooks: `PAGE_CREATED`, `PAGE_UPDATED` and `PAGE_DELETED` - #6787 by @d-wysocki
- Add `PRODUCT_DELETED` webhook - #6794 by @d-wysocki
- Add `page_type_id` in translations webhook - #7825 by @fowczarek
- Fix failing account mutations for app - #7569 by @IKarbowiak
- Add app support for events - #7622 by @IKarbowiak
- Fix creating translations with app - #6804 by @krzysztofwolski
- Change the `app` query to return info about the currently authenticated app - #6928 by @d-wysocki
- Mark `X-` headers as deprecated and add headers without prefix. All deprecated headers will be removed in Saleor 4.0 - #8179 by @L3str4nge
  - X-Saleor-Event -> Saleor-Event
  - X-Saleor-Domain -> Saleor-Domain
  - X-Saleor-Signature -> Saleor-Signature
  - X-Saleor-HMAC-SHA256 -> Saleor-HMAC-SHA256

#### Other changes

- Add query contains only schema validation - #6827 by @fowczarek
- Add introspection caching - #6871 by @fowczarek
- Fix Sentry reporting - #6902 by @fowczarek
- Deprecate API fields `Order.discount`, `Order.discountName`, `Order.translatedDiscountName` - #6874 by @korycins
- Fix argument validation in page resolver - #6960 by @fowczarek
- Drop `data` field from checkout line model - #6961 by @fowczarek
- Fix `totalCount` on connection resolver without `first` or `last` - #6975 by @fowczarek
- Fix variant resolver on `DigitalContent` - #6983 by @fowczarek
- Fix resolver by id and slug for product and product variant - #6985 by @d-wysocki
- Add optional support for reporting resource limits via a stub field in `shop` - #6967 by @NyanKiyoshi
- Update checkout quantity when checkout lines are deleted - #7002 by @IKarbowiak
- Fix available shipping methods - return also weight methods without weight limits - #7021 by @IKarbowiak
- Validate discount value for percentage vouchers and sales - #7033 by @d-wysocki
- Add field `languageCode` to types: `AccountInput`, `AccountRegisterInput`, `CheckoutCreateInput`, `CustomerInput`, `Order`, `User`. Add field `languageCodeEnum` to `Order` type. Add new mutation `CheckoutLanguageCodeUpdate`. Deprecate field `Order.languageCode`. - #6609 by @korycins
- Extend `Transaction` type with gateway response and `Payment` type with filter - #7062 by @IKarbowiak
- Fix invalid tax rates for lines - #7058 by @IKarbowiak
- Allow seeing unconfirmed orders - #7072 by @IKarbowiak
- Raise `GraphQLError` when too big integer value is provided - #7076 by @IKarbowiak
- Do not update draft order addresses when user is changing - #7088 by @IKarbowiak
- Recalculate draft order when product/variant was deleted - #7085 by @d-wysocki
- Added validation for `DraftOrderCreate` with negative quantity line - #7085 by @d-wysocki
- Remove HTML tags from product `description_plaintext` - #7094 by @d-wysocki
- Fix failing product tasks when instances are removed - #7092 by @IKarbowiak
- Update GraphQL endpoint to only match exactly `/graphql/` without trailing characters - #7117 by @IKarbowiak
- Introduce `traced_resolver` decorator instead of Graphene middleware - #7159 by @tomaszszymanski129
- Fix failing export when exporting attribute without values - #7131 by @IKarbowiak
- Fix incorrect payment data for Klarna - #7150 by @IKarbowiak
- Drop deleted images from storage - #7129 by @IKarbowiak
- Fix export with empty assignment values - #7214 by @IKarbowiak
- Change exported file name - #7222 by @IKarbowiak
- Fix core sorting on related fields - #7195 by @tomaszszymanski129
- Use GraphQL IDs instead of database IDs in export - #7240 by @IKarbowiak
- Fix draft order tax mismatch - #7226 by @IKarbowiak
  - Introduce `calculate_order_line_total` plugin method
- Update core logging for better Celery tasks handling - #7251 by @tomaszszymanski129
- Raise `ValidationError` when refund cannot be performed - #7260 by @IKarbowiak
- Fix customer addresses missing after customer creation - #7327 by @tomaszszymanski129
- Fix invoice generation - #7376 by @tomaszszymanski129
- Allow defining only one field in translations - #7363 by @IKarbowiak
- Allow filtering pages by ids - #7393 by @IKarbowiak
- Fix validate `min_spent` on vouchers to use net or gross value depends on `settings.display_gross_prices` - #7408 by @d-wysocki
- Fix invoice generation - #7376 by tomaszszymanski129
- Add hash to uploading images #7453 by @IKarbowiak
- Add file format validation for uploaded images - #7447 by @IKarbowiak
- Fix attaching params for address form errors - #7485 by @IKarbowiak
- Update draft order validation - #7253 by @IKarbowiak
  - Extend Order type with errors: [OrderError!]! field
  - Create tasks for deleting order lines by deleting products or variants
- Fix doubled checkout total price for one line and zero shipping price - #7532 by @IKarbowiak
- Deprecate nested objects in `TranslatableContent` types - #7522 by @IKarbowiak
- Modify order of auth middleware calls - #7572 by @tomaszszymanski129
- Drop assigning cheapest shipping method in checkout - #7767 by @maarcingebala
- Deprecate `query` argument in `sales` and `vouchers` queries - #7806 by @maarcingebala
- Allow translating objects by translatable content ID - #7803 by @maarcingebala
- Configure a periodic task for removing empty allocations - #7885 by @fowczarek
- Fix missing transaction id in Braintree - #8110 by @fowczarek
- Fix GraphQL federation support - #7771 #8107 by @rafalp
- Fix cursor-based pagination in products search - #8011 #8211 by @rafalp
- Batch loads in queries for Apollo Federation - #8362 by @rafalp
- Add workaround for failing Avatax when line has price 0 - #8610 by @korycins
- Add option to set tax code for shipping in Avatax configuration view - #8596 by @korycins
- Fix Avalara tax fetching from cache - #8647 by @fowczarek
- Fix incorrect stock allocation - #8931 by @IKarbowiak
- Fix incorrect handling of unavailable products in checkout - #8978, #9119 by @IKarbowiak, @korycins
- Add draft orders webhooks - #8102 by @jakubkuc
- Handle `SameSite` cookie attribute in jwt refresh token middleware - #8209 by @jakubkuc
- Fix creating translations with app - #6804 by @krzysztofwolski
- Add possibility to provide external payment ID during the conversion draft order to order - #6320 by @korycins
- Add basic rating for `Products` - #6284 by @korycins
- Add metadata to shipping zones and shipping methods - #6340 by @maarcingebala
- Add Page Types - #6261 by @IKarbowiak
- Migrate draftjs content to editorjs format - #6430 by @IKarbowiak
- Add editorjs sanitizer - #6456 by @IKarbowiak
- Add generic FileUpload mutation - #6470 by @IKarbowiak
- Order confirmation backend - #6498 by @tomaszszymanski129
- Handle `SameSite` cookie attribute in JWT refresh token middleware - #8209 by @jakubkuc
- Add possibility to provide external payment ID during the conversion draft order to order - #6320 by @korycins9
- Fix password reset request - #6351 by @Manfred-Madelaine-pro, Ambroise and Pierre
- Refund products support - #6530 by @korycins
- Add possibility to exclude products from shipping method - #6506 by @korycins
- Add `Shop.availableShippingMethods` query - #6551 by @IKarbowiak
- Add delivery time to shipping method - #6564 by @IKarbowiak
- Shipping zone description - #6653 by @tomaszszymanski129
- Get tax rate from plugins - #6649 by @IKarbowiak
- Added support for querying user by email - #6632 @LeOndaz
- Add order shipping tax rate - #6678 by @IKarbowiak
- Deprecate field `descriptionJSON` from `Product`, `Category`, `Collection` and field `contentJSON` from `Page` - #6692 by @d-wysocki
- Fix products visibility - #6704 by @IKarbowiak
- Fix page `contentJson` field to return JSON - #6832 by @d-wysocki
- Add SearchRank to search product by name and description. New enum added to `ProductOrderField` - `RANK` - which returns results sorted by search rank - #6872 by @d-wysocki
- Allocate stocks for order lines in a bulk way - #6877 by @IKarbowiak
- Deallocate stocks for order lines in a bulk way - #6896 by @IKarbowiak
- Prevent negative available quantity - #6897 by @d-wysocki
- Add default sorting by rank for search products - #6936 by @d-wysocki
- Fix exporting product description to xlsx - #6959 by @IKarbowiak
- Add `Shop.version` field to query API version - #6980 by @maarcingebala
- Add new authorization header `Authorization-Bearer` - #6998 by @korycins
- Add field `paymentMethodType` to `Payment` object - #7073 by @korycins
- Unify Warehouse Address API - #7481 by @d-wysocki
  - deprecate `companyName` on `Warehouse` type
  - remove `companyName` on `WarehouseInput` type
  - remove `WarehouseAddressInput` on `WarehouseUpdateInput` and `WarehouseCreateInput`, and change it to `AddressInput`
- Fix passing incorrect customer email to payment gateways - #7486 by @korycins
- Add HTTP meta tag for Content-Security-Policy in GraphQL Playground - #7662 by @NyanKiyoshi
- Add additional validation for `from_global_id_or_error` function - #8780 by @CossackDex

# 2.11.1

- Add support for Apple Pay on the web - #6466 by @korycins

## 2.11.0

### Features

- Add products export - #5255 by @IKarbowiak
- Add external apps support - #5767 by @korycins
- Invoices backend - #5732 by @tomaszszymanski129
- Adyen drop-in integration - #5914 by @korycins, @IKarbowiak
- Add a callback view to plugins - #5884 by @korycins
- Support pushing webhook events to message queues - #5940 by @patrys, @korycins
- Send a confirmation email when the order is canceled or refunded - #6017
- No secure cookie in debug mode - #6082 by @patrys, @orzechdev
- Add searchable and available for purchase flags to product - #6060 by @IKarbowiak
- Add `TotalPrice` to `OrderLine` - #6068 @fowczarek
- Add `PRODUCT_UPDATED` webhook event - #6100 by @tomaszszymanski129
- Search orders by GraphQL payment ID - #6135 by @korycins
- Search orders by a custom key provided by payment gateway - #6135 by @korycins
- Add ability to set a default product variant - #6140 by @tomaszszymanski129
- Allow product variants to be sortable - #6138 by @tomaszszymanski129
- Allow fetching stocks for staff users only with `MANAGE_ORDERS` permissions - #6139 by @fowczarek
- Add filtering to `ProductVariants` query and option to fetch variant by SKU in `ProductVariant` query - #6190 by @fowczarek
- Add filtering by Product IDs to `products` query - #6224 by @GrzegorzDerdak
- Add `change_currency` command - #6016 by @maarcingebala
- Add dummy credit card payment - #5822 by @IKarbowiak
- Add custom implementation of UUID scalar - #5646 by @koradon
- Add `AppTokenVerify` mutation - #5716 by @korycins

### Breaking Changes

- Refactored JWT support. Requires handling of JWT token in the storefront (a case when the backend returns the exception about the invalid token). - #5734, #5816 by @korycins
- New logging setup will now output JSON logs in production mode for ease of feeding them into log collection systems like Logstash or CloudWatch Logs - #5699 by @patrys
- Deprecate `WebhookEventType.CHECKOUT_QUANTITY_CHANGED` - #5837 by @korycins
- Anonymize and update order and payment fields; drop `PaymentSecureConfirm` mutation, drop Payment type fields: `extraData`, `billingAddress`, `billingEmail`, drop `gatewayResponse` from `Transaction` type - #5926 by @IKarbowiak
- Switch the HTTP stack from WSGI to ASGI based on Uvicorn - #5960 by @patrys
- Add `MANAGE_PRODUCT_TYPES_AND_ATTRIBUTES` permission, which is now required to access all attributes and product types related mutations - #6219 by @IKarbowiak

### Fixes

- Fix payment fields in order payload for webhooks - #5862 by @korycins
- Fix specific product voucher in draft orders - #5727 by @fowczarek
- Explicit country assignment in default shipping zones - #5736 by @maarcingebala
- Drop `json_content` field from the `Menu` model - #5761 by @maarcingebala
- Strip warehouse name in mutations - #5766 by @koradon
- Add missing order events during checkout flow - #5684 by @koradon
- Update Google Merchant to get tax rate based by plugin manager - #5823 by @gabmartinez
- Allow unicode in slug fields - #5877 by @IKarbowiak
- Fix empty plugin object result after `PluginUpdate` mutation - #5968 by @gabmartinez
- Allow finishing checkout when price amount is 0 - #6064 by @IKarbowiak
- Fix incorrect tax calculation for Avatax - #6035 by @korycins
- Fix incorrect calculation of subtotal with active Avatax - #6035 by @korycins
- Fix incorrect assignment of tax code for Avatax - #6035 by @korycins
- Do not allow negative product price - #6091 by @IKarbowiak
- Handle None as attribute value - #6092 by @IKarbowiak
- Fix for calling `order_created` before the order was saved - #6095 by @korycins
- Update default decimal places - #6098 by @IKarbowiak
- Avoid assigning the same pictures twice to a variant - #6112 by @IKarbowiak
- Fix crashing system when Avalara is improperly configured - #6117 by @IKarbowiak
- Fix for failing finalising draft order - #6133 by @korycins
- Remove corresponding draft order lines when variant is removing - #6119 by @IKarbowiak
- Update required perms for apps management - #6173 by @IKarbowiak
- Raise an error for an empty key in metadata - #6176 by @IKarbowiak
- Add attributes to product error - #6181 by @IKarbowiak
- Allow to add product variant with 0 price to draft order - #6189 by @IKarbowiak
- Fix deleting product when default variant is deleted - #6186 by @IKarbowiak
- Fix get unpublished products, product variants and collection as app - #6194 by @fowczarek
- Set `OrderFulfillStockInput` fields as required - #6196 by @IKarbowiak
- Fix attribute filtering by categories and collections - #6214 by @fowczarek
- Fix `is_visible` when `publication_date` is today - #6225 by @korycins
- Fix filtering products by multiple attributes - #6215 by @GrzegorzDerdak
- Add attributes validation while creating/updating a product's variant - #6269 by @GrzegorzDerdak
- Add metadata to page model - #6292 by @dominik-zeglen
- Fix for unnecessary attributes validation while updating simple product - #6300 by @GrzegorzDerdak
- Include order line total price to webhook payload - #6354 by @korycins
- Fix for fulfilling an order when product quantity equals allocated quantity - #6333 by @GrzegorzDerdak
- Fix for the ability to filter products on collection - #6363 by @GrzegorzDerdak

## 2.10.2

- Add command to change currencies in the database - #5906 by @d-wysocki

## 2.10.1

- Fix multiplied stock quantity - #5675 by @fowczarek
- Fix invalid allocation after migration - #5678 by @fowczarek
- Fix order mutations as app - #5680 by @fowczarek
- Prevent creating checkout/draft order with unpublished product - #5676 by @d-wysocki

## 2.10.0

- OpenTracing support - #5188 by @tomaszszymanski129
- Account confirmation email - #5126 by @tomaszszymanski129
- Relocate `Checkout` and `CheckoutLine` methods into separate module and update checkout related plugins to use them - #4980 by @krzysztofwolski
- Fix problem with free shipping voucher - #4942 by @IKarbowiak
- Add sub-categories to random data - #4949 by @IKarbowiak
- Deprecate `localized` field in Money type - #4952 by @IKarbowiak
- Fix for shipping API not applying taxes - #4913 by @kswiatek92
- Query object translation with only `manage_translation` permission - #4914 by @fowczarek
- Add customer note to draft orders API - #4973 by @IKarbowiak
- Allow to delete category and leave products - #4970 by @IKarbowiak
- Remove thumbnail generation from migration - #3494 by @kswiatek92
- Rename 'shipping_date' field in fulfillment model to 'created' - #2433 by @kswiatek92
- Reduce number of queries for 'checkoutComplete' mutation - #4989 by @IKarbowiak
- Force PyTest to ignore the environment variable containing the Django settings module - #4992 by @NyanKiyoshi
- Extend JWT token payload with user information - #4987 by @salwator
- Optimize the queries for product list in the dashboard - #4995 by @IKarbowiak
- Drop dashboard 1.0 - #5000 by @IKarbowiak
- Fixed serialization error on weight fields when running `loaddata` and `dumpdb` - #5005 by @NyanKiyoshi
- Fixed JSON encoding error on Google Analytics reporting - #5004 by @NyanKiyoshi
- Create custom field to translation, use new translation types in translations query - #5007 by @fowczarek
- Take allocated stock into account in `StockAvailability` filter - #5019 by @simonbru
- Generate matching postal codes for US addresses - #5033 by @maarcingebala
- Update debug toolbar - #5032 by @IKarbowiak
- Allow staff member to receive notification about customers orders - #4993 by @kswiatek92
- Add user's global id to the JWT payload - #5039 by @salwator
- Make middleware path resolving lazy - #5041 by @NyanKiyoshi
- Generate slug on saving the attribute value - #5055 by @fowczarek
- Fix order status after order update - #5072 by @fowczarek
- Extend top-level connection resolvers with ability to sort results - #5018 by @fowczarek
- Drop storefront 1.0 - #5043 by @IKarbowiak
- Replace permissions strings with enums - #5038 by @kswiatek92
- Remove gateways forms and templates - #5075 by @IKarbowiak
- Add `Wishlist` models and GraphQL endpoints - #5021 by @derenio
- Remove deprecated code - #5107 by @IKarbowiak
- Fix voucher start date filtering - #5133 by @dominik-zeglen
- Search by sku in products query - #5117 by @fowczarek
- Send fulfillment update email - #5118 by @IKarbowiak
- Add address query - #5148 by @kswiatek92
- Add `checkout_quantity_changed` webhook - #5042 by @derenio
- Remove unnecessary `manage_orders` permission - #5142 by @kswiatek92
- Mutation to change the user email - #5076 by @kswiatek92
- Add MyPy checks - #5150 by @IKarbowiak
- Move extracting user or service account to utils - #5152 by @kswiatek92
- Deprecate order status/created arguments - #5076 by @kswiatek92
- Fix getting title field in page mutations #5160 by @maarcingebala
- Copy public and private metadata from the checkout to the order upon creation - #5165 by @dankolbman
- Add warehouses and stocks- #4986 by @szewczykmira
- Add permission groups - #5176, #5513 by @IKarbowiak
- Drop `gettext` occurrences - #5189 by @IKarbowiak
- Fix `product_created` webhook - #5187 by @dzkb
- Drop unused resolver `resolve_availability` - #5190 by @maarcingebala
- Fix permission for `checkoutCustomerAttach` mutation - #5192 by @maarcingebala
- Restrict access to user field - #5194 by @maarcingebala
- Unify permission for service account API client in test - #5197 by @fowczarek
- Add additional confirmation step to `checkoutComplete` mutation - #5179 by @salwator
- Allow sorting warehouses by name - #5211 by @dominik-zeglen
- Add anonymization to GraphQL's `webhookSamplePayload` endpoint - #5161 @derenio
- Add slug to `Warehouse`, `Product` and `ProductType` models - #5196 by @IKarbowiak
- Add mutation for assigning, unassigning shipping zones to warehouse - #5217 by @kswiatek92
- Fix passing addresses to `PaymentData` objects - #5223 by @maarcingebala
- Return `null` when querying `me` as an anonymous user - #5231 by @maarcingebala
- Added `PLAYGROUND_ENABLED` environment variable/setting to allow to enable the GraphQL playground when `DEBUG` is disabled - #5254 by @NyanKiyoshi
- Fix access to order query when request from service account - #5258 by @fowczarek
- Customer shouldn't be able to see draft orders by token - #5259 by @fowczarek
- Customer shouldn't be able to query checkout with another customer - #5268 by @fowczarek
- Added integration support of Jaeger Tracing - #5282 by @NyanKiyoshi
- Return `null` when querying `me` as an anonymous user - #5231 as @maarcingebala
- Add `fulfillment created` webhook - @szewczykmira
- Unify metadata API - #5178 by @fowczarek
- Add compiled versions of emails to the repository - #5260 by @tomaszszymanski129
- Add required prop to fields where applicable - #5293 by @dominik-zeglen
- Drop `get_absolute_url` methods - #5299 by @IKarbowiak
- Add `--force` flag to `cleardb` command - #5302 by @maarcingebala
- Require non-empty message in `orderAddNote` mutation - #5316 by @maarcingebala
- Stock management refactor - #5323 by @IKarbowiak
- Add discount error codes - #5348 by @IKarbowiak
- Add benchmarks to checkout mutations - #5339 by @fowczarek
- Add pagination tests - #5363 by @fowczarek
- Add ability to assign multiple warehouses in mutations to create/update a shipping zone - #5399 by @fowczarek
- Add filter by ids to the `warehouses` query - #5414 by @fowczarek
- Add shipping rate price validation - #5411 by @kswiatek92
- Remove unused settings and environment variables - #5420 by @maarcingebala
- Add product price validation - #5413 by @kswiatek92
- Add attribute validation to `attributeAssign` mutation - #5423 by @kswiatek92
- Add possibility to update/delete more than one item in metadata - #5446 by @koradon
- Check if image exists before validating - #5425 by @kswiatek92
- Fix warehouses query not working without id - #5441 by @koradon
- Add `accountErrors` to `CreateToken` mutation - #5437, #5465 by @koradon
- Raise `GraphQLError` if filter has invalid IDs - #5460 by @gabmartinez
- Use `AccountErrorCode.INVALID_CREDENTIALS` instead of `INVALID_PASSWORD` - #5495 by @koradon
- Add tests for pagination - #5468 by @koradon
- Add `Job` abstract model and interface - #5510 by @IKarbowiak
- Refactor implementation of allocation - #5445 by @fowczarek
- Fix `WeightScalar` - #5530 by @koradon
- Add `OrderFulfill` mutation - #5525 by @fowczarek
- Add "It Works" page - #5494 by @IKarbowiak and @dominik-zeglen
- Extend errors in `OrderFulfill` mutation - #5553 by @fowczarek
- Refactor `OrderCancel` mutation for multiple warehouses - #5554 by @fowczarek
- Add negative weight validation - #5564 by @fowczarek
- Add error when user pass empty object as address - #5585 by @fowczarek
- Fix payment creation without shipping method - #5444 by @d-wysocki
- Fix checkout and order flow with variant without inventory tracking - #5599 by @fowczarek
- Fixed JWT expired token being flagged as unhandled error rather than handled. - #5603 by @NyanKiyoshi
- Refactor read-only middleware - #5602 by @maarcingebala
- Fix availability for variants without inventory tracking - #5605 by @fowczarek
- Drop support for configuring Vatlayer plugin from settings file. - #5614 by @korycins
- Add ability to query category, collection or product by slug - #5574 by @koradon
- Add `quantityAvailable` field to `ProductVariant` type - #5628 by @fowczarek
- Use tags rather than time-based logs for information on requests - #5608 by @NyanKiyoshi

## 2.9.0

### API

- Add mutation to change customer's first name last name - #4489 by @fowczarek
- Add mutation to delete customer's account - #4494 by @fowczarek
- Add mutation to change customer's password - #4656 by @fowczarek
- Add ability to customize email sender address in emails sent by Saleor - #4820 by @NyanKiyoshi
- Add ability to filter attributes per global ID - #4640 by @NyanKiyoshi
- Add ability to search product types by value (through the name) - #4647 by @NyanKiyoshi
- Add queries and mutation for serving and saving the configuration of all plugins - #4576 by @korycins
- Add `redirectUrl` to staff and user create mutations - #4717 by @fowczarek
- Add error codes to mutations responses - #4676 by @Kwaidan00
- Add translations to countries in `shop` query - #4732 by @fowczarek
- Add support for sorting product by their attribute values through given attribute ID - #4740 by @NyanKiyoshi
- Add descriptions for queries and query arguments - #4758 by @maarcingebala
- Add support for Apollo Federation - #4825 by @salwator
- Add mutation to create multiple product variants at once - #4735 by @fowczarek
- Add default value to custom errors - #4797 by @fowczarek
- Extend `availablePaymentGateways` field with gateways' configuration data - #4774 by @salwator
- Change `AddressValidationRules` API - #4655 by @Kwaidan00
- Use search in a consistent way; add sort by product type name and publication status to `products` query. - #4715 by @fowczarek
- Unify `menuItemMove` mutation with other reordering mutations - #4734 by @NyanKiyoshi
- Don't create an order when the payment was unsuccessful - #4500 by @NyanKiyoshi
- Don't require shipping information in checkout for digital orders - #4573 by @NyanKiyoshi
- Drop `manage_users` permission from the `permissions` query - #4854 by @maarcingebala
- Deprecate `inCategory` and `inCollection` attributes filters in favor of `filter` argument - #4700 by @NyanKiyoshi & @khalibloo
- Remove `PaymentGatewayEnum` from the schema, as gateways now are dynamic plugins - #4756 by @salwator
- Require `manage_products` permission to query `costPrice` and `stockQuantity` fields - #4753 by @NyanKiyoshi
- Refactor account mutations - #4510, #4668 by @fowczarek
- Fix generating random avatars when updating staff accounts - #4521 by @maarcingebala
- Fix updating JSON menu representation in mutations - #4524 by @maarcingebala
- Fix setting variant's `priceOverride` and `costPrice` to `null` - #4754 by @NyanKiyoshi
- Fix fetching staff user without `manage_users` permission - #4835 by @fowczarek
- Ensure that a GraphQL query is a string - #4836 by @nix010
- Add ability to configure the password reset link - #4863 by @fowczarek
- Fixed a performance issue where Saleor would sometimes run huge, unneeded prefetches when resolving categories or collections - #5291 by @NyanKiyoshi
- uWSGI now forces the django application to directly load on startup instead of being lazy - #5357 by @NyanKiyoshi

### Core

- Add enterprise-grade attributes management - #4351 by @dominik-zeglen and @NyanKiyoshi
- Add extensions manager - #4497 by @korycins
- Add service accounts - backend support - #4689 by @korycins
- Add support for webhooks - #4731 by @korycins
- Migrate the attributes mapping from HStore to many-to-many relation - #4663 by @NyanKiyoshi
- Create general abstraction for object metadata - #4447 by @salwator
- Add metadata to `Order` and `Fulfillment` models - #4513, #4866 by @szewczykmira
- Migrate the tax calculations to plugins - #4497 by @korycins
- Rewrite payment gateways using plugin architecture - #4669 by @salwator
- Rewrite Stripe integration to use PaymentIntents API - #4606 by @salwator
- Refactor password recovery system - #4617 by @fowczarek
- Add functionality to sort products by their "minimal variant price" - #4416 by @derenio
- Add voucher's "once per customer" feature - #4442 by @fowczarek
- Add validations for minimum password length in settings - #4735 by @fowczarek
- Add form to configure payments in the dashboard - #4807 by @szewczykmira
- Change `unique_together` in `AttributeValue` - #4805 by @fowczarek
- Change max length of SKU to 255 characters - #4811 by @lex111
- Distinguish `OrderLine` product name and variant name - #4702 by @fowczarek
- Fix updating order status after automatic fulfillment of digital products - #4709 by @korycins
- Fix error when updating or creating a sale with missing required values - #4778 by @NyanKiyoshi
- Fix error filtering pages by URL in the dashboard 1.0 - #4776 by @NyanKiyoshi
- Fix display of the products tax rate in the details page of dashboard 1.0 - #4780 by @NyanKiyoshi
- Fix adding the same product into a collection multiple times - #4518 by @NyanKiyoshi
- Fix crash when placing an order when a customer happens to have the same address more than once - #4824 by @NyanKiyoshi
- Fix time zone based tests - #4468 by @fowczarek
- Fix serializing empty URLs as a string when creating menu items - #4616 by @maarcingebala
- The invalid IP address in HTTP requests now fallback to the requester's IP address. - #4597 by @NyanKiyoshi
- Fix product variant update with current attribute values - #4936 by @fowczarek
- Update checkout last field and add auto now fields to save with update_fields parameter - #5177 by @IKarbowiak

### Dashboard 2.0

- Allow selecting the number of rows displayed in dashboard's list views - #4414 by @benekex2
- Add ability to toggle visible columns in product list - #4608 by @dominik-zeglen
- Add voucher settings - #4556 by @benekex2
- Contrast improvements - #4508 by @benekex2
- Display menu item form errors - #4551 by @dominik-zeglen
- Do not allow random IDs to appear in snapshots - #4495 by @dominik-zeglen
- Input UI changes - #4542 by @benekex2
- Implement new menu design - #4476 by @benekex2
- Refetch attribute list after closing modal - #4615 by @dominik-zeglen
- Add config for Testcafe - #4553 by @dominik-zeglen
- Fix product type taxes select - #4453 by @benekex2
- Fix form reloading - #4467 by @dominik-zeglen
- Fix voucher limit value when checkbox unchecked - #4456 by @benekex2
- Fix searches and pickers - #4487 by @dominik-zeglen
- Fix dashboard menu styles - #4491 by @benekex2
- Fix menu responsiveness - #4511 by @benekex2
- Fix loosing focus while typing in the product description field - #4549 by @dominik-zeglen
- Fix MUI warnings - #4588 by @dominik-zeglen
- Fix bulk action checkboxes - #4618 by @dominik-zeglen
- Fix rendering user avatar when it's empty #4546 by @maarcingebala
- Remove Dashboard 2.0 files form Saleor repository - #4631 by @dominik-zeglen
- Fix CreateToken mutation to use NonNull on errors field #5415 by @gabmartinez

### Other notable changes

- Replace Pipenv with Poetry - #3894 by @michaljelonek
- Upgrade `django-prices` to v2.1 - #4639 by @NyanKiyoshi
- Disable reports from uWSGI about broken pipe and write errors from disconnected clients - #4596 by @NyanKiyoshi
- Fix the random failures of `populatedb` trying to create users with an existing email - #4769 by @NyanKiyoshi
- Enforce `pydocstyle` for Python docstrings over the project - #4562 by @NyanKiyoshi
- Move Django Debug Toolbar to dev requirements - #4454 by @derenio
- Change license for artwork to CC-BY 4.0
- New translations:
  - Greek

## 2.8.0

### Core

- Avatax backend support - #4310 by @korycins
- Add ability to store used payment sources in gateways (first implemented in Braintree) - #4195 by @salwator
- Add ability to specify a minimal quantity of checkout items for a voucher - #4427 by @fowczarek
- Change the type of start and end date fields from Date to DateTime - #4293 by @fowczarek
- Revert the custom dynamic middlewares - #4452 by @NyanKiyoshi

### Dashboard 2.0

- UX improvements in Vouchers section - #4362 by @benekex2
- Add company address configuration - #4432 by @benekex2
- Require name when saving a custom list filter - #4269 by @benekex2
- Use `esModuleInterop` flag in `tsconfig.json` to simplify imports - #4372 by @dominik-zeglen
- Use hooks instead of a class component in forms - #4374 by @dominik-zeglen
- Drop CSRF token header from API client - #4357 by @dominik-zeglen
- Fix various bugs in the product section - #4429 by @dominik-zeglen

### Other notable changes

- Fix error when creating a checkout with voucher code - #4292 by @NyanKiyoshi
- Fix error when users enter an invalid phone number in an address - #4404 by @NyanKiyoshi
- Fix error when adding a note to an anonymous order - #4319 by @NyanKiyoshi
- Fix gift card duplication error in the `populatedb` script - #4336 by @fowczarek
- Fix vouchers apply once per order - #4339 by @fowczarek
- Fix discount tests failing at random - #4401 by @korycins
- Add `SPECIFIC_PRODUCT` type to `VoucherType` - #4344 by @fowczarek
- New translations:
  - Icelandic
- Refactored the backend side of `checkoutCreate` to improve performances and prevent side effects over the user's checkout if the checkout creation was to fail. - #4367 by @NyanKiyoshi
- Refactored the logic of cleaning the checkout shipping method over the API, so users do not lose the shipping method when updating their checkout. If the shipping method becomes invalid, it will be replaced by the cheapest available. - #4367 by @NyanKiyoshi & @szewczykmira
- Refactored process of getting available shipping methods to make it easier to understand and prevent human-made errors. - #4367 by @NyanKiyoshi
- Moved 3D secure option to Braintree plugin configuration and update config structure mechanism - #4751 by @salwator

## 2.7.0

### API

- Create order only when payment is successful - #4154 by @NyanKiyoshi
- Order Events containing order lines or fulfillment lines now return the line object in the GraphQL API - #4114 by @NyanKiyoshi
- GraphQL now prints exceptions to stderr as well as returning them or not - #4148 by @NyanKiyoshi
- Refactored API resolvers to static methods with root typing - #4155 by @NyanKiyoshi
- Add phone validation in the GraphQL API to handle the library upgrade - #4156 by @NyanKiyoshi

### Core

- Add basic Gift Cards support in the backend - #4025 by @fowczarek
- Add the ability to sort products within a collection - #4123 by @NyanKiyoshi
- Implement customer events - #4094 by @NyanKiyoshi
- Merge "authorize" and "capture" operations - #4098 by @korycins, @NyanKiyoshi
- Separate the Django middlewares from the GraphQL API middlewares - #4102 by @NyanKiyoshi, #4186 by @cmiacz

### Dashboard 2.0

- Add navigation section - #4012 by @dominik-zeglen
- Add filtering on product list - #4193 by @dominik-zeglen
- Add filtering on orders list - #4237 by @dominik-zeglen
- Change input style and improve Storybook stories - #4115 by @dominik-zeglen
- Migrate deprecated fields in Dashboard 2.0 - #4121 by @benekex2
- Add multiple select checkbox - #4133, #4146 by @benekex2
- Rename menu items in Dashboard 2.0 - #4172 by @benekex2
- Category delete modal improvements - #4171 by @benekex2
- Close modals on click outside - #4236 - by @benekex2
- Use date localize hook in translations - #4202 by @dominik-zeglen
- Unify search API - #4200 by @dominik-zeglen
- Default default PAGINATE_BY - #4238 by @dominik-zeglen
- Create generic filtering interface - #4221 by @dominik-zeglen
- Add default state to rich text editor = #4281 by @dominik-zeglen
- Fix translation discard button - #4109 by @benekex2
- Fix draftail options and icons - #4132 by @benekex2
- Fix typos and messages in Dashboard 2.0 - #4168 by @benekex2
- Fix view all orders button - #4173 by @benekex2
- Fix visibility card view - #4198 by @benekex2
- Fix query refetch after selecting an object in list - #4272 by @dominik-zeglen
- Fix image selection in variants - #4270 by @benekex2
- Fix collection search - #4267 by @dominik-zeglen
- Fix quantity height in draft order edit - #4273 by @benekex2
- Fix checkbox clickable area size - #4280 by @dominik-zeglen
- Fix breaking object selection in menu section - #4282 by @dominik-zeglen
- Reset selected items when tab switch - #4268 by @benekex2

### Other notable changes

- Add support for Google Cloud Storage - #4127 by @chetabahana
- Adding a nonexistent variant to checkout no longer crashes - #4166 by @NyanKiyoshi
- Disable storage of Celery results - #4169 by @NyanKiyoshi
- Disable polling in Playground - #4188 by @maarcingebala
- Cleanup code for updated function names and unused argument - #4090 by @jxltom
- Users can now add multiple "Add to Cart" forms in a single page - #4165 by @NyanKiyoshi
- Fix incorrect argument in `get_client_token` in Braintree integration - #4182 by @maarcingebala
- Fix resolving attribute values when transforming them to HStore - #4161 by @maarcingebala
- Fix wrong calculation of subtotal in cart page - #4145 by @korycins
- Fix margin calculations when product/variant price is set to zero - #4170 by @MahmoudRizk
- Fix applying discounts in checkout's subtotal calculation in API - #4192 by @maarcingebala
- Fix GATEWAYS_ENUM to always contain all implemented payment gateways - #4108 by @koradon

## 2.6.0

### API

- Add unified filtering interface in resolvers - #3952, #4078 by @korycins
- Add mutations for bulk actions - #3935, #3954, #3967, #3969, #3970 by @akjanik
- Add mutation for reordering menu items - #3958 by @NyanKiyoshi
- Optimize queries for single nodes - #3968 @NyanKiyoshi
- Refactor error handling in mutations #3891 by @maarcingebala & @akjanik
- Specify mutation permissions through Meta classes - #3980 by @NyanKiyoshi
- Unify pricing access in products and variants - #3948 by @NyanKiyoshi
- Use only_fields instead of exclude_fields in type definitions - #3940 by @michaljelonek
- Prefetch collections when getting sales of a bunch of products - #3961 by @NyanKiyoshi
- Remove unnecessary dedents from GraphQL schema so new Playground can work - #4045 by @salwator
- Restrict resolving payment by ID - #4009 @NyanKiyoshi
- Require `checkoutId` for updating checkout's shipping and billing address - #4074 by @jxltom
- Handle errors in `TokenVerify` mutation - #3981 by @fowczarek
- Unify argument names in types and resolvers - #3942 by @NyanKiyoshi

### Core

- Use Black as the default code formatting tool - #3852 by @krzysztofwolski and @NyanKiyoshi
- Dropped Python 3.5 support - #4028 by @korycins
- Rename Cart to Checkout - #3963 by @michaljelonek
- Use data classes to exchange data with payment gateways - #4028 by @korycins
- Refactor order events - #4018 by @NyanKiyoshi

### Dashboard 2.0

- Add bulk actions - #3955 by @dominik-zeglen
- Add user avatar management - #4030 by @benekex2
- Add navigation drawer support on mobile devices - #3839 by @benekex2
- Fix rendering validation errors in product form - #4024 by @benekex2
- Move dialog windows to query string rather than router paths - #3953 by @dominik-zeglen
- Update order events types - #4089 by @jxltom
- Code cleanup by replacing render props with react hooks - #4010 by @dominik-zeglen

### Other notable changes

- Add setting to enable Django Debug Toolbar - #3983 by @koradon
- Use newest GraphQL Playground - #3971 by @salwator
- Ensure adding to quantities in the checkout is respecting the limits - #4005 by @NyanKiyoshi
- Fix country area choices - #4008 by @fowczarek
- Fix price_range_as_dict function - #3999 by @zodiacfireworks
- Fix the product listing not showing in the voucher when there were products selected - #4062 by @NyanKiyoshi
- Fix crash in Dashboard 1.0 when updating an order address's phone number - #4061 by @NyanKiyoshi
- Reduce the time of tests execution by using dummy password hasher - #4083 by @korycins
- Set up explicit **hash** function - #3979 by @akjanik
- Unit tests use none as media root - #3975 by @korycins
- Update file field styles with materializecss template filter - #3998 by @zodiacfireworks
- New translations:
  - Albanian
  - Colombian Spanish
  - Lithuanian

## 2.5.0

### API

- Add query to fetch draft orders - #3809 by @michaljelonek
- Add bulk delete mutations - #3838 by @michaljelonek
- Add `languageCode` enum to API - #3819 by @michaljelonek, #3854 by @jxltom
- Duplicate address instances in checkout mutations - #3866 by @pawelzar
- Restrict access to `orders` query for unauthorized users - #3861 by @pawelzar
- Support setting address as default in address mutations - #3787 by @jxltom
- Fix phone number validation in GraphQL when country prefix not given - #3905 by @patrys
- Report pretty stack traces in DEBUG mode - #3918 by @patrys

### Core

- Drop support for Django 2.1 and Django 1.11 (previous LTS) - #3929 by @patrys
- Fulfillment of digital products - #3868 by @korycins
- Introduce avatars for staff accounts - #3878 by @pawelzar
- Refactor the account avatars path from a relative to absolute - #3938 by @NyanKiyoshi

### Dashboard 2.0

- Add translations section - #3884 by @dominik-zeglen
- Add light/dark theme - #3856 by @dominik-zeglen
- Add customer's address book view - #3826 by @dominik-zeglen
- Add "Add variant" button on the variant details page = #3914 by @dominik-zeglen
- Add back arrows in "Configure" subsections - #3917 by @dominik-zeglen
- Display avatars in staff views - #3922 by @dominik-zeglen
- Prevent user from changing his own status and permissions - #3922 by @dominik-zeglen
- Fix crashing product create view - #3837, #3910 by @dominik-zeglen
- Fix layout in staff members details page - #3857 by @dominik-zeglen
- Fix unfocusing rich text editor - #3902 by @dominik-zeglen
- Improve accessibility - #3856 by @dominik-zeglen

### Other notable changes

- Improve user and staff management in dashboard 1.0 - #3781 by @jxltom
- Fix default product tax rate in Dashboard 1.0 - #3880 by @pawelzar
- Fix logo in docs - #3928 by @michaljelonek
- Fix name of logo file - #3867 by @jxltom
- Fix variants for juices in example data - #3926 by @michaljelonek
- Fix alignment of the cart dropdown on new bootstrap version - #3937 by @NyanKiyoshi
- Refactor the account avatars path from a relative to absolute - #3938 by @NyanKiyoshi
- New translations:
  - Armenian
  - Portuguese
  - Swahili
  - Thai

## 2.4.0

### API

- Add model translations support in GraphQL API - #3789 by @michaljelonek
- Add mutations to manage addresses for authenticated customers - #3772 by @Kwaidan00, @maarcingebala
- Add mutation to apply vouchers in checkout - #3739 by @Kwaidan00
- Add thumbnail field to `OrderLine` type - #3737 by @michaljelonek
- Add a query to fetch order by token - #3740 by @michaljelonek
- Add city choices and city area type to address validator API - #3788 by @jxltom
- Fix access to unpublished objects in API - #3724 by @Kwaidan00
- Fix bug where errors are not returned when creating fulfillment with a non-existent order line - #3777 by @jxltom
- Fix `productCreate` mutation when no product type was provided - #3804 by @michaljelonek
- Enable database search in products query - #3736 by @michaljelonek
- Use authenticated user's email as default email in creating checkout - #3726 by @jxltom
- Generate voucher code if it wasn't provided in mutation - #3717 by @Kwaidan00
- Improve limitation of vouchers by country - #3707 by @michaljelonek
- Only include canceled fulfillments for staff in fulfillment API - #3778 by @jxltom
- Support setting address as when creating customer address #3782 by @jxltom
- Fix generating slug from title - #3816 by @maarcingebala
- Add `variant` field to `OrderLine` type - #3820 by @maarcingebala

### Core

- Add JSON fields to store rich-text content - #3756 by @michaljelonek
- Add function to recalculate total order weight - #3755 by @Kwaidan00, @maarcingebala
- Unify cart creation logic in API and Django views - #3761, #3790 by @maarcingebala
- Unify payment creation logic in API and Django views - #3715 by @maarcingebala
- Support partially charged and refunded payments - #3735 by @jxltom
- Support partial fulfillment of ordered items - #3754 by @jxltom
- Fix applying discounts when a sale has no end date - #3595 by @cprinos

### Dashboard 2.0

- Add "Discounts" section - #3654 by @dominik-zeglen
- Add "Pages" section; introduce Draftail WYSIWYG editor - #3751 by @dominik-zeglen
- Add "Shipping Methods" section - #3770 by @dominik-zeglen
- Add support for date and datetime components - #3708 by @dominik-zeglen
- Restyle app layout - #3811 by @dominik-zeglen

### Other notable changes

- Unify model field names related to models' public access - `publication_date` and `is_published` - #3706 by @michaljelonek
- Improve filter orders by payment status - #3749 @jxltom
- Refactor translations in emails - #3701 by @Kwaidan00
- Use exact image versions in docker-compose - #3742 by @ashishnitinpatil
- Sort order payment and history in descending order - #3747 by @jxltom
- Disable style-loader in dev mode - #3720 by @jxltom
- Add ordering to shipping method - #3806 by @michaljelonek
- Add missing type definition for dashboard 2.0 - #3776 by @jxltom
- Add header and footer for checkout success pages #3752 by @jxltom
- Add instructions for using local assets in Docker - #3723 by @michaljelonek
- Update S3 deployment documentation to include CORS configuration note - #3743 by @NyanKiyoshi
- Fix missing migrations for is_published field of product and page model - #3757 by @jxltom
- Fix problem with l10n in Braintree payment gateway template - #3691 by @Kwaidan00
- Fix bug where payment is not filtered from active ones when creating payment - #3732 by @jxltom
- Fix incorrect cart badge location - #3786 by @jxltom
- Fix storefront styles after bootstrap is updated to 4.3.1 - #3753 by @jxltom
- Fix logo size in different browser and devices with different sizes - #3722 by @jxltom
- Rename dumpdata file `db.json` to `populatedb_data.json` - #3810 by @maarcingebala
- Prefetch collections for product availability - #3813 by @michaljelonek
- Bump django-graphql-jwt - #3814 by @michaljelonek
- Fix generating slug from title - #3816 by @maarcingebala
- New translations:
  - Estonian
  - Indonesian

## 2.3.1

- Fix access to private variant fields in API - #3773 by maarcingebala
- Limit access of quantity and allocated quantity to staff in GraphQL API #3780 by @jxltom

## 2.3.0

### API

- Return user's last checkout in the `User` type - #3578 by @fowczarek
- Automatically assign checkout to the logged in user - #3587 by @fowczarek
- Expose `chargeTaxesOnShipping` field in the `Shop` type - #3603 by @fowczarek
- Expose list of enabled payment gateways - #3639 by @fowczarek
- Validate uploaded files in a unified way - #3633 by @fowczarek
- Add mutation to trigger fetching tax rates - #3622 by @fowczarek
- Use USERNAME_FIELD instead of hard-code email field when resolving user - #3577 by @jxltom
- Require variant and quantity fields in `CheckoutLineInput` type - #3592 by @jxltom
- Preserve order of nodes in `get_nodes_or_error` function - #3632 by @jxltom
- Add list mutations for `Voucher` and `Sale` models - #3669 by @michaljelonek
- Use proper type for countries in `Voucher` type - #3664 by @michaljelonek
- Require email in when creating checkout in API - #3667 by @michaljelonek
- Unify returning errors in the `tokenCreate` mutation - #3666 by @michaljelonek
- Use `Date` field in Sale/Voucher inputs - #3672 by @michaljelonek
- Refactor checkout mutations - #3610 by @fowczarek
- Refactor `clean_instance`, so it does not returns errors anymore - #3597 by @akjanik
- Handle GraphqQL syntax errors - #3576 by @jxltom

### Core

- Refactor payments architecture - #3519 by @michaljelonek
- Improve Docker and `docker-compose` configuration - #3657 by @michaljelonek
- Allow setting payment status manually for dummy gateway in Storefront 1.0 - #3648 by @jxltom
- Infer default transaction kind from operation type - #3646 by @jxltom
- Get correct payment status for order without any payments - #3605 by @jxltom
- Add default ordering by `id` for `CartLine` model - #3593 by @jxltom
- Fix "set password" email sent to customer created in the dashboard - #3688 by @Kwaidan00

### Dashboard 2.0

- ️Add taxes section - #3622 by @dominik-zeglen
- Add drag'n'drop image upload - #3611 by @dominik-zeglen
- Unify grid handling - #3520 by @dominik-zeglen
- Add component generator - #3670 by @dominik-zeglen
- Throw Typescript errors while snapshotting - #3611 by @dominik-zeglen
- Simplify mutation's error checking - #3589 by @dominik-zeglen
- Fix order cancelling - #3624 by @dominik-zeglen
- Fix logo placement - #3602 by @dominik-zeglen

### Other notable changes

- Register Celery task for updating exchange rates - #3599 by @jxltom
- Fix handling different attributes with the same slug - #3626 by @jxltom
- Add missing migrations for tax rate choices - #3629 by @jxltom
- Fix `TypeError` on calling `get_client_token` - #3660 by @michaljelonek
- Make shipping required as default when creating product types - #3655 by @jxltom
- Display payment status on customer's account page in Storefront 1.0 - #3637 by @jxltom
- Make order fields sequence in Dashboard 1.0 same as in Dashboard 2.0 - #3606 by @jxltom
- Fix returning products for homepage for the currently viewing user - #3598 by @jxltom
- Allow filtering payments by status in Dashboard 1.0 - #3608 by @jxltom
- Fix typo in the definition of order status - #3649 by @jxltom
- Add margin for order notes section - #3650 by @jxltom
- Fix logo position - #3609, #3616 by @jxltom
- Storefront visual improvements - #3696 by @piotrgrundas
- Fix product list price filter - #3697 by @Kwaidan00
- Redirect to success page after successful payment - #3693 by @Kwaidan00

## 2.2.0

### API

- Use `PermissionEnum` as input parameter type for `permissions` field - #3434 by @maarcingebala
- Add "authorize" and "charge" mutations for payments - #3426 by @jxltom
- Add alt text to product thumbnails and background images of collections and categories - #3429 by @fowczarek
- Fix passing decimal arguments = #3457 by @fowczarek
- Allow sorting products by the update date - #3470 by @jxltom
- Validate and clear the shipping method in draft order mutations - #3472 by @fowczarek
- Change tax rate field to choice field - #3478 by @fowczarek
- Allow filtering attributes by collections - #3508 by @maarcingebala
- Resolve to `None` when empty object ID was passed as mutation argument - #3497 by @maarcingebala
- Change `errors` field type from [Error] to [Error!] - #3489 by @fowczarek
- Support creating default variant for product types that don't use multiple variants - #3505 by @fowczarek
- Validate SKU when creating a default variant - #3555 by @fowczarek
- Extract enums to separate files - #3523 by @maarcingebala

### Core

- Add Stripe payment gateway - #3408 by @jxltom
- Add `first_name` and `last_name` fields to the `User` model - #3101 by @fowczarek
- Improve several payment validations - #3418 by @jxltom
- Optimize payments related database queries - #3455 by @jxltom
- Add publication date to collections - #3369 by @k-brk
- Fix hard-coded site name in order PDFs - #3526 by @NyanKiyoshi
- Update favicons to the new style - #3483 by @dominik-zeglen
- Fix migrations for default currency - #3235 by @bykof
- Remove Elasticsearch from `docker-compose.yml` - #3482 by @maarcingebala
- Resort imports in tests - #3471 by @jxltom
- Fix the no shipping orders payment crash on Stripe - #3550 by @NyanKiyoshi
- Bump backend dependencies - #3557 by @maarcingebala. This PR removes security issue CVE-2019-3498 which was present in Django 2.1.4. Saleor however wasn't vulnerable to this issue as it doesn't use the affected `django.views.defaults.page_not_found()` view.
- Generate random data using the default currency - #3512 by @stephenmoloney
- New translations:
  - Catalan
  - Serbian

### Dashboard 2.0

- Restyle product selection dialogs - #3499 by @dominik-zeglen, @maarcingebala
- Fix minor visual bugs in Dashboard 2.0 - #3433 by @dominik-zeglen
- Display warning if order draft has missing data - #3431 by @dominik-zeglen
- Add description field to collections - #3435 by @dominik-zeglen
- Add query batching - #3443 by @dominik-zeglen
- Use autocomplete fields in country selection - #3443 by @dominik-zeglen
- Add alt text to categories and collections - #3461 by @dominik-zeglen
- Use first and last name of a customer or staff member in UI - #3247 by @Bonifacy1, @dominik-zeglen
- Show error page if an object was not found - #3463 by @dominik-zeglen
- Fix simple product's inventory data saving bug - #3474 by @dominik-zeglen
- Replace `thumbnailUrl` with `thumbnail { url }` - #3484 by @dominik-zeglen
- Change "Feature on Homepage" switch behavior - #3481 by @dominik-zeglen
- Expand payment section in order view - #3502 by @dominik-zeglen
- Change TypeScript loader to speed up the build process - #3545 by @patrys

### Bugfixes

- Do not show `Pay For Order` if order is partly paid since partial payment is not supported - #3398 by @jxltom
- Fix attribute filters in the products category view - #3535 by @fowczarek
- Fix storybook dependencies conflict - #3544 by @dominik-zeglen

## 2.1.0

### API

- Change selected connection fields to lists - #3307 by @fowczarek
- Require pagination in connections - #3352 by @maarcingebala
- Replace Graphene view with a custom one - #3263 by @patrys
- Change `sortBy` parameter to use enum type - #3345 by @fowczarek
- Add `me` query to fetch data of a logged-in user - #3202, #3316 by @fowczarek
- Add `canFinalize` field to the Order type - #3356 by @fowczarek
- Extract resolvers and mutations to separate files - #3248 by @fowczarek
- Add VAT tax rates field to country - #3392 by @michaljelonek
- Allow creating orders without users - #3396 by @fowczarek

### Core

- Add Razorpay payment gatway - #3205 by @NyanKiyoshi
- Use standard tax rate as a default tax rate value - #3340 by @fowczarek
- Add description field to the Collection model - #3275 by @fowczarek
- Enforce the POST method on VAT rates fetching - #3337 by @NyanKiyoshi
- Generate thumbnails for category/collection background images - #3270 by @NyanKiyoshi
- Add warm-up support in product image creation mutation - #3276 by @NyanKiyoshi
- Fix error in the `populatedb` script when running it not from the project root - #3272 by @NyanKiyoshi
- Make Webpack rebuilds fast - #3290 by @patrys
- Skip installing Chromium to make deployment faster - #3227 by @jxltom
- Add default test runner - #3258 by @jxltom
- Add Transifex client to Pipfile - #3321 by @jxltom
- Remove additional pytest arguments in tox - #3338 by @jxltom
- Remove test warnings - #3339 by @jxltom
- Remove runtime warning when product has discount - #3310 by @jxltom
- Remove `django-graphene-jwt` warnings - #3228 by @jxltom
- Disable deprecated warnings - #3229 by @jxltom
- Add `AWS_S3_ENDPOINT_URL` setting to support DigitalOcean spaces. - #3281 by @hairychris
- Add `.gitattributes` file to hide diffs for generated files on Github - #3055 by @NyanKiyoshi
- Add database sequence reset to `populatedb` - #3406 by @michaljelonek
- Get authorized amount from succeeded auth transactions - #3417 by @jxltom
- Resort imports by `isort` - #3412 by @jxltom

### Dashboard 2.0

- Add confirmation modal when leaving view with unsaved changes - #3375 by @dominik-zeglen
- Add dialog loading and error states - #3359 by @dominik-zeglen
- Split paths and urls - #3350 by @dominik-zeglen
- Derive state from props in forms - #3360 by @dominik-zeglen
- Apply debounce to autocomplete fields - #3351 by @dominik-zeglen
- Use Apollo signatures - #3353 by @dominik-zeglen
- Add order note field in the order details view - #3346 by @dominik-zeglen
- Add app-wide progress bar - #3312 by @dominik-zeglen
- Ensure that all queries are built on top of TypedQuery - #3309 by @dominik-zeglen
- Close modal windows automatically - #3296 by @dominik-zeglen
- Move URLs to separate files - #3295 by @dominik-zeglen
- Add basic filters for products and orders list - #3237 by @Bonifacy1
- Fetch default currency from API - #3280 by @dominik-zeglen
- Add `displayName` property to components - #3238 by @Bonifacy1
- Add window titles - #3279 by @dominik-zeglen
- Add paginator component - #3265 by @dominik-zeglen
- Update Material UI to 3.6 - #3387 by @patrys
- Upgrade React, Apollo, Webpack and Babel - #3393 by @patrys
- Add pagination for required connections - #3411 by @dominik-zeglen

### Bugfixes

- Fix language codes - #3311 by @jxltom
- Fix resolving empty attributes list - #3293 by @maarcingebala
- Fix range filters not being applied - #3385 by @michaljelonek
- Remove timeout for updating image height - #3344 by @jxltom
- Return error if checkout was not found - #3289 by @maarcingebala
- Solve an auto-resize conflict between Materialize and medium-editor - #3367 by @adonig
- Fix calls to `ngettext_lazy` - #3380 by @patrys
- Filter preauthorized order from succeeded transactions - #3399 by @jxltom
- Fix incorrect country code in fixtures - #3349 by @bingimar
- Fix updating background image of a collection - #3362 by @fowczarek & @dominik-zeglen

### Docs

- Document settings related to generating thumbnails on demand - #3329 by @NyanKiyoshi
- Improve documentation for Heroku deployment - #3170 by @raybesiga
- Update documentation on Docker deployment - #3326 by @jxltom
- Document payment gateway configuration - #3376 by @NyanKiyoshi

## 2.0.0

### API

- Add mutation to delete a customer; add `isActive` field in `customerUpdate` mutation - #3177 by @maarcingebala
- Add mutations to manage authorization keys - #3082 by @maarcingebala
- Add queries for dashboard homepage - #3146 by @maarcingebala
- Allows user to unset homepage collection - #3140 by @oldPadavan
- Use enums as permission codes - #3095 by @the-bionic
- Return absolute image URLs - #3182 by @maarcingebala
- Add `backgroundImage` field to `CategoryInput` - #3153 by @oldPadavan
- Add `dateJoined` and `lastLogin` fields in `User` type - #3169 by @maarcingebala
- Separate `parent` input field from `CategoryInput` - #3150 by @akjanik
- Remove duplicated field in Order type - #3180 by @maarcingebala
- Handle empty `backgroundImage` field in API - #3159 by @maarcingebala
- Generate name-based slug in collection mutations - #3145 by @akjanik
- Remove products field from `collectionUpdate` mutation - #3141 by @oldPadavan
- Change `items` field in `Menu` type from connection to list - #3032 by @oldPadavan
- Make `Meta.description` required in `BaseMutation` - #3034 by @oldPadavan
- Apply `textwrap.dedent` to GraphQL descriptions - #3167 by @fowczarek

### Dashboard 2.0

- Add collection management - #3135 by @dominik-zeglen
- Add customer management - #3176 by @dominik-zeglen
- Add homepage view - #3155, #3178 by @Bonifacy1 and @dominik-zeglen
- Add product type management - #3052 by @dominik-zeglen
- Add site settings management - #3071 by @dominik-zeglen
- Escape node IDs in URLs - #3115 by @dominik-zeglen
- Restyle categories section - #3072 by @Bonifacy1

### Other

- Change relation between `ProductType` and `Attribute` models - #3097 by @maarcingebala
- Remove `quantity-allocated` generation in `populatedb` script - #3084 by @MartinSeibert
- Handle `Money` serialization - #3131 by @Pacu2
- Do not collect unnecessary static files - #3050 by @jxltom
- Remove host mounted volume in `docker-compose` - #3091 by @tiangolo
- Remove custom services names in `docker-compose` - #3092 by @tiangolo
- Replace COUNTRIES with countries.countries - #3079 by @neeraj1909
- Installing dev packages in docker since tests are needed - #3078 by @jxltom
- Remove comparing string in address-form-panel template - #3074 by @tomcio1205
- Move updating variant names to a Celery task - #3189 by @fowczarek

### Bugfixes

- Fix typo in `clean_input` method - #3100 by @the-bionic
- Fix typo in `ShippingMethod` model - #3099 by @the-bionic
- Remove duplicated variable declaration - #3094 by @the-bionic

### Docs

- Add createdb note to getting started for Windows - #3106 by @ajostergaard
- Update docs on pipenv - #3045 by @jxltom<|MERGE_RESOLUTION|>--- conflicted
+++ resolved
@@ -93,11 +93,8 @@
 - Add missing descriptions to Shop module. - #13295 by @Smit-Parmar
 - Add missing descriptions to Warehouse module. - #13264 by @Smit-Parmar
 - Add missing descriptions to Product module. - #13259 by @FremahA
-<<<<<<< HEAD
+- Add missing description for Invoice module - #13265 by @DevilsAutumn
 - Add missing descriptions to Discount module - #13261 by @devilsautumn
-=======
-- Add missing description for Invoice module - #13265 by @DevilsAutumn
->>>>>>> 2ea26bf4
 
 # 3.14.0
 
