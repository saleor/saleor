# Changelog

All notable, unreleased changes to this project will be documented in this file. For the released changes, please visit the [Releases](https://github.com/mirumee/saleor/releases) page.


# 3.15.0 [Unreleased]

### Breaking changes
- Remove input and fields related to transaction API and deprecated in 3.13 - #13020 by @korycins
  - `WebhookEventTypeEnum.TRANSACTION_ACTION_REQUEST` - Use `TRANSACTION_CHARGE_REQUESTED`, `TRANSACTION_REFUND_REQUESTED`, `TRANSACTION_CANCELATION_REQUESTED` instead.
  - `WebhookEventTypeAsyncEnum.TRANSACTION_ACTION_REQUEST` - Use `TRANSACTION_CHARGE_REQUESTED`, `TRANSACTION_REFUND_REQUESTED`, `TRANSACTION_CANCELATION_REQUESTED` instead.
  - `WebhookSampleEventTypeEnum.TRANSACTION_ACTION_REQUEST`
  - `TransactionItem`:
    - `voidedAmount` - Use `canceledAmount` instead.
    - `status` - The amounts can be used to define the current status of transactions.
    - `type` - Use `name` or `message`.
    - `reference` - Use `pspReference` instead.
  - `TransactionActionEnum.VOID` - Use `CANCEL` instead.
  - `OrderEvent.status` - Use `TransactionEvent` to track the status of `TransactionItem`.
  - `OrderEventsEnum`:
    - `TRANSACTION_CAPTURE_REQUESTED` - Use `TRANSACTION_CHARGE_REQUESTED` instead.
    - `TRANSACTION_VOID_REQUESTED` -  Use `TRANSACTION_CANCEL_REQUESTED` instead.
  - `TransactionStatus`
  - `TransactionEvent`:
    - `status` -  Use `type` instead.
    - `reference` - Use `pspReference` instead.
    - `name` - Use `message` instead.
  - `TransactionCreateInput`:
    - `status` - The amounts can be used to define the current status of transactions.
    - `type` - Use `name` or `message`.
    - `reference` - Use `pspReference` instead.
    - `voidedAmount` - Use `canceledAmount` instead.
  - `TransactionEventInput`:
    - `status` - Status will be calculated by Saleor.
    - `reference` - Use `pspReference` instead.
    - `name` - Use `message` instead.
  - `TransactionUpdateInput`:
    - `status` - The amounts can be used to define the current status of transactions.
    - `type` - Use `name` or `message`.
    - `reference` - Use `pspReference` instead.
    - `voidedAmount` - Use `canceledAmount` instead.
  - `TransactionActionRequest` - Use `TransactionChargeRequested`, `TransactionRefundRequested`, `TransactionCancelationRequested` instead.

- Remove `OrderBulkCreateInput.trackingClientId` field - #13146 by @SzymJ
- Drop backend integration with Open Exchange Rates API - #13175 by @maarcingebala
  - Note: this changes doesn't affect Saleor Cloud users, as the integration was never enabled there.
  - After this change, the following fields in API alway return `null` values:
    - `ProductPricingInfo.discountLocalCurrency`
    - `ProductPricingInfo.priceRangeLocalCurrency`
    - `VariantPricingInfo.discountLocalCurrency`
    - `VariantPricingInfo.priceLocalCurrency`
- Change order of resolving country code in checkout - #13159 by @jakubkuc
  - Until now, checkout mutations were ignoring provided shipping address when shipping was not required. After this change, the shipping address is always set when supplied in the input. It might be breaking, as the shipping address affects the country code used for tax calculation.
  - The order of resolving the checkout country code is always as follows:
      1. Shipping address
      2. Billing address
      3. Channel's default country

### GraphQL API
- Add `lines` to `OrderGrantedRefund` - #13014 by @korycins

- Add `orderNoteAdd` and `orderNoteUpdate` mutations and deprecate `orderAddNote` mutation - #12434 by @pawelzar
- Deprecate `Order.trackingClientId` field - #13146 by @SzymJ
- Fix error "Cannot return null for non-nullable field Webhook.name" - #12989 by @Smit-Parmar
- Added `GiftCardFilterInput.createdByEmail` filter - #13132 by @Smit-Parmar
<<<<<<< HEAD
- Add `search` to `giftCards` query - #13173 by @zedzior
=======
- Remove `Preview feature` label from `metafield`, `metafields`, `metadata`,
`privateMetafield`, `privateMetafields` and `privateMetadata` fields - #13245 by @korycins
>>>>>>> da174ddc

### Saleor Apps

- Introduce `Saleor-Schema-Version` HTTP header in app manifest fetching and app installation handshake requests. - #13075 by @przlada

### Other changes

- Expand metric units to support more types of products. - #13043 by @FremahA
- Remove unused `django-versatileimagefield` package - #13148 by @SzymJ
- Remove unused `google-measurement-protocol` package - #13146 by @SzymJ
- Add missing descriptions to App module. - #13163 by @fowczarek
- Drop TranslationProxy and replace `translated` model property with `get_translation` function where needed. - #13156 by @zedzior
- Add missing descriptions to account module. - #13155 by @fowczarek
- Add missing descriptions to channel module. - #13166 by @fowczarek
- Add missing descriptions to checkout module. - #13167 by @fowczarek
- Add missing descriptions to attribute module. - #13165 by @fowczarek
- Add missing descriptions to csv module. - #13184 by @fowczarek
- Add missing descriptions to Account module. - #13155 by @fowczarek
- Add `ACCOUNT_CONFIRMATION_REQUESTED` async event - #13162 by @SzymJ
- Add `ACCOUNT_DELETE_REQUESTED` async event - #13170 by @SzymJ
- Add `ACCOUNT_CHANGE_EMAIL_REQUESTED` async event - #13233 by @SzymJ

# 3.14.0

### Breaking changes

- Gift cards can now be applied on a checkout without an email, fields `used_by` and `used_by_email` on GiftCard model are deprecated and will be removed in 4.0. - #13019 by @tomaszszymanski129
- The `ProductBulkCreateError.path` field for errors related to product variants input in the `productBulkCreate` mutation will now return more detailed error paths, e.g. `variants.1.stocks.0.warehouse` instead of `variants.1.warehouses` - #12534 by @SzymJ
- The `discounts` field has been removed from the listed plugin manager methods. Instead of the `discounts` argument, an applied `discount` is now assigned to each line in the `CheckoutLineInfo` inside the `CheckoutInfo` object. - #11934 by @fowczarek

  - `calculate_checkout_total`
  - `calculate_checkout_subtotal`
  - `calculate_checkout_shipping`
  - `get_checkout_shipping_tax_rate`
  - `calculate_checkout_line_total`
  - `calculate_checkout_line_unit_price`
  - `get_checkout_line_tax_rate`
  - `preprocess_order_creation`

  This breaking change affect any custom plugins in open-source Saleor, if they override any of the above mentioned methods.

### GraphQL API

- [Preview] Add `orderBulkCreate` mutation - #12269 by @zedzior
- [Preview] Add `attributeBulkTranslate` and `attributeValueBulkTranslate` mutations - #12965 by @SzymJ
- [Preview] Add `where` and `search` filtering option on `products` query - #12960 by @zedzior
- Allow setting metadata during user creating and updating - #12577 by @IKarbowiak
  - The following mutations have been updated:
    - `customerCreate`
    - `customerUpdate`
    - `staffCreate`
    - `staffUpdate`
    - `accountUpdate`
    - `customerBulkUpdate`
- Add `checkoutCreateFromOrder` mutation to create checkout from order - #12628 by @korycins
- Allow setting metadata during invoice creating and updating - #12641 by @IKarbowiak
- Introduce channel permissions - #10423 by @IKarbowiak
  - Limit staff users to access only certain channels. Granted permissions only apply to channels that the user has already been given access to.
- Add `enableAccountConfirmationByEmail` option in the `shopSettingsUpdate` mutation, which allows controlling whether account confirmation should be sent on new account registrations (before it was controlled by env variable `ENABLE_ACCOUNT_CONFIRMATION_BY_EMAIL`) - #12781 by @SzymJ
- Add `path` field to `ProductVariantBulkError` - #12534 by @SzymJ
- Add `enable_account_confirmation_by_email` to `SiteSettings` model and allow to update it via `shopSettingsUpdate` mutation - #12781 by @SzymJ
- Add `brand` optional field with brand data (initially logo image) to `Manifest`, `AppInstallation` and `App` - #12361 by @przlada
- Add `externalReference` field to `AttributeValueInput`, `BulkAttributeValueInput` and `AttributeValueSelectableTypeInput` - #12823 by @SzymJ
- [Preview] Add `where` filtering option with `ids` filter for `product_variants`, `collections` and `categories` query - #13004 by @zedzior

### Saleor Apps

- Introduce channel permissions - #10423 by @IKarbowiak
  - Extend the OpenID connect configuration with `Staff user domains` and `Default permission group name for new staff users`.
  - When the OpenID plugin is active, the default staff permission group is created, and all staff users are assigned to it.
  - To ensure the proper functioning of OAuth permissions, ensure that the
    `Default permission group name for new staff users` is set to a permission group with no channel restrictions.
- [Preview] Add `ORDER_BULK_CREATED` event, which is sent for successfully imported orders - #12536 by @zedzior

### Other changes

- Fix saving `description_plaintext` for product - #12586 by @SzymJ
- Fix sending `product_created` event in `ProductBulkCreate` mutation - #12605 by @SzymJ
- Add `ORDER_REFUNDED`, `ORDER_FULLY_REFUNDED`, `ORDER_PAID` webhooks - #12533 by @korycins
- Add functionality to delete expired orders automatically - #12710 by @korycins
- Handle error raised by 0Auth when fetching token - #12672 by @IKarbowiakg
- Fix adding new lines to draft order when the existing line has deleted product - #12711 by @SzymJ
- Upgrade checkout `complete_checkout` to assign guest checkout to account if it exists - #12758 by @FremahA
- Remove `ENABLE_ACCOUNT_CONFIRMATION_BY_EMAIL` env variable from settings - ##12781 by @Szym
- Remove default `EMAIL_URL` value pointing to console output; from now on `EMAIL_URL` has to be set explicitly - #12580 by @maarcingebala
- Match `Orders` to `User` when creating user using OIDC plugin. - #12863 by @kadewu
- Allow defining a custom price in draft orders - #12855 by @KirillPlaksin
- Update price resolvers - use `discounted_price` on `ProductChannelListing` and `ProductVariantChannelListing` channel listings to return the pricing - #12713 by @IKarbowiak

# 3.13.0

### Highlights

- Improve support for handling transactions - #10350 by @korycins

  - API changes:

    - Add new mutations:
      - `transactionEventReport` - Report the event for the transaction.
      - `orderGrantRefundCreate` - Add granted refund to the order.
      - `orderGrantRefundUpdate` - Update granted refund.
    - Add new types:
      - `OrderGrantedRefund` - The details of the granted refund.
    - Add new webhooks:
      - `TRANSACTION_CHARGE_REQUESTED` - triggered when a staff user request charge for the transaction.
      - `TRANSACTION_REFUND_REQUESTED` - triggered when a staff user request refund for the transaction.
      - `TRANSACTION_CANCELATION_REQUESTED` - triggered when a staff user request cancelation for the transaction.
    - Add new webhook subscriptions:
      - `TransactionChargeRequested` - Event sent when transaction charge is requested.
      - `TransactionRefundRequested` - Event sent when transaction refund is requested.
      - `TransactionCancelationRequested` - Event sent when transaction cancelation is requested.
    - Add new fields:
      - `OrderSettings.markAsPaidStrategy` - Determine what strategy will be used to mark the order as paid.
      - `TransactionItem`:
        - `authorizePendingAmount` - Total amount of ongoing authorization requests for the transaction.
        - `refundPendingAmount` - Total amount of ongoing refund requests for the transaction.
        - `cancelPendingAmount` - Total amount of ongoing cancel requests for the transaction.
        - `chargePendingAmount` - Total amount of ongoing charge requests for the transaction.
        - `canceledAmount` - Total amount canceled for this transaction.
        - `name` - Name of the transaction.
        - `message` - Message related to the transaction.
        - `pspReference` - PSP reference of transaction.
        - `createdBy` - User or App that created the transaction.
        - `externalUrl` - The URL that will allow to redirect user to payment provider page with transaction details.
      - `TransactionEvent`:
        - `pspReference` - PSP reference related to the event.
        - `message` - Message related to the transaction's event.
        - `externalUrl` - The URL that will allow to redirect user to payment provider page with transaction event details.
        - `amount` - The amount related to this event.
        - `type` - The type of action related to this event.
        - `createdBy` - User or App that created the event.
      - `Order`:
        - `totalCharged` - Amount charged for the order.
        - `totalCanceled` - Amount canceled for the order.
        - `grantedRefunds` - List of granted refunds.
        - `totalGrantedRefund` - Total amount of granted refund.
        - `totalRefunded` - Total refund amount for the order.
        - `totalRefundPending` - Total amount of ongoing refund requests for the order's transactions.
        - `totalAuthorizePending` - Total amount of ongoing authorization requests for the order's transactions.
        - `totalChargePending` - Total amount of ongoing charge requests for the order's transactions.
        - `totalCancelPending` - Total amount of ongoing cancel requests for the order's transactions.
        - `totalRemainingGrant` - The difference between the granted refund and the pending and refunded amounts.
      - `OrderEventsEnum`:
        - `TRANSACTION_CHARGE_REQUESTED`
        - `TRANSACTION_CANCEL_REQUESTED`
        - `TRANSACTION_MARK_AS_PAID_FAILED`
    - Add new input fields:

      - `TransactionCreateInput` & `TransactionUpdateInput`:
        - `name` - The name of the transaction.
        - `message` - The message of the transaction.
        - `pspReference` - The PSP Reference of the transaction.
        - `amountCanceled` - Amount canceled by this transaction.
        - `externalUrl` - The URL that will allow to redirect user to payment provider page with transaction.
      - `TransactionEventInput`:
        - `pspReference` - The PSP Reference of the transaction.
        - `message` - Message related to the transaction's event.

    - Deprecate webhooks:
      - `TRANSACTION_ACTION_REQUEST` - Use `TRANSACTION_CHARGE_REQUESTED`, `TRANSACTION_REFUND_REQUESTED`, `TRANSACTION_CANCELATION_REQUESTED` instead.
    - Deprecate object fields:

      - `TransactionItem`:
        - `voidedAmount` - Use `canceledAmount`. This field will be removed in Saleor 3.14 (Preview feature).
        - `status` - Not needed anymore. The transaction amounts will be used to determine a current status of transactions. This field will be removed in Saleor 3.14 (Preview feature).
        - `reference` - Use `pspReference` instead. This field will be removed in Saleor 3.14 (Preview feature).
      - `TransactionEvent`:
        - `status` - Use `type` instead. This field will be removed in Saleor 3.14 (Preview feature).
        - `reference` - Use `pspReference` instead. This field will be removed in Saleor 3.14 (Preview feature).
        - `name` - Use `message` instead. This field will be removed in Saleor 3.14 (Preview feature).
      - `TransactionActionEnum`
        - `VOID` - Use `CANCEL` instead. This field will be removed in Saleor 3.14 (Preview feature).
      - `Order`:
        - `totalCaptured` - Use `totalCharged` instead. Will be removed in Saleor 4.0
      - `OrderEvent`:
        - `status` - Use `TransactionEvent` to track the status of `TransactionItem`. This field will be removed in Saleor 3.14 (Preview feature).
      - `OrderEventsEnum`:
        - `TRANSACTION_CAPTURE_REQUESTED` - Use `TRANSACTION_CHARGE_REQUESTED` instead. This field will be removed in Saleor 3.14 (Preview feature).
        - `TRANSACTION_VOID_REQUESTED` - Use `TRANSACTION_CANCEL_REQUESTED` instead. This field will be removed in Saleor 3.14 (Preview feature).

    - Deprecate input fields:
      - `TransactionCreateInput` & `TransactionUpdateInput`:
        - `status` - Not needed anymore. The transaction amounts will be used to determine the current status of transactions. This input field will be removed in Saleor 3.14 (Preview feature).
        - `type` - Use `name` and `message` instead. This input field will be removed in Saleor 3.14 (Preview feature).
        - `reference` - Use `pspReference` instead. This input field will be removed in Saleor 3.14 (Preview feature).
        - `amountVoided` - Use `amountCanceled` instead. This input field will be removed in Saleor 3.14 (Preview feature).
      - `TransactionEventInput`:
        - `status` - Status will be calculated by Saleor. This input field will be removed in Saleor 3.14 (Preview feature).
        - `reference` - Use `pspReference` instead. This input field will be removed in Saleor 3.14 (Preview feature).
        - `name` - Use `message` instead. This field will be removed in Saleor 3.14 (Preview feature).

- Support for payment apps - #12179 by @korycins
  - Add new mutations:
    - `paymentGatewayInitialize` - Initialize the payment gateway to process a payment.
    - `transactionInitialize` - Initiate payment processing.
    - `transactionProcess` - Process the initialized payment.
  - Add new synchronous webhooks:
    - `PAYMENT_GATEWAY_INITIALIZE_SESSION` - Triggered when a customer requests the initialization of a payment gateway.
    - `TRANSACTION_INITIALIZE_SESSION` - Triggered when a customer requests the initialization of a payment processing.
    - `TRANSACTION_PROCESS_SESSION` - Triggered when a customer requests processing the initialized payment.

### Breaking changes

- **Feature preview breaking change**:

  - Improve support for handling transactions - #10350 by @korycins
    - For all new `transactionItem` created by `transactionCreate`, any update action can be done only by the same app/user that performed `transactionCreate` action. This change impacts only on new `transactionItem,` the already existing will work in the same way as previously.
    - `transactionRequestAction` mutation can't be executed with `MANAGE_ORDERS` permission. Permission `HANDLE_PAYMENTS` is required.
    - Drop calling `TRANSACTION_ACTION_REQUEST` webhook inside a mutation related to `Payment` types. The related mutations: `orderVoid`, `orderCapture`, `orderRefund`, `orderFulfillmentRefundProducts`, `orderFulfillmentReturnProducts`. Use a dedicated mutation for triggering an action: `transactionRequestAction`.

  See the [3.12 to 3.13](https://docs.saleor.io/docs/3.x/upgrade-guides/3-12-to-3-13) upgrade guide for more details.

### GraphQL API

- [Preview] Add `StockBulkUpdate` mutation - #12139 by @SzymJ
- Upgrade GraphiQL to `2.4.0` for playground - #12271 by @zaiste
- Add new object type `AppManifestRequiredSaleorVersion` - #12164 by @przlada
  - Add new optional field `Manifest.requiredSaleorVersion`
  - Add `requiredSaleorVersion` validation to `appInstall` and `appFetchManifest` mutations
- Add new field `author` to `Manifest` and `App` object types - #12166 by @przlada
- Add backward compatibility for `taxCode` field - #12325 by @maarcingebala
- Support resolving `Order` as an entity in Apollo Federation - #12328 by @binary-koan
- [Preview] Add `ProductBulkCreate` mutation - #12177 by @SzymJ
- [Preview] Add `CustomerBulkUpdate` mutation - #12268 by @SzymJ

### Saleor Apps

- Add `requiredSaleorVersion` field to the App manifest determining the required Saleor version as semver range - #12164 by @przlada
- Add new field `author` to the App manifest - #12166 by @przlada
- Add `GIFT_CARD_SENT` asynchronous event to webhooks - #12472 by @rafalp

### Other changes

- Add Celery beat task for expiring unconfirmed not paid orders - #11960 by @kadewu:
  - Add `expireOrdersAfter` to `orderSettings` for `Channel` type.
  - Add `ORDER_EXPIRED` webhook triggered when `Order` is marked as expired.
- Create order discounts for all voucher types - #12272 by @IKarbowiak
- Core now supports Dev Containers for local development - #12391 by @patrys
- Use Mailhog SMTP server on Dev Container - #12402 by @carlosa54
- Publish schema.graphql on releases - #12431 by @maarcingebala
- Fix missing webhook triggers for `order_updated` and `order_fully_paid` when an order is paid with a `transactionItem` - #12508 by @korycins
- Remove Mailhog in favor of Mailpit - #12447 by @carlosa54

# 3.12.0

### Breaking changes

- `stocks` and `channelListings` inputs for preview `ProductVariantBulkUpdate` mutation has been changed. Both inputs have been extended by:

  - `create` input - list of items that should be created
  - `update` input - list of items that should be updated
  - `remove` input - list of objects ID's that should be removed

  If your platform relies on this [Preview] feature, make sure you update your mutations stocks and channel listings inputs from:

  ```
     {
      "stocks/channelListings": [
        {
          ...
        }
      ]
     }
  ```

  to:

  ```
     {
      "stocks/channelListings": {
        "create": [
          {
           ...
          }
        ]
      }
     }
  ```

- Change the discount rounding mode - #12041 by @IKarbowiak

  - Change the rounding mode from `ROUND_DOWN` to `ROUND_HALF_UP` - it affects the discount amount and total price of future checkouts and orders with a percentage discount applied.
    The discount amount might be 0.01 greater, and the total price might be 0.01 lower.
    E.g. if you had an order for $13 and applied a 12.5% discount, you would get $11.38 with a $1.62 discount, but now it will be calculated as $11.37 with $1.63 discount.

- Media and image fields now default to returning 4K thumbnails instead of original uploads - #11996 by @patrys
- Include specific products voucher in checkout discount - #12191 by @IKarbowiak
  - Make the `specific product` and `apply once per order` voucher discounts visible on `checkout.discount` field.
    Previously, the discount amount for these vouchers was shown as 0.

### GraphQL API

- Added support for all attributes types in `BulkAttributeValueInput` - #12095 by @SzymJ
- Add possibility to remove `stocks` and `channel listings` in `ProductVariantBulkUpdate` mutation.
- Move `orderSettings` query to `Channel` type - #11417 by @kadewu:
  - Mutation `Channel.channelCreate` and `Channel.channelUpdate` have new `orderSettings` input.
  - Deprecate `Shop.orderSettings` query. Use `Channel.orderSettings` query instead.
  - Deprecate `Shop.orderSettingsUpdate` mutation. Use `Channel.channelUpdate` instead.
- Add meta fields to `ProductMedia` model - #11894 by @zedzior
- Make `oldPassword` argument on `passwordChange` mutation optional; support accounts without usable passwords - @11999 by @rafalp
- Added support for AVIF images, added `AVIF` and `ORIGINAL` to `ThumbnailFormatEnum` - #11998 by @patrys
- Introduce custom headers for webhook requests - #11978 by @zedzior
- Improve GraphQL playground by storing headers in the local storage - #12176 by @zaiste
- Fixes for GraphiQL playground - #12192 by @zaiste

### Other changes

- Fix saving `metadata` in `ProductVariantBulkCreate` and `ProductVariantBulkupdate` mutations - #12097 by @SzymJ
- Enhance webhook's subscription query validation. Apply the validation and event inheritance to manifest validation - #11797 by @zedzior
- Fix GraphQL playground when the `operationName` is set across different tabs - #11936 by @zaiste
- Add new asynchronous events related to media: #11918 by @zedzior
  - `PRODUCT_MEDIA CREATED`
  - `PRODUCT_MEDIA_UPDATED`
  - `PRODUCT_MEDIA_DELETED`
  - `THUMBNAIL_CREATED`
- CORS is now handled in the ASGI layer - #11415 by @patrys
- Added native support for gzip compression - #11833 by @patrys
- Set flat rates as the default tax calculation strategy - #12069 by @maarcingebala
  - Enables flat rates for channels in which no tax calculation method was set.
- Users created by the OIDC plugin now have unusable password set instead of empty string - #12103 by @rafalp
- Fix thumbnail generation long image names - #12435 by @KirillPlaksin

# 3.11.0

### Highlights

Just so you know, changes mentioned in this section are in a preview state and can be subject to changes in the future.

- Bulk mutations for creating and updating multiple product variants in one mutation call - #11392 by @SzymJ
- Ability to run subscription webhooks in a dry-run mode - #11548 by @zedzior
- Preview of new `where` filtering API which allows joining multiple filters with `AND`/`OR` operators; currently available only in the `attributes` query - #11737 by @IKarbowiak

### GraphQL API

- [Preview] Add `productVariantBulkUpdate` mutation - #11392 by @SzymJ
- [Preview] Add new error handling policies in `productVariantBulkCreate` mutation - #11392 by @SzymJ
- [Preview] Add `webhookDryRun` mutation - #11548 by @zedzior
- [Preview] Add `webhookTrigger` mutation - #11687 by @zedzior
- Fix adding an invalid label to meta fields - #11718 by @IKarbowiak
- Add filter by `checkoutToken` to `Query.orders`. - #11689 by @kadewu
- [Preview] Attribute filters improvement - #11737 by @IKarbowiak
  - introduce `where` option on `attributes` query
  - add `search` option on `attributes` query
  - deprecate `product.variant` field
  - deprecate the following `Attribute` fields: `filterableInStorefront`, `storefrontSearchPosition`, `availableInGrid`.

### Other changes

- Allow `webhookCreate` and `webhookUpdate` mutations to inherit events from `query` field - #11736 by @zedzior
- Add new `PRODUCT_VARIANT_STOCK_UPDATED` event - #11665 by @jakubkuc
- Disable websocket support by default in `uvicorn` worker configuration - #11785 by @NyanKiyoshi
- Fix send user email change notification - #11840 by @jakubkuc
- Fix trigger the `FULFILLMENT_APPPROVED` webhook for partial fulfillments - #11824 by @d-wysocki

# 3.10.0 [Unreleased]

### Breaking changes

### GraphQL API

- Add ability to filter and sort products of a category - #10917 by @yemeksepeti-cihankarluk, @ogunheper
  - Add `filter` argument to `Category.products`
  - Add `sortBy` argument to `Category.products`
- Extend invoice object types with `Order` references - #11505 by @przlada
  - Add `Invoice.order` field
  - Add `InvoiceRequested.order`, `InvoiceDeleted.order` and `InvoiceSent.order` fields
- Add support for metadata for `Address` model - #11701 by @IKarbowiak
- Allow to mutate objects, by newly added `externalReference` field, instead of Saleor-assigned ID. Apply to following models: #11410 by @zedzior
  - `Product`
  - `ProductVariant`
  - `Attribute`
  - `AttributeValue`
  - `Order`
  - `User`
  - `Warehouse`

### Other changes

- Fix fetching the `checkout.availableCollectionPoints` - #11489 by @IKarbowiak
- Move checkout metadata to separate model - #11264 by @jakubkuc
- Add ability to set a custom Celery queue for async webhook - #11511 by @NyanKiyoshi
- Remove `CUSTOMER_UPDATED` webhook trigger from address mutations - #11395 by @jakubkuc
- Drop `Django.Auth` - #11305 by @fowczarek
- Add address validation to AddressCreate - #11639 by @jakubkuc
- Propagate voucher discount between checkout lines when charge_taxes is disabled - #11632 by @maarcingebala
- Fix stock events triggers - #11714 by @jakubkuc
- Accept the gift card code provided in the input - by @mociepka
- Fix `GIFT_CARD_CREATED` event not firing when order with gift cards is fulfilled - #11924 by @rafalp

# 3.9.0

### Highlights

- Flat tax rates - #9784 by @maarcingebala

### Breaking changes

- Drop Vatlayer plugin - #9784 by @maarcingebala
  - The following fields are no longer used:
    - `Product.chargeTaxes` - from now on, presence of `Product.taxClass` instance decides whether to charge taxes for a product. As a result, the "Charge Taxes" column in CSV product exports returns empty values.
    - `Shop.chargeTaxesOnShipping` - from now on, presence of `ShippingMethod.taxClass` decides whether to charge taxes for a shipping method.
    - `Shop.includeTaxesInPrices`, `Shop.displayGrossPrices` - configuration moved to `Channel.taxConfiguration`.
  - Removed the following plugin manager methods:
    - `assign_tax_code_to_object_meta`
    - `apply_taxes_to_product`
    - `fetch_taxes_data`
    - `get_tax_rate_percentage_value`
    - `update_taxes_for_order_lines`

### GraphQL API

- Add `attribute` field to `AttributeValueTranslatableContent` type. #11028 by @zedzior
- Add new properties in the `Product` type - #10537 by @kadewu
  - Add new fields: `Product.attribute`, `Product.variant`
  - Add `sortBy` argument to `Product.media`
- Allow assigning attribute value using its ID. Add to `AttributeValueInput` dedicated field for each input type. #11206 by @zedzior

### Other changes

- Re-enable 5 minute database connection persistence by default - #11074 + #11100 by @NyanKiyoshi
  <br/>Set `DB_CONN_MAX_AGE=0` to disable this behavior (adds overhead to requests)
- Bump cryptography to 38.0.3: use OpenSSL 3.0.7 - #11126 by @NyanKiyoshi
- Add exif image validation - #11224 by @IKarbowiak
- Include fully qualified API URL `Saleor-Api-Url` in communication with Apps. #11223 by @przlada
- Add metadata on order line payload notifications. #10954 by @CarlesLopezMagem
- Make email authentication case-insensitive. #11284 by @zedzior
- Fix the observability reporter to obfuscate URLs. #11282 by @przlada
- Add HTTP headers filtering to observability reporter. #11285 by @przlada
- Deactivate Webhook before deleting and handle IntegrityErrors - #11239 @jakubkuc

# 3.8.0

### Highlights

- Add tax exemption API for checkouts (`taxExemptionManage` mutation) - #10344 by @SzymJ
- Switch GraphQL Playground to GraphiQL V2

### Breaking changes

- Verify JWT tokens whenever they are provided with the request. Before, they were only validated when an operation required any permissions. For example: when refreshing a token, the request shouldn't include the expired one.

### GraphQL API

- Add the ability to filter by slug. #10578 by @kadewu
  - Affected types: Attribute, Category, Collection, Menu, Page, Product, ProductType, Warehouse
  - Deprecated `slug` in filter for `menus`. Use `slugs` instead
- Add new `products` filters. #10784 by @kadewu
  - `isAvailable`
  - `publishedFrom`
  - `availableFrom`
  - `isVisibleInListing`
- Add the ability to filter payments by a list of ids. #10821 by @kadewu
- Add the ability to filter customers by ids. #10694 by @kadewu
- Add `User.checkouts` field. #10862 by @zedzior
- Add optional field `audience` to mutation `tokenCreate`. If provided, the created tokens will have key `aud` with value: `custom:{audience-input-value}` - #10845 by @korycins
- Use `AttributeValue.name` instead of `AttributeValue.slug` to determine uniqueness of a value instance for dropdown and multi-select attributes. - #10881 by @jakubkuc
- Allow sorting products by `CREATED_AT` field. #10900 by @zedzior
- Add ability to pass metadata directly in create/update mutations for product app models - #10689 by @SzymJ
- Add ability to use SKU argument in `productVariantUpdate`, `productVariantDelete`, `productVariantBulkDelete`, `productVariantStocksUpdate`, `productVariantStocksDelete`, `productVariantChannelListingUpdate` mutations - #10861 by @SzymJ
- Add sorting by `CREATED_AT` field. #10911 by @zedzior
  - Affected types: GiftCard, Page.
  - Deprecated `CREATION_DATE` sort field on Page type. Use `CREATED_AT` instead.

### Other changes

- Reference attribute linking to product variants - #10468 by @IKarbowiak
- Add base shipping price to `Order` - #10771 by @fowczarek
- GraphQL view no longer generates error logs when the HTTP request doesn't contain a GraphQL query - #10901 by @NyanKiyoshi
- Add `iss` field to JWT tokens - #10842 by @korycins
- Drop `py` and `tox` dependencies from dev requirements - #11054 by @NyanKiyoshi

### Saleor Apps

- Add `iss` field to JWT tokens - #10842 by @korycins
- Add new field `audience` to App manifest. If provided, App's JWT access token will have `aud` field. - #10845 by @korycins
- Add new asynchronous events for objects metadata updates - #10520 by @rafalp
  - `CHECKOUT_METADATA_UPDATED`
  - `COLLECTION_METADATA_UPDATED`
  - `CUSTOMER_METADATA_UPDATED`
  - `FULFILLMENT_METADATA_UPDATED`
  - `GIFT_CARD_METADATA_UPDATED`
  - `ORDER_METADATA_UPDATED`
  - `PRODUCT_METADATA_UPDATED`
  - `PRODUCT_VARIANT_METADATA_UPDATED`
  - `SHIPPING_ZONE_METADATA_UPDATED`
  - `TRANSACTION_ITEM_METADATA_UPDATED`
  - `WAREHOUSE_METADATA_UPDATED`
  - `VOUCHER_METADATA_UPDATED`

# 3.7.0

### Highlights

- Allow explicitly setting the name of a product variant - #10456 by @SzymJ
  - Added `name` parameter to the `ProductVariantInput` input
- Add a new stock allocation strategy based on the order of warehouses within a channel - #10416 by @IKarbowiak
  - Add `channelReorderWarehouses` mutation to sort warehouses to set their priority
  - Extend the `Channel` type with the `stockSettings` field
  - Extend `ChannelCreateInput` and `ChannelUpdateInput` with `stockSettings`

### Breaking changes

- Refactor warehouse mutations - #10239 by @IKarbowiak
  - Providing the value in `shippingZone` filed in `WarehouseCreate` mutation will raise a ValidationError.
    Use `WarehouseShippingZoneAssign` to assign shipping zones to a warehouse.

### GraphQL API

- Hide Subscription type from Apollo Federation (#10439) (f5132dfd3)
- Mark `Webhook.secretKey` as deprecated (#10436) (ba445e6e8)

### Saleor Apps

- Trigger the `SALE_DELETED` webhook when deleting sales in bulk (#10461) (2052841e9)
- Add `FULFILLMENT_APPROVED` webhook - #10621 by @IKarbowiak

### Other changes

- Add support for `bcrypt` password hashes - #10346 by @pkucmus
- Add the ability to set taxes configuration per channel in the Avatax plugin - #10445 by @mociepka

# 3.6.0

### Breaking changes

- Drop `django-versatileimagefield` package; add a proxy view to generate thumbnails on-demand - #9988 by @IKarbowiak
  - Drop `create_thumbnails` command
- Change return type from `CheckoutTaxedPricesData` to `TaxedMoney` in plugin manager methods `calculate_checkout_line_total`, `calculate_checkout_line_unit_price` - #9526 by @fowczarek, @mateuszgrzyb, @stnatic

### Saleor Apps

- Add GraphQL subscription support for synchronous webhook events - #9763 by @jakubkuc
- Add support for the CUSTOMER\_\* app mount points (#10163) by @krzysztofwolski
- Add permission group webhooks: `PERMISSION_GROUP_CREATED`, `PERMISSION_GROUP_UPDATED`, `PERMISSION_GROUP_DELETED` - #10214 by @SzymJ
- Add `ACCOUNT_ACTIVATED` and `ACCOUNT_DEACTIVATED` events - #10136 by @tomaszszymanski129
- Allow apps to query data protected by MANAGE_STAFF permission (#10103) (4eb93d3f5)
- Fix returning sale's GraphQL ID in the `SALE_TOGGLE` payload (#10227) (0625c43bf)
- Add descriptions to async webhooks event types (#10250) (7a906bf7f)

### GraphQL API

- Add `CHECKOUT_CALCULATE_TAXES` and `ORDER_CALCULATE_TAXES` to `WebhookEventTypeSyncEnum` #9526 by @fowczarek, @mateuszgrzyb, @stnatic
- Add `forceNewLine` flag to lines input in `CheckoutLinesAdd`, `CheckoutCreate`, `DraftOrderCreate`, `OrderCreate`, `OrderLinesCreate` mutations to support same variant in multiple lines - #10095 by @SzymJ
- Add `VoucherFilter.ids` filter - #10157 by @Jakubkuc
- Add API to display shippable countries for a channel - #10111 by @korycins
- Improve filters' descriptions - #10240 by @dekoza
- Add query for transaction item and extend transaction item type with order (#10154) (b19423a86)

### Plugins

- Add a new method to plugin manager: `get_taxes_for_checkout`, `get_taxes_for_order` - #9526 by @fowczarek, @mateuszgrzyb, @stnatic
- Allow promoting customer users to staff (#10115) (2d56af4e3)
- Allow values of different attributes to share the same slug (#10138) (834d9500b)
- Fix payment status for orders with total 0 (#10147) (ec2c9a820)
- Fix failed event delivery request headers (#10108) (d1b652115)
- Fix create_fake_user ID generation (#10186) (86e2c69a9)
- Fix returning values in JSONString scalar (#10124) (248d2b604)
- Fix problem with updating draft order with active Avalara (#10183) (af270b8c9)
- Make API not strip query params from redirect URL (#10116) (75176e568)
- Update method for setting filter descriptions (#10240) (65643ec7c)
- Add expires option to CELERY_BEAT_SCHEDULE (#10205) (c6c5e46bd)
- Recalculate order prices on marking as paid mutations (#10260) (4e45b83e7)
- Fix triggering `ORDER_CANCELED` event at the end of transaction (#10242) (d9eecb2ca)
- Fix post-migrate called for each app module (#10252) (60205eb56)
- Only handle known URLs (disable appending slash to URLs automatically) - #10290 by @patrys

### Other changes

- Add synchronous tax calculation via webhooks - #9526 by @fowczarek, @mateuszgrzyb, @stnatic
- Allow values of different attributes to share the same slug - #10138 by @IKarbowiak
- Add query for transaction item and extend transaction item type with order - #10154 by @IKarbowiak
- Populate the initial database with default warehouse, channel, category, and product type - #10244 by @jakubkuc
- Fix inconsistent beat scheduling and compatibility with DB scheduler - #10185 by @NyanKiyoshi<br/>
  This fixes the following bugs:
  - `tick()` could decide to never schedule anything else than `send-sale-toggle-notifications` if `send-sale-toggle-notifications` doesn't return `is_due = False` (stuck forever until beat restart or a `is_due = True`)
  - `tick()` was sometimes scheduling other schedulers such as observability to be run every 5m instead of every 20s
  - `is_due()` from `send-sale-toggle-notifications` was being invoked every 5s on django-celery-beat instead of every 60s
  - `send-sale-toggle-notifications` would crash on django-celery-beat with `Cannot convert schedule type <saleor.core.schedules.sale_webhook_schedule object at 0x7fabfdaacb20> to model`
    Usage:
  - Database backend: `celery --app saleor.celeryconf:app beat --scheduler saleor.schedulers.schedulers.DatabaseScheduler`
  - Shelve backend: `celery --app saleor.celeryconf:app beat --scheduler saleor.schedulers.schedulers.PersistentScheduler`
- Fix problem with updating draft order with active Avalara - #10183 by @IKarbowiak
- Fix stock validation and allocation for order with local collection point - #10218 by @IKarbowiak
- Fix stock allocation for order with global collection point - #10225 by @IKarbowiak
- Fix assigning an email address that does not belong to an existing user to draft order (#10320) (97129cf0c)
- Fix gift cards automatic fulfillment (#10325) (6a528259e)

# 3.5.4 [Unreleased]

- Fix ORM crash when generating hundreds of search vector in SQL - #10261 by @NyanKiyoshi
- Fix "stack depth limit exceeded" crash when generating thousands of search vector in SQL - #10279 by @NyanKiyoshi

# 3.5.3 [Released]

- Use custom search vector in order search - #10247 by @fowczarek
- Optimize filtering attributes by dates - #10199 by @tomaszszymanski129

# 3.5.2 [Released]

- Fix stock allocation for order with global collection point - #10225 by @IKarbowiak
- Fix stock validation and allocation for order with local collection point - #10218 @IKarbowiak
- Fix returning GraphQL IDs in the `SALE_TOGGLE` webhook - #10227 by @IKarbowiak

# 3.5.1 [Released]

- Fix inconsistent beat scheduling and compatibility with db scheduler - #10185 by @NyanKiyoshi<br/>
  This fixes the following bugs:

  - `tick()` could decide to never schedule anything else than `send-sale-toggle-notifications` if `send-sale-toggle-notifications` doesn't return `is_due = False` (stuck forever until beat restart or a `is_due = True`)
  - `tick()` was sometimes scheduling other schedulers such as observability to be ran every 5m instead of every 20s
  - `is_due()` from `send-sale-toggle-notifications` was being invoked every 5s on django-celery-beat instead of every 60s
  - `send-sale-toggle-notifications` would crash on django-celery-beat with `Cannot convert schedule type <saleor.core.schedules.sale_webhook_schedule object at 0x7fabfdaacb20> to model`

  Usage:

  - Database backend: `celery --app saleor.celeryconf:app beat --scheduler saleor.schedulers.schedulers.DatabaseScheduler`
  - Shelve backend: `celery --app saleor.celeryconf:app beat --scheduler saleor.schedulers.schedulers.PersistentScheduler`

- Fix problem with updating draft order with active avalara - #10183 by @IKarbowiak
- Fix stock validation and allocation for order with local collection point - #10218 by @IKarbowiak
- Fix stock allocation for order with global collection point - #10225 by @IKarbowiak

# 3.5.0

### GraphQL API

- Allow skipping address validation for checkout mutations (#10084) (7de33b145)
- Add `OrderFilter.numbers` filter - #9967 by @SzymJ
- Expose manifest in the `App` type (#10055) (f0f944066)
- Deprecate `configurationUrl` and `dataPrivacy` fields in apps (#10046) (68bd7c8a2)
- Fix `ProductVariant.created` resolver (#10072) (6c77053a9)
- Add `schemaVersion` field to `Shop` type. #11275 by @zedzior

### Saleor Apps

- Add webhooks `PAGE_TYPE_CREATED`, `PAGE_TYPE_UPDATED` and `PAGE_TYPE_DELETED` - #9859 by @SzymJ
- Add webhooks `ADDRESS_CREATED`, `ADDRESS_UPDATED` and `ADDRESS_DELETED` - #9860 by @SzymJ
- Add webhooks `STAFF_CREATED`, `STAFF_UPDATED` and `STAFF_DELETED` - #9949 by @SzymJ
- Add webhooks `ATTRIBUTE_CREATED`, `ATTRIBUTE_UPDATED` and `ATTRIBUTE_DELETED` - #9991 by @SzymJ
- Add webhooks `ATTRIBUTE_VALUE_CREATED`, `ATTRIBUTE_VALUE_UPDATED` and `ATTRIBUTE_VALUE_DELETED` - #10035 by @SzymJ
- Add webhook `CUSTOMER_DELETED` - #10060 by @SzymJ
- Add webhook for starting and ending sales - #10110 by @IKarbowiak
- Fix returning errors in subscription webhooks payloads - #9905 by @SzymJ
- Build JWT signature when secret key is an empty string (#10139) (c47de896c)
- Use JWS to sign webhooks with secretKey instead of obscure signature (ac065cdce)
- Sign webhook payload using RS256 and private key used JWT infrastructure (#9977) (df7c7d4e8)
- Unquote secret access when calling SQS (#10076) (3ac9714b5)

### Performance

- Add payment transactions data loader (#9940) (799a9f1c9)
- Optimize 0139_fulfil_orderline_token_old_id_created_at migration (#9935) (63073a86b)

### Other changes

- Introduce plain text attribute - #9907 by @IKarbowiak
- Add `metadata` fields to `OrderLine` and `CheckoutLine` models - #10040 by @SzymJ
- Add full-text search for Orders (#9937) (61aa89f06)
- Stop auto-assigning default addresses to checkout - #9933 by @SzymJ
- Fix inaccurate tax calculations - #9799 by @IKarbowiak
- Fix incorrect default value used in `PaymentInput.storePaymentMethod` - #9943 by @korycins
- Improve checkout total base calculations - #10048 by @IKarbowiak
- Improve click & collect and stock allocation - #10043 by @IKarbowiak
- Fix product media reordering (#10118) (de8a1847f)
- Add custom SearchVector class (#10109) (bf74f5efb)
- Improve checkout total base calculations (527b67f9b)
- Fix invoice download URL in send-invoice email (#10014) (667837a09)
- Fix invalid undiscounted total on order line (22ccacb59)
- Fix Avalara for free shipping (#9973) (90c076e33)
- Fix Avalara when voucher with `apply_once_per_order` settings is used (#9959) (fad5cdf46)
- Use Saleor's custom UvicornWorker to avoid lifespan warnings (#9915) (9090814b9)
- Add Azure blob storage support (#9866) (ceee97e83)

# 3.4.0

### Breaking changes

- Hide private metadata in notification payloads - #9849 by @maarcingebala
  - From now on, the `private_metadata` field in `NOTIFY_USER` webhook payload is deprecated and it will return an empty dictionary. This change also affects `AdminEmailPlugin`, `UserEmailPlugin`, and `SendgridEmailPlugin`.

### Other changes

#### GraphQL API

- Add new fields to `Order` type to show authorize/charge status #9795
  - Add new fields to Order type:
    - `totalAuthorized`
    - `totalCharged`
    - `authorizeStatus`
    - `chargeStatus`
  - Add filters to `Order`:
    - `authorizeStatus`
    - `chargeStatus`
- Add mutations for managing a payment transaction attached to order/checkout. - #9564 by @korycins
  - add fields:
    - `order.transactions`
    - `checkout.transactions`
  - add mutations:
    - `transactionCreate`
    - `transactionUpdate`
    - `transactionRequestAction`
  - add new webhook event:
    - `TRANSACTION_ACTION_REQUEST`
- Unify checkout's ID fields. - #9862 by @korycins
  - Deprecate `checkoutID` and `token` in all Checkout's mutations. Use `id` instead.
  - Deprecate `token` in `checkout` query. Use `id` instead.
- Add `unitPrice`, `undiscountedUnitPrice`, `undiscountedTotalPrice` fields to `CheckoutLine` type - #9821 by @fowczarek
- Fix invalid `ADDED_PRODUCTS` event parameter for `OrderLinesCreate` mutation - #9653 by @IKarbowiak
- Update sorting field descriptions - add info where channel slug is required (#9695) (391743098)
- Fix using enum values in permission descriptions (#9697) (dbb783e1f)
- Change gateway validation in `checkoutPaymentCreate` mutation (#9530) (cf1d49bdc)
- Fix invalid `ADDED_PRODUCTS` event parameter for `OrderLinesCreate` mutation (#9653) (a0d8aa8f1)
- Fix resolver for `Product.created` field (#9737) (0af00cb70)
- Allow fetching by id all order data for new orders (#9728) (71c19c951)
- Provide a reference for the rich text format (#9744) (f2207c408)
- Improve event schema field descriptions - #9880 by @patrys

#### Saleor Apps

- Add menu webhooks: `MENU_CREATED`, `MENU_UPDATED`, `MENU_DELETED`, `MENU_ITEM_CREATED`, `MENU_ITEM_UPDATED`, `MENU_ITEM_DELETED` - #9651 by @SzymJ
- Add voucher webhooks: `VOUCHER_CREATED`, `VOUCHER_UPDATED`, `VOUCHER_DELETED` - #9657 by @SzymJ
- Add app webhooks: `APP_INSTALLED`, `APP_UPDATED`, `APP_DELETED`, `APP_STATUS_CHANGED` - #9698 by @SzymJ
- Add warehouse webhoks: `WAREHOUSE_CREATED`, `WAREHOUSE_UPDATED`, `WAREHOUSE_DELETED` - #9746 by @SzymJ
- Expose order alongside fulfillment in fulfillment-based subscriptions used by webhooks (#9847)
- Fix webhooks payload not having field for `is_published` (#9800) (723f93c50)
- Add support for `ORDER_*` mounting points for Apps (#9694) (cc728ef7e)
- Add missing shipping method data in order and checkout events payloads. (#9692) (dabd1a221)
- Use the human-readable order number in notification payloads (#9863) (f10c5fd5f)

#### Models

- Migrate order discount id from int to UUID - #9729 by @IKarbowiak
  - Changed the order discount `id` from `int` to `UUID`, the old ids still can be used
    for old order discounts.
- Migrate order line id from int to UUID - #9637 by @IKarbowiak
  - Changed the order line `id` from `int` to `UUID`, the old ids still can be used
    for old order lines.
- Migrate checkout line id from int to UUID - #9675 by @IKarbowiak
  - Changed the checkout line `id` from `int` to `UUID`, the old ids still can be used
    for old checkout lines.

#### Performance

- Fix memory consumption of `delete_event_payloads_task` (#9806) (2823edc68)
- Add webhook events dataloader (#9790) (e88eef35e)
- Add dataloader for fulfillment warehouse resolver (#9740) (9d14fadb2)
- Fix order type resolvers performance (#9723) (13b5a95e7)
- Improve warehouse filtering performance (#9622) (a1a7a223b)
- Add dataloader for fulfillment lines (#9707) (68fb4bf4a)

#### Other

- Observability reporter - #9803 by @przlada
- Update sample products set - #9796 by @mirekm
- Fix for sending incorrect prices to Avatax - #9633 by @korycins
- Fix tax-included flag sending to Avatax - #9820
- Fix AttributeError: 'Options' object has no attribute 'Model' in `search_tasks.py` - #9824
- Fix Braintree merchant accounts mismatch error - #9778
- Stricter signatures for resolvers and mutations - #9649

# 3.3.1

- Drop manual calls to emit post_migrate in migrations (#9647) (b32308802)
- Fix search indexing of empty variants (#9640) (31833a717)

# 3.3.0

### Breaking changes

- PREVIEW_FEATURE: replace error code `NOT_FOUND` with `CHECKOUT_NOT_FOUND` for mutation `OrderCreateFromCheckout` - #9569 by @korycins

### Other changes

- Fix filtering product attributes by date range - #9543 by @IKarbowiak
- Fix for raising Permission Denied when anonymous user calls `checkout.customer` field - #9573 by @korycins
- Use fulltext search for products (#9344) (4b6f25964) by @patrys
- Precise timestamps for publication dates - #9581 by @IKarbowiak
  - Change `publicationDate` fields to `publishedAt` date time fields.
    - Types and inputs where `publicationDate` is deprecated and `publishedAt` field should be used instead:
      - `Product`
      - `ProductChannelListing`
      - `CollectionChannelListing`
      - `Page`
      - `PublishableChannelListingInput`
      - `ProductChannelListingAddInput`
      - `PageCreateInput`
      - `PageInput`
  - Change `availableForPurchaseDate` fields to `availableForPurchaseAt` date time field.
    - Deprecate `Product.availableForPurchase` field, the `Product.availableForPurchaseAt` should be used instead.
    - Deprecate `ProductChannelListing.availableForPurchase` field, the `ProductChannelListing.availableForPurchaseAt` should be used instead.
  - Deprecate `publicationDate` on `CollectionInput` and `CollectionCreateInput`.
  - Deprecate `PUBLICATION_DATE` in `CollectionSortField`, the `PUBLISHED_AT` should be used instead.
  - Deprecate `PUBLICATION_DATE` in `PageSortField`, the `PUBLISHED_AT` should be used instead.
  - Add a new column `published at` to export products. The new field should be used instead of `publication_date`.
- Add an alternative API for fetching metadata - #9231 by @patrys
- New webhook events related to gift card changes (#9588) (52adcd10d) by @SzymJ
- New webhook events for changes related to channels (#9570) (e5d78c63e) by @SzymJ
- Tighten the schema types for output fields (#9605) (81418cb4c) by @patrys
- Include permissions in schema descriptions of protected fields (#9428) (f0a988e79) by @maarcingebala
- Update address database (#9585) (1f5e84e4a) by @patrys
- Handle pagination with invalid cursor that is valid base64 (#9521) (3c12a1e95) by @jakubkuc
- Handle all Braintree errors (#9503) (20f21c34a) by @L3str4nge
- Fix `recalculate_order` dismissing weight unit (#9527) (9aea31774)
- Fix filtering product attributes by date range - #9543 by @IKarbowiak
- Fix for raising Permission Denied when anonymous user calls `checkout.customer` field - #9573 by @korycins
- Optimize stock warehouse resolver performance (955489bff) by @tomaszszymanski129
- Improve shipping zone filters performance (#9540) (7841ec536) by @tomaszszymanski129

# 3.2.0

### Breaking changes

- Convert IDs from DB to GraphQL format in all notification payloads (email plugins and the `NOTIFY` webhook)- #9388 by @L3str4nge
- Migrate order id from int to UUID - #9324 by @IKarbowiak
  - Changed the order `id` changed from `int` to `UUID`, the old ids still can be used
    for old orders.
  - Deprecated the `order.token` field, the `order.id` should be used instead.
  - Deprecated the `token` field in order payload, the `id` field should be used
    instead.
- Enable JWT expiration by default - #9483 by @maarcingebala

### Other changes

#### Saleor Apps

- Introduce custom prices - #9393 by @IKarbowiak
  - Add `HANDLE_CHECKOUTS` permission (only for apps)
- Add subscription webhooks (#9394) @jakubkuc
- Add `language_code` field to webhook payload for `Order`, `Checkout` and `Customer` - #9433 by @rafalp
- Refactor app tokens - #9438 by @IKarbowiak
  - Store app tokens hashes instead of plain text.
- Add category webhook events - #9490 by @SzymJ
- Fix access to own resources by App - #9425 by @korycins
- Add `handle_checkouts` permission - #9402 by @korycins
- Return `user_email` or order user's email in order payload `user_email` field (#9419) (c2d248655)
- Mutation `CategoryBulkDelete` now trigger `category_delete` event - #9533 by @SzymJ
- Add webhooks `SHIPPING_PRICE_CREATED`, `SHIPPING_PRICE_UPDATED`, `SHIPPING_PRICE_DELETED`, `SHIPPING_ZONE_CREATED`, `SHIPPING_ZONE_UPDATED`, `SHIPPING_ZONE_DELETED` - #9522 by @SzymJ

#### Plugins

- Add OpenID Connect Plugin - #9406 by @korycins
- Allow plugins to create their custom error code - #9300 by @LeOndaz

#### Other

- Use full-text search for products search API - #9344 by @patrys

- Include required permission in mutations' descriptions - #9363 by @maarcingebala
- Make GraphQL list items non-nullable - #9391 by @maarcingebala
- Port a better schema printer from GraphQL Core 3.x - #9389 by @patrys
- Fix failing `checkoutCustomerAttach` mutation - #9401 by @IKarbowiak
- Add new mutation `orderCreateFromCheckout` - #9343 by @korycins
- Assign missing user to context - #9520 by @korycins
- Add default ordering to order discounts - #9517 by @fowczarek
- Raise formatted error when trying to assign assigned media to variant - #9496 by @L3str4nge
- Update `orderNumber` field in `OrderEvent` type - #9447 by @IKarbowiak
- Do not create `AttributeValues` when values are not provided - #9446 @IKarbowiak
- Add response status code to event delivery attempt - #9456 by @przlada
- Don't rely on counting objects when reindexing - #9442 by @patrys
- Allow filtering attribute values by ids - #9399 by @IKarbowiak
- Fix errors handling for `orderFulfillApprove` mutation - #9491 by @SzymJ
- Fix shipping methods caching - #9472 by @tomaszszymanski129
- Fix payment flow - #9504 by @IKarbowiak
- Fix etting external methods did not throw an error when that method didn't exist - #9498 by @SethThoburn
- Reduce placeholder image size - #9484 by @jbergstroem
- Improve menus filtering performance - #9539 by @tomaszszymanski129
- Remove EventDeliveries without webhooks and make webhook field non-nullable - #9507 by @jakubkuc
- Improve discount filters performance - #9541 by @tomaszszymanski129
- Change webhooks to be called on commit in atomic transactions - #9532 by @jakubkuc
- Drop distinct and icontains in favor of ilike in apps filtering - #9534 by @tomaszszymanski129
- Refactor csv filters to improve performance - #9535 by @tomaszszymanski129
- Improve attributes filters performance - #9542 by @tomaszszymanski129
- Rename models fields from created to created_at - #9537 by @IKarbowiak

# 3.1.10

- Migration dependencies fix - #9590 by @SzymJ

# 3.1.9

- Use ordering by PK in `queryset_in_batches` (#9493) (4e49c52d2)

# 3.1.8

- Fix shipping methods caching (#9472) (0361f40)
- Fix logging of excessive logger informations (#9441) (d1c5d26)

# 3.1.7

- Handle `ValidationError` in metadata mutations (#9380) (75deaf6ea)
- Fix order and checkout payload serializers (#9369) (8219b6e9b)
- Fix filtering products ordered by collection (#9285) (57aed02a2)
- Cast `shipping_method_id` to int (#9364) (8d0584710)
- Catch "update_fields did not affect any rows" errors and return response with message (#9225) (29c7644fc)
- Fix "str object has no attribute input type" error (#9345) (34c64b5ee)
- Fix `graphene-django` middleware imports (#9360) (2af1cc55d)
- Fix preorders to update stock `quantity_allocated` (#9308) (8cf83df81)
- Do not drop attribute value files when value is deleted (#9320) (57b2888bf)
- Always cast database ID to int in data loader (#9340) (dbc5ec3e3)
- Fix removing references when user removes the referenced object (#9162) (68b33d95a)
- Pass correct list of order lines to `order_added_products_event` (#9286) (db3550f64)
- Fix flaky order payload serializer test (#9387) (d73bd6f9d)

# 3.1.6

- Fix unhandled GraphQL errors after removing `graphene-django` (#9398) (4090e6f2a)

# 3.1.5

- Fix checkout payload (#9333) (61b928e33)
- Revert "3.1 Add checking if given attributes are variant attributes in ProductVariantCreate mutation (#9134)" (#9334) (dfee09db3)

# 3.1.4

- Add `CREATED_AT` and `LAST_MODIFIED_AT` sorting to some GraphQL fields - #9245 by @rafalp
  - Added `LAST_MODIFIED_AT` sort option to `ExportFileSortingInput`
  - Added `CREATED_AT` and `LAST_MODIFIED_AT` sort options to `OrderSortingInput` type
  - Added `LAST_MODIFIED_AT` and `PUBLISHED_AT` sort options to `ProductOrder` type
  - Added `CREATED_AT` and `LAST_MODIFIED_AT` sort options to `SaleSortingInput` type
  - Added `CREATED_AT` and `LAST_MODIFIED_AT` sort options to `UserSortingInput` type
  - Added `ProductVariantSortingInput` type with `LAST_MODIFIED_AT` sort option
  - Deprecated `UPDATED_AT` sort option on `ExportFileSortingInput`
  - Deprecated `LAST_MODIFIED` and `PUBLICATION_DATE` sort options on `ProductOrder` type
  - Deprecated `CREATION_DATE` sort option on `OrderSortingInput` type
- Fix sending empty emails (#9317) (3e8503d8a)
- Add checking if given attributes are variant attributes in ProductVariantCreate mutation (#9134) (409ca7d23)
- Add command to update search indexes (#9315) (fdd81bbfe)
- Upgrade required Node and NPM versions used by release-it tool (#9293) (3f96a9c30)
- Update link to community pages (#9291) (2d96f5c60)
- General cleanup (#9282) (78f59c6a3)
- Fix `countries` resolver performance (#9318) (dc58ef2c4)
- Fix multiple refunds in NP Atobarai - #9222
- Fix dataloaders, filter out productmedia to be removed (#9299) (825ec3cad)
- Fix migration issue between 3.0 and main (#9323) (fec80cd63)
- Drop wishlist models (#9313) (7c9576925)

# 3.1.3

- Add command to update search indexes (#9315) (6be8461c0)
- Fix countries resolver performance (#9318) (e177f3957)

# 3.1.2

### Breaking changes

- Require `MANAGE_ORDERS` permission in `User.orders` query (#9128) (521dfd639)
  - only staff with `manage orders` and can fetch customer orders
  - the customer can fetch his own orders, except drafts

### Other changes

- Fix failing `on_failure` export tasks method (#9160) (efab6db9d)
- Fix mutations breaks on partially invalid IDs (#9227) (e3b6df2eb)
- Fix voucher migrations (#9249) (3c565ba0c)
- List the missing permissions where possible (#9250) (f8df1aa0d)
- Invalidate stocks dataloader (#9188) (e2366a5e6)
- Override `graphene.JSONString` to have more meaningful message in error message (#9171) (2a0c5a71a)
- Small schema fixes (#9224) (932e64808)
- Support Braintree subaccounts (#9191) (035bf705c)
- Split checkout mutations into separate files (#9266) (1d37b0aa3)

# 3.1.1

- Drop product channel listings when removing last available variant (#9232) (b92d3b686)
- Handle product media deletion in a Celery task (#9187) (2b10fc236)
- Filter Customer/Order/Sale/Product/ProductVariant by datetime of last modification (#9137) (55a845c7b)
- Add support for hiding plugins (#9219) (bc9405307)
- Fix missing update of payment methods when using stored payment method (#9158) (ee4bf520b)
- Fix invalid paths in VCR cassettes (#9236) (f6c268d2e)
- Fix Razorpay comment to be inline with code (#9238) (de417af24)
- Remove `graphene-federation` dependency (#9184) (dd43364f7)

# 3.1.0

### Breaking changes

#### Plugins

- Don't run plugins when calculating checkout's total price for available shipping methods resolution - #9121 by @rafalp
  - Use either net or gross price depending on store configuration.

### Other changes

#### Saleor Apps

- Add API for webhook payloads and deliveries - #8227 by @jakubkuc
- Extend app by `AppExtension` - #7701 by @korycins
- Add webhooks for stock changes: `PRODUCT_VARIANT_OUT_OF_STOCK` and `PRODUCT_VARIANT_BACK_IN_STOCK` - #7590 by @mstrumeck
- Add `COLLECTION_CREATED`, `COLLECTION_UPDATED`, `COLLECTION_DELETED` events and webhooks - #8974 by @rafalp
- Add draft orders webhooks by @jakubkuc
- Add support for providing shipping methods by Saleor Apps - #7975 by @bogdal:
  - Add `SHIPPING_LIST_METHODS_FOR_CHECKOUT` sync webhook
- Add sales webhooks - #8157 @kuchichan
- Allow fetching unpublished pages by apps with manage pages permission - #9181 by @IKarbowiak

#### Metadata

- Add ability to use metadata mutations with tokens as an identifier for orders and checkouts - #8426 by @IKarbowiak

#### Attributes

- Introduce swatch attributes - #7261 by @IKarbowiak
- Add `variant_selection` to `ProductAttributeAssign` operations - #8235 by @kuchichan
- Refactor attributes validation - #8905 by @IKarbowiak
  - in create mutations: require all required attributes
  - in update mutations: do not require providing any attributes; when any attribute is given, validate provided values.

#### Other features and changes

- Add gift cards - #7827 by @IKarbowiak, @tomaszszymanski129
- Add Click & Collect - #7673 by @kuchichan
- Add fulfillment confirmation - #7675 by @tomaszszymanski129
- Make SKU an optional field on `ProductVariant` - #7633 by @rafalp
- Possibility to pass metadata in input of `checkoutPaymentCreate` - #8076 by @mateuszgrzyb
- Add `ExternalNotificationTrigger` mutation - #7821 by @mstrumeck
- Extend `accountRegister` mutation to consume first & last name - #8184 by @piotrgrundas
- Introduce sales/vouchers per product variant - #8064 by @kuchichan
- Batch loads in queries for Apollo Federation - #8273 by @rafalp
- Reserve stocks for checkouts - #7589 by @rafalp
- Add query complexity limit to GraphQL API - #8526 by @rafalp
- Add `quantity_limit_per_customer` field to ProductVariant #8405 by @kuchichan
- Make collections names non-unique - #8986 by @rafalp
- Add validation of unavailable products in the checkout. Mutations: `CheckoutShippingMethodUpdate`,
  `CheckoutAddPromoCode`, `CheckoutPaymentCreate` will raise a ValidationError when product in the checkout is
  unavailable - #8978 by @IKarbowiak
- Add `withChoices` flag for Attribute type - #7733 by @dexon44
- Update required permissions for attribute options - #9204 by @IKarbowiak
  - Product attribute options can be fetched by requestors with manage product types and attributes permission.
  - Page attribute options can be fetched by requestors with manage page types and attributes permission.
- Deprecate interface field `PaymentData.reuse_source` - #7988 by @mateuszgrzyb
- Deprecate `setup_future_usage` from `checkoutComplete.paymentData` input - will be removed in Saleor 4.0 - #7994 by @mateuszgrzyb
- Fix shipping address issue in `availableCollectionPoints` resolver for checkout - #8143 by @kuchichan
- Fix cursor-based pagination in products search - #8011 by @rafalp
- Fix crash when querying external shipping methods `translation` field - #8971 by @rafalp
- Fix crash when too long translation strings were passed to `translate` mutations - #8942 by @rafalp
- Raise ValidationError in `CheckoutAddPromoCode`, `CheckoutPaymentCreate` when product in the checkout is
  unavailable - #8978 by @IKarbowiak
- Remove `graphene-django` dependency - #9170 by @rafalp
- Fix disabled warehouses appearing as valid click and collect points when checkout contains only preorders - #9052 by @rafalp
- Fix failing `on_failure` export tasks method - #9160 by @IKarbowiak

# 3.0.0

### Breaking changes

#### Behavior

- Add multichannel - #6242 by @fowczarek @d-wysocki
- Add email interface as a plugin - #6301 by @korycins
- Add unconfirmed order editing - #6829 by @tomaszszymanski129
  - Removed mutations for draft order lines manipulation: `draftOrderLinesCreate`, `draftOrderLineDelete`, `draftOrderLineUpdate`
  - Added instead: `orderLinesCreate`, `orderLineDelete`, `orderLineUpdate` mutations instead.
  - Order events enums `DRAFT_ADDED_PRODUCTS` and `DRAFT_REMOVED_PRODUCTS` are now `ADDED_PRODUCTS` and `REMOVED_PRODUCTS`
- Remove resolving users location from GeoIP; drop `PaymentInput.billingAddress` input field - #6784 by @maarcingebala
- Always create new checkout in `checkoutCreate` mutation - #7318 by @IKarbowiak
  - deprecate `created` return field on `checkoutCreate` mutation
- Return empty values list for attribute without choices - #7394 by @fowczarek
  - `values` for attributes without choices from now are empty list.
  - attributes with choices - `DROPDOWN` and `MULTISELECT`
  - attributes without choices - `FILE`, `REFERENCE`, `NUMERIC` and `RICH_TEXT`
- Unify checkout identifier in checkout mutations and queries - #7511 by @IKarbowiak
- Propagate sale and voucher discounts over specific lines - #8793 by @korycins
  - Use a new interface for response received from plugins/pluginManager. Methods `calculate_checkout_line_unit_price`
    and `calculate_checkout_line_total` returns `TaxedPricesData` instead of `TaxedMoney`.
- Attach sale discount info to the line when adding variant to order - #8821 by @IKarbowiak
  - Use a new interface for the response received from plugins/pluginManager.
    Methods `calculate_order_line_unit` and `calculate_order_line_total` returns
    `OrderTaxedPricesData` instead of `TaxedMoney`.
  - Rename checkout interfaces: `CheckoutTaxedPricesData` instead of `TaxedPricesData`
    and `CheckoutPricesData` instead of `PricesData`
- Sign JWT tokens with RS256 instead of HS256 - #7990 by @korycins
- Add support for filtering available shipping methods by Saleor Apps - #8399 by @kczan, @stnatic
  - Introduce `ShippingMethodData` interface as a root object type for ShippingMethod object
- Limit number of user addresses - #9173 by @IKarbowiak

#### GraphQL Schema

- Drop deprecated meta mutations - #6422 by @maarcingebala
- Drop deprecated service accounts and webhooks API - #6431 by @maarcingebala
- Drop deprecated fields from the `ProductVariant` type: `quantity`, `quantityAllocated`, `stockQuantity`, `isAvailable` - #6436 by @maarcingebala
- Drop authorization keys API - #6631 by @maarcingebala
- Drop `type` field from `AttributeValue` type - #6710 by @IKarbowiak
- Drop deprecated `taxRate` field from `ProductType` - #6795 by @d-wysocki
- Drop deprecated queries and mutations - #7199 by @IKarbowiak
  - drop `url` field from `Category` type
  - drop `url` field from `Category` type
  - drop `url` field from `Product` type
  - drop `localized` fild from `Money` type
  - drop `permissions` field from `User` type
  - drop `navigation` field from `Shop` type
  - drop `isActive` from `AppInput`
  - drop `value` from `AttributeInput`
  - drop `customerId` from `checkoutCustomerAttach`
  - drop `stockAvailability` argument from `products` query
  - drop `created` and `status` arguments from `orders` query
  - drop `created` argument from `draftOrders` query
  - drop `productType` from `ProductFilter`
  - deprecate specific error fields `<TypeName>Errors`, typed `errors` fields and remove deprecation
- Drop top-level `checkoutLine` query from the schema with related resolver, use `checkout` query instead - #7623 by @dexon44
- Change error class in `CollectionBulkDelete` to `CollectionErrors` - #7061 by @d-wysocki
- Make quantity field on `StockInput` required - #7082 by @IKarbowiak
- Add description to shipping method - #7116 by @IKarbowiak
  - `ShippingMethod` was extended with `description` field.
  - `ShippingPriceInput` was extended with `description` field
  - Extended `shippingPriceUpdate`, `shippingPriceCreate` mutation to add/edit description
  - Input field in `shippingPriceTranslate` changed to `ShippingPriceTranslationInput`
- Split `ShippingMethod` into `ShippingMethod` and `ShippingMethodType` (#8399):
  - `ShippingMethod` is used to represent methods offered for checkouts and orders
  - `ShippingMethodType` is used to manage shipping method configurations in Saleor
  - Deprecate `availableShippingMethods` on `Order` and `Checkout`. Use `shippingMethods` and refer to the `active` field instead

#### Saleor Apps

- Drop `CHECKOUT_QUANTITY_CHANGED` webhook - #6797 by @d-wysocki
- Change the payload of the order webhook to handle discounts list - #6874 by @korycins:
  - added fields: `Order.discounts`, `OrderLine.unit_discount_amount`, `OrderLine.unit_discount_type`, `OrderLine.unit_discount_reason`,
  - removed fields: `Order.discount_amount`, `Order.discount_name`, `Order.translated_discount_name`
- Remove triggering a webhook event `PRODUCT_UPDATED` when calling `ProductVariantCreate` mutation. Use `PRODUCT_VARIANT_CREATED` instead - #6963 by @piotrgrundas
- Make `order` property of invoice webhook payload contain order instead of order lines - #7081 by @pdblaszczyk
  - Affected webhook events: `INVOICE_REQUESTED`, `INVOICE_SENT`, `INVOICE_DELETED`
- Added `CHECKOUT_FILTER_SHIPPING_METHODS`, `ORDER_FILTER_SHIPPING_METHODS` sync webhooks - #8399 by @kczan, @stnatic

#### Plugins

- Drop `apply_taxes_to_shipping_price_range` plugin hook - #6746 by @maarcingebala
- Refactor listing payment gateways - #7050 by @maarcingebala:
  - Breaking changes in plugin methods: removed `get_payment_gateway` and `get_payment_gateway_for_checkout`; instead `get_payment_gateways` was added.
- Improve checkout performance - introduce `CheckoutInfo` data class - #6958 by @IKarbowiak;
  - Introduced changes in plugin methods definitions in the following methods, the `checkout` parameter changed to `checkout_info`:
    - `calculate_checkout_total`
    - `calculate_checkout_subtotal`
    - `calculate_checkout_shipping`
    - `get_checkout_shipping_tax_rate`
    - `calculate_checkout_line_total`
    - `calculate_checkout_line_unit_price`
    - `get_checkout_line_tax_rate`
    - `preprocess_order_creation`
  - `preprocess_order_creation` was extend with `lines_info` parameter
- Fix Avalara caching - #7036 by @fowczarek:
  - Introduced changes in plugin methods definitions:
    - `calculate_checkout_line_total` was extended with `lines` parameter
    - `calculate_checkout_line_unit_price` was extended with `lines` parameter
    - `get_checkout_line_tax_rate` was extended with `lines` parameter
  - To get proper taxes we should always send the whole checkout to Avalara.
- Extend plugins manager to configure plugins for each plugins - #7198 by @korycins:
  - Introduce changes in API:
    - `paymentInitialize` - add `channel` parameter. Optional when only one channel exists.
    - `pluginUpdate` - add `channel` parameter.
    - `availablePaymentGateways` - add `channel` parameter.
    - `storedPaymentSources` - add `channel` parameter.
    - `requestPasswordReset` - add `channel` parameter.
    - `requestEmailChange` - add `channel` parameter.
    - `confirmEmailChange` - add `channel` parameter.
    - `accountRequestDeletion` - add `channel` parameter.
    - change structure of type `Plugin`:
      - add `globalConfiguration` field for storing configuration when a plugin is globally configured
      - add `channelConfigurations` field for storing plugin configuration for each channel
      - removed `configuration` field, use `globalConfiguration` and `channelConfigurations` instead
    - change structure of input `PluginFilterInput`:
      - add `statusInChannels` field
      - add `type` field
      - removed `active` field. Use `statusInChannels` instead
  - Change plugin webhook endpoint - #7332 by @korycins.
    - Use /plugins/channel/<channel_slug>/<plugin_id> for plugins with channel configuration
    - Use /plugins/global/<plugin_id> for plugins with global configuration
    - Remove /plugin/<plugin_id> endpoint
- Fix doubling price in checkout for products without tax - #7056 by @IKarbowiak:
  - Introduce changes in plugins method:
    - `calculate_checkout_subtotal` has been dropped from plugins;
    - for correct subtotal calculation, `calculate_checkout_line_total` must be set (manager method for calculating checkout subtotal uses `calculate_checkout_line_total` method)
- Deprecated Stripe plugin - will be removed in Saleor 4.0
  - rename `StripeGatewayPlugin` to `DeprecatedStripeGatewayPlugin`.
  - introduce new `StripeGatewayPlugin` plugin.

### Other changes

#### Features

- Migrate from Draft.js to Editor.js format - #6430, #6456 by @IKarbowiak
- Allow using `Bearer` as an authorization prefix - #6996 by @korycins
- Add product rating - #6284 by @korycins
- Add order confirmation - #6498 by @tomaszszymanski12
- Extend Vatlayer functionalities - #7101 by @korycins:
  - Allow users to enter a list of exceptions (country ISO codes) that will use the source country rather than the destination country for tax purposes.
  - Allow users to enter a list of countries for which no VAT will be added.
- Extend order with origin and original order values - #7326 by @IKarbowiak
- Allow impersonating user by an app/staff - #7754 by @korycins:
  - Add `customerId` to `checkoutCustomerAttach` mutation
  - Add new permission `IMPERSONATE_USER`
- Add possibility to apply a discount to order/order line with status `DRAFT` - #6930 by @korycins
- Implement database read replicas - #8516, #8751 by @fowczarek
- Propagate sale and voucher discounts over specific lines - #8793 by @korycins
  - The created order lines from checkout will now have fulfilled all undiscounted fields with a default price value
    (without any discounts).
  - Order line will now include a voucher discount (in the case when the voucher is for specific products or have a
    flag apply_once_per_order). In that case, `Order.discounts` will not have a relation to `OrderDiscount` object.
  - Webhook payload for `OrderLine` will now include two new fields, `sale_id` (graphql ID of applied sale) and
    `voucher_code` (code of the valid voucher applied to this line).
  - When any sale or voucher discount was applied, `line.discount_reason` will be fulfilled.
  - New interface for handling more data for prices: `PricesData` and `TaxedPricesData` used in checkout calculations
    and in plugins/pluginManager.
- Attach sale discount info to the line when adding variant to order - #8821 by @IKarbowiak
  - Rename checkout interfaces: `CheckoutTaxedPricesData` instead of `TaxedPricesData`
    and `CheckoutPricesData` instead of `PricesData`
  - New interface for handling more data for prices: `OrderTaxedPricesData` used in plugins/pluginManager.
- Add uploading video URLs to product gallery - #6838 by @GrzegorzDerdak
- Add generic `FileUpload` mutation - #6470 by @IKarbowiak

#### Metadata

- Allow passing metadata to `accountRegister` mutation - #7152 by @piotrgrundas
- Copy metadata fields when creating reissue - #7358 by @IKarbowiak
- Add metadata to shipping zones and shipping methods - #6340 by @maarcingebala
- Add metadata to menu and menu item - #6648 by @tomaszszymanski129
- Add metadata to warehouse - #6727 by @d-wysocki
- Added support for querying objects by metadata fields - #6683 by @LeOndaz, #7421 by @korycins
- Change metadata mutations to use token for order and checkout as an identifier - #8542 by @IKarbowiak
  - After changes, using the order `id` for changing order metadata is deprecated

#### Attributes

- Add rich text attribute input - #7059 by @piotrgrundas
- Support setting value for AttributeValue mutations - #7037 by @piotrgrundas
- Add boolean attributes - #7454 by @piotrgrundas
- Add date & date time attributes - #7500 by @piotrgrundas
- Add file attributes - #6568 by @IKarbowiak
- Add page reference attributes - #6624 by @IKarbowiak
- Add product reference attributes - #6711 by @IKarbowiak
- Add numeric attributes - #6790 by @IKarbowiak
- Add `withChoices` flag for Attribute type - #7733 by @CossackDex
- Return empty results when filtering by non-existing attribute - #7025 by @maarcingebala
- Add Page Types - #6261 by @IKarbowiak

#### Plugins

- Add interface for integrating the auth plugins - #6799 by @korycins
- Add Sendgrid plugin - #6793 by @korycins
- Trigger `checkout_updated` plugin method for checkout metadata mutations - #7392 by @maarcingebala

#### Saleor Apps

- Add synchronous payment webhooks - #7044 by @maarcingebala
- Add `CUSTOMER_UPDATED` webhook, add addresses field to customer `CUSTOMER_CREATED` webhook - #6898 by @piotrgrundas
- Add `PRODUCT_VARIANT_CREATED`, `PRODUCT_VARIANT_UPDATED`, `PRODUCT_VARIANT_DELETED` webhooks, fix attributes field for `PRODUCT_CREATED`, `PRODUCT_UPDATED` webhooks - #6963 by @piotrgrundas
- Trigger `PRODUCT_UPDATED` webhook for collections and categories mutations - #7051 by @d-wysocki
- Extend order webhook payload with fulfillment fields - #7364, #7347 by @korycins
  - fulfillments extended with:
    - `total_refund_amount`
    - `shipping_refund_amount`
    - `lines`
  - fulfillment lines extended with:
    - `total_price_net_amount`
    - `total_price_gross_amount`
    - `undiscounted_unit_price_net`
    - `undiscounted_unit_price_gross`
    - `unit_price_net`
- Extend order payload with undiscounted prices and add psp_reference to payment model - #7339 by @IKarbowiak
  - order payload extended with the following fields:
    - `undiscounted_total_net_amount`
    - `undiscounted_total_gross_amount`
    - `psp_reference` on `payment`
  - order lines extended with:
    - `undiscounted_unit_price_net_amount`
    - `undiscounted_unit_price_gross_amount`
    - `undiscounted_total_price_net_amount`
    - `undiscounted_total_price_gross_amount`
- Add `product_id`, `product_variant_id`, `attribute_id` and `page_id` when it is possible for `AttributeValue` translations webhook - #7783 by @fowczarek
- Add draft orders webhooks - #8102 by @jakubkuc
- Add page webhooks: `PAGE_CREATED`, `PAGE_UPDATED` and `PAGE_DELETED` - #6787 by @d-wysocki
- Add `PRODUCT_DELETED` webhook - #6794 by @d-wysocki
- Add `page_type_id` in translations webhook - #7825 by @fowczarek
- Fix failing account mutations for app - #7569 by @IKarbowiak
- Add app support for events - #7622 by @IKarbowiak
- Fix creating translations with app - #6804 by @krzysztofwolski
- Change the `app` query to return info about the currently authenticated app - #6928 by @d-wysocki
- Mark `X-` headers as deprecated and add headers without prefix. All deprecated headers will be removed in Saleor 4.0 - #8179 by @L3str4nge
  - X-Saleor-Event -> Saleor-Event
  - X-Saleor-Domain -> Saleor-Domain
  - X-Saleor-Signature -> Saleor-Signature
  - X-Saleor-HMAC-SHA256 -> Saleor-HMAC-SHA256

#### Other changes

- Add query contains only schema validation - #6827 by @fowczarek
- Add introspection caching - #6871 by @fowczarek
- Fix Sentry reporting - #6902 by @fowczarek
- Deprecate API fields `Order.discount`, `Order.discountName`, `Order.translatedDiscountName` - #6874 by @korycins
- Fix argument validation in page resolver - #6960 by @fowczarek
- Drop `data` field from checkout line model - #6961 by @fowczarek
- Fix `totalCount` on connection resolver without `first` or `last` - #6975 by @fowczarek
- Fix variant resolver on `DigitalContent` - #6983 by @fowczarek
- Fix resolver by id and slug for product and product variant - #6985 by @d-wysocki
- Add optional support for reporting resource limits via a stub field in `shop` - #6967 by @NyanKiyoshi
- Update checkout quantity when checkout lines are deleted - #7002 by @IKarbowiak
- Fix available shipping methods - return also weight methods without weight limits - #7021 by @IKarbowiak
- Validate discount value for percentage vouchers and sales - #7033 by @d-wysocki
- Add field `languageCode` to types: `AccountInput`, `AccountRegisterInput`, `CheckoutCreateInput`, `CustomerInput`, `Order`, `User`. Add field `languageCodeEnum` to `Order` type. Add new mutation `CheckoutLanguageCodeUpdate`. Deprecate field `Order.languageCode`. - #6609 by @korycins
- Extend `Transaction` type with gateway response and `Payment` type with filter - #7062 by @IKarbowiak
- Fix invalid tax rates for lines - #7058 by @IKarbowiak
- Allow seeing unconfirmed orders - #7072 by @IKarbowiak
- Raise `GraphQLError` when too big integer value is provided - #7076 by @IKarbowiak
- Do not update draft order addresses when user is changing - #7088 by @IKarbowiak
- Recalculate draft order when product/variant was deleted - #7085 by @d-wysocki
- Added validation for `DraftOrderCreate` with negative quantity line - #7085 by @d-wysocki
- Remove HTML tags from product `description_plaintext` - #7094 by @d-wysocki
- Fix failing product tasks when instances are removed - #7092 by @IKarbowiak
- Update GraphQL endpoint to only match exactly `/graphql/` without trailing characters - #7117 by @IKarbowiak
- Introduce `traced_resolver` decorator instead of Graphene middleware - #7159 by @tomaszszymanski129
- Fix failing export when exporting attribute without values - #7131 by @IKarbowiak
- Fix incorrect payment data for Klarna - #7150 by @IKarbowiak
- Drop deleted images from storage - #7129 by @IKarbowiak
- Fix export with empty assignment values - #7214 by @IKarbowiak
- Change exported file name - #7222 by @IKarbowiak
- Fix core sorting on related fields - #7195 by @tomaszszymanski129
- Use GraphQL IDs instead of database IDs in export - #7240 by @IKarbowiak
- Fix draft order tax mismatch - #7226 by @IKarbowiak
  - Introduce `calculate_order_line_total` plugin method
- Update core logging for better Celery tasks handling - #7251 by @tomaszszymanski129
- Raise `ValidationError` when refund cannot be performed - #7260 by @IKarbowiak
- Fix customer addresses missing after customer creation - #7327 by @tomaszszymanski129
- Fix invoice generation - #7376 by @tomaszszymanski129
- Allow defining only one field in translations - #7363 by @IKarbowiak
- Allow filtering pages by ids - #7393 by @IKarbowiak
- Fix validate `min_spent` on vouchers to use net or gross value depends on `settings.display_gross_prices` - #7408 by @d-wysocki
- Fix invoice generation - #7376 by tomaszszymanski129
- Add hash to uploading images #7453 by @IKarbowiak
- Add file format validation for uploaded images - #7447 by @IKarbowiak
- Fix attaching params for address form errors - #7485 by @IKarbowiak
- Update draft order validation - #7253 by @IKarbowiak
  - Extend Order type with errors: [OrderError!]! field
  - Create tasks for deleting order lines by deleting products or variants
- Fix doubled checkout total price for one line and zero shipping price - #7532 by @IKarbowiak
- Deprecate nested objects in `TranslatableContent` types - #7522 by @IKarbowiak
- Modify order of auth middleware calls - #7572 by @tomaszszymanski129
- Drop assigning cheapest shipping method in checkout - #7767 by @maarcingebala
- Deprecate `query` argument in `sales` and `vouchers` queries - #7806 by @maarcingebala
- Allow translating objects by translatable content ID - #7803 by @maarcingebala
- Configure a periodic task for removing empty allocations - #7885 by @fowczarek
- Fix missing transaction id in Braintree - #8110 by @fowczarek
- Fix GraphQL federation support - #7771 #8107 by @rafalp
- Fix cursor-based pagination in products search - #8011 #8211 by @rafalp
- Batch loads in queries for Apollo Federation - #8362 by @rafalp
- Add workaround for failing Avatax when line has price 0 - #8610 by @korycins
- Add option to set tax code for shipping in Avatax configuration view - #8596 by @korycins
- Fix Avalara tax fetching from cache - #8647 by @fowczarek
- Fix incorrect stock allocation - #8931 by @IKarbowiak
- Fix incorrect handling of unavailable products in checkout - #8978, #9119 by @IKarbowiak, @korycins
- Add draft orders webhooks - #8102 by @jakubkuc
- Handle `SameSite` cookie attribute in jwt refresh token middleware - #8209 by @jakubkuc
- Fix creating translations with app - #6804 by @krzysztofwolski
- Add possibility to provide external payment ID during the conversion draft order to order - #6320 by @korycins
- Add basic rating for `Products` - #6284 by @korycins
- Add metadata to shipping zones and shipping methods - #6340 by @maarcingebala
- Add Page Types - #6261 by @IKarbowiak
- Migrate draftjs content to editorjs format - #6430 by @IKarbowiak
- Add editorjs sanitizer - #6456 by @IKarbowiak
- Add generic FileUpload mutation - #6470 by @IKarbowiak
- Order confirmation backend - #6498 by @tomaszszymanski129
- Handle `SameSite` cookie attribute in JWT refresh token middleware - #8209 by @jakubkuc
- Add possibility to provide external payment ID during the conversion draft order to order - #6320 by @korycins9
- Fix password reset request - #6351 by @Manfred-Madelaine-pro, Ambroise and Pierre
- Refund products support - #6530 by @korycins
- Add possibility to exclude products from shipping method - #6506 by @korycins
- Add `Shop.availableShippingMethods` query - #6551 by @IKarbowiak
- Add delivery time to shipping method - #6564 by @IKarbowiak
- Shipping zone description - #6653 by @tomaszszymanski129
- Get tax rate from plugins - #6649 by @IKarbowiak
- Added support for querying user by email - #6632 @LeOndaz
- Add order shipping tax rate - #6678 by @IKarbowiak
- Deprecate field `descriptionJSON` from `Product`, `Category`, `Collection` and field `contentJSON` from `Page` - #6692 by @d-wysocki
- Fix products visibility - #6704 by @IKarbowiak
- Fix page `contentJson` field to return JSON - #6832 by @d-wysocki
- Add SearchRank to search product by name and description. New enum added to `ProductOrderField` - `RANK` - which returns results sorted by search rank - #6872 by @d-wysocki
- Allocate stocks for order lines in a bulk way - #6877 by @IKarbowiak
- Deallocate stocks for order lines in a bulk way - #6896 by @IKarbowiak
- Prevent negative available quantity - #6897 by @d-wysocki
- Add default sorting by rank for search products - #6936 by @d-wysocki
- Fix exporting product description to xlsx - #6959 by @IKarbowiak
- Add `Shop.version` field to query API version - #6980 by @maarcingebala
- Add new authorization header `Authorization-Bearer` - #6998 by @korycins
- Add field `paymentMethodType` to `Payment` object - #7073 by @korycins
- Unify Warehouse Address API - #7481 by @d-wysocki
  - deprecate `companyName` on `Warehouse` type
  - remove `companyName` on `WarehouseInput` type
  - remove `WarehouseAddressInput` on `WarehouseUpdateInput` and `WarehouseCreateInput`, and change it to `AddressInput`
- Fix passing incorrect customer email to payment gateways - #7486 by @korycins
- Add HTTP meta tag for Content-Security-Policy in GraphQL Playground - #7662 by @NyanKiyoshi
- Add additional validation for `from_global_id_or_error` function - #8780 by @CossackDex

# 2.11.1

- Add support for Apple Pay on the web - #6466 by @korycins

## 2.11.0

### Features

- Add products export - #5255 by @IKarbowiak
- Add external apps support - #5767 by @korycins
- Invoices backend - #5732 by @tomaszszymanski129
- Adyen drop-in integration - #5914 by @korycins, @IKarbowiak
- Add a callback view to plugins - #5884 by @korycins
- Support pushing webhook events to message queues - #5940 by @patrys, @korycins
- Send a confirmation email when the order is canceled or refunded - #6017
- No secure cookie in debug mode - #6082 by @patrys, @orzechdev
- Add searchable and available for purchase flags to product - #6060 by @IKarbowiak
- Add `TotalPrice` to `OrderLine` - #6068 @fowczarek
- Add `PRODUCT_UPDATED` webhook event - #6100 by @tomaszszymanski129
- Search orders by GraphQL payment ID - #6135 by @korycins
- Search orders by a custom key provided by payment gateway - #6135 by @korycins
- Add ability to set a default product variant - #6140 by @tomaszszymanski129
- Allow product variants to be sortable - #6138 by @tomaszszymanski129
- Allow fetching stocks for staff users only with `MANAGE_ORDERS` permissions - #6139 by @fowczarek
- Add filtering to `ProductVariants` query and option to fetch variant by SKU in `ProductVariant` query - #6190 by @fowczarek
- Add filtering by Product IDs to `products` query - #6224 by @GrzegorzDerdak
- Add `change_currency` command - #6016 by @maarcingebala
- Add dummy credit card payment - #5822 by @IKarbowiak
- Add custom implementation of UUID scalar - #5646 by @koradon
- Add `AppTokenVerify` mutation - #5716 by @korycins

### Breaking Changes

- Refactored JWT support. Requires handling of JWT token in the storefront (a case when the backend returns the exception about the invalid token). - #5734, #5816 by @korycins
- New logging setup will now output JSON logs in production mode for ease of feeding them into log collection systems like Logstash or CloudWatch Logs - #5699 by @patrys
- Deprecate `WebhookEventType.CHECKOUT_QUANTITY_CHANGED` - #5837 by @korycins
- Anonymize and update order and payment fields; drop `PaymentSecureConfirm` mutation, drop Payment type fields: `extraData`, `billingAddress`, `billingEmail`, drop `gatewayResponse` from `Transaction` type - #5926 by @IKarbowiak
- Switch the HTTP stack from WSGI to ASGI based on Uvicorn - #5960 by @patrys
- Add `MANAGE_PRODUCT_TYPES_AND_ATTRIBUTES` permission, which is now required to access all attributes and product types related mutations - #6219 by @IKarbowiak

### Fixes

- Fix payment fields in order payload for webhooks - #5862 by @korycins
- Fix specific product voucher in draft orders - #5727 by @fowczarek
- Explicit country assignment in default shipping zones - #5736 by @maarcingebala
- Drop `json_content` field from the `Menu` model - #5761 by @maarcingebala
- Strip warehouse name in mutations - #5766 by @koradon
- Add missing order events during checkout flow - #5684 by @koradon
- Update Google Merchant to get tax rate based by plugin manager - #5823 by @gabmartinez
- Allow unicode in slug fields - #5877 by @IKarbowiak
- Fix empty plugin object result after `PluginUpdate` mutation - #5968 by @gabmartinez
- Allow finishing checkout when price amount is 0 - #6064 by @IKarbowiak
- Fix incorrect tax calculation for Avatax - #6035 by @korycins
- Fix incorrect calculation of subtotal with active Avatax - #6035 by @korycins
- Fix incorrect assignment of tax code for Avatax - #6035 by @korycins
- Do not allow negative product price - #6091 by @IKarbowiak
- Handle None as attribute value - #6092 by @IKarbowiak
- Fix for calling `order_created` before the order was saved - #6095 by @korycins
- Update default decimal places - #6098 by @IKarbowiak
- Avoid assigning the same pictures twice to a variant - #6112 by @IKarbowiak
- Fix crashing system when Avalara is improperly configured - #6117 by @IKarbowiak
- Fix for failing finalising draft order - #6133 by @korycins
- Remove corresponding draft order lines when variant is removing - #6119 by @IKarbowiak
- Update required perms for apps management - #6173 by @IKarbowiak
- Raise an error for an empty key in metadata - #6176 by @IKarbowiak
- Add attributes to product error - #6181 by @IKarbowiak
- Allow to add product variant with 0 price to draft order - #6189 by @IKarbowiak
- Fix deleting product when default variant is deleted - #6186 by @IKarbowiak
- Fix get unpublished products, product variants and collection as app - #6194 by @fowczarek
- Set `OrderFulfillStockInput` fields as required - #6196 by @IKarbowiak
- Fix attribute filtering by categories and collections - #6214 by @fowczarek
- Fix `is_visible` when `publication_date` is today - #6225 by @korycins
- Fix filtering products by multiple attributes - #6215 by @GrzegorzDerdak
- Add attributes validation while creating/updating a product's variant - #6269 by @GrzegorzDerdak
- Add metadata to page model - #6292 by @dominik-zeglen
- Fix for unnecessary attributes validation while updating simple product - #6300 by @GrzegorzDerdak
- Include order line total price to webhook payload - #6354 by @korycins
- Fix for fulfilling an order when product quantity equals allocated quantity - #6333 by @GrzegorzDerdak
- Fix for the ability to filter products on collection - #6363 by @GrzegorzDerdak

## 2.10.2

- Add command to change currencies in the database - #5906 by @d-wysocki

## 2.10.1

- Fix multiplied stock quantity - #5675 by @fowczarek
- Fix invalid allocation after migration - #5678 by @fowczarek
- Fix order mutations as app - #5680 by @fowczarek
- Prevent creating checkout/draft order with unpublished product - #5676 by @d-wysocki

## 2.10.0

- OpenTracing support - #5188 by @tomaszszymanski129
- Account confirmation email - #5126 by @tomaszszymanski129
- Relocate `Checkout` and `CheckoutLine` methods into separate module and update checkout related plugins to use them - #4980 by @krzysztofwolski
- Fix problem with free shipping voucher - #4942 by @IKarbowiak
- Add sub-categories to random data - #4949 by @IKarbowiak
- Deprecate `localized` field in Money type - #4952 by @IKarbowiak
- Fix for shipping API not applying taxes - #4913 by @kswiatek92
- Query object translation with only `manage_translation` permission - #4914 by @fowczarek
- Add customer note to draft orders API - #4973 by @IKarbowiak
- Allow to delete category and leave products - #4970 by @IKarbowiak
- Remove thumbnail generation from migration - #3494 by @kswiatek92
- Rename 'shipping_date' field in fulfillment model to 'created' - #2433 by @kswiatek92
- Reduce number of queries for 'checkoutComplete' mutation - #4989 by @IKarbowiak
- Force PyTest to ignore the environment variable containing the Django settings module - #4992 by @NyanKiyoshi
- Extend JWT token payload with user information - #4987 by @salwator
- Optimize the queries for product list in the dashboard - #4995 by @IKarbowiak
- Drop dashboard 1.0 - #5000 by @IKarbowiak
- Fixed serialization error on weight fields when running `loaddata` and `dumpdb` - #5005 by @NyanKiyoshi
- Fixed JSON encoding error on Google Analytics reporting - #5004 by @NyanKiyoshi
- Create custom field to translation, use new translation types in translations query - #5007 by @fowczarek
- Take allocated stock into account in `StockAvailability` filter - #5019 by @simonbru
- Generate matching postal codes for US addresses - #5033 by @maarcingebala
- Update debug toolbar - #5032 by @IKarbowiak
- Allow staff member to receive notification about customers orders - #4993 by @kswiatek92
- Add user's global id to the JWT payload - #5039 by @salwator
- Make middleware path resolving lazy - #5041 by @NyanKiyoshi
- Generate slug on saving the attribute value - #5055 by @fowczarek
- Fix order status after order update - #5072 by @fowczarek
- Extend top-level connection resolvers with ability to sort results - #5018 by @fowczarek
- Drop storefront 1.0 - #5043 by @IKarbowiak
- Replace permissions strings with enums - #5038 by @kswiatek92
- Remove gateways forms and templates - #5075 by @IKarbowiak
- Add `Wishlist` models and GraphQL endpoints - #5021 by @derenio
- Remove deprecated code - #5107 by @IKarbowiak
- Fix voucher start date filtering - #5133 by @dominik-zeglen
- Search by sku in products query - #5117 by @fowczarek
- Send fulfillment update email - #5118 by @IKarbowiak
- Add address query - #5148 by @kswiatek92
- Add `checkout_quantity_changed` webhook - #5042 by @derenio
- Remove unnecessary `manage_orders` permission - #5142 by @kswiatek92
- Mutation to change the user email - #5076 by @kswiatek92
- Add MyPy checks - #5150 by @IKarbowiak
- Move extracting user or service account to utils - #5152 by @kswiatek92
- Deprecate order status/created arguments - #5076 by @kswiatek92
- Fix getting title field in page mutations #5160 by @maarcingebala
- Copy public and private metadata from the checkout to the order upon creation - #5165 by @dankolbman
- Add warehouses and stocks- #4986 by @szewczykmira
- Add permission groups - #5176, #5513 by @IKarbowiak
- Drop `gettext` occurrences - #5189 by @IKarbowiak
- Fix `product_created` webhook - #5187 by @dzkb
- Drop unused resolver `resolve_availability` - #5190 by @maarcingebala
- Fix permission for `checkoutCustomerAttach` mutation - #5192 by @maarcingebala
- Restrict access to user field - #5194 by @maarcingebala
- Unify permission for service account API client in test - #5197 by @fowczarek
- Add additional confirmation step to `checkoutComplete` mutation - #5179 by @salwator
- Allow sorting warehouses by name - #5211 by @dominik-zeglen
- Add anonymization to GraphQL's `webhookSamplePayload` endpoint - #5161 @derenio
- Add slug to `Warehouse`, `Product` and `ProductType` models - #5196 by @IKarbowiak
- Add mutation for assigning, unassigning shipping zones to warehouse - #5217 by @kswiatek92
- Fix passing addresses to `PaymentData` objects - #5223 by @maarcingebala
- Return `null` when querying `me` as an anonymous user - #5231 by @maarcingebala
- Added `PLAYGROUND_ENABLED` environment variable/setting to allow to enable the GraphQL playground when `DEBUG` is disabled - #5254 by @NyanKiyoshi
- Fix access to order query when request from service account - #5258 by @fowczarek
- Customer shouldn't be able to see draft orders by token - #5259 by @fowczarek
- Customer shouldn't be able to query checkout with another customer - #5268 by @fowczarek
- Added integration support of Jaeger Tracing - #5282 by @NyanKiyoshi
- Return `null` when querying `me` as an anonymous user - #5231 as @maarcingebala
- Add `fulfillment created` webhook - @szewczykmira
- Unify metadata API - #5178 by @fowczarek
- Add compiled versions of emails to the repository - #5260 by @tomaszszymanski129
- Add required prop to fields where applicable - #5293 by @dominik-zeglen
- Drop `get_absolute_url` methods - #5299 by @IKarbowiak
- Add `--force` flag to `cleardb` command - #5302 by @maarcingebala
- Require non-empty message in `orderAddNote` mutation - #5316 by @maarcingebala
- Stock management refactor - #5323 by @IKarbowiak
- Add discount error codes - #5348 by @IKarbowiak
- Add benchmarks to checkout mutations - #5339 by @fowczarek
- Add pagination tests - #5363 by @fowczarek
- Add ability to assign multiple warehouses in mutations to create/update a shipping zone - #5399 by @fowczarek
- Add filter by ids to the `warehouses` query - #5414 by @fowczarek
- Add shipping rate price validation - #5411 by @kswiatek92
- Remove unused settings and environment variables - #5420 by @maarcingebala
- Add product price validation - #5413 by @kswiatek92
- Add attribute validation to `attributeAssign` mutation - #5423 by @kswiatek92
- Add possibility to update/delete more than one item in metadata - #5446 by @koradon
- Check if image exists before validating - #5425 by @kswiatek92
- Fix warehouses query not working without id - #5441 by @koradon
- Add `accountErrors` to `CreateToken` mutation - #5437, #5465 by @koradon
- Raise `GraphQLError` if filter has invalid IDs - #5460 by @gabmartinez
- Use `AccountErrorCode.INVALID_CREDENTIALS` instead of `INVALID_PASSWORD` - #5495 by @koradon
- Add tests for pagination - #5468 by @koradon
- Add `Job` abstract model and interface - #5510 by @IKarbowiak
- Refactor implementation of allocation - #5445 by @fowczarek
- Fix `WeightScalar` - #5530 by @koradon
- Add `OrderFulfill` mutation - #5525 by @fowczarek
- Add "It Works" page - #5494 by @IKarbowiak and @dominik-zeglen
- Extend errors in `OrderFulfill` mutation - #5553 by @fowczarek
- Refactor `OrderCancel` mutation for multiple warehouses - #5554 by @fowczarek
- Add negative weight validation - #5564 by @fowczarek
- Add error when user pass empty object as address - #5585 by @fowczarek
- Fix payment creation without shipping method - #5444 by @d-wysocki
- Fix checkout and order flow with variant without inventory tracking - #5599 by @fowczarek
- Fixed JWT expired token being flagged as unhandled error rather than handled. - #5603 by @NyanKiyoshi
- Refactor read-only middleware - #5602 by @maarcingebala
- Fix availability for variants without inventory tracking - #5605 by @fowczarek
- Drop support for configuring Vatlayer plugin from settings file. - #5614 by @korycins
- Add ability to query category, collection or product by slug - #5574 by @koradon
- Add `quantityAvailable` field to `ProductVariant` type - #5628 by @fowczarek
- Use tags rather than time-based logs for information on requests - #5608 by @NyanKiyoshi

## 2.9.0

### API

- Add mutation to change customer's first name last name - #4489 by @fowczarek
- Add mutation to delete customer's account - #4494 by @fowczarek
- Add mutation to change customer's password - #4656 by @fowczarek
- Add ability to customize email sender address in emails sent by Saleor - #4820 by @NyanKiyoshi
- Add ability to filter attributes per global ID - #4640 by @NyanKiyoshi
- Add ability to search product types by value (through the name) - #4647 by @NyanKiyoshi
- Add queries and mutation for serving and saving the configuration of all plugins - #4576 by @korycins
- Add `redirectUrl` to staff and user create mutations - #4717 by @fowczarek
- Add error codes to mutations responses - #4676 by @Kwaidan00
- Add translations to countries in `shop` query - #4732 by @fowczarek
- Add support for sorting product by their attribute values through given attribute ID - #4740 by @NyanKiyoshi
- Add descriptions for queries and query arguments - #4758 by @maarcingebala
- Add support for Apollo Federation - #4825 by @salwator
- Add mutation to create multiple product variants at once - #4735 by @fowczarek
- Add default value to custom errors - #4797 by @fowczarek
- Extend `availablePaymentGateways` field with gateways' configuration data - #4774 by @salwator
- Change `AddressValidationRules` API - #4655 by @Kwaidan00
- Use search in a consistent way; add sort by product type name and publication status to `products` query. - #4715 by @fowczarek
- Unify `menuItemMove` mutation with other reordering mutations - #4734 by @NyanKiyoshi
- Don't create an order when the payment was unsuccessful - #4500 by @NyanKiyoshi
- Don't require shipping information in checkout for digital orders - #4573 by @NyanKiyoshi
- Drop `manage_users` permission from the `permissions` query - #4854 by @maarcingebala
- Deprecate `inCategory` and `inCollection` attributes filters in favor of `filter` argument - #4700 by @NyanKiyoshi & @khalibloo
- Remove `PaymentGatewayEnum` from the schema, as gateways now are dynamic plugins - #4756 by @salwator
- Require `manage_products` permission to query `costPrice` and `stockQuantity` fields - #4753 by @NyanKiyoshi
- Refactor account mutations - #4510, #4668 by @fowczarek
- Fix generating random avatars when updating staff accounts - #4521 by @maarcingebala
- Fix updating JSON menu representation in mutations - #4524 by @maarcingebala
- Fix setting variant's `priceOverride` and `costPrice` to `null` - #4754 by @NyanKiyoshi
- Fix fetching staff user without `manage_users` permission - #4835 by @fowczarek
- Ensure that a GraphQL query is a string - #4836 by @nix010
- Add ability to configure the password reset link - #4863 by @fowczarek
- Fixed a performance issue where Saleor would sometimes run huge, unneeded prefetches when resolving categories or collections - #5291 by @NyanKiyoshi
- uWSGI now forces the django application to directly load on startup instead of being lazy - #5357 by @NyanKiyoshi

### Core

- Add enterprise-grade attributes management - #4351 by @dominik-zeglen and @NyanKiyoshi
- Add extensions manager - #4497 by @korycins
- Add service accounts - backend support - #4689 by @korycins
- Add support for webhooks - #4731 by @korycins
- Migrate the attributes mapping from HStore to many-to-many relation - #4663 by @NyanKiyoshi
- Create general abstraction for object metadata - #4447 by @salwator
- Add metadata to `Order` and `Fulfillment` models - #4513, #4866 by @szewczykmira
- Migrate the tax calculations to plugins - #4497 by @korycins
- Rewrite payment gateways using plugin architecture - #4669 by @salwator
- Rewrite Stripe integration to use PaymentIntents API - #4606 by @salwator
- Refactor password recovery system - #4617 by @fowczarek
- Add functionality to sort products by their "minimal variant price" - #4416 by @derenio
- Add voucher's "once per customer" feature - #4442 by @fowczarek
- Add validations for minimum password length in settings - #4735 by @fowczarek
- Add form to configure payments in the dashboard - #4807 by @szewczykmira
- Change `unique_together` in `AttributeValue` - #4805 by @fowczarek
- Change max length of SKU to 255 characters - #4811 by @lex111
- Distinguish `OrderLine` product name and variant name - #4702 by @fowczarek
- Fix updating order status after automatic fulfillment of digital products - #4709 by @korycins
- Fix error when updating or creating a sale with missing required values - #4778 by @NyanKiyoshi
- Fix error filtering pages by URL in the dashboard 1.0 - #4776 by @NyanKiyoshi
- Fix display of the products tax rate in the details page of dashboard 1.0 - #4780 by @NyanKiyoshi
- Fix adding the same product into a collection multiple times - #4518 by @NyanKiyoshi
- Fix crash when placing an order when a customer happens to have the same address more than once - #4824 by @NyanKiyoshi
- Fix time zone based tests - #4468 by @fowczarek
- Fix serializing empty URLs as a string when creating menu items - #4616 by @maarcingebala
- The invalid IP address in HTTP requests now fallback to the requester's IP address. - #4597 by @NyanKiyoshi
- Fix product variant update with current attribute values - #4936 by @fowczarek
- Update checkout last field and add auto now fields to save with update_fields parameter - #5177 by @IKarbowiak

### Dashboard 2.0

- Allow selecting the number of rows displayed in dashboard's list views - #4414 by @benekex2
- Add ability to toggle visible columns in product list - #4608 by @dominik-zeglen
- Add voucher settings - #4556 by @benekex2
- Contrast improvements - #4508 by @benekex2
- Display menu item form errors - #4551 by @dominik-zeglen
- Do not allow random IDs to appear in snapshots - #4495 by @dominik-zeglen
- Input UI changes - #4542 by @benekex2
- Implement new menu design - #4476 by @benekex2
- Refetch attribute list after closing modal - #4615 by @dominik-zeglen
- Add config for Testcafe - #4553 by @dominik-zeglen
- Fix product type taxes select - #4453 by @benekex2
- Fix form reloading - #4467 by @dominik-zeglen
- Fix voucher limit value when checkbox unchecked - #4456 by @benekex2
- Fix searches and pickers - #4487 by @dominik-zeglen
- Fix dashboard menu styles - #4491 by @benekex2
- Fix menu responsiveness - #4511 by @benekex2
- Fix loosing focus while typing in the product description field - #4549 by @dominik-zeglen
- Fix MUI warnings - #4588 by @dominik-zeglen
- Fix bulk action checkboxes - #4618 by @dominik-zeglen
- Fix rendering user avatar when it's empty #4546 by @maarcingebala
- Remove Dashboard 2.0 files form Saleor repository - #4631 by @dominik-zeglen
- Fix CreateToken mutation to use NonNull on errors field #5415 by @gabmartinez

### Other notable changes

- Replace Pipenv with Poetry - #3894 by @michaljelonek
- Upgrade `django-prices` to v2.1 - #4639 by @NyanKiyoshi
- Disable reports from uWSGI about broken pipe and write errors from disconnected clients - #4596 by @NyanKiyoshi
- Fix the random failures of `populatedb` trying to create users with an existing email - #4769 by @NyanKiyoshi
- Enforce `pydocstyle` for Python docstrings over the project - #4562 by @NyanKiyoshi
- Move Django Debug Toolbar to dev requirements - #4454 by @derenio
- Change license for artwork to CC-BY 4.0
- New translations:
  - Greek

## 2.8.0

### Core

- Avatax backend support - #4310 by @korycins
- Add ability to store used payment sources in gateways (first implemented in Braintree) - #4195 by @salwator
- Add ability to specify a minimal quantity of checkout items for a voucher - #4427 by @fowczarek
- Change the type of start and end date fields from Date to DateTime - #4293 by @fowczarek
- Revert the custom dynamic middlewares - #4452 by @NyanKiyoshi

### Dashboard 2.0

- UX improvements in Vouchers section - #4362 by @benekex2
- Add company address configuration - #4432 by @benekex2
- Require name when saving a custom list filter - #4269 by @benekex2
- Use `esModuleInterop` flag in `tsconfig.json` to simplify imports - #4372 by @dominik-zeglen
- Use hooks instead of a class component in forms - #4374 by @dominik-zeglen
- Drop CSRF token header from API client - #4357 by @dominik-zeglen
- Fix various bugs in the product section - #4429 by @dominik-zeglen

### Other notable changes

- Fix error when creating a checkout with voucher code - #4292 by @NyanKiyoshi
- Fix error when users enter an invalid phone number in an address - #4404 by @NyanKiyoshi
- Fix error when adding a note to an anonymous order - #4319 by @NyanKiyoshi
- Fix gift card duplication error in the `populatedb` script - #4336 by @fowczarek
- Fix vouchers apply once per order - #4339 by @fowczarek
- Fix discount tests failing at random - #4401 by @korycins
- Add `SPECIFIC_PRODUCT` type to `VoucherType` - #4344 by @fowczarek
- New translations:
  - Icelandic
- Refactored the backend side of `checkoutCreate` to improve performances and prevent side effects over the user's checkout if the checkout creation was to fail. - #4367 by @NyanKiyoshi
- Refactored the logic of cleaning the checkout shipping method over the API, so users do not lose the shipping method when updating their checkout. If the shipping method becomes invalid, it will be replaced by the cheapest available. - #4367 by @NyanKiyoshi & @szewczykmira
- Refactored process of getting available shipping methods to make it easier to understand and prevent human-made errors. - #4367 by @NyanKiyoshi
- Moved 3D secure option to Braintree plugin configuration and update config structure mechanism - #4751 by @salwator

## 2.7.0

### API

- Create order only when payment is successful - #4154 by @NyanKiyoshi
- Order Events containing order lines or fulfillment lines now return the line object in the GraphQL API - #4114 by @NyanKiyoshi
- GraphQL now prints exceptions to stderr as well as returning them or not - #4148 by @NyanKiyoshi
- Refactored API resolvers to static methods with root typing - #4155 by @NyanKiyoshi
- Add phone validation in the GraphQL API to handle the library upgrade - #4156 by @NyanKiyoshi

### Core

- Add basic Gift Cards support in the backend - #4025 by @fowczarek
- Add the ability to sort products within a collection - #4123 by @NyanKiyoshi
- Implement customer events - #4094 by @NyanKiyoshi
- Merge "authorize" and "capture" operations - #4098 by @korycins, @NyanKiyoshi
- Separate the Django middlewares from the GraphQL API middlewares - #4102 by @NyanKiyoshi, #4186 by @cmiacz

### Dashboard 2.0

- Add navigation section - #4012 by @dominik-zeglen
- Add filtering on product list - #4193 by @dominik-zeglen
- Add filtering on orders list - #4237 by @dominik-zeglen
- Change input style and improve Storybook stories - #4115 by @dominik-zeglen
- Migrate deprecated fields in Dashboard 2.0 - #4121 by @benekex2
- Add multiple select checkbox - #4133, #4146 by @benekex2
- Rename menu items in Dashboard 2.0 - #4172 by @benekex2
- Category delete modal improvements - #4171 by @benekex2
- Close modals on click outside - #4236 - by @benekex2
- Use date localize hook in translations - #4202 by @dominik-zeglen
- Unify search API - #4200 by @dominik-zeglen
- Default default PAGINATE_BY - #4238 by @dominik-zeglen
- Create generic filtering interface - #4221 by @dominik-zeglen
- Add default state to rich text editor = #4281 by @dominik-zeglen
- Fix translation discard button - #4109 by @benekex2
- Fix draftail options and icons - #4132 by @benekex2
- Fix typos and messages in Dashboard 2.0 - #4168 by @benekex2
- Fix view all orders button - #4173 by @benekex2
- Fix visibility card view - #4198 by @benekex2
- Fix query refetch after selecting an object in list - #4272 by @dominik-zeglen
- Fix image selection in variants - #4270 by @benekex2
- Fix collection search - #4267 by @dominik-zeglen
- Fix quantity height in draft order edit - #4273 by @benekex2
- Fix checkbox clickable area size - #4280 by @dominik-zeglen
- Fix breaking object selection in menu section - #4282 by @dominik-zeglen
- Reset selected items when tab switch - #4268 by @benekex2

### Other notable changes

- Add support for Google Cloud Storage - #4127 by @chetabahana
- Adding a nonexistent variant to checkout no longer crashes - #4166 by @NyanKiyoshi
- Disable storage of Celery results - #4169 by @NyanKiyoshi
- Disable polling in Playground - #4188 by @maarcingebala
- Cleanup code for updated function names and unused argument - #4090 by @jxltom
- Users can now add multiple "Add to Cart" forms in a single page - #4165 by @NyanKiyoshi
- Fix incorrect argument in `get_client_token` in Braintree integration - #4182 by @maarcingebala
- Fix resolving attribute values when transforming them to HStore - #4161 by @maarcingebala
- Fix wrong calculation of subtotal in cart page - #4145 by @korycins
- Fix margin calculations when product/variant price is set to zero - #4170 by @MahmoudRizk
- Fix applying discounts in checkout's subtotal calculation in API - #4192 by @maarcingebala
- Fix GATEWAYS_ENUM to always contain all implemented payment gateways - #4108 by @koradon

## 2.6.0

### API

- Add unified filtering interface in resolvers - #3952, #4078 by @korycins
- Add mutations for bulk actions - #3935, #3954, #3967, #3969, #3970 by @akjanik
- Add mutation for reordering menu items - #3958 by @NyanKiyoshi
- Optimize queries for single nodes - #3968 @NyanKiyoshi
- Refactor error handling in mutations #3891 by @maarcingebala & @akjanik
- Specify mutation permissions through Meta classes - #3980 by @NyanKiyoshi
- Unify pricing access in products and variants - #3948 by @NyanKiyoshi
- Use only_fields instead of exclude_fields in type definitions - #3940 by @michaljelonek
- Prefetch collections when getting sales of a bunch of products - #3961 by @NyanKiyoshi
- Remove unnecessary dedents from GraphQL schema so new Playground can work - #4045 by @salwator
- Restrict resolving payment by ID - #4009 @NyanKiyoshi
- Require `checkoutId` for updating checkout's shipping and billing address - #4074 by @jxltom
- Handle errors in `TokenVerify` mutation - #3981 by @fowczarek
- Unify argument names in types and resolvers - #3942 by @NyanKiyoshi

### Core

- Use Black as the default code formatting tool - #3852 by @krzysztofwolski and @NyanKiyoshi
- Dropped Python 3.5 support - #4028 by @korycins
- Rename Cart to Checkout - #3963 by @michaljelonek
- Use data classes to exchange data with payment gateways - #4028 by @korycins
- Refactor order events - #4018 by @NyanKiyoshi

### Dashboard 2.0

- Add bulk actions - #3955 by @dominik-zeglen
- Add user avatar management - #4030 by @benekex2
- Add navigation drawer support on mobile devices - #3839 by @benekex2
- Fix rendering validation errors in product form - #4024 by @benekex2
- Move dialog windows to query string rather than router paths - #3953 by @dominik-zeglen
- Update order events types - #4089 by @jxltom
- Code cleanup by replacing render props with react hooks - #4010 by @dominik-zeglen

### Other notable changes

- Add setting to enable Django Debug Toolbar - #3983 by @koradon
- Use newest GraphQL Playground - #3971 by @salwator
- Ensure adding to quantities in the checkout is respecting the limits - #4005 by @NyanKiyoshi
- Fix country area choices - #4008 by @fowczarek
- Fix price_range_as_dict function - #3999 by @zodiacfireworks
- Fix the product listing not showing in the voucher when there were products selected - #4062 by @NyanKiyoshi
- Fix crash in Dashboard 1.0 when updating an order address's phone number - #4061 by @NyanKiyoshi
- Reduce the time of tests execution by using dummy password hasher - #4083 by @korycins
- Set up explicit **hash** function - #3979 by @akjanik
- Unit tests use none as media root - #3975 by @korycins
- Update file field styles with materializecss template filter - #3998 by @zodiacfireworks
- New translations:
  - Albanian
  - Colombian Spanish
  - Lithuanian

## 2.5.0

### API

- Add query to fetch draft orders - #3809 by @michaljelonek
- Add bulk delete mutations - #3838 by @michaljelonek
- Add `languageCode` enum to API - #3819 by @michaljelonek, #3854 by @jxltom
- Duplicate address instances in checkout mutations - #3866 by @pawelzar
- Restrict access to `orders` query for unauthorized users - #3861 by @pawelzar
- Support setting address as default in address mutations - #3787 by @jxltom
- Fix phone number validation in GraphQL when country prefix not given - #3905 by @patrys
- Report pretty stack traces in DEBUG mode - #3918 by @patrys

### Core

- Drop support for Django 2.1 and Django 1.11 (previous LTS) - #3929 by @patrys
- Fulfillment of digital products - #3868 by @korycins
- Introduce avatars for staff accounts - #3878 by @pawelzar
- Refactor the account avatars path from a relative to absolute - #3938 by @NyanKiyoshi

### Dashboard 2.0

- Add translations section - #3884 by @dominik-zeglen
- Add light/dark theme - #3856 by @dominik-zeglen
- Add customer's address book view - #3826 by @dominik-zeglen
- Add "Add variant" button on the variant details page = #3914 by @dominik-zeglen
- Add back arrows in "Configure" subsections - #3917 by @dominik-zeglen
- Display avatars in staff views - #3922 by @dominik-zeglen
- Prevent user from changing his own status and permissions - #3922 by @dominik-zeglen
- Fix crashing product create view - #3837, #3910 by @dominik-zeglen
- Fix layout in staff members details page - #3857 by @dominik-zeglen
- Fix unfocusing rich text editor - #3902 by @dominik-zeglen
- Improve accessibility - #3856 by @dominik-zeglen

### Other notable changes

- Improve user and staff management in dashboard 1.0 - #3781 by @jxltom
- Fix default product tax rate in Dashboard 1.0 - #3880 by @pawelzar
- Fix logo in docs - #3928 by @michaljelonek
- Fix name of logo file - #3867 by @jxltom
- Fix variants for juices in example data - #3926 by @michaljelonek
- Fix alignment of the cart dropdown on new bootstrap version - #3937 by @NyanKiyoshi
- Refactor the account avatars path from a relative to absolute - #3938 by @NyanKiyoshi
- New translations:
  - Armenian
  - Portuguese
  - Swahili
  - Thai

## 2.4.0

### API

- Add model translations support in GraphQL API - #3789 by @michaljelonek
- Add mutations to manage addresses for authenticated customers - #3772 by @Kwaidan00, @maarcingebala
- Add mutation to apply vouchers in checkout - #3739 by @Kwaidan00
- Add thumbnail field to `OrderLine` type - #3737 by @michaljelonek
- Add a query to fetch order by token - #3740 by @michaljelonek
- Add city choices and city area type to address validator API - #3788 by @jxltom
- Fix access to unpublished objects in API - #3724 by @Kwaidan00
- Fix bug where errors are not returned when creating fulfillment with a non-existent order line - #3777 by @jxltom
- Fix `productCreate` mutation when no product type was provided - #3804 by @michaljelonek
- Enable database search in products query - #3736 by @michaljelonek
- Use authenticated user's email as default email in creating checkout - #3726 by @jxltom
- Generate voucher code if it wasn't provided in mutation - #3717 by @Kwaidan00
- Improve limitation of vouchers by country - #3707 by @michaljelonek
- Only include canceled fulfillments for staff in fulfillment API - #3778 by @jxltom
- Support setting address as when creating customer address #3782 by @jxltom
- Fix generating slug from title - #3816 by @maarcingebala
- Add `variant` field to `OrderLine` type - #3820 by @maarcingebala

### Core

- Add JSON fields to store rich-text content - #3756 by @michaljelonek
- Add function to recalculate total order weight - #3755 by @Kwaidan00, @maarcingebala
- Unify cart creation logic in API and Django views - #3761, #3790 by @maarcingebala
- Unify payment creation logic in API and Django views - #3715 by @maarcingebala
- Support partially charged and refunded payments - #3735 by @jxltom
- Support partial fulfillment of ordered items - #3754 by @jxltom
- Fix applying discounts when a sale has no end date - #3595 by @cprinos

### Dashboard 2.0

- Add "Discounts" section - #3654 by @dominik-zeglen
- Add "Pages" section; introduce Draftail WYSIWYG editor - #3751 by @dominik-zeglen
- Add "Shipping Methods" section - #3770 by @dominik-zeglen
- Add support for date and datetime components - #3708 by @dominik-zeglen
- Restyle app layout - #3811 by @dominik-zeglen

### Other notable changes

- Unify model field names related to models' public access - `publication_date` and `is_published` - #3706 by @michaljelonek
- Improve filter orders by payment status - #3749 @jxltom
- Refactor translations in emails - #3701 by @Kwaidan00
- Use exact image versions in docker-compose - #3742 by @ashishnitinpatil
- Sort order payment and history in descending order - #3747 by @jxltom
- Disable style-loader in dev mode - #3720 by @jxltom
- Add ordering to shipping method - #3806 by @michaljelonek
- Add missing type definition for dashboard 2.0 - #3776 by @jxltom
- Add header and footer for checkout success pages #3752 by @jxltom
- Add instructions for using local assets in Docker - #3723 by @michaljelonek
- Update S3 deployment documentation to include CORS configuration note - #3743 by @NyanKiyoshi
- Fix missing migrations for is_published field of product and page model - #3757 by @jxltom
- Fix problem with l10n in Braintree payment gateway template - #3691 by @Kwaidan00
- Fix bug where payment is not filtered from active ones when creating payment - #3732 by @jxltom
- Fix incorrect cart badge location - #3786 by @jxltom
- Fix storefront styles after bootstrap is updated to 4.3.1 - #3753 by @jxltom
- Fix logo size in different browser and devices with different sizes - #3722 by @jxltom
- Rename dumpdata file `db.json` to `populatedb_data.json` - #3810 by @maarcingebala
- Prefetch collections for product availability - #3813 by @michaljelonek
- Bump django-graphql-jwt - #3814 by @michaljelonek
- Fix generating slug from title - #3816 by @maarcingebala
- New translations:
  - Estonian
  - Indonesian

## 2.3.1

- Fix access to private variant fields in API - #3773 by maarcingebala
- Limit access of quantity and allocated quantity to staff in GraphQL API #3780 by @jxltom

## 2.3.0

### API

- Return user's last checkout in the `User` type - #3578 by @fowczarek
- Automatically assign checkout to the logged in user - #3587 by @fowczarek
- Expose `chargeTaxesOnShipping` field in the `Shop` type - #3603 by @fowczarek
- Expose list of enabled payment gateways - #3639 by @fowczarek
- Validate uploaded files in a unified way - #3633 by @fowczarek
- Add mutation to trigger fetching tax rates - #3622 by @fowczarek
- Use USERNAME_FIELD instead of hard-code email field when resolving user - #3577 by @jxltom
- Require variant and quantity fields in `CheckoutLineInput` type - #3592 by @jxltom
- Preserve order of nodes in `get_nodes_or_error` function - #3632 by @jxltom
- Add list mutations for `Voucher` and `Sale` models - #3669 by @michaljelonek
- Use proper type for countries in `Voucher` type - #3664 by @michaljelonek
- Require email in when creating checkout in API - #3667 by @michaljelonek
- Unify returning errors in the `tokenCreate` mutation - #3666 by @michaljelonek
- Use `Date` field in Sale/Voucher inputs - #3672 by @michaljelonek
- Refactor checkout mutations - #3610 by @fowczarek
- Refactor `clean_instance`, so it does not returns errors anymore - #3597 by @akjanik
- Handle GraphqQL syntax errors - #3576 by @jxltom

### Core

- Refactor payments architecture - #3519 by @michaljelonek
- Improve Docker and `docker-compose` configuration - #3657 by @michaljelonek
- Allow setting payment status manually for dummy gateway in Storefront 1.0 - #3648 by @jxltom
- Infer default transaction kind from operation type - #3646 by @jxltom
- Get correct payment status for order without any payments - #3605 by @jxltom
- Add default ordering by `id` for `CartLine` model - #3593 by @jxltom
- Fix "set password" email sent to customer created in the dashboard - #3688 by @Kwaidan00

### Dashboard 2.0

- ️Add taxes section - #3622 by @dominik-zeglen
- Add drag'n'drop image upload - #3611 by @dominik-zeglen
- Unify grid handling - #3520 by @dominik-zeglen
- Add component generator - #3670 by @dominik-zeglen
- Throw Typescript errors while snapshotting - #3611 by @dominik-zeglen
- Simplify mutation's error checking - #3589 by @dominik-zeglen
- Fix order cancelling - #3624 by @dominik-zeglen
- Fix logo placement - #3602 by @dominik-zeglen

### Other notable changes

- Register Celery task for updating exchange rates - #3599 by @jxltom
- Fix handling different attributes with the same slug - #3626 by @jxltom
- Add missing migrations for tax rate choices - #3629 by @jxltom
- Fix `TypeError` on calling `get_client_token` - #3660 by @michaljelonek
- Make shipping required as default when creating product types - #3655 by @jxltom
- Display payment status on customer's account page in Storefront 1.0 - #3637 by @jxltom
- Make order fields sequence in Dashboard 1.0 same as in Dashboard 2.0 - #3606 by @jxltom
- Fix returning products for homepage for the currently viewing user - #3598 by @jxltom
- Allow filtering payments by status in Dashboard 1.0 - #3608 by @jxltom
- Fix typo in the definition of order status - #3649 by @jxltom
- Add margin for order notes section - #3650 by @jxltom
- Fix logo position - #3609, #3616 by @jxltom
- Storefront visual improvements - #3696 by @piotrgrundas
- Fix product list price filter - #3697 by @Kwaidan00
- Redirect to success page after successful payment - #3693 by @Kwaidan00

## 2.2.0

### API

- Use `PermissionEnum` as input parameter type for `permissions` field - #3434 by @maarcingebala
- Add "authorize" and "charge" mutations for payments - #3426 by @jxltom
- Add alt text to product thumbnails and background images of collections and categories - #3429 by @fowczarek
- Fix passing decimal arguments = #3457 by @fowczarek
- Allow sorting products by the update date - #3470 by @jxltom
- Validate and clear the shipping method in draft order mutations - #3472 by @fowczarek
- Change tax rate field to choice field - #3478 by @fowczarek
- Allow filtering attributes by collections - #3508 by @maarcingebala
- Resolve to `None` when empty object ID was passed as mutation argument - #3497 by @maarcingebala
- Change `errors` field type from [Error] to [Error!] - #3489 by @fowczarek
- Support creating default variant for product types that don't use multiple variants - #3505 by @fowczarek
- Validate SKU when creating a default variant - #3555 by @fowczarek
- Extract enums to separate files - #3523 by @maarcingebala

### Core

- Add Stripe payment gateway - #3408 by @jxltom
- Add `first_name` and `last_name` fields to the `User` model - #3101 by @fowczarek
- Improve several payment validations - #3418 by @jxltom
- Optimize payments related database queries - #3455 by @jxltom
- Add publication date to collections - #3369 by @k-brk
- Fix hard-coded site name in order PDFs - #3526 by @NyanKiyoshi
- Update favicons to the new style - #3483 by @dominik-zeglen
- Fix migrations for default currency - #3235 by @bykof
- Remove Elasticsearch from `docker-compose.yml` - #3482 by @maarcingebala
- Resort imports in tests - #3471 by @jxltom
- Fix the no shipping orders payment crash on Stripe - #3550 by @NyanKiyoshi
- Bump backend dependencies - #3557 by @maarcingebala. This PR removes security issue CVE-2019-3498 which was present in Django 2.1.4. Saleor however wasn't vulnerable to this issue as it doesn't use the affected `django.views.defaults.page_not_found()` view.
- Generate random data using the default currency - #3512 by @stephenmoloney
- New translations:
  - Catalan
  - Serbian

### Dashboard 2.0

- Restyle product selection dialogs - #3499 by @dominik-zeglen, @maarcingebala
- Fix minor visual bugs in Dashboard 2.0 - #3433 by @dominik-zeglen
- Display warning if order draft has missing data - #3431 by @dominik-zeglen
- Add description field to collections - #3435 by @dominik-zeglen
- Add query batching - #3443 by @dominik-zeglen
- Use autocomplete fields in country selection - #3443 by @dominik-zeglen
- Add alt text to categories and collections - #3461 by @dominik-zeglen
- Use first and last name of a customer or staff member in UI - #3247 by @Bonifacy1, @dominik-zeglen
- Show error page if an object was not found - #3463 by @dominik-zeglen
- Fix simple product's inventory data saving bug - #3474 by @dominik-zeglen
- Replace `thumbnailUrl` with `thumbnail { url }` - #3484 by @dominik-zeglen
- Change "Feature on Homepage" switch behavior - #3481 by @dominik-zeglen
- Expand payment section in order view - #3502 by @dominik-zeglen
- Change TypeScript loader to speed up the build process - #3545 by @patrys

### Bugfixes

- Do not show `Pay For Order` if order is partly paid since partial payment is not supported - #3398 by @jxltom
- Fix attribute filters in the products category view - #3535 by @fowczarek
- Fix storybook dependencies conflict - #3544 by @dominik-zeglen

## 2.1.0

### API

- Change selected connection fields to lists - #3307 by @fowczarek
- Require pagination in connections - #3352 by @maarcingebala
- Replace Graphene view with a custom one - #3263 by @patrys
- Change `sortBy` parameter to use enum type - #3345 by @fowczarek
- Add `me` query to fetch data of a logged-in user - #3202, #3316 by @fowczarek
- Add `canFinalize` field to the Order type - #3356 by @fowczarek
- Extract resolvers and mutations to separate files - #3248 by @fowczarek
- Add VAT tax rates field to country - #3392 by @michaljelonek
- Allow creating orders without users - #3396 by @fowczarek

### Core

- Add Razorpay payment gatway - #3205 by @NyanKiyoshi
- Use standard tax rate as a default tax rate value - #3340 by @fowczarek
- Add description field to the Collection model - #3275 by @fowczarek
- Enforce the POST method on VAT rates fetching - #3337 by @NyanKiyoshi
- Generate thumbnails for category/collection background images - #3270 by @NyanKiyoshi
- Add warm-up support in product image creation mutation - #3276 by @NyanKiyoshi
- Fix error in the `populatedb` script when running it not from the project root - #3272 by @NyanKiyoshi
- Make Webpack rebuilds fast - #3290 by @patrys
- Skip installing Chromium to make deployment faster - #3227 by @jxltom
- Add default test runner - #3258 by @jxltom
- Add Transifex client to Pipfile - #3321 by @jxltom
- Remove additional pytest arguments in tox - #3338 by @jxltom
- Remove test warnings - #3339 by @jxltom
- Remove runtime warning when product has discount - #3310 by @jxltom
- Remove `django-graphene-jwt` warnings - #3228 by @jxltom
- Disable deprecated warnings - #3229 by @jxltom
- Add `AWS_S3_ENDPOINT_URL` setting to support DigitalOcean spaces. - #3281 by @hairychris
- Add `.gitattributes` file to hide diffs for generated files on Github - #3055 by @NyanKiyoshi
- Add database sequence reset to `populatedb` - #3406 by @michaljelonek
- Get authorized amount from succeeded auth transactions - #3417 by @jxltom
- Resort imports by `isort` - #3412 by @jxltom

### Dashboard 2.0

- Add confirmation modal when leaving view with unsaved changes - #3375 by @dominik-zeglen
- Add dialog loading and error states - #3359 by @dominik-zeglen
- Split paths and urls - #3350 by @dominik-zeglen
- Derive state from props in forms - #3360 by @dominik-zeglen
- Apply debounce to autocomplete fields - #3351 by @dominik-zeglen
- Use Apollo signatures - #3353 by @dominik-zeglen
- Add order note field in the order details view - #3346 by @dominik-zeglen
- Add app-wide progress bar - #3312 by @dominik-zeglen
- Ensure that all queries are built on top of TypedQuery - #3309 by @dominik-zeglen
- Close modal windows automatically - #3296 by @dominik-zeglen
- Move URLs to separate files - #3295 by @dominik-zeglen
- Add basic filters for products and orders list - #3237 by @Bonifacy1
- Fetch default currency from API - #3280 by @dominik-zeglen
- Add `displayName` property to components - #3238 by @Bonifacy1
- Add window titles - #3279 by @dominik-zeglen
- Add paginator component - #3265 by @dominik-zeglen
- Update Material UI to 3.6 - #3387 by @patrys
- Upgrade React, Apollo, Webpack and Babel - #3393 by @patrys
- Add pagination for required connections - #3411 by @dominik-zeglen

### Bugfixes

- Fix language codes - #3311 by @jxltom
- Fix resolving empty attributes list - #3293 by @maarcingebala
- Fix range filters not being applied - #3385 by @michaljelonek
- Remove timeout for updating image height - #3344 by @jxltom
- Return error if checkout was not found - #3289 by @maarcingebala
- Solve an auto-resize conflict between Materialize and medium-editor - #3367 by @adonig
- Fix calls to `ngettext_lazy` - #3380 by @patrys
- Filter preauthorized order from succeeded transactions - #3399 by @jxltom
- Fix incorrect country code in fixtures - #3349 by @bingimar
- Fix updating background image of a collection - #3362 by @fowczarek & @dominik-zeglen

### Docs

- Document settings related to generating thumbnails on demand - #3329 by @NyanKiyoshi
- Improve documentation for Heroku deployment - #3170 by @raybesiga
- Update documentation on Docker deployment - #3326 by @jxltom
- Document payment gateway configuration - #3376 by @NyanKiyoshi

## 2.0.0

### API

- Add mutation to delete a customer; add `isActive` field in `customerUpdate` mutation - #3177 by @maarcingebala
- Add mutations to manage authorization keys - #3082 by @maarcingebala
- Add queries for dashboard homepage - #3146 by @maarcingebala
- Allows user to unset homepage collection - #3140 by @oldPadavan
- Use enums as permission codes - #3095 by @the-bionic
- Return absolute image URLs - #3182 by @maarcingebala
- Add `backgroundImage` field to `CategoryInput` - #3153 by @oldPadavan
- Add `dateJoined` and `lastLogin` fields in `User` type - #3169 by @maarcingebala
- Separate `parent` input field from `CategoryInput` - #3150 by @akjanik
- Remove duplicated field in Order type - #3180 by @maarcingebala
- Handle empty `backgroundImage` field in API - #3159 by @maarcingebala
- Generate name-based slug in collection mutations - #3145 by @akjanik
- Remove products field from `collectionUpdate` mutation - #3141 by @oldPadavan
- Change `items` field in `Menu` type from connection to list - #3032 by @oldPadavan
- Make `Meta.description` required in `BaseMutation` - #3034 by @oldPadavan
- Apply `textwrap.dedent` to GraphQL descriptions - #3167 by @fowczarek

### Dashboard 2.0

- Add collection management - #3135 by @dominik-zeglen
- Add customer management - #3176 by @dominik-zeglen
- Add homepage view - #3155, #3178 by @Bonifacy1 and @dominik-zeglen
- Add product type management - #3052 by @dominik-zeglen
- Add site settings management - #3071 by @dominik-zeglen
- Escape node IDs in URLs - #3115 by @dominik-zeglen
- Restyle categories section - #3072 by @Bonifacy1

### Other

- Change relation between `ProductType` and `Attribute` models - #3097 by @maarcingebala
- Remove `quantity-allocated` generation in `populatedb` script - #3084 by @MartinSeibert
- Handle `Money` serialization - #3131 by @Pacu2
- Do not collect unnecessary static files - #3050 by @jxltom
- Remove host mounted volume in `docker-compose` - #3091 by @tiangolo
- Remove custom services names in `docker-compose` - #3092 by @tiangolo
- Replace COUNTRIES with countries.countries - #3079 by @neeraj1909
- Installing dev packages in docker since tests are needed - #3078 by @jxltom
- Remove comparing string in address-form-panel template - #3074 by @tomcio1205
- Move updating variant names to a Celery task - #3189 by @fowczarek

### Bugfixes

- Fix typo in `clean_input` method - #3100 by @the-bionic
- Fix typo in `ShippingMethod` model - #3099 by @the-bionic
- Remove duplicated variable declaration - #3094 by @the-bionic

### Docs

- Add createdb note to getting started for Windows - #3106 by @ajostergaard
- Update docs on pipenv - #3045 by @jxltom<|MERGE_RESOLUTION|>--- conflicted
+++ resolved
@@ -63,12 +63,9 @@
 - Deprecate `Order.trackingClientId` field - #13146 by @SzymJ
 - Fix error "Cannot return null for non-nullable field Webhook.name" - #12989 by @Smit-Parmar
 - Added `GiftCardFilterInput.createdByEmail` filter - #13132 by @Smit-Parmar
-<<<<<<< HEAD
-- Add `search` to `giftCards` query - #13173 by @zedzior
-=======
 - Remove `Preview feature` label from `metafield`, `metafields`, `metadata`,
 `privateMetafield`, `privateMetafields` and `privateMetadata` fields - #13245 by @korycins
->>>>>>> da174ddc
+- Add `search` to `giftCards` query - #13173 by @zedzior
 
 ### Saleor Apps
 
