--- conflicted
+++ resolved
@@ -26,11 +26,8 @@
   - Add `HANDLE_CHECKOUTS` permission (only for apps)
 - Refactor app tokens - #9438 by @IKarbowiak
   - Store app tokens hashes instead of plain text.
-<<<<<<< HEAD
 - Fix filtering product attributes by date range - #9543 by @IKarbowiak
-=======
 - Save images to product media from external URLs - #9329 by @krzysztofwolski
->>>>>>> e36ce3a0
 
 
 # 3.1.7
