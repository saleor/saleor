# Changelog

All notable, unreleased changes to this project will be documented in this file. For the released changes, please visit the [Releases](https://github.com/mirumee/saleor/releases) page.

## [Unreleased]
- Add query contains only schema validation - #6827 by @fowczarek
- Add introspection caching - #6871 by @fowczarek
- Refactor plugins manager(add missing tracing, optimize imports, drop plugins manager from settings) - #6890 by @fowczarek
- Add CUSTOMER_UPDATED webhook, add addresses field to customer CUSTOMER_CREATED webhook - #6898 by @piotrgrundas
- Add missing span in PluginManager - #6900 by @fowczarek
- Fix Sentry reporting - #6902 by @fowczarek
- Fix removing page types in cleardb command - #6918 by @fowczarek
- Add possibility to apply discount to order/order line with status `DRAFT` - #6930 by @korycins
- Deprecate API fields `Order.discount`, `Order.discountName`, `Order.translatedDiscountName` - #6874 by @korycins
- Fix argument validation in page resolver - #6960 by @fowczarek
- Drop `data` field from checkout line model - #6961 by @fowczarek
- Add `PRODUCT_VARIANT_CREATED`, `PRODUCT_VARIANT_UPDATED`, `PRODUCT_VARIANT_DELETED` webhooks, fix attributes field for `PRODUCT_CREATED`, `PRODUCT_UPDATED` webhooks - #6963 by @piotrgrundas
- Fix `totalCount` on connection resolver without `first` or `last` - #6975 by @fowczarek
- Fix variant resolver on `DigitalContent` - #6983 by @fowczarek
- Fix race condition on `send_fulfillment-confirmation` - #6988 by @fowczarek
- Fix resolver by id and slug for product and product variant - #6985 by @d-wysocki
- Add optional support for reporting resource limits via a stub field in `shop` - #6967 by @NyanKiyoshi
- Allow to use `Bearer` as an authorization prefix - #6996 by @korycins
- Update checkout quantity when checkout lines are deleted - #7002 by @IKarbowiak
- Raise an error when the user is trying to sort products by rank without search - #7013 by @IKarbowiak
- Fix available shipping methods - return also weight methods without weight limits - #7021 by @IKarbowiak
- Remove redundant Opentracing spans - #6994 by @fowczarek
- Trigger `PRODUCT_UPDATED` webhook for collections and categories mutations - #7051 by @d-wysocki
- Support setting value for AttributeValue mutations - #7037 by @piotrgrundas
- Validate discount value for percentage vouchers and sales - #7033 by @d-wysocki
- Optimize children field on Category type - #7045 by @IKarbowiak
- Added support for querying objects by metadata fields - #6683 by @LeOndaz
- Add rich text attribute input - #7059 by @piotrgrundas
- Avoid using `get_plugins_manager` method - #7052 by @IKarbowiak
- Add field `languageCode` to types: `AccountInput`, `AccountRegisterInput`, `CheckoutCreateInput`, `CustomerInput`, `Order`, `User`. Add field `languageCodeEnum` to `Order` type. Add new mutation `CheckoutLanguageCodeUpdate`. Deprecate field `Order.languageCode`.  - #6609 by @korycins
- Add benchmarks for triggered product and variants webhooks - #7061 by @d-wysocki
- Extend `Transaction` type with gateway response and `Payment` type with filter - #7062 by @IKarbowiak
- Fix invalid tax rates for lines - #7058 by @IKarbowiak
- Allow seeing unconfirmed orders - #7072 by @IKarbowiak
- Raise GraphQLError when too big integer value is provided - #7076 by @IKarbowiak
- Recalculate draft order when product/variant was deleted - #7085 by @d-wysocki
- Added validation for `DraftOrderCreate` with negative quantity line - #7085 by @d-wysocki
- Remove html tags from product description_plaintext - #7094 by @d-wysocki
- Performance upgrade on orders query with shipping and billing addresses - #7083 by @tomaszszymanski129
- Performance upgrade on orders query with events - #7120 by @tomaszszymanski129
- Performance upgrade on orders query with `user` and `userEmail` fields - #7091 by @tomaszszymanski129
- Fix dataloader for fetching checkout info - #7084 by @IKarbowiak
- Update also draft order line total price after getting the unit price from plugin - #7080 by @IKarbowiak
- Fix failing product tasks when instances are removed - #7092 by @IKarbowiak
- Update GraphQL endpoint to only match exactly `/graphql/` without trailing characters - #7117 by @IKarbowiak
- Fix failing export when exporting attribute without values - #7131 by @IKarbowiak
- Extend Vatlayer functionalities - #7101 by @korycins:
    - Allow users to enter a list of exceptions (country ISO codes) that will use the source country rather than the destination country for tax purposes.
    - Allow users to enter a list of countries for which no VAT will be added.
<<<<<<< HEAD
- Allow passing metadata to `accountUpdate` and `accountRegister` mutations - #7152 by @piotrgrundas
=======
- Fix incorrect payment data for klarna - #7150 by @IKarbowiak
>>>>>>> 13efe04d

### Breaking
- Multichannel MVP: Multicurrency - #6242 by @fowczarek @d-wysocki
- Drop deprecated meta mutations - #6422 by @maarcingebala
- Drop deprecated service accounts and webhooks API - #6431 by @maarcingebala
- Drop deprecated fields from the `ProductVariant` type: `quantity`, `quantityAllocated`, `stockQuantity`, `isAvailable` - #6436 by @maarcingebala
- Drop authorization keys API - #6631 by @maarcingebala
- Drop `type` field from `AttributeValue` type - #6710 by @IKarbowiak
- Drop `apply_taxes_to_shipping_price_range` plugin hook - #6746 by @maarcingebala
- Drop `CHECKOUT_QUANTITY_CHANGED` webhook - #6797 by @d-wysocki
- Drop deprecated `taxRate` field from `ProductType` - #6795 by @d-wysocki
- Unconfirmed order manipulation - #6829 by @tomaszszymanski129
  - Remove mutations for draft order lines manipulation: `draftOrderLinesCreate`, `draftOrderLineDelete`, `draftOrderLineUpdate`
  - Use `orderLinesCreate`, `orderLineDelete`, `orderLineUpdate` mutations instead.
  - Order events enums `DRAFT_ADDED_PRODUCTS` and `DRAFT_REMOVED_PRODUCTS` are now `ADDED_PRODUCTS` and `REMOVED_PRODUCTS`
- Email interface as a plugin - #6301 by @korycins
- Remove resolving user's location from GeoIP; drop `PaymentInput.billingAddress` input field - #6784 by @maarcingebala
- Change the payload of the order webhook to handle discounts list, added fields: `Order.discounts`,
`OrderLine.unit_discount_amount`,`OrderLine.unit_discount_type`, `OrderLine.unit_discount_reason` , remove fields:
`Order.discount_amount`, `Order.discount_name`, `Order.translated_discount_name`- #6874 by @korycins
- Update checkout performance - introduce `CheckoutInfo` data class - #6958 by @IKarbowiak; Introduced changes in plugin methods definitions:
  - in the following methods, the `checkout` parameter changed to `checkout_info`:
    - `calculate_checkout_total`
    - `calculate_checkout_subtotal`
    - `calculate_checkout_shipping`
    - `get_checkout_shipping_tax_rate`
    - `calculate_checkout_line_total`
    - `calculate_checkout_line_unit_price`
    - `get_checkout_line_tax_rate`
    - `preprocess_order_creation`
  - additionally, `preprocess_order_creation` was extend with `lines_info` parameter
- Fix Avalara caching - #7036 by @fowczarek;
 - Introduced changes in plugin methods definitions:
    - `calculate_checkout_line_total`  was extended with `lines` parameter
    - `calculate_checkout_line_unit_price`  was extended with `lines` parameter
    - `get_checkout_line_tax_rate`  was extended with `lines` parameter
  To get proper taxes we should always send the whole checkout to Avalara.
- Remove triggering a webhook event `PRODUCT_UPDATED`  when calling `ProductVariantCreate` mutation.  Use `PRODUCT_VARIANT_CREATED` instead - #6963 by @piotrgrundas
- Remove triggering a webhook event `PRODUCT_UPDATED` when calling  `ProductVariantChannelListingUpdate` mutation. Use `PRODUCT_VARIANT_UPDATED` instead - #6963 by @piotrgrundas
- Refactor listing payment gateways - #7050 by @maarcingebala. Breaking changes in plugin methods: removed `get_payment_gateway` and `get_payment_gateway_for_checkout`; instead `get_payment_gateways` was added.
- Change error class in `CollectionBulkDelete` to `CollectionErrors` - #7061 by @d-wysocki
- Fix doubling price in checkout for products without tax - #7056 by @IKarbowiak
  - Introduce changes in plugins method:
    - `calculate_checkout_subtotal` has been dropped from plugins, for correct subtotal calculation, `calculate_checkout_line_total` must be set (manager method for calculating checkout subtotal uses `calculate_checkout_line_total` method)
- Make `order` property of invoice webhook payload contain order instead of order lines - #7081 by @pdblaszczyk
  - Affected webhook events: `INVOICE_REQUESTED`, `INVOICE_SENT`, `INVOICE_DELETED`
- Make quantity field on `StockInput` required - #7082 by @IKarbowiak

### Other

- Fix creating translations with app - #6804 by @krzysztofwolski
- Add possibility to provide external payment ID during the conversion draft order to order - #6320 by @korycins
- Add basic rating for `Products` - #6284 by @korycins
- Add metadata to shipping zones and shipping methods - #6340 by @maarcingebala
- Add Page Types - #6261 by @IKarbowiak
- Migrate draftjs content to editorjs format - #6430 by @IKarbowiak
- Add editorjs sanitizer - #6456 by @IKarbowiak
- Add generic FileUpload mutation - #6470 by @IKarbowiak
- Order confirmation backend - #6498 by @tomaszszymanski129
- Fix password reset request - #6351 by @Manfred-Madelaine-pro, Ambroise and Pierre
- Refund products support - #6530 by @korycins
- Add possibility to exclude products from shipping method - #6506 by @korycins
- Add availableShippingMethods to the Shop type - #6551 by @IKarbowiak
- Add delivery time to shipping method - #6564 by @IKarbowiak
- Introduce file attributes - #6568 by @IKarbowiak
- Shipping zone description - #6653 by @tomaszszymanski129
- Add metadata to menu and menu item - #6648 by @tomaszszymanski129
- Get tax rate from plugins - #6649 by @IKarbowiak
- Added support for querying user by email - #6632 @LeOndaz
- Add order shipping tax rate - #6678 by @IKarbowiak
- Deprecate field `descriptionJSON` from `Product`, `Category`, `Collection` and field `contentJSON` from `Page` - #6692 by @d-wysocki
- Fix products visibility - #6704 by @IKarbowiak
- Introduce page reference attributes - #6624 by @IKarbowiak
- Introduce product reference attributes - #6711 by @IKarbowiak
- Add metadata to warehouse - #6727 by @d-wysocki
- Add page webhooks: `PAGE_CREATED`, `PAGE_UPDATED` and `PAGE_DELETED` - #6787 by @d-wysocki
- Add `PRODUCT_DELETED` webhook - #6794 by @d-wysocki
- Fix `product_updated` and `product_created` webhooks - #6798 by @d-wysocki
- Add interface for integrating the auth plugins - #6799 by @korycins
- Fix page `contentJson` field to return JSON - #6832 by @d-wysocki
- Add SendgridPlugin - #6793 by @korycins
- Add SearchRank to search product by name and description. New enum added to `ProductOrderField` - `RANK` - which returns results sorted by search rank - #6872 by @d-wysocki
- Allocate stocks for order lines in a bulk way - #6877 by @IKarbowiak
- Add product description_plaintext to populatedb - #6894 by @d-wysocki
- Add uploading video URLs to product's gallery - #6838 by @GrzegorzDerdak
- Deallocate stocks for order lines in a bulk way - #6896 by @IKarbowiak
- Prevent negative available quantity - #6897 by @d-wysocki
- Fix CheckoutLinesInfoByCheckoutTokenLoader dataloader - #6929 by @IKarbowiak
- Change the `app` query to return info about the currently authenticated app - #6928 by @d-wysocki
- Add default sorting by rank for search products - #6936 by @d-wysocki
- Fix exporting product description to xlsx - #6959 by @IKarbowiak
- Add `Shop.version` field to query API version - #6980 by @maarcingebala
- Return empty results when filtering by non-existing attribute - #7025 by @maarcingebala
- Add new authorization header `Authorization-Bearer` - #6998 by @korycins
- Add field `paymentMethodType` to `Payment` object - #7073 by @korycins

# 2.11.1

- Add support for Apple Pay on the web - #6466 by @korycins

## 2.11.0

### Features

- Add products export - #5255 by @IKarbowiak
- Add external apps support - #5767 by @korycins
- Invoices backend - #5732 by @tomaszszymanski129
- Adyen drop-in integration - #5914 by @korycins, @IKarbowiak
- Add a callback view to plugins - #5884 by @korycins
- Support pushing webhook events to message queues - #5940 by @patrys, @korycins
- Send a confirmation email when the order is canceled or refunded - #6017
- No secure cookie in debug mode - #6082 by @patrys, @orzechdev
- Add searchable and available for purchase flags to product - #6060 by @IKarbowiak
- Add `TotalPrice` to `OrderLine` - #6068 @fowczarek
- Add `PRODUCT_UPDATED` webhook event - #6100 by @tomaszszymanski129
- Search orders by GraphQL payment ID - #6135 by @korycins
- Search orders by a custom key provided by payment gateway - #6135 by @korycins
- Add ability to set a default product variant - #6140 by @tomaszszymanski129
- Allow product variants to be sortable - #6138 by @tomaszszymanski129
- Allow fetching stocks for staff users only with `MANAGE_ORDERS` permissions - #6139 by @fowczarek
- Add filtering to `ProductVariants` query and option to fetch variant by SKU in `ProductVariant` query - #6190 by @fowczarek
- Add filtering by Product IDs to `products` query - #6224 by @GrzegorzDerdak
- Add `change_currency` command - #6016 by @maarcingebala
- Add dummy credit card payment - #5822 by @IKarbowiak
- Add custom implementation of UUID scalar - #5646 by @koradon
- Add `AppTokenVerify` mutation - #5716 by @korycins

### Breaking Changes

- Refactored JWT support. Requires handling of JWT token in the storefront (a case when the backend returns the exception about the invalid token). - #5734, #5816 by @korycins
- New logging setup will now output JSON logs in production mode for ease of feeding them into log collection systems like Logstash or CloudWatch Logs - #5699 by @patrys
- Deprecate `WebhookEventType.CHECKOUT_QUANTITY_CHANGED` - #5837 by @korycins
- Anonymize and update order and payment fields; drop `PaymentSecureConfirm` mutation, drop Payment type fields: `extraData`, `billingAddress`, `billingEmail`, drop `gatewayResponse` from `Transaction` type - #5926 by @IKarbowiak
- Switch the HTTP stack from WSGI to ASGI based on Uvicorn - #5960 by @patrys
- Add `MANAGE_PRODUCT_TYPES_AND_ATTRIBUTES` permission, which is now required to access all attributes and product types related mutations - #6219 by @IKarbowiak

### Fixes

- Fix payment fields in order payload for webhooks - #5862 by @korycins
- Fix specific product voucher in draft orders - #5727 by @fowczarek
- Explicit country assignment in default shipping zones - #5736 by @maarcingebala
- Drop `json_content` field from the `Menu` model - #5761 by @maarcingebala
- Strip warehouse name in mutations - #5766 by @koradon
- Add missing order events during checkout flow - #5684 by @koradon
- Update Google Merchant to get tax rate based by plugin manager - #5823 by @gabmartinez
- Allow unicode in slug fields - #5877 by @IKarbowiak
- Fix empty plugin object result after `PluginUpdate` mutation - #5968 by @gabmartinez
- Allow finishing checkout when price amount is 0 - #6064 by @IKarbowiak
- Fix incorrect tax calculation for Avatax - #6035 by @korycins
- Fix incorrect calculation of subtotal with active Avatax - #6035 by @korycins
- Fix incorrect assignment of tax code for Avatax - #6035 by @korycins
- Do not allow negative product price - #6091 by @IKarbowiak
- Handle None as attribute value - #6092 by @IKarbowiak
- Fix for calling `order_created` before the order was saved - #6095 by @korycins
- Update default decimal places - #6098 by @IKarbowiak
- Avoid assigning the same pictures twice to a variant - #6112 by @IKarbowiak
- Fix crashing system when Avalara is improperly configured - #6117 by @IKarbowiak
- Fix for failing finalising draft order - #6133 by @korycins
- Remove corresponding draft order lines when variant is removing - #6119 by @IKarbowiak
- Update required perms for apps management - #6173 by @IKarbowiak
- Raise an error for an empty key in metadata - #6176 by @IKarbowiak
- Add attributes to product error - #6181 by @IKarbowiak
- Allow to add product variant with 0 price to draft order - #6189 by @IKarbowiak
- Fix deleting product when default variant is deleted - #6186 by @IKarbowiak
- Fix get unpublished products, product variants and collection as app - #6194 by @fowczarek
- Set `OrderFulfillStockInput` fields as required - #6196 by @IKarbowiak
- Fix attribute filtering by categories and collections - #6214 by @fowczarek
- Fix `is_visible` when `publication_date` is today - #6225 by @korycins
- Fix filtering products by multiple attributes - #6215 by @GrzegorzDerdak
- Add attributes validation while creating/updating a product's variant - #6269 by @GrzegorzDerdak
- Add metadata to page model - #6292 by @dominik-zeglen
- Fix for unnecesary attributes validation while updating simple product - #6300 by @GrzegorzDerdak
- Include order line total price to webhook payload - #6354 by @korycins
- Fix for fulfilling an order when product quantity equals allocated quantity - #6333 by @GrzegorzDerdak
- Fix for the ability to filter products on collection - #6363 by @GrzegorzDerdak

## 2.10.2

- Add command to change currencies in the database - #5906 by @d-wysocki

## 2.10.1

- Fix multiplied stock quantity - #5675 by @fowczarek
- Fix invalid allocation after migration - #5678 by @fowczarek
- Fix order mutations as app - #5680 by @fowczarek
- Prevent creating checkout/draft order with unpublished product - #5676 by @d-wysocki

## 2.10.0

- OpenTracing support - #5188 by @tomaszszymanski129
- Account confirmation email - #5126 by @tomaszszymanski129
- Relocate `Checkout` and `CheckoutLine` methods into separate module and update checkout related plugins to use them - #4980 by @krzysztofwolski
- Fix problem with free shipping voucher - #4942 by @IKarbowiak
- Add sub-categories to random data - #4949 by @IKarbowiak
- Deprecate `localized` field in Money type - #4952 by @IKarbowiak
- Fix for shipping API not applying taxes - #4913 by @kswiatek92
- Query object translation with only `manage_translation` permission - #4914 by @fowczarek
- Add customer note to draft orders API - #4973 by @IKarbowiak
- Allow to delete category and leave products - #4970 by @IKarbowiak
- Remove thumbnail generation from migration - #3494 by @kswiatek92
- Rename 'shipping_date' field in fulfillment model to 'created' - #2433 by @kswiatek92
- Reduce number of queries for 'checkoutComplete' mutation - #4989 by @IKarbowiak
- Force PyTest to ignore the environment variable containing the Django settings module - #4992 by @NyanKiyoshi
- Extend JWT token payload with user information - #4987 by @salwator
- Optimize the queries for product list in the dashboard - #4995 by @IKarbowiak
- Drop dashboard 1.0 - #5000 by @IKarbowiak
- Fixed serialization error on weight fields when running `loaddata` and `dumpdb` - #5005 by @NyanKiyoshi
- Fixed JSON encoding error on Google Analytics reporting - #5004 by @NyanKiyoshi
- Create custom field to translation, use new translation types in translations query - #5007 by @fowczarek
- Take allocated stock into account in `StockAvailability` filter - #5019 by @simonbru
- Generate matching postal codes for US addresses - #5033 by @maarcingebala
- Update debug toolbar - #5032 by @IKarbowiak
- Allow staff member to receive notification about customers orders - #4993 by @kswiatek92
- Add user's global id to the JWT payload - #5039 by @salwator
- Make middleware path resolving lazy - #5041 by @NyanKiyoshi
- Generate slug on saving the attribute value - #5055 by @fowczarek
- Fix order status after order update - #5072 by @fowczarek
- Extend top-level connection resolvers with ability to sort results - #5018 by @fowczarek
- Drop storefront 1.0 - #5043 by @IKarbowiak
- Replace permissions strings with enums - #5038 by @kswiatek92
- Remove gateways forms and templates - #5075 by @IKarbowiak
- Add `Wishlist` models and GraphQL endpoints - #5021 by @derenio
- Remove deprecated code - #5107 by @IKarbowiak
- Fix voucher start date filtering - #5133 by @dominik-zeglen
- Search by sku in products query - #5117 by @fowczarek
- Send fulfillment update email - #5118 by @IKarbowiak
- Add address query - #5148 by @kswiatek92
- Add `checkout_quantity_changed` webhook - #5042 by @derenio
- Remove unnecessary `manage_orders` permission - #5142 by @kswiatek92
- Mutation to change the user email - #5076 by @kswiatek92
- Add MyPy checks - #5150 by @IKarbowiak
- Move extracting user or service account to utils - #5152 by @kswiatek92
- Deprecate order status/created arguments - #5076 by @kswiatek92
- Fix getting title field in page mutations #5160 by @maarcingebala
- Copy public and private metadata from the checkout to the order upon creation - #5165 by @dankolbman
- Add warehouses and stocks- #4986 by @szewczykmira
- Add permission groups - #5176, #5513 by @IKarbowiak
- Drop `gettext` occurrences - #5189 by @IKarbowiak
- Fix `product_created` webhook - #5187 by @dzkb
- Drop unused resolver `resolve_availability` - #5190 by @maarcingebala
- Fix permission for `checkoutCustomerAttach` mutation - #5192 by @maarcingebala
- Restrict access to user field - #5194 by @maarcingebala
- Unify permission for service account API client in test - #5197 by @fowczarek
- Add additional confirmation step to `checkoutComplete` mutation - #5179 by @salwator
- Allow sorting warehouses by name - #5211 by @dominik-zeglen
- Add anonymization to GraphQL's `webhookSamplePayload` endpoint - #5161 @derenio
- Add slug to `Warehouse`, `Product` and `ProductType` models - #5196 by @IKarbowiak
- Add mutation for assigning, unassigning shipping zones to warehouse - #5217 by @kswiatek92
- Fix passing addresses to `PaymentData` objects - #5223 by @maarcingebala
- Return `null` when querying `me` as an anonymous user - #5231 by @maarcingebala
- Added `PLAYGROUND_ENABLED` environment variable/setting to allow to enable the GraphQL playground when `DEBUG` is disabled - #5254 by @NyanKiyoshi
- Fix access to order query when request from service account - #5258 by @fowczarek
- Customer shouldn't be able to see draft orders by token - #5259 by @fowczarek
- Customer shouldn't be able to query checkout with another customer - #5268 by @fowczarek
- Added integration support of Jaeger Tracing - #5282 by @NyanKiyoshi
- Return `null` when querying `me` as an anonymous user - #5231 as @maarcingebala
- Add `fulfillment created` webhook - @szewczykmira
- Unify metadata API - #5178 by @fowczarek
- Add compiled versions of emails to the repository - #5260 by @tomaszszymanski129
- Add required prop to fields where applicable - #5293 by @dominik-zeglen
- Drop `get_absolute_url` methods - #5299 by @IKarbowiak
- Add `--force` flag to `cleardb` command - #5302 by @maarcingebala
- Require non-empty message in `orderAddNote` mutation - #5316 by @maarcingebala
- Stock management refactor - #5323 by @IKarbowiak
- Add discount error codes - #5348 by @IKarbowiak
- Add benchmarks to checkout mutations - #5339 by @fowczarek
- Add pagination tests - #5363 by @fowczarek
- Add ability to assign multiple warehouses in mutations to create/update a shipping zone - #5399 by @fowczarek
- Add filter by ids to the `warehouses` query - #5414 by @fowczarek
- Add shipping rate price validation - #5411 by @kswiatek92
- Remove unused settings and environment variables - #5420 by @maarcingebala
- Add product price validation - #5413 by @kswiatek92
- Add attribute validation to `attributeAssign` mutation - #5423 by @kswiatek92
- Add possibility to update/delete more than one item in metadata - #5446 by @koradon
- Check if image exists before validating - #5425 by @kswiatek92
- Fix warehouses query not working without id - #5441 by @koradon
- Add `accountErrors` to `CreateToken` mutation - #5437, #5465 by @koradon
- Raise `GraphQLError` if filter has invalid IDs - #5460 by @gabmartinez
- Use `AccountErrorCode.INVALID_CREDENTIALS` instead of `INVALID_PASSWORD` - #5495 by @koradon
- Add tests for pagination - #5468 by @koradon
- Add `Job` abstract model and interface - #5510 by @IKarbowiak
- Refactor implementation of allocation - #5445 by @fowczarek
- Fix `WeightScalar` - #5530 by @koradon
- Add `OrderFulfill` mutation - #5525 by @fowczarek
- Add "It Works" page - #5494 by @IKarbowiak and @dominik-zeglen
- Extend errors in `OrderFulfill` mutation - #5553 by @fowczarek
- Refactor `OrderCancel` mutation for multiple warehouses - #5554 by @fowczarek
- Add negative weight validation - #5564 by @fowczarek
- Add error when user pass empty object as address - #5585 by @fowczarek
- Fix payment creation without shipping method - #5444 by @d-wysocki
- Fix checkout and order flow with variant without inventory tracking - #5599 by @fowczarek
- Fixed JWT expired token being flagged as unhandled error rather than handled. - #5603 by @NyanKiyoshi
- Refactor read-only middleware - #5602 by @maarcingebala
- Fix availability for variants without inventory tracking - #5605 by @fowczarek
- Drop support for configuring Vatlayer plugin from settings file. - #5614 by @korycins
- Add ability to query category, collection or product by slug - #5574 by @koradon
- Add `quantityAvailable` field to `ProductVariant` type - #5628 by @fowczarek
- Use tags rather than time-based logs for information on requests - #5608 by @NyanKiyoshi

## 2.9.0

### API

- Add mutation to change customer's first name last name - #4489 by @fowczarek
- Add mutation to delete customer's account - #4494 by @fowczarek
- Add mutation to change customer's password - #4656 by @fowczarek
- Add ability to customize email sender address in emails sent by Saleor - #4820 by @NyanKiyoshi
- Add ability to filter attributes per global ID - #4640 by @NyanKiyoshi
- Add ability to search product types by value (through the name) - #4647 by @NyanKiyoshi
- Add queries and mutation for serving and saving the configuration of all plugins - #4576 by @korycins
- Add `redirectUrl` to staff and user create mutations - #4717 by @fowczarek
- Add error codes to mutations responses - #4676 by @Kwaidan00
- Add translations to countries in `shop` query - #4732 by @fowczarek
- Add support for sorting product by their attribute values through given attribute ID - #4740 by @NyanKiyoshi
- Add descriptions for queries and query arguments - #4758 by @maarcingebala
- Add support for Apollo Federation - #4825 by @salwator
- Add mutation to create multiple product variants at once - #4735 by @fowczarek
- Add default value to custom errors - #4797 by @fowczarek
- Extend `availablePaymentGateways` field with gateways' configuration data - #4774 by @salwator
- Change `AddressValidationRules` API - #4655 by @Kwaidan00
- Use search in a consistent way; add sort by product type name and publication status to `products` query. - #4715 by @fowczarek
- Unify `menuItemMove` mutation with other reordering mutations - #4734 by @NyanKiyoshi
- Don't create an order when the payment was unsuccessful - #4500 by @NyanKiyoshi
- Don't require shipping information in checkout for digital orders - #4573 by @NyanKiyoshi
- Drop `manage_users` permission from the `permissions` query - #4854 by @maarcingebala
- Deprecate `inCategory` and `inCollection` attributes filters in favor of `filter` argument - #4700 by @NyanKiyoshi & @khalibloo
- Remove `PaymentGatewayEnum` from the schema, as gateways now are dynamic plugins - #4756 by @salwator
- Require `manage_products` permission to query `costPrice` and `stockQuantity` fields - #4753 by @NyanKiyoshi
- Refactor account mutations - #4510, #4668 by @fowczarek
- Fix generating random avatars when updating staff accounts - #4521 by @maarcingebala
- Fix updating JSON menu representation in mutations - #4524 by @maarcingebala
- Fix setting variant's `priceOverride` and `costPrice` to `null` - #4754 by @NyanKiyoshi
- Fix fetching staff user without `manage_users` permission - #4835 by @fowczarek
- Ensure that a GraphQL query is a string - #4836 by @nix010
- Add ability to configure the password reset link - #4863 by @fowczarek
- Fixed a performance issue where Saleor would sometimes run huge, unneeded prefetches when resolving categories or collections - #5291 by @NyanKiyoshi
- uWSGI now forces the django application to directly load on startup instead of being lazy - #5357 by @NyanKiyoshi

### Core

- Add enterprise-grade attributes management - #4351 by @dominik-zeglen and @NyanKiyoshi
- Add extensions manager - #4497 by @korycins
- Add service accounts - backend support - #4689 by @korycins
- Add support for webhooks - #4731 by @korycins
- Migrate the attributes mapping from HStore to many-to-many relation - #4663 by @NyanKiyoshi
- Create general abstraction for object metadata - #4447 by @salwator
- Add metadata to `Order` and `Fulfillment` models - #4513, #4866 by @szewczykmira
- Migrate the tax calculations to plugins - #4497 by @korycins
- Rewrite payment gateways using plugin architecture - #4669 by @salwator
- Rewrite Stripe integration to use PaymentIntents API - #4606 by @salwator
- Refactor password recovery system - #4617 by @fowczarek
- Add functionality to sort products by their "minimal variant price" - #4416 by @derenio
- Add voucher's "once per customer" feature - #4442 by @fowczarek
- Add validations for minimum password length in settings - #4735 by @fowczarek
- Add form to configure payments in the dashboard - #4807 by @szewczykmira
- Change `unique_together` in `AttributeValue` - #4805 by @fowczarek
- Change max length of SKU to 255 characters - #4811 by @lex111
- Distinguish `OrderLine` product name and variant name - #4702 by @fowczarek
- Fix updating order status after automatic fulfillment of digital products - #4709 by @korycins
- Fix error when updating or creating a sale with missing required values - #4778 by @NyanKiyoshi
- Fix error filtering pages by URL in the dashboard 1.0 - #4776 by @NyanKiyoshi
- Fix display of the products tax rate in the details page of dashboard 1.0 - #4780 by @NyanKiyoshi
- Fix adding the same product into a collection multiple times - #4518 by @NyanKiyoshi
- Fix crash when placing an order when a customer happens to have the same address more than once - #4824 by @NyanKiyoshi
- Fix time zone based tests - #4468 by @fowczarek
- Fix serializing empty URLs as a string when creating menu items - #4616 by @maarcingebala
- The invalid IP address in HTTP requests now fallback to the requester's IP address. - #4597 by @NyanKiyoshi
- Fix product variant update with current attribute values - #4936 by @fowczarek
- Update checkout last field and add auto now fields to save with update_fields parameter - #5177 by @IKarbowiak

### Dashboard 2.0

- Allow selecting the number of rows displayed in dashboard's list views - #4414 by @benekex2
- Add ability to toggle visible columns in product list - #4608 by @dominik-zeglen
- Add voucher settings - #4556 by @benekex2
- Contrast improvements - #4508 by @benekex2
- Display menu item form errors - #4551 by @dominik-zeglen
- Do not allow random IDs to appear in snapshots - #4495 by @dominik-zeglen
- Input UI changes - #4542 by @benekex2
- Implement new menu design - #4476 by @benekex2
- Refetch attribute list after closing modal - #4615 by @dominik-zeglen
- Add config for Testcafe - #4553 by @dominik-zeglen
- Fix product type taxes select - #4453 by @benekex2
- Fix form reloading - #4467 by @dominik-zeglen
- Fix voucher limit value when checkbox unchecked - #4456 by @benekex2
- Fix searches and pickers - #4487 by @dominik-zeglen
- Fix dashboard menu styles - #4491 by @benekex2
- Fix menu responsiveness - #4511 by @benekex2
- Fix loosing focus while typing in the product description field - #4549 by @dominik-zeglen
- Fix MUI warnings - #4588 by @dominik-zeglen
- Fix bulk action checkboxes - #4618 by @dominik-zeglen
- Fix rendering user avatar when it's empty #4546 by @maarcingebala
- Remove Dashboard 2.0 files form Saleor repository - #4631 by @dominik-zeglen
- Fix CreateToken mutation to use NonNull on errors field #5415 by @gabmartinez

### Other notable changes

- Replace Pipenv with Poetry - #3894 by @michaljelonek
- Upgrade `django-prices` to v2.1 - #4639 by @NyanKiyoshi
- Disable reports from uWSGI about broken pipe and write errors from disconnected clients - #4596 by @NyanKiyoshi
- Fix the random failures of `populatedb` trying to create users with an existing email - #4769 by @NyanKiyoshi
- Enforce `pydocstyle` for Python docstrings over the project - #4562 by @NyanKiyoshi
- Move Django Debug Toolbar to dev requirements - #4454 by @derenio
- Change license for artwork to CC-BY 4.0
- New translations:
  - Greek

## 2.8.0

### Core

- Avatax backend support - #4310 by @korycins
- Add ability to store used payment sources in gateways (first implemented in Braintree) - #4195 by @salwator
- Add ability to specify a minimal quantity of checkout items for a voucher - #4427 by @fowczarek
- Change the type of start and end date fields from Date to DateTime - #4293 by @fowczarek
- Revert the custom dynamic middlewares - #4452 by @NyanKiyoshi

### Dashboard 2.0

- UX improvements in Vouchers section - #4362 by @benekex2
- Add company address configuration - #4432 by @benekex2
- Require name when saving a custom list filter - #4269 by @benekex2
- Use `esModuleInterop` flag in `tsconfig.json` to simplify imports - #4372 by @dominik-zeglen
- Use hooks instead of a class component in forms - #4374 by @dominik-zeglen
- Drop CSRF token header from API client - #4357 by @dominik-zeglen
- Fix various bugs in the product section - #4429 by @dominik-zeglen

### Other notable changes

- Fix error when creating a checkout with voucher code - #4292 by @NyanKiyoshi
- Fix error when users enter an invalid phone number in an address - #4404 by @NyanKiyoshi
- Fix error when adding a note to an anonymous order - #4319 by @NyanKiyoshi
- Fix gift card duplication error in the `populatedb` script - #4336 by @fowczarek
- Fix vouchers apply once per order - #4339 by @fowczarek
- Fix discount tests failing at random - #4401 by @korycins
- Add `SPECIFIC_PRODUCT` type to `VoucherType` - #4344 by @fowczarek
- New translations:
  - Icelandic
- Refactored the backend side of `checkoutCreate` to improve performances and prevent side effects over the user's checkout if the checkout creation was to fail. - #4367 by @NyanKiyoshi
- Refactored the logic of cleaning the checkout shipping method over the API, so users do not lose the shipping method when updating their checkout. If the shipping method becomes invalid, it will be replaced by the cheapest available. - #4367 by @NyanKiyoshi & @szewczykmira
- Refactored process of getting available shipping methods to make it easier to understand and prevent human-made errors. - #4367 by @NyanKiyoshi
- Moved 3D secure option to Braintree plugin configuration and update config structure mechanism - #4751 by @salwator

## 2.7.0

### API

- Create order only when payment is successful - #4154 by @NyanKiyoshi
- Order Events containing order lines or fulfillment lines now return the line object in the GraphQL API - #4114 by @NyanKiyoshi
- GraphQL now prints exceptions to stderr as well as returning them or not - #4148 by @NyanKiyoshi
- Refactored API resolvers to static methods with root typing - #4155 by @NyanKiyoshi
- Add phone validation in the GraphQL API to handle the library upgrade - #4156 by @NyanKiyoshi

### Core

- Add basic Gift Cards support in the backend - #4025 by @fowczarek
- Add the ability to sort products within a collection - #4123 by @NyanKiyoshi
- Implement customer events - #4094 by @NyanKiyoshi
- Merge "authorize" and "capture" operations - #4098 by @korycins, @NyanKiyoshi
- Separate the Django middlewares from the GraphQL API middlewares - #4102 by @NyanKiyoshi, #4186 by @cmiacz

### Dashboard 2.0

- Add navigation section - #4012 by @dominik-zeglen
- Add filtering on product list - #4193 by @dominik-zeglen
- Add filtering on orders list - #4237 by @dominik-zeglen
- Change input style and improve Storybook stories - #4115 by @dominik-zeglen
- Migrate deprecated fields in Dashboard 2.0 - #4121 by @benekex2
- Add multiple select checkbox - #4133, #4146 by @benekex2
- Rename menu items in Dashboard 2.0 - #4172 by @benekex2
- Category delete modal improvements - #4171 by @benekex2
- Close modals on click outside - #4236 - by @benekex2
- Use date localize hook in translations - #4202 by @dominik-zeglen
- Unify search API - #4200 by @dominik-zeglen
- Default default PAGINATE_BY - #4238 by @dominik-zeglen
- Create generic filtering interface - #4221 by @dominik-zeglen
- Add default state to rich text editor = #4281 by @dominik-zeglen
- Fix translation discard button - #4109 by @benekex2
- Fix draftail options and icons - #4132 by @benekex2
- Fix typos and messages in Dashboard 2.0 - #4168 by @benekex2
- Fix view all orders button - #4173 by @benekex2
- Fix visibility card view - #4198 by @benekex2
- Fix query refetch after selecting an object in list - #4272 by @dominik-zeglen
- Fix image selection in variants - #4270 by @benekex2
- Fix collection search - #4267 by @dominik-zeglen
- Fix quantity height in draft order edit - #4273 by @benekex2
- Fix checkbox clickable area size - #4280 by @dominik-zeglen
- Fix breaking object selection in menu section - #4282 by @dominik-zeglen
- Reset selected items when tab switch - #4268 by @benekex2

### Other notable changes

- Add support for Google Cloud Storage - #4127 by @chetabahana
- Adding a nonexistent variant to checkout no longer crashes - #4166 by @NyanKiyoshi
- Disable storage of Celery results - #4169 by @NyanKiyoshi
- Disable polling in Playground - #4188 by @maarcingebala
- Cleanup code for updated function names and unused argument - #4090 by @jxltom
- Users can now add multiple "Add to Cart" forms in a single page - #4165 by @NyanKiyoshi
- Fix incorrect argument in `get_client_token` in Braintree integration - #4182 by @maarcingebala
- Fix resolving attribute values when transforming them to HStore - #4161 by @maarcingebala
- Fix wrong calculation of subtotal in cart page - #4145 by @korycins
- Fix margin calculations when product/variant price is set to zero - #4170 by @MahmoudRizk
- Fix applying discounts in checkout's subtotal calculation in API - #4192 by @maarcingebala
- Fix GATEWAYS_ENUM to always contain all implemented payment gateways - #4108 by @koradon

## 2.6.0

### API

- Add unified filtering interface in resolvers - #3952, #4078 by @korycins
- Add mutations for bulk actions - #3935, #3954, #3967, #3969, #3970 by @akjanik
- Add mutation for reordering menu items - #3958 by @NyanKiyoshi
- Optimize queries for single nodes - #3968 @NyanKiyoshi
- Refactor error handling in mutations #3891 by @maarcingebala & @akjanik
- Specify mutation permissions through Meta classes - #3980 by @NyanKiyoshi
- Unify pricing access in products and variants - #3948 by @NyanKiyoshi
- Use only_fields instead of exclude_fields in type definitions - #3940 by @michaljelonek
- Prefetch collections when getting sales of a bunch of products - #3961 by @NyanKiyoshi
- Remove unnecessary dedents from GraphQL schema so new Playground can work - #4045 by @salwator
- Restrict resolving payment by ID - #4009 @NyanKiyoshi
- Require `checkoutId` for updating checkout's shipping and billing address - #4074 by @jxltom
- Handle errors in `TokenVerify` mutation - #3981 by @fowczarek
- Unify argument names in types and resolvers - #3942 by @NyanKiyoshi

### Core

- Use Black as the default code formatting tool - #3852 by @krzysztofwolski and @NyanKiyoshi
- Dropped Python 3.5 support - #4028 by @korycins
- Rename Cart to Checkout - #3963 by @michaljelonek
- Use data classes to exchange data with payment gateways - #4028 by @korycins
- Refactor order events - #4018 by @NyanKiyoshi

### Dashboard 2.0

- Add bulk actions - #3955 by @dominik-zeglen
- Add user avatar management - #4030 by @benekex2
- Add navigation drawer support on mobile devices - #3839 by @benekex2
- Fix rendering validation errors in product form - #4024 by @benekex2
- Move dialog windows to query string rather than router paths - #3953 by @dominik-zeglen
- Update order events types - #4089 by @jxltom
- Code cleanup by replacing render props with react hooks - #4010 by @dominik-zeglen

### Other notable changes

- Add setting to enable Django Debug Toolbar - #3983 by @koradon
- Use newest GraphQL Playground - #3971 by @salwator
- Ensure adding to quantities in the checkout is respecting the limits - #4005 by @NyanKiyoshi
- Fix country area choices - #4008 by @fowczarek
- Fix price_range_as_dict function - #3999 by @zodiacfireworks
- Fix the product listing not showing in the voucher when there were products selected - #4062 by @NyanKiyoshi
- Fix crash in Dashboard 1.0 when updating an order address's phone number - #4061 by @NyanKiyoshi
- Reduce the time of tests execution by using dummy password hasher - #4083 by @korycins
- Set up explicit **hash** function - #3979 by @akjanik
- Unit tests use none as media root - #3975 by @korycins
- Update file field styles with materializecss template filter - #3998 by @zodiacfireworks
- New translations:
  - Albanian
  - Colombian Spanish
  - Lithuanian

## 2.5.0

### API

- Add query to fetch draft orders - #3809 by @michaljelonek
- Add bulk delete mutations - #3838 by @michaljelonek
- Add `languageCode` enum to API - #3819 by @michaljelonek, #3854 by @jxltom
- Duplicate address instances in checkout mutations - #3866 by @pawelzar
- Restrict access to `orders` query for unauthorized users - #3861 by @pawelzar
- Support setting address as default in address mutations - #3787 by @jxltom
- Fix phone number validation in GraphQL when country prefix not given - #3905 by @patrys
- Report pretty stack traces in DEBUG mode - #3918 by @patrys

### Core

- Drop support for Django 2.1 and Django 1.11 (previous LTS) - #3929 by @patrys
- Fulfillment of digital products - #3868 by @korycins
- Introduce avatars for staff accounts - #3878 by @pawelzar
- Refactor the account avatars path from a relative to absolute - #3938 by @NyanKiyoshi

### Dashboard 2.0

- Add translations section - #3884 by @dominik-zeglen
- Add light/dark theme - #3856 by @dominik-zeglen
- Add customer's address book view - #3826 by @dominik-zeglen
- Add "Add variant" button on the variant details page = #3914 by @dominik-zeglen
- Add back arrows in "Configure" subsections - #3917 by @dominik-zeglen
- Display avatars in staff views - #3922 by @dominik-zeglen
- Prevent user from changing his own status and permissions - #3922 by @dominik-zeglen
- Fix crashing product create view - #3837, #3910 by @dominik-zeglen
- Fix layout in staff members details page - #3857 by @dominik-zeglen
- Fix unfocusing rich text editor - #3902 by @dominik-zeglen
- Improve accessibility - #3856 by @dominik-zeglen

### Other notable changes

- Improve user and staff management in dashboard 1.0 - #3781 by @jxltom
- Fix default product tax rate in Dashboard 1.0 - #3880 by @pawelzar
- Fix logo in docs - #3928 by @michaljelonek
- Fix name of logo file - #3867 by @jxltom
- Fix variants for juices in example data - #3926 by @michaljelonek
- Fix alignment of the cart dropdown on new bootstrap version - #3937 by @NyanKiyoshi
- Refactor the account avatars path from a relative to absolute - #3938 by @NyanKiyoshi
- New translations:
  - Armenian
  - Portuguese
  - Swahili
  - Thai

## 2.4.0

### API

- Add model translations support in GraphQL API - #3789 by @michaljelonek
- Add mutations to manage addresses for authenticated customers - #3772 by @Kwaidan00, @maarcingebala
- Add mutation to apply vouchers in checkout - #3739 by @Kwaidan00
- Add thumbnail field to `OrderLine` type - #3737 by @michaljelonek
- Add a query to fetch order by token - #3740 by @michaljelonek
- Add city choices and city area type to address validator API - #3788 by @jxltom
- Fix access to unpublished objects in API - #3724 by @Kwaidan00
- Fix bug where errors are not returned when creating fulfillment with a non-existent order line - #3777 by @jxltom
- Fix `productCreate` mutation when no product type was provided - #3804 by @michaljelonek
- Enable database search in products query - #3736 by @michaljelonek
- Use authenticated user's email as default email in creating checkout - #3726 by @jxltom
- Generate voucher code if it wasn't provided in mutation - #3717 by @Kwaidan00
- Improve limitation of vouchers by country - #3707 by @michaljelonek
- Only include canceled fulfillments for staff in fulfillment API - #3778 by @jxltom
- Support setting address as when creating customer address #3782 by @jxltom
- Fix generating slug from title - #3816 by @maarcingebala
- Add `variant` field to `OrderLine` type - #3820 by @maarcingebala

### Core

- Add JSON fields to store rich-text content - #3756 by @michaljelonek
- Add function to recalculate total order weight - #3755 by @Kwaidan00, @maarcingebala
- Unify cart creation logic in API and Django views - #3761, #3790 by @maarcingebala
- Unify payment creation logic in API and Django views - #3715 by @maarcingebala
- Support partially charged and refunded payments - #3735 by @jxltom
- Support partial fulfillment of ordered items - #3754 by @jxltom
- Fix applying discounts when a sale has no end date - #3595 by @cprinos

### Dashboard 2.0

- Add "Discounts" section - #3654 by @dominik-zeglen
- Add "Pages" section; introduce Draftail WYSIWYG editor - #3751 by @dominik-zeglen
- Add "Shipping Methods" section - #3770 by @dominik-zeglen
- Add support for date and datetime components - #3708 by @dominik-zeglen
- Restyle app layout - #3811 by @dominik-zeglen

### Other notable changes

- Unify model field names related to models' public access - `publication_date` and `is_published` - #3706 by @michaljelonek
- Improve filter orders by payment status - #3749 @jxltom
- Refactor translations in emails - #3701 by @Kwaidan00
- Use exact image versions in docker-compose - #3742 by @ashishnitinpatil
- Sort order payment and history in descending order - #3747 by @jxltom
- Disable style-loader in dev mode - #3720 by @jxltom
- Add ordering to shipping method - #3806 by @michaljelonek
- Add missing type definition for dashboard 2.0 - #3776 by @jxltom
- Add header and footer for checkout success pages #3752 by @jxltom
- Add instructions for using local assets in Docker - #3723 by @michaljelonek
- Update S3 deployment documentation to include CORS configuration note - #3743 by @NyanKiyoshi
- Fix missing migrations for is_published field of product and page model - #3757 by @jxltom
- Fix problem with l10n in Braintree payment gateway template - #3691 by @Kwaidan00
- Fix bug where payment is not filtered from active ones when creating payment - #3732 by @jxltom
- Fix incorrect cart badge location - #3786 by @jxltom
- Fix storefront styles after bootstrap is updated to 4.3.1 - #3753 by @jxltom
- Fix logo size in different browser and devices with different sizes - #3722 by @jxltom
- Rename dumpdata file `db.json` to `populatedb_data.json` - #3810 by @maarcingebala
- Prefetch collections for product availability - #3813 by @michaljelonek
- Bump django-graphql-jwt - #3814 by @michaljelonek
- Fix generating slug from title - #3816 by @maarcingebala
- New translations:
  - Estonian
  - Indonesian

## 2.3.1

- Fix access to private variant fields in API - #3773 by maarcingebala
- Limit access of quantity and allocated quantity to staff in GraphQL API #3780 by @jxltom

## 2.3.0

### API

- Return user's last checkout in the `User` type - #3578 by @fowczarek
- Automatically assign checkout to the logged in user - #3587 by @fowczarek
- Expose `chargeTaxesOnShipping` field in the `Shop` type - #3603 by @fowczarek
- Expose list of enabled payment gateways - #3639 by @fowczarek
- Validate uploaded files in a unified way - #3633 by @fowczarek
- Add mutation to trigger fetching tax rates - #3622 by @fowczarek
- Use USERNAME_FIELD instead of hard-code email field when resolving user - #3577 by @jxltom
- Require variant and quantity fields in `CheckoutLineInput` type - #3592 by @jxltom
- Preserve order of nodes in `get_nodes_or_error` function - #3632 by @jxltom
- Add list mutations for `Voucher` and `Sale` models - #3669 by @michaljelonek
- Use proper type for countries in `Voucher` type - #3664 by @michaljelonek
- Require email in when creating checkout in API - #3667 by @michaljelonek
- Unify returning errors in the `tokenCreate` mutation - #3666 by @michaljelonek
- Use `Date` field in Sale/Voucher inputs - #3672 by @michaljelonek
- Refactor checkout mutations - #3610 by @fowczarek
- Refactor `clean_instance`, so it does not returns errors anymore - #3597 by @akjanik
- Handle GraphqQL syntax errors - #3576 by @jxltom

### Core

- Refactor payments architecture - #3519 by @michaljelonek
- Improve Docker and `docker-compose` configuration - #3657 by @michaljelonek
- Allow setting payment status manually for dummy gateway in Storefront 1.0 - #3648 by @jxltom
- Infer default transaction kind from operation type - #3646 by @jxltom
- Get correct payment status for order without any payments - #3605 by @jxltom
- Add default ordering by `id` for `CartLine` model - #3593 by @jxltom
- Fix "set password" email sent to customer created in the dashboard - #3688 by @Kwaidan00

### Dashboard 2.0

- ️Add taxes section - #3622 by @dominik-zeglen
- Add drag'n'drop image upload - #3611 by @dominik-zeglen
- Unify grid handling - #3520 by @dominik-zeglen
- Add component generator - #3670 by @dominik-zeglen
- Throw Typescript errors while snapshotting - #3611 by @dominik-zeglen
- Simplify mutation's error checking - #3589 by @dominik-zeglen
- Fix order cancelling - #3624 by @dominik-zeglen
- Fix logo placement - #3602 by @dominik-zeglen

### Other notable changes

- Register Celery task for updating exchange rates - #3599 by @jxltom
- Fix handling different attributes with the same slug - #3626 by @jxltom
- Add missing migrations for tax rate choices - #3629 by @jxltom
- Fix `TypeError` on calling `get_client_token` - #3660 by @michaljelonek
- Make shipping required as default when creating product types - #3655 by @jxltom
- Display payment status on customer's account page in Storefront 1.0 - #3637 by @jxltom
- Make order fields sequence in Dashboard 1.0 same as in Dashboard 2.0 - #3606 by @jxltom
- Fix returning products for homepage for the currently viewing user - #3598 by @jxltom
- Allow filtering payments by status in Dashboard 1.0 - #3608 by @jxltom
- Fix typo in the definition of order status - #3649 by @jxltom
- Add margin for order notes section - #3650 by @jxltom
- Fix logo position - #3609, #3616 by @jxltom
- Storefront visual improvements - #3696 by @piotrgrundas
- Fix product list price filter - #3697 by @Kwaidan00
- Redirect to success page after successful payment - #3693 by @Kwaidan00

## 2.2.0

### API

- Use `PermissionEnum` as input parameter type for `permissions` field - #3434 by @maarcingebala
- Add "authorize" and "charge" mutations for payments - #3426 by @jxltom
- Add alt text to product thumbnails and background images of collections and categories - #3429 by @fowczarek
- Fix passing decimal arguments = #3457 by @fowczarek
- Allow sorting products by the update date - #3470 by @jxltom
- Validate and clear the shipping method in draft order mutations - #3472 by @fowczarek
- Change tax rate field to choice field - #3478 by @fowczarek
- Allow filtering attributes by collections - #3508 by @maarcingebala
- Resolve to `None` when empty object ID was passed as mutation argument - #3497 by @maarcingebala
- Change `errors` field type from [Error] to [Error!] - #3489 by @fowczarek
- Support creating default variant for product types that don't use multiple variants - #3505 by @fowczarek
- Validate SKU when creating a default variant - #3555 by @fowczarek
- Extract enums to separate files - #3523 by @maarcingebala

### Core

- Add Stripe payment gateway - #3408 by @jxltom
- Add `first_name` and `last_name` fields to the `User` model - #3101 by @fowczarek
- Improve several payment validations - #3418 by @jxltom
- Optimize payments related database queries - #3455 by @jxltom
- Add publication date to collections - #3369 by @k-brk
- Fix hard-coded site name in order PDFs - #3526 by @NyanKiyoshi
- Update favicons to the new style - #3483 by @dominik-zeglen
- Fix migrations for default currency - #3235 by @bykof
- Remove Elasticsearch from `docker-compose.yml` - #3482 by @maarcingebala
- Resort imports in tests - #3471 by @jxltom
- Fix the no shipping orders payment crash on Stripe - #3550 by @NyanKiyoshi
- Bump backend dependencies - #3557 by @maarcingebala. This PR removes security issue CVE-2019-3498 which was present in Django 2.1.4. Saleor however wasn't vulnerable to this issue as it doesn't use the affected `django.views.defaults.page_not_found()` view.
- Generate random data using the default currency - #3512 by @stephenmoloney
- New translations:
  - Catalan
  - Serbian

### Dashboard 2.0

- Restyle product selection dialogs - #3499 by @dominik-zeglen, @maarcingebala
- Fix minor visual bugs in Dashboard 2.0 - #3433 by @dominik-zeglen
- Display warning if order draft has missing data - #3431 by @dominik-zeglen
- Add description field to collections - #3435 by @dominik-zeglen
- Add query batching - #3443 by @dominik-zeglen
- Use autocomplete fields in country selection - #3443 by @dominik-zeglen
- Add alt text to categories and collections - #3461 by @dominik-zeglen
- Use first and last name of a customer or staff member in UI - #3247 by @Bonifacy1, @dominik-zeglen
- Show error page if an object was not found - #3463 by @dominik-zeglen
- Fix simple product's inventory data saving bug - #3474 by @dominik-zeglen
- Replace `thumbnailUrl` with `thumbnail { url }` - #3484 by @dominik-zeglen
- Change "Feature on Homepage" switch behavior - #3481 by @dominik-zeglen
- Expand payment section in order view - #3502 by @dominik-zeglen
- Change TypeScript loader to speed up the build process - #3545 by @patrys

### Bugfixes

- Do not show `Pay For Order` if order is partly paid since partial payment is not supported - #3398 by @jxltom
- Fix attribute filters in the products category view - #3535 by @fowczarek
- Fix storybook dependencies conflict - #3544 by @dominik-zeglen

## 2.1.0

### API

- Change selected connection fields to lists - #3307 by @fowczarek
- Require pagination in connections - #3352 by @maarcingebala
- Replace Graphene view with a custom one - #3263 by @patrys
- Change `sortBy` parameter to use enum type - #3345 by @fowczarek
- Add `me` query to fetch data of a logged-in user - #3202, #3316 by @fowczarek
- Add `canFinalize` field to the Order type - #3356 by @fowczarek
- Extract resolvers and mutations to separate files - #3248 by @fowczarek
- Add VAT tax rates field to country - #3392 by @michaljelonek
- Allow creating orders without users - #3396 by @fowczarek

### Core

- Add Razorpay payment gatway - #3205 by @NyanKiyoshi
- Use standard tax rate as a default tax rate value - #3340 by @fowczarek
- Add description field to the Collection model - #3275 by @fowczarek
- Enforce the POST method on VAT rates fetching - #3337 by @NyanKiyoshi
- Generate thumbnails for category/collection background images - #3270 by @NyanKiyoshi
- Add warm-up support in product image creation mutation - #3276 by @NyanKiyoshi
- Fix error in the `populatedb` script when running it not from the project root - #3272 by @NyanKiyoshi
- Make Webpack rebuilds fast - #3290 by @patrys
- Skip installing Chromium to make deployment faster - #3227 by @jxltom
- Add default test runner - #3258 by @jxltom
- Add Transifex client to Pipfile - #3321 by @jxltom
- Remove additional pytest arguments in tox - #3338 by @jxltom
- Remove test warnings - #3339 by @jxltom
- Remove runtime warning when product has discount - #3310 by @jxltom
- Remove `django-graphene-jwt` warnings - #3228 by @jxltom
- Disable deprecated warnings - #3229 by @jxltom
- Add `AWS_S3_ENDPOINT_URL` setting to support DigitalOcean spaces. - #3281 by @hairychris
- Add `.gitattributes` file to hide diffs for generated files on Github - #3055 by @NyanKiyoshi
- Add database sequence reset to `populatedb` - #3406 by @michaljelonek
- Get authorized amount from succeeded auth transactions - #3417 by @jxltom
- Resort imports by `isort` - #3412 by @jxltom

### Dashboard 2.0

- Add confirmation modal when leaving view with unsaved changes - #3375 by @dominik-zeglen
- Add dialog loading and error states - #3359 by @dominik-zeglen
- Split paths and urls - #3350 by @dominik-zeglen
- Derive state from props in forms - #3360 by @dominik-zeglen
- Apply debounce to autocomplete fields - #3351 by @dominik-zeglen
- Use Apollo signatures - #3353 by @dominik-zeglen
- Add order note field in the order details view - #3346 by @dominik-zeglen
- Add app-wide progress bar - #3312 by @dominik-zeglen
- Ensure that all queries are built on top of TypedQuery - #3309 by @dominik-zeglen
- Close modal windows automatically - #3296 by @dominik-zeglen
- Move URLs to separate files - #3295 by @dominik-zeglen
- Add basic filters for products and orders list - #3237 by @Bonifacy1
- Fetch default currency from API - #3280 by @dominik-zeglen
- Add `displayName` property to components - #3238 by @Bonifacy1
- Add window titles - #3279 by @dominik-zeglen
- Add paginator component - #3265 by @dominik-zeglen
- Update Material UI to 3.6 - #3387 by @patrys
- Upgrade React, Apollo, Webpack and Babel - #3393 by @patrys
- Add pagination for required connections - #3411 by @dominik-zeglen

### Bugfixes

- Fix language codes - #3311 by @jxltom
- Fix resolving empty attributes list - #3293 by @maarcingebala
- Fix range filters not being applied - #3385 by @michaljelonek
- Remove timeout for updating image height - #3344 by @jxltom
- Return error if checkout was not found - #3289 by @maarcingebala
- Solve an auto-resize conflict between Materialize and medium-editor - #3367 by @adonig
- Fix calls to `ngettext_lazy` - #3380 by @patrys
- Filter preauthorized order from succeeded transactions - #3399 by @jxltom
- Fix incorrect country code in fixtures - #3349 by @bingimar
- Fix updating background image of a collection - #3362 by @fowczarek & @dominik-zeglen

### Docs

- Document settings related to generating thumbnails on demand - #3329 by @NyanKiyoshi
- Improve documentation for Heroku deployment - #3170 by @raybesiga
- Update documentation on Docker deployment - #3326 by @jxltom
- Document payment gateway configuration - #3376 by @NyanKiyoshi

## 2.0.0

### API

- Add mutation to delete a customer; add `isActive` field in `customerUpdate` mutation - #3177 by @maarcingebala
- Add mutations to manage authorization keys - #3082 by @maarcingebala
- Add queries for dashboard homepage - #3146 by @maarcingebala
- Allows user to unset homepage collection - #3140 by @oldPadavan
- Use enums as permission codes - #3095 by @the-bionic
- Return absolute image URLs - #3182 by @maarcingebala
- Add `backgroundImage` field to `CategoryInput` - #3153 by @oldPadavan
- Add `dateJoined` and `lastLogin` fields in `User` type - #3169 by @maarcingebala
- Separate `parent` input field from `CategoryInput` - #3150 by @akjanik
- Remove duplicated field in Order type - #3180 by @maarcingebala
- Handle empty `backgroundImage` field in API - #3159 by @maarcingebala
- Generate name-based slug in collection mutations - #3145 by @akjanik
- Remove products field from `collectionUpdate` mutation - #3141 by @oldPadavan
- Change `items` field in `Menu` type from connection to list - #3032 by @oldPadavan
- Make `Meta.description` required in `BaseMutation` - #3034 by @oldPadavan
- Apply `textwrap.dedent` to GraphQL descriptions - #3167 by @fowczarek

### Dashboard 2.0

- Add collection management - #3135 by @dominik-zeglen
- Add customer management - #3176 by @dominik-zeglen
- Add homepage view - #3155, #3178 by @Bonifacy1 and @dominik-zeglen
- Add product type management - #3052 by @dominik-zeglen
- Add site settings management - #3071 by @dominik-zeglen
- Escape node IDs in URLs - #3115 by @dominik-zeglen
- Restyle categories section - #3072 by @Bonifacy1

### Other

- Change relation between `ProductType` and `Attribute` models - #3097 by @maarcingebala
- Remove `quantity-allocated` generation in `populatedb` script - #3084 by @MartinSeibert
- Handle `Money` serialization - #3131 by @Pacu2
- Do not collect unnecessary static files - #3050 by @jxltom
- Remove host mounted volume in `docker-compose` - #3091 by @tiangolo
- Remove custom services names in `docker-compose` - #3092 by @tiangolo
- Replace COUNTRIES with countries.countries - #3079 by @neeraj1909
- Installing dev packages in docker since tests are needed - #3078 by @jxltom
- Remove comparing string in address-form-panel template - #3074 by @tomcio1205
- Move updating variant names to a Celery task - #3189 by @fowczarek

### Bugfixes

- Fix typo in `clean_input` method - #3100 by @the-bionic
- Fix typo in `ShippingMethod` model - #3099 by @the-bionic
- Remove duplicated variable declaration - #3094 by @the-bionic

### Docs

- Add createdb note to getting started for Windows - #3106 by @ajostergaard
- Update docs on pipenv - #3045 by @jxltom<|MERGE_RESOLUTION|>--- conflicted
+++ resolved
@@ -52,11 +52,8 @@
 - Extend Vatlayer functionalities - #7101 by @korycins:
     - Allow users to enter a list of exceptions (country ISO codes) that will use the source country rather than the destination country for tax purposes.
     - Allow users to enter a list of countries for which no VAT will be added.
-<<<<<<< HEAD
 - Allow passing metadata to `accountUpdate` and `accountRegister` mutations - #7152 by @piotrgrundas
-=======
 - Fix incorrect payment data for klarna - #7150 by @IKarbowiak
->>>>>>> 13efe04d
 
 ### Breaking
 - Multichannel MVP: Multicurrency - #6242 by @fowczarek @d-wysocki
