--- conflicted
+++ resolved
@@ -5,22 +5,16 @@
 
 # Unreleased
 
-<<<<<<< HEAD
-- Do no allow using `id` for updating checkout and order metadata - #8906 by @IKarbowiak
-  - Use `token` instead
-- Remove `graphene-django` dependency - #9170 by @rafalp
+### Breaking changes
 - Require manage orders for fetching `user.orders` - #9128 by @IKarbowiak
   - only staff with `manage orders` and can fetch customer orders
   - the customer can fetch his own orders, except drafts
-=======
-### Breaking changes
 
 ### Other changes
 - Filter Customer/Order/Sale/Product/ProductVariant by datetime of last modification - #9137 by @rafalp
 - Add possibility for plugins to execute code before each mutation - #9193 by @NyanKiyoshi
 - Add support for hiding plugins - #9219 by @NyanKiyoshi
 - Remove `graphene-federation` dependency - #9184 by @rafalp
->>>>>>> dd43364f
 
 
 # 3.1.0
