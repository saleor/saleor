# Changelog

All notable, unreleased changes to this project will be documented in this file. For the released changes, please visit the [Releases](https://github.com/mirumee/saleor/releases) page.

# 3.16.0 [Unreleased]

### Breaking changes
- **Feature preview breaking change**:
  - Deprecate `OrderSettingsInput.defaultTransactionFlowStrategy`. It will be removed
in 3.17. Use `PaymentSettingsInput.defaultTransactionFlowStrategy` instead.
  - Deprecate `OrderSettings.defaultTransactionFlowStrategy`. It will be removed
in 3.17. Use `PaymentSettings.defaultTransactionFlowStrategy` instead.
  - Change in the CSV export. It will now use empty string for empty attribute values instead of a single whitespace value.

### GraphQL API
- Adjust where filtering by empty values - explicit treat empty values - #13754 by @IKarbowiak
- Add `storedPaymentMethodRequestDelete` mutation - #13660 by @korycins
- Add `PaymentSettings` to `Channel` - #13677 by @korycins
- Add `externalReference` to `updateWarehouse`. It will allow update warehouse by
  external reference. - #13342 by @Smit-Parmar


### Saleor Apps
- Add `STORED_PAYMENT_METHOD_DELETE_REQUESTED` webhook event - #13660 by @korycins
- Add `NOTIFY_CUSTOMER` flag to `FulfillmentCreated` type - #13620, by @Air-t
  - Inform apps if customer should be notified when fulfillment is created.
- Add `NOTIFY_CUSTOMER` flag to `FulfillmentApproved` type - #13637, by @Air-t
  - Inform apps if customer should be notified when fulfillment is approved.
- Add `GIFT_CARD_EXPORT_COMPLETED` webhook - #13765, by @Air-t
  - Event sent when CSV export is completed.

- Add `FULFILLMENT_TRACKING_NUMBER_UPDATED` webhook - #13708, by @Air-t
  - Called after `fulfillmentUpdateTracking` or `orderFulfill` mutation if tracking number is updated.

### Other changes
- Fix error in variant available stock calculation - 13593 by @awaisdar001
- Fix giftcard code description - #13728 by @rafiwts

- Change error message when denying a permission - #13334 by @rafiwts

# 3.15.0 [Unreleased]

### Breaking changes

- Remove input and fields related to transaction API and deprecated in 3.13 - #13020 by @korycins

  - `WebhookEventTypeEnum.TRANSACTION_ACTION_REQUEST` - Use `TRANSACTION_CHARGE_REQUESTED`, `TRANSACTION_REFUND_REQUESTED`, `TRANSACTION_CANCELATION_REQUESTED` instead.
  - `WebhookEventTypeAsyncEnum.TRANSACTION_ACTION_REQUEST` - Use `TRANSACTION_CHARGE_REQUESTED`, `TRANSACTION_REFUND_REQUESTED`, `TRANSACTION_CANCELATION_REQUESTED` instead.
  - `WebhookSampleEventTypeEnum.TRANSACTION_ACTION_REQUEST`
  - `TransactionItem`:
    - `voidedAmount` - Use `canceledAmount` instead.
    - `status` - The amounts can be used to define the current status of transactions.
    - `type` - Use `name` or `message`.
    - `reference` - Use `pspReference` instead.
  - `TransactionActionEnum.VOID` - Use `CANCEL` instead.
  - `OrderEvent.status` - Use `TransactionEvent` to track the status of `TransactionItem`.
  - `OrderEventsEnum`:
    - `TRANSACTION_CAPTURE_REQUESTED` - Use `TRANSACTION_CHARGE_REQUESTED` instead.
    - `TRANSACTION_VOID_REQUESTED` - Use `TRANSACTION_CANCEL_REQUESTED` instead.
  - `TransactionStatus`
  - `TransactionEvent`:
    - `status` - Use `type` instead.
    - `reference` - Use `pspReference` instead.
    - `name` - Use `message` instead.
  - `TransactionCreateInput`:
    - `status` - The amounts can be used to define the current status of transactions.
    - `type` - Use `name` or `message`.
    - `reference` - Use `pspReference` instead.
    - `voidedAmount` - Use `canceledAmount` instead.
  - `TransactionEventInput`:
    - `status` - Status will be calculated by Saleor.
    - `reference` - Use `pspReference` instead.
    - `name` - Use `message` instead.
  - `TransactionUpdateInput`:
    - `status` - The amounts can be used to define the current status of transactions.
    - `type` - Use `name` or `message`.
    - `reference` - Use `pspReference` instead.
    - `voidedAmount` - Use `canceledAmount` instead.
  - `TransactionActionRequest` - Use `TransactionChargeRequested`, `TransactionRefundRequested`, `TransactionCancelationRequested` instead.

- Remove `OrderBulkCreateInput.trackingClientId` field - #13146 by @SzymJ
- Drop backend integration with Open Exchange Rates API - #13175 by @maarcingebala
  - Note: this changes doesn't affect Saleor Cloud users, as the integration was never enabled there.
  - After this change, the following fields in API alway return `null` values:
    - `ProductPricingInfo.discountLocalCurrency`
    - `ProductPricingInfo.priceRangeLocalCurrency`
    - `VariantPricingInfo.discountLocalCurrency`
    - `VariantPricingInfo.priceLocalCurrency`
- Change order of resolving country code in checkout - #13159 by @jakubkuc
  - Until now, checkout mutations were ignoring provided shipping address when shipping was not required. After this change, the shipping address is always set when supplied in the input. It might be breaking, as the shipping address affects the country code used for tax calculation.
  - The order of resolving the checkout country code is always as follows:
    1. Shipping address
    2. Billing address
    3. Channel's default country

### GraphQL API

Shipping methods can be removed by the user after it has been assigned to a checkout; `shippingMethodId` is now a nullable input in the `checkoutShippingMethodUpdate` mutation. - #13068 by @FremahA

- Add `lines` to `OrderGrantedRefund` - #13014 by @korycins
- Add `orderNoteAdd` and `orderNoteUpdate` mutations and deprecate `orderAddNote` mutation - #12434 by @pawelzar
- Deprecate `Order.trackingClientId` field - #13146 by @SzymJ
- Add ability to use metadata in the `Shop` type - #13128 by @Smit-Parmar, #13364 by @maarcingebala
  - Add `metadata` and `privateMetadata` in `ShopSettingsInput`.
  - Add `Shop.id` field.
  - Add support for modifying metadata via generic metadata API.
- Fix error "Cannot return null for non-nullable field Webhook.name" - #12989 by @Smit-Parmar
- Added `GiftCardFilterInput.createdByEmail` filter - #13132 by @Smit-Parmar
- Add metadata support for channels. #13230 by @Smit-Parmar
- Remove `Preview feature` label from `metafield`, `metafields`, `metadata`,
  `privateMetafield`, `privateMetafields` and `privateMetadata` fields - #13245 by @korycins
- [Preview] Add possibility to completeCheckout without payment in transaction flow - #13339 by @kadewu:
  - New field `allowUnpaidOrders` in `OrderSettings` for `Channel`
- Add `search` to `giftCards` query - #13173 by @zedzior
- Add `ProductBulkTranslate` mutation - #13329 by @SzymJ
- Add `ProductVariantBulkTranslate` mutation - #13329 by @SzymJ
- Add `AttributeBulkCreate` mutation - #13398 by @SzymJ
- Deprecate `WebhookEventTypeAsyncEnum.ANY_EVENTS` and `WebhookEventTypeEnum.ANY_EVENTS`; instead listeners should subscribe to specific webhook events - #13452 by @maarcingebala
- Add ability to update `warehouse` address with `MANAGE_PRODUCTS` permissions: - #13248 by @Air-t
- Add ability to update `site` address with `MANAGE_SETTINGS` permissions: - #13248 by @Air-t
- Add the ability to set address public metadata in the following mutations: - #13248 by @Air-t
  - `accountUpdate`, `accountAddressCreate`, `accountAddressUpdate`, `addressCreate`, `AccountAddressUpdate`,
  - `checkoutShippingAddressUpdate`, `checkoutBillingAddressUpdate`, `shopAddressUpdate`, `warehouseUpdate`
  - Add `metadata` to `AddressInput` field
- Add support for unhandled field `Shop.trackInventoryByDefault` for `productVariantCreate` and `productVariantBulkCreate` - #13492 by @Smit-Parmar
- Add `storedPaymentMethods` field to `User` and `Checkout` type - #13581
- - Add `AttributeBulkUpdate` mutation - #13532 by @SzymJ

- Better checkout error feedback - #13458 by @korycins
  - Add `Checkout.problems` field
  - Add `CheckoutLine.problems` field
  - Add `CheckoutSettingsInput` to `ChannelCreateInput` & `ChannelUpdateInput`
  - Add `checkoutSettings` field to `Channel`
<<<<<<< HEAD
- Add Filter warehouses by metadata - #13345 by @Smit-Parmar

=======
>>>>>>> ac3e7b4b
### Saleor Apps

- Introduce `Saleor-Schema-Version` HTTP header in app manifest fetching and app installation handshake requests. - #13075 by @przlada
- Add `SHOP_METADATA_UPDATED` webhook - #13364, #13388 by @maarcingebala
  - Called when metadata is changed for the Shop object via the generic metadata API or the `shopSettingsUpdate` mutation.
- Add `CHANNEL_METADATA_UPDATED` webhook - #13448, by @Air-t
  - Called when metadata is changed for the Channel object via the generic metadata API or the `channelUpdate` mutation.
- Add `ACCOUNT_CONFIRMED` webhook - #13471, by @Air-t
  - Called when user confirm an account with `confirmAccount` mutation.
- Add `ACCOUNT_DELETED` webhook - #13471, by @Air-t
  - Called after account deletion is confirmed with `accountDelete` mutation.
- Add `ACCOUNT_EMAIL_CHANGED` webhook - #13537, by @Air-t
  - Called when `confirmEmailChange` mutation is triggered.
- Add `ACCOUNT_SET_PASSWORD_REQUESTED` webhook - #13486, by @Air-t
  - Called after `requestPasswordReset` or `customerCreate` mutation.
- Add `STAFF_SET_PASSWORD_REQUESTED` webhook - #13486, by @Air-t
  - Called after `requestPasswordReset` or `customerCreate` mutation for staff users.

### Other changes

- Add possibility to log without confirming email - #13059 by @kadewu
  - New mutation `sendConfirmationEmail` to send an email with confirmation link
  - New environment variable `CONFIRMATION_EMAIL_LOCK_TIME` to control lock time between new email confirmations
  - Type `User` gets new field `is_confirmed`
  - `CustomerInput` gets new field `is_confirmed`
- Use public key thumbprint as KID in JWKS.json #13442 by @cmiacz
- Add POC of Core API tests - #13034 by @fowczarek

- Expand metric units to support more types of products. - #13043 by @FremahA
- Remove unused `django-versatileimagefield` package - #13148 by @SzymJ
- Remove unused `google-measurement-protocol` package - #13146 by @SzymJ
- Add missing descriptions to App module. - #13163 by @fowczarek
- Drop TranslationProxy and replace `translated` model property with `get_translation` function where needed. - #13156 by @zedzior
- Add missing descriptions to account module. - #13155 by @fowczarek
- Add missing descriptions to channel module. - #13166 by @fowczarek
- Add missing descriptions to checkout module. - #13167 by @fowczarek
- Add missing descriptions to attribute module. - #13165 by @fowczarek
- Add missing descriptions to csv module. - #13184 by @fowczarek
- Add missing descriptions to Account module. - #13155 by @fowczarek
- Add `ACCOUNT_CONFIRMATION_REQUESTED` async event - #13162 by @SzymJ
- Add `ACCOUNT_DELETE_REQUESTED` async event - #13170 by @SzymJ
- Add `ACCOUNT_CHANGE_EMAIL_REQUESTED` async event - #13233 by @SzymJ
- Add missing descriptions to Webhook module - #13262 by @Smit-Parmar
- Add missing descriptions to Shop module. - #13295 by @Smit-Parmar
- Add missing descriptions to Warehouse module. - #13264 by @Smit-Parmar
- Add missing descriptions to Product module. - #13259 by @FremahA
- Add missing description for Invoice module - #13265 by @DevilsAutumn
- Add missing descriptions to Discount module - #13261 by @devilsautumn
- Fix deleting event payloads by adding batches - #13368 by @jakubkuc
- Add missing descriptions to Shipping module. - #13372 by @Smit-Parmar
- Fix error handling in the permission check for `Query.webhook` - #13378 by @patrys
- Add missing descriptions to Translation module. - #13410 by @Smit-Parmar
- Add missing descriptions to menu module - #13409 by @devilsautumn
- Add missing descriptions to page module - #13536 by @devilsautumn
- Fix seo field to accept null value - #13512 by @ssuraliya
- Add missing descriptions to payment module - #13546 by @devilsautumn
- Fix `NOTIFY_USER` allow to create webhook with only one event - #13584 by @Air-t

# 3.14.0

### Breaking changes

- Gift cards can now be applied on a checkout without an email, fields `used_by` and `used_by_email` on GiftCard model are deprecated and will be removed in 4.0. - #13019 by @tomaszszymanski129
- The `ProductBulkCreateError.path` field for errors related to product variants input in the `productBulkCreate` mutation will now return more detailed error paths, e.g. `variants.1.stocks.0.warehouse` instead of `variants.1.warehouses` - #12534 by @SzymJ
- The `discounts` field has been removed from the listed plugin manager methods. Instead of the `discounts` argument, an applied `discount` is now assigned to each line in the `CheckoutLineInfo` inside the `CheckoutInfo` object. - #11934 by @fowczarek

  - `calculate_checkout_total`
  - `calculate_checkout_subtotal`
  - `calculate_checkout_shipping`
  - `get_checkout_shipping_tax_rate`
  - `calculate_checkout_line_total`
  - `calculate_checkout_line_unit_price`
  - `get_checkout_line_tax_rate`
  - `preprocess_order_creation`

  This breaking change affect any custom plugins in open-source Saleor, if they override any of the above mentioned methods.
- The signature of the `list_payment_gateways` manager method has changed. It may affect Saleor open-source users, who maintain plugins overriding this method. Changes:
  - The `checkout: Checkout` argument was removed
  - `checkout_info: CheckoutInfo` and `checkout_lines: Iterable[CheckoutLineInfo]` arguments were added instead

### GraphQL API

- [Preview] Add `orderBulkCreate` mutation - #12269 by @zedzior
- [Preview] Add `attributeBulkTranslate` and `attributeValueBulkTranslate` mutations - #12965 by @SzymJ
- [Preview] Add `where` and `search` filtering option on `products` query - #12960 by @zedzior
- Allow setting metadata during user creating and updating - #12577 by @IKarbowiak
  - The following mutations have been updated:
    - `customerCreate`
    - `customerUpdate`
    - `staffCreate`
    - `staffUpdate`
    - `accountUpdate`
    - `customerBulkUpdate`
- Add `checkoutCreateFromOrder` mutation to create checkout from order - #12628 by @korycins
- Allow setting metadata during invoice creating and updating - #12641 by @IKarbowiak
- Introduce channel permissions - #10423 by @IKarbowiak
  - Limit staff users to access only certain channels. Granted permissions only apply to channels that the user has already been given access to.
- Add `enableAccountConfirmationByEmail` option in the `shopSettingsUpdate` mutation, which allows controlling whether account confirmation should be sent on new account registrations (before it was controlled by env variable `ENABLE_ACCOUNT_CONFIRMATION_BY_EMAIL`) - #12781 by @SzymJ
- Add `path` field to `ProductVariantBulkError` - #12534 by @SzymJ
- Add `enable_account_confirmation_by_email` to `SiteSettings` model and allow to update it via `shopSettingsUpdate` mutation - #12781 by @SzymJ
- Add `brand` optional field with brand data (initially logo image) to `Manifest`, `AppInstallation` and `App` - #12361 by @przlada
- Add `externalReference` field to `AttributeValueInput`, `BulkAttributeValueInput` and `AttributeValueSelectableTypeInput` - #12823 by @SzymJ
- [Preview] Add `where` filtering option with `ids` filter for `product_variants`, `collections` and `categories` query - #13004 by @zedzior

### Saleor Apps

- Introduce channel permissions - #10423 by @IKarbowiak
  - Extend the OpenID connect configuration with `Staff user domains` and `Default permission group name for new staff users`.
  - When the OpenID plugin is active, the default staff permission group is created, and all staff users are assigned to it.
  - To ensure the proper functioning of OAuth permissions, ensure that the
    `Default permission group name for new staff users` is set to a permission group with no channel restrictions.
- [Preview] Add `ORDER_BULK_CREATED` event, which is sent for successfully imported orders - #12536 by @zedzior

### Other changes

- Fix saving `description_plaintext` for product - #12586 by @SzymJ
- Fix sending `product_created` event in `ProductBulkCreate` mutation - #12605 by @SzymJ
- Add `ORDER_REFUNDED`, `ORDER_FULLY_REFUNDED`, `ORDER_PAID` webhooks - #12533 by @korycins
- Add functionality to delete expired orders automatically - #12710 by @korycins
- Handle error raised by 0Auth when fetching token - #12672 by @IKarbowiakg
- Fix adding new lines to draft order when the existing line has deleted product - #12711 by @SzymJ
- Upgrade checkout `complete_checkout` to assign guest checkout to account if it exists - #12758 by @FremahA
- Remove `ENABLE_ACCOUNT_CONFIRMATION_BY_EMAIL` env variable from settings - ##12781 by @Szym
- Remove default `EMAIL_URL` value pointing to console output; from now on `EMAIL_URL` has to be set explicitly - #12580 by @maarcingebala
- Match `Orders` to `User` when creating user using OIDC plugin. - #12863 by @kadewu
- Allow defining a custom price in draft orders - #12855 by @KirillPlaksin
- Update price resolvers - use `discounted_price` on `ProductChannelListing` and `ProductVariantChannelListing` channel listings to return the pricing - #12713 by @IKarbowiak

# 3.13.0

### Highlights

- Improve support for handling transactions - #10350 by @korycins

  - API changes:

    - Add new mutations:
      - `transactionEventReport` - Report the event for the transaction.
      - `orderGrantRefundCreate` - Add granted refund to the order.
      - `orderGrantRefundUpdate` - Update granted refund.
    - Add new types:
      - `OrderGrantedRefund` - The details of the granted refund.
    - Add new webhooks:
      - `TRANSACTION_CHARGE_REQUESTED` - triggered when a staff user request charge for the transaction.
      - `TRANSACTION_REFUND_REQUESTED` - triggered when a staff user request refund for the transaction.
      - `TRANSACTION_CANCELATION_REQUESTED` - triggered when a staff user request cancelation for the transaction.
    - Add new webhook subscriptions:
      - `TransactionChargeRequested` - Event sent when transaction charge is requested.
      - `TransactionRefundRequested` - Event sent when transaction refund is requested.
      - `TransactionCancelationRequested` - Event sent when transaction cancelation is requested.
    - Add new fields:
      - `OrderSettings.markAsPaidStrategy` - Determine what strategy will be used to mark the order as paid.
      - `TransactionItem`:
        - `authorizePendingAmount` - Total amount of ongoing authorization requests for the transaction.
        - `refundPendingAmount` - Total amount of ongoing refund requests for the transaction.
        - `cancelPendingAmount` - Total amount of ongoing cancel requests for the transaction.
        - `chargePendingAmount` - Total amount of ongoing charge requests for the transaction.
        - `canceledAmount` - Total amount canceled for this transaction.
        - `name` - Name of the transaction.
        - `message` - Message related to the transaction.
        - `pspReference` - PSP reference of transaction.
        - `createdBy` - User or App that created the transaction.
        - `externalUrl` - The URL that will allow to redirect user to payment provider page with transaction details.
      - `TransactionEvent`:
        - `pspReference` - PSP reference related to the event.
        - `message` - Message related to the transaction's event.
        - `externalUrl` - The URL that will allow to redirect user to payment provider page with transaction event details.
        - `amount` - The amount related to this event.
        - `type` - The type of action related to this event.
        - `createdBy` - User or App that created the event.
      - `Order`:
        - `totalCharged` - Amount charged for the order.
        - `totalCanceled` - Amount canceled for the order.
        - `grantedRefunds` - List of granted refunds.
        - `totalGrantedRefund` - Total amount of granted refund.
        - `totalRefunded` - Total refund amount for the order.
        - `totalRefundPending` - Total amount of ongoing refund requests for the order's transactions.
        - `totalAuthorizePending` - Total amount of ongoing authorization requests for the order's transactions.
        - `totalChargePending` - Total amount of ongoing charge requests for the order's transactions.
        - `totalCancelPending` - Total amount of ongoing cancel requests for the order's transactions.
        - `totalRemainingGrant` - The difference between the granted refund and the pending and refunded amounts.
      - `OrderEventsEnum`:
        - `TRANSACTION_CHARGE_REQUESTED`
        - `TRANSACTION_CANCEL_REQUESTED`
        - `TRANSACTION_MARK_AS_PAID_FAILED`
    - Add new input fields:

      - `TransactionCreateInput` & `TransactionUpdateInput`:
        - `name` - The name of the transaction.
        - `message` - The message of the transaction.
        - `pspReference` - The PSP Reference of the transaction.
        - `amountCanceled` - Amount canceled by this transaction.
        - `externalUrl` - The URL that will allow to redirect user to payment provider page with transaction.
      - `TransactionEventInput`:
        - `pspReference` - The PSP Reference of the transaction.
        - `message` - Message related to the transaction's event.

    - Deprecate webhooks:
      - `TRANSACTION_ACTION_REQUEST` - Use `TRANSACTION_CHARGE_REQUESTED`, `TRANSACTION_REFUND_REQUESTED`, `TRANSACTION_CANCELATION_REQUESTED` instead.
    - Deprecate object fields:

      - `TransactionItem`:
        - `voidedAmount` - Use `canceledAmount`. This field will be removed in Saleor 3.14 (Preview feature).
        - `status` - Not needed anymore. The transaction amounts will be used to determine a current status of transactions. This field will be removed in Saleor 3.14 (Preview feature).
        - `reference` - Use `pspReference` instead. This field will be removed in Saleor 3.14 (Preview feature).
      - `TransactionEvent`:
        - `status` - Use `type` instead. This field will be removed in Saleor 3.14 (Preview feature).
        - `reference` - Use `pspReference` instead. This field will be removed in Saleor 3.14 (Preview feature).
        - `name` - Use `message` instead. This field will be removed in Saleor 3.14 (Preview feature).
      - `TransactionActionEnum`
        - `VOID` - Use `CANCEL` instead. This field will be removed in Saleor 3.14 (Preview feature).
      - `Order`:
        - `totalCaptured` - Use `totalCharged` instead. Will be removed in Saleor 4.0
      - `OrderEvent`:
        - `status` - Use `TransactionEvent` to track the status of `TransactionItem`. This field will be removed in Saleor 3.14 (Preview feature).
      - `OrderEventsEnum`:
        - `TRANSACTION_CAPTURE_REQUESTED` - Use `TRANSACTION_CHARGE_REQUESTED` instead. This field will be removed in Saleor 3.14 (Preview feature).
        - `TRANSACTION_VOID_REQUESTED` - Use `TRANSACTION_CANCEL_REQUESTED` instead. This field will be removed in Saleor 3.14 (Preview feature).

    - Deprecate input fields:
      - `TransactionCreateInput` & `TransactionUpdateInput`:
        - `status` - Not needed anymore. The transaction amounts will be used to determine the current status of transactions. This input field will be removed in Saleor 3.14 (Preview feature).
        - `type` - Use `name` and `message` instead. This input field will be removed in Saleor 3.14 (Preview feature).
        - `reference` - Use `pspReference` instead. This input field will be removed in Saleor 3.14 (Preview feature).
        - `amountVoided` - Use `amountCanceled` instead. This input field will be removed in Saleor 3.14 (Preview feature).
      - `TransactionEventInput`:
        - `status` - Status will be calculated by Saleor. This input field will be removed in Saleor 3.14 (Preview feature).
        - `reference` - Use `pspReference` instead. This input field will be removed in Saleor 3.14 (Preview feature).
        - `name` - Use `message` instead. This field will be removed in Saleor 3.14 (Preview feature).

- Support for payment apps - #12179 by @korycins
  - Add new mutations:
    - `paymentGatewayInitialize` - Initialize the payment gateway to process a payment.
    - `transactionInitialize` - Initiate payment processing.
    - `transactionProcess` - Process the initialized payment.
  - Add new synchronous webhooks:
    - `PAYMENT_GATEWAY_INITIALIZE_SESSION` - Triggered when a customer requests the initialization of a payment gateway.
    - `TRANSACTION_INITIALIZE_SESSION` - Triggered when a customer requests the initialization of a payment processing.
    - `TRANSACTION_PROCESS_SESSION` - Triggered when a customer requests processing the initialized payment.

### Breaking changes

- **Feature preview breaking change**:

  - Improve support for handling transactions - #10350 by @korycins
    - For all new `transactionItem` created by `transactionCreate`, any update action can be done only by the same app/user that performed `transactionCreate` action. This change impacts only on new `transactionItem,` the already existing will work in the same way as previously.
    - `transactionRequestAction` mutation can't be executed with `MANAGE_ORDERS` permission. Permission `HANDLE_PAYMENTS` is required.
    - Drop calling `TRANSACTION_ACTION_REQUEST` webhook inside a mutation related to `Payment` types. The related mutations: `orderVoid`, `orderCapture`, `orderRefund`, `orderFulfillmentRefundProducts`, `orderFulfillmentReturnProducts`. Use a dedicated mutation for triggering an action: `transactionRequestAction`.

  See the [3.12 to 3.13](https://docs.saleor.io/docs/3.x/upgrade-guides/3-12-to-3-13) upgrade guide for more details.

### GraphQL API

- [Preview] Add `StockBulkUpdate` mutation - #12139 by @SzymJ
- Upgrade GraphiQL to `2.4.0` for playground - #12271 by @zaiste
- Add new object type `AppManifestRequiredSaleorVersion` - #12164 by @przlada
  - Add new optional field `Manifest.requiredSaleorVersion`
  - Add `requiredSaleorVersion` validation to `appInstall` and `appFetchManifest` mutations
- Add new field `author` to `Manifest` and `App` object types - #12166 by @przlada
- Add backward compatibility for `taxCode` field - #12325 by @maarcingebala
- Support resolving `Order` as an entity in Apollo Federation - #12328 by @binary-koan
- [Preview] Add `ProductBulkCreate` mutation - #12177 by @SzymJ
- [Preview] Add `CustomerBulkUpdate` mutation - #12268 by @SzymJ

### Saleor Apps

- Add `requiredSaleorVersion` field to the App manifest determining the required Saleor version as semver range - #12164 by @przlada
- Add new field `author` to the App manifest - #12166 by @przlada
- Add `GIFT_CARD_SENT` asynchronous event to webhooks - #12472 by @rafalp

### Other changes

- Add Celery beat task for expiring unconfirmed not paid orders - #11960 by @kadewu:
  - Add `expireOrdersAfter` to `orderSettings` for `Channel` type.
  - Add `ORDER_EXPIRED` webhook triggered when `Order` is marked as expired.
- Create order discounts for all voucher types - #12272 by @IKarbowiak
- Core now supports Dev Containers for local development - #12391 by @patrys
- Use Mailhog SMTP server on Dev Container - #12402 by @carlosa54
- Publish schema.graphql on releases - #12431 by @maarcingebala
- Fix missing webhook triggers for `order_updated` and `order_fully_paid` when an order is paid with a `transactionItem` - #12508 by @korycins
- Remove Mailhog in favor of Mailpit - #12447 by @carlosa54

# 3.12.0

### Breaking changes

- `stocks` and `channelListings` inputs for preview `ProductVariantBulkUpdate` mutation has been changed. Both inputs have been extended by:

  - `create` input - list of items that should be created
  - `update` input - list of items that should be updated
  - `remove` input - list of objects ID's that should be removed

  If your platform relies on this [Preview] feature, make sure you update your mutations stocks and channel listings inputs from:

  ```
     {
      "stocks/channelListings": [
        {
          ...
        }
      ]
     }
  ```

  to:

  ```
     {
      "stocks/channelListings": {
        "create": [
          {
           ...
          }
        ]
      }
     }
  ```

- Change the discount rounding mode - #12041 by @IKarbowiak

  - Change the rounding mode from `ROUND_DOWN` to `ROUND_HALF_UP` - it affects the discount amount and total price of future checkouts and orders with a percentage discount applied.
    The discount amount might be 0.01 greater, and the total price might be 0.01 lower.
    E.g. if you had an order for $13 and applied a 12.5% discount, you would get $11.38 with a $1.62 discount, but now it will be calculated as $11.37 with $1.63 discount.

- Media and image fields now default to returning 4K thumbnails instead of original uploads - #11996 by @patrys
- Include specific products voucher in checkout discount - #12191 by @IKarbowiak
  - Make the `specific product` and `apply once per order` voucher discounts visible on `checkout.discount` field.
    Previously, the discount amount for these vouchers was shown as 0.

### GraphQL API

- Added support for all attributes types in `BulkAttributeValueInput` - #12095 by @SzymJ
- Add possibility to remove `stocks` and `channel listings` in `ProductVariantBulkUpdate` mutation.
- Move `orderSettings` query to `Channel` type - #11417 by @kadewu:
  - Mutation `Channel.channelCreate` and `Channel.channelUpdate` have new `orderSettings` input.
  - Deprecate `Shop.orderSettings` query. Use `Channel.orderSettings` query instead.
  - Deprecate `Shop.orderSettingsUpdate` mutation. Use `Channel.channelUpdate` instead.
- Add meta fields to `ProductMedia` model - #11894 by @zedzior
- Make `oldPassword` argument on `passwordChange` mutation optional; support accounts without usable passwords - @11999 by @rafalp
- Added support for AVIF images, added `AVIF` and `ORIGINAL` to `ThumbnailFormatEnum` - #11998 by @patrys
- Introduce custom headers for webhook requests - #11978 by @zedzior
- Improve GraphQL playground by storing headers in the local storage - #12176 by @zaiste
- Fixes for GraphiQL playground - #12192 by @zaiste

### Other changes

- Fix saving `metadata` in `ProductVariantBulkCreate` and `ProductVariantBulkupdate` mutations - #12097 by @SzymJ
- Enhance webhook's subscription query validation. Apply the validation and event inheritance to manifest validation - #11797 by @zedzior
- Fix GraphQL playground when the `operationName` is set across different tabs - #11936 by @zaiste
- Add new asynchronous events related to media: #11918 by @zedzior
  - `PRODUCT_MEDIA CREATED`
  - `PRODUCT_MEDIA_UPDATED`
  - `PRODUCT_MEDIA_DELETED`
  - `THUMBNAIL_CREATED`
- CORS is now handled in the ASGI layer - #11415 by @patrys
- Added native support for gzip compression - #11833 by @patrys
- Set flat rates as the default tax calculation strategy - #12069 by @maarcingebala
  - Enables flat rates for channels in which no tax calculation method was set.
- Users created by the OIDC plugin now have unusable password set instead of empty string - #12103 by @rafalp
- Fix thumbnail generation long image names - #12435 by @KirillPlaksin

# 3.11.0

### Highlights

Just so you know, changes mentioned in this section are in a preview state and can be subject to changes in the future.

- Bulk mutations for creating and updating multiple product variants in one mutation call - #11392 by @SzymJ
- Ability to run subscription webhooks in a dry-run mode - #11548 by @zedzior
- Preview of new `where` filtering API which allows joining multiple filters with `AND`/`OR` operators; currently available only in the `attributes` query - #11737 by @IKarbowiak

### GraphQL API

- [Preview] Add `productVariantBulkUpdate` mutation - #11392 by @SzymJ
- [Preview] Add new error handling policies in `productVariantBulkCreate` mutation - #11392 by @SzymJ
- [Preview] Add `webhookDryRun` mutation - #11548 by @zedzior
- [Preview] Add `webhookTrigger` mutation - #11687 by @zedzior
- Fix adding an invalid label to meta fields - #11718 by @IKarbowiak
- Add filter by `checkoutToken` to `Query.orders`. - #11689 by @kadewu
- [Preview] Attribute filters improvement - #11737 by @IKarbowiak
  - introduce `where` option on `attributes` query
  - add `search` option on `attributes` query
  - deprecate `product.variant` field
  - deprecate the following `Attribute` fields: `filterableInStorefront`, `storefrontSearchPosition`, `availableInGrid`.

### Other changes

- Allow `webhookCreate` and `webhookUpdate` mutations to inherit events from `query` field - #11736 by @zedzior
- Add new `PRODUCT_VARIANT_STOCK_UPDATED` event - #11665 by @jakubkuc
- Disable websocket support by default in `uvicorn` worker configuration - #11785 by @NyanKiyoshi
- Fix send user email change notification - #11840 by @jakubkuc
- Fix trigger the `FULFILLMENT_APPPROVED` webhook for partial fulfillments - #11824 by @d-wysocki

# 3.10.0 [Unreleased]

### Breaking changes

### GraphQL API

- Add ability to filter and sort products of a category - #10917 by @yemeksepeti-cihankarluk, @ogunheper
  - Add `filter` argument to `Category.products`
  - Add `sortBy` argument to `Category.products`
- Extend invoice object types with `Order` references - #11505 by @przlada
  - Add `Invoice.order` field
  - Add `InvoiceRequested.order`, `InvoiceDeleted.order` and `InvoiceSent.order` fields
- Add support for metadata for `Address` model - #11701 by @IKarbowiak
- Allow to mutate objects, by newly added `externalReference` field, instead of Saleor-assigned ID. Apply to following models: #11410 by @zedzior
  - `Product`
  - `ProductVariant`
  - `Attribute`
  - `AttributeValue`
  - `Order`
  - `User`
  - `Warehouse`

### Other changes

- Fix fetching the `checkout.availableCollectionPoints` - #11489 by @IKarbowiak
- Move checkout metadata to separate model - #11264 by @jakubkuc
- Add ability to set a custom Celery queue for async webhook - #11511 by @NyanKiyoshi
- Remove `CUSTOMER_UPDATED` webhook trigger from address mutations - #11395 by @jakubkuc
- Drop `Django.Auth` - #11305 by @fowczarek
- Add address validation to AddressCreate - #11639 by @jakubkuc
- Propagate voucher discount between checkout lines when charge_taxes is disabled - #11632 by @maarcingebala
- Fix stock events triggers - #11714 by @jakubkuc
- Accept the gift card code provided in the input - by @mociepka
- Fix `GIFT_CARD_CREATED` event not firing when order with gift cards is fulfilled - #11924 by @rafalp

# 3.9.0

### Highlights

- Flat tax rates - #9784 by @maarcingebala

### Breaking changes

- Drop Vatlayer plugin - #9784 by @maarcingebala
  - The following fields are no longer used:
    - `Product.chargeTaxes` - from now on, presence of `Product.taxClass` instance decides whether to charge taxes for a product. As a result, the "Charge Taxes" column in CSV product exports returns empty values.
    - `Shop.chargeTaxesOnShipping` - from now on, presence of `ShippingMethod.taxClass` decides whether to charge taxes for a shipping method.
    - `Shop.includeTaxesInPrices`, `Shop.displayGrossPrices` - configuration moved to `Channel.taxConfiguration`.
  - Removed the following plugin manager methods:
    - `assign_tax_code_to_object_meta`
    - `apply_taxes_to_product`
    - `fetch_taxes_data`
    - `get_tax_rate_percentage_value`
    - `update_taxes_for_order_lines`

### GraphQL API

- Add `attribute` field to `AttributeValueTranslatableContent` type. #11028 by @zedzior
- Add new properties in the `Product` type - #10537 by @kadewu
  - Add new fields: `Product.attribute`, `Product.variant`
  - Add `sortBy` argument to `Product.media`
- Allow assigning attribute value using its ID. Add to `AttributeValueInput` dedicated field for each input type. #11206 by @zedzior

### Other changes

- Re-enable 5 minute database connection persistence by default - #11074 + #11100 by @NyanKiyoshi
  <br/>Set `DB_CONN_MAX_AGE=0` to disable this behavior (adds overhead to requests)
- Bump cryptography to 38.0.3: use OpenSSL 3.0.7 - #11126 by @NyanKiyoshi
- Add exif image validation - #11224 by @IKarbowiak
- Include fully qualified API URL `Saleor-Api-Url` in communication with Apps. #11223 by @przlada
- Add metadata on order line payload notifications. #10954 by @CarlesLopezMagem
- Make email authentication case-insensitive. #11284 by @zedzior
- Fix the observability reporter to obfuscate URLs. #11282 by @przlada
- Add HTTP headers filtering to observability reporter. #11285 by @przlada
- Deactivate Webhook before deleting and handle IntegrityErrors - #11239 @jakubkuc

# 3.8.0

### Highlights

- Add tax exemption API for checkouts (`taxExemptionManage` mutation) - #10344 by @SzymJ
- Switch GraphQL Playground to GraphiQL V2

### Breaking changes

- Verify JWT tokens whenever they are provided with the request. Before, they were only validated when an operation required any permissions. For example: when refreshing a token, the request shouldn't include the expired one.

### GraphQL API

- Add the ability to filter by slug. #10578 by @kadewu
  - Affected types: Attribute, Category, Collection, Menu, Page, Product, ProductType, Warehouse
  - Deprecated `slug` in filter for `menus`. Use `slugs` instead
- Add new `products` filters. #10784 by @kadewu
  - `isAvailable`
  - `publishedFrom`
  - `availableFrom`
  - `isVisibleInListing`
- Add the ability to filter payments by a list of ids. #10821 by @kadewu
- Add the ability to filter customers by ids. #10694 by @kadewu
- Add `User.checkouts` field. #10862 by @zedzior
- Add optional field `audience` to mutation `tokenCreate`. If provided, the created tokens will have key `aud` with value: `custom:{audience-input-value}` - #10845 by @korycins
- Use `AttributeValue.name` instead of `AttributeValue.slug` to determine uniqueness of a value instance for dropdown and multi-select attributes. - #10881 by @jakubkuc
- Allow sorting products by `CREATED_AT` field. #10900 by @zedzior
- Add ability to pass metadata directly in create/update mutations for product app models - #10689 by @SzymJ
- Add ability to use SKU argument in `productVariantUpdate`, `productVariantDelete`, `productVariantBulkDelete`, `productVariantStocksUpdate`, `productVariantStocksDelete`, `productVariantChannelListingUpdate` mutations - #10861 by @SzymJ
- Add sorting by `CREATED_AT` field. #10911 by @zedzior
  - Affected types: GiftCard, Page.
  - Deprecated `CREATION_DATE` sort field on Page type. Use `CREATED_AT` instead.

### Other changes

- Reference attribute linking to product variants - #10468 by @IKarbowiak
- Add base shipping price to `Order` - #10771 by @fowczarek
- GraphQL view no longer generates error logs when the HTTP request doesn't contain a GraphQL query - #10901 by @NyanKiyoshi
- Add `iss` field to JWT tokens - #10842 by @korycins
- Drop `py` and `tox` dependencies from dev requirements - #11054 by @NyanKiyoshi

### Saleor Apps

- Add `iss` field to JWT tokens - #10842 by @korycins
- Add new field `audience` to App manifest. If provided, App's JWT access token will have `aud` field. - #10845 by @korycins
- Add new asynchronous events for objects metadata updates - #10520 by @rafalp
  - `CHECKOUT_METADATA_UPDATED`
  - `COLLECTION_METADATA_UPDATED`
  - `CUSTOMER_METADATA_UPDATED`
  - `FULFILLMENT_METADATA_UPDATED`
  - `GIFT_CARD_METADATA_UPDATED`
  - `ORDER_METADATA_UPDATED`
  - `PRODUCT_METADATA_UPDATED`
  - `PRODUCT_VARIANT_METADATA_UPDATED`
  - `SHIPPING_ZONE_METADATA_UPDATED`
  - `TRANSACTION_ITEM_METADATA_UPDATED`
  - `WAREHOUSE_METADATA_UPDATED`
  - `VOUCHER_METADATA_UPDATED`

# 3.7.0

### Highlights

- Allow explicitly setting the name of a product variant - #10456 by @SzymJ
  - Added `name` parameter to the `ProductVariantInput` input
- Add a new stock allocation strategy based on the order of warehouses within a channel - #10416 by @IKarbowiak
  - Add `channelReorderWarehouses` mutation to sort warehouses to set their priority
  - Extend the `Channel` type with the `stockSettings` field
  - Extend `ChannelCreateInput` and `ChannelUpdateInput` with `stockSettings`

### Breaking changes

- Refactor warehouse mutations - #10239 by @IKarbowiak
  - Providing the value in `shippingZone` filed in `WarehouseCreate` mutation will raise a ValidationError.
    Use `WarehouseShippingZoneAssign` to assign shipping zones to a warehouse.

### GraphQL API

- Hide Subscription type from Apollo Federation (#10439) (f5132dfd3)
- Mark `Webhook.secretKey` as deprecated (#10436) (ba445e6e8)

### Saleor Apps

- Trigger the `SALE_DELETED` webhook when deleting sales in bulk (#10461) (2052841e9)
- Add `FULFILLMENT_APPROVED` webhook - #10621 by @IKarbowiak

### Other changes

- Add support for `bcrypt` password hashes - #10346 by @pkucmus
- Add the ability to set taxes configuration per channel in the Avatax plugin - #10445 by @mociepka

# 3.6.0

### Breaking changes

- Drop `django-versatileimagefield` package; add a proxy view to generate thumbnails on-demand - #9988 by @IKarbowiak
  - Drop `create_thumbnails` command
- Change return type from `CheckoutTaxedPricesData` to `TaxedMoney` in plugin manager methods `calculate_checkout_line_total`, `calculate_checkout_line_unit_price` - #9526 by @fowczarek, @mateuszgrzyb, @stnatic

### Saleor Apps

- Add GraphQL subscription support for synchronous webhook events - #9763 by @jakubkuc
- Add support for the CUSTOMER\_\* app mount points (#10163) by @krzysztofwolski
- Add permission group webhooks: `PERMISSION_GROUP_CREATED`, `PERMISSION_GROUP_UPDATED`, `PERMISSION_GROUP_DELETED` - #10214 by @SzymJ
- Add `ACCOUNT_ACTIVATED` and `ACCOUNT_DEACTIVATED` events - #10136 by @tomaszszymanski129
- Allow apps to query data protected by MANAGE_STAFF permission (#10103) (4eb93d3f5)
- Fix returning sale's GraphQL ID in the `SALE_TOGGLE` payload (#10227) (0625c43bf)
- Add descriptions to async webhooks event types (#10250) (7a906bf7f)

### GraphQL API

- Add `CHECKOUT_CALCULATE_TAXES` and `ORDER_CALCULATE_TAXES` to `WebhookEventTypeSyncEnum` #9526 by @fowczarek, @mateuszgrzyb, @stnatic
- Add `forceNewLine` flag to lines input in `CheckoutLinesAdd`, `CheckoutCreate`, `DraftOrderCreate`, `OrderCreate`, `OrderLinesCreate` mutations to support same variant in multiple lines - #10095 by @SzymJ
- Add `VoucherFilter.ids` filter - #10157 by @Jakubkuc
- Add API to display shippable countries for a channel - #10111 by @korycins
- Improve filters' descriptions - #10240 by @dekoza
- Add query for transaction item and extend transaction item type with order (#10154) (b19423a86)

### Plugins

- Add a new method to plugin manager: `get_taxes_for_checkout`, `get_taxes_for_order` - #9526 by @fowczarek, @mateuszgrzyb, @stnatic
- Allow promoting customer users to staff (#10115) (2d56af4e3)
- Allow values of different attributes to share the same slug (#10138) (834d9500b)
- Fix payment status for orders with total 0 (#10147) (ec2c9a820)
- Fix failed event delivery request headers (#10108) (d1b652115)
- Fix create_fake_user ID generation (#10186) (86e2c69a9)
- Fix returning values in JSONString scalar (#10124) (248d2b604)
- Fix problem with updating draft order with active Avalara (#10183) (af270b8c9)
- Make API not strip query params from redirect URL (#10116) (75176e568)
- Update method for setting filter descriptions (#10240) (65643ec7c)
- Add expires option to CELERY_BEAT_SCHEDULE (#10205) (c6c5e46bd)
- Recalculate order prices on marking as paid mutations (#10260) (4e45b83e7)
- Fix triggering `ORDER_CANCELED` event at the end of transaction (#10242) (d9eecb2ca)
- Fix post-migrate called for each app module (#10252) (60205eb56)
- Only handle known URLs (disable appending slash to URLs automatically) - #10290 by @patrys

### Other changes

- Add synchronous tax calculation via webhooks - #9526 by @fowczarek, @mateuszgrzyb, @stnatic
- Allow values of different attributes to share the same slug - #10138 by @IKarbowiak
- Add query for transaction item and extend transaction item type with order - #10154 by @IKarbowiak
- Populate the initial database with default warehouse, channel, category, and product type - #10244 by @jakubkuc
- Fix inconsistent beat scheduling and compatibility with DB scheduler - #10185 by @NyanKiyoshi<br/>
  This fixes the following bugs:
  - `tick()` could decide to never schedule anything else than `send-sale-toggle-notifications` if `send-sale-toggle-notifications` doesn't return `is_due = False` (stuck forever until beat restart or a `is_due = True`)
  - `tick()` was sometimes scheduling other schedulers such as observability to be run every 5m instead of every 20s
  - `is_due()` from `send-sale-toggle-notifications` was being invoked every 5s on django-celery-beat instead of every 60s
  - `send-sale-toggle-notifications` would crash on django-celery-beat with `Cannot convert schedule type <saleor.core.schedules.sale_webhook_schedule object at 0x7fabfdaacb20> to model`
    Usage:
  - Database backend: `celery --app saleor.celeryconf:app beat --scheduler saleor.schedulers.schedulers.DatabaseScheduler`
  - Shelve backend: `celery --app saleor.celeryconf:app beat --scheduler saleor.schedulers.schedulers.PersistentScheduler`
- Fix problem with updating draft order with active Avalara - #10183 by @IKarbowiak
- Fix stock validation and allocation for order with local collection point - #10218 by @IKarbowiak
- Fix stock allocation for order with global collection point - #10225 by @IKarbowiak
- Fix assigning an email address that does not belong to an existing user to draft order (#10320) (97129cf0c)
- Fix gift cards automatic fulfillment (#10325) (6a528259e)

# 3.5.4 [Unreleased]

- Fix ORM crash when generating hundreds of search vector in SQL - #10261 by @NyanKiyoshi
- Fix "stack depth limit exceeded" crash when generating thousands of search vector in SQL - #10279 by @NyanKiyoshi

# 3.5.3 [Released]

- Use custom search vector in order search - #10247 by @fowczarek
- Optimize filtering attributes by dates - #10199 by @tomaszszymanski129

# 3.5.2 [Released]

- Fix stock allocation for order with global collection point - #10225 by @IKarbowiak
- Fix stock validation and allocation for order with local collection point - #10218 @IKarbowiak
- Fix returning GraphQL IDs in the `SALE_TOGGLE` webhook - #10227 by @IKarbowiak

# 3.5.1 [Released]

- Fix inconsistent beat scheduling and compatibility with db scheduler - #10185 by @NyanKiyoshi<br/>
  This fixes the following bugs:

  - `tick()` could decide to never schedule anything else than `send-sale-toggle-notifications` if `send-sale-toggle-notifications` doesn't return `is_due = False` (stuck forever until beat restart or a `is_due = True`)
  - `tick()` was sometimes scheduling other schedulers such as observability to be ran every 5m instead of every 20s
  - `is_due()` from `send-sale-toggle-notifications` was being invoked every 5s on django-celery-beat instead of every 60s
  - `send-sale-toggle-notifications` would crash on django-celery-beat with `Cannot convert schedule type <saleor.core.schedules.sale_webhook_schedule object at 0x7fabfdaacb20> to model`

  Usage:

  - Database backend: `celery --app saleor.celeryconf:app beat --scheduler saleor.schedulers.schedulers.DatabaseScheduler`
  - Shelve backend: `celery --app saleor.celeryconf:app beat --scheduler saleor.schedulers.schedulers.PersistentScheduler`

- Fix problem with updating draft order with active avalara - #10183 by @IKarbowiak
- Fix stock validation and allocation for order with local collection point - #10218 by @IKarbowiak
- Fix stock allocation for order with global collection point - #10225 by @IKarbowiak

# 3.5.0

### GraphQL API

- Allow skipping address validation for checkout mutations (#10084) (7de33b145)
- Add `OrderFilter.numbers` filter - #9967 by @SzymJ
- Expose manifest in the `App` type (#10055) (f0f944066)
- Deprecate `configurationUrl` and `dataPrivacy` fields in apps (#10046) (68bd7c8a2)
- Fix `ProductVariant.created` resolver (#10072) (6c77053a9)
- Add `schemaVersion` field to `Shop` type. #11275 by @zedzior

### Saleor Apps

- Add webhooks `PAGE_TYPE_CREATED`, `PAGE_TYPE_UPDATED` and `PAGE_TYPE_DELETED` - #9859 by @SzymJ
- Add webhooks `ADDRESS_CREATED`, `ADDRESS_UPDATED` and `ADDRESS_DELETED` - #9860 by @SzymJ
- Add webhooks `STAFF_CREATED`, `STAFF_UPDATED` and `STAFF_DELETED` - #9949 by @SzymJ
- Add webhooks `ATTRIBUTE_CREATED`, `ATTRIBUTE_UPDATED` and `ATTRIBUTE_DELETED` - #9991 by @SzymJ
- Add webhooks `ATTRIBUTE_VALUE_CREATED`, `ATTRIBUTE_VALUE_UPDATED` and `ATTRIBUTE_VALUE_DELETED` - #10035 by @SzymJ
- Add webhook `CUSTOMER_DELETED` - #10060 by @SzymJ
- Add webhook for starting and ending sales - #10110 by @IKarbowiak
- Fix returning errors in subscription webhooks payloads - #9905 by @SzymJ
- Build JWT signature when secret key is an empty string (#10139) (c47de896c)
- Use JWS to sign webhooks with secretKey instead of obscure signature (ac065cdce)
- Sign webhook payload using RS256 and private key used JWT infrastructure (#9977) (df7c7d4e8)
- Unquote secret access when calling SQS (#10076) (3ac9714b5)

### Performance

- Add payment transactions data loader (#9940) (799a9f1c9)
- Optimize 0139_fulfil_orderline_token_old_id_created_at migration (#9935) (63073a86b)

### Other changes

- Introduce plain text attribute - #9907 by @IKarbowiak
- Add `metadata` fields to `OrderLine` and `CheckoutLine` models - #10040 by @SzymJ
- Add full-text search for Orders (#9937) (61aa89f06)
- Stop auto-assigning default addresses to checkout - #9933 by @SzymJ
- Fix inaccurate tax calculations - #9799 by @IKarbowiak
- Fix incorrect default value used in `PaymentInput.storePaymentMethod` - #9943 by @korycins
- Improve checkout total base calculations - #10048 by @IKarbowiak
- Improve click & collect and stock allocation - #10043 by @IKarbowiak
- Fix product media reordering (#10118) (de8a1847f)
- Add custom SearchVector class (#10109) (bf74f5efb)
- Improve checkout total base calculations (527b67f9b)
- Fix invoice download URL in send-invoice email (#10014) (667837a09)
- Fix invalid undiscounted total on order line (22ccacb59)
- Fix Avalara for free shipping (#9973) (90c076e33)
- Fix Avalara when voucher with `apply_once_per_order` settings is used (#9959) (fad5cdf46)
- Use Saleor's custom UvicornWorker to avoid lifespan warnings (#9915) (9090814b9)
- Add Azure blob storage support (#9866) (ceee97e83)

# 3.4.0

### Breaking changes

- Hide private metadata in notification payloads - #9849 by @maarcingebala
  - From now on, the `private_metadata` field in `NOTIFY_USER` webhook payload is deprecated and it will return an empty dictionary. This change also affects `AdminEmailPlugin`, `UserEmailPlugin`, and `SendgridEmailPlugin`.

### Other changes

#### GraphQL API

- Add new fields to `Order` type to show authorize/charge status #9795
  - Add new fields to Order type:
    - `totalAuthorized`
    - `totalCharged`
    - `authorizeStatus`
    - `chargeStatus`
  - Add filters to `Order`:
    - `authorizeStatus`
    - `chargeStatus`
- Add mutations for managing a payment transaction attached to order/checkout. - #9564 by @korycins
  - add fields:
    - `order.transactions`
    - `checkout.transactions`
  - add mutations:
    - `transactionCreate`
    - `transactionUpdate`
    - `transactionRequestAction`
  - add new webhook event:
    - `TRANSACTION_ACTION_REQUEST`
- Unify checkout's ID fields. - #9862 by @korycins
  - Deprecate `checkoutID` and `token` in all Checkout's mutations. Use `id` instead.
  - Deprecate `token` in `checkout` query. Use `id` instead.
- Add `unitPrice`, `undiscountedUnitPrice`, `undiscountedTotalPrice` fields to `CheckoutLine` type - #9821 by @fowczarek
- Fix invalid `ADDED_PRODUCTS` event parameter for `OrderLinesCreate` mutation - #9653 by @IKarbowiak
- Update sorting field descriptions - add info where channel slug is required (#9695) (391743098)
- Fix using enum values in permission descriptions (#9697) (dbb783e1f)
- Change gateway validation in `checkoutPaymentCreate` mutation (#9530) (cf1d49bdc)
- Fix invalid `ADDED_PRODUCTS` event parameter for `OrderLinesCreate` mutation (#9653) (a0d8aa8f1)
- Fix resolver for `Product.created` field (#9737) (0af00cb70)
- Allow fetching by id all order data for new orders (#9728) (71c19c951)
- Provide a reference for the rich text format (#9744) (f2207c408)
- Improve event schema field descriptions - #9880 by @patrys

#### Saleor Apps

- Add menu webhooks: `MENU_CREATED`, `MENU_UPDATED`, `MENU_DELETED`, `MENU_ITEM_CREATED`, `MENU_ITEM_UPDATED`, `MENU_ITEM_DELETED` - #9651 by @SzymJ
- Add voucher webhooks: `VOUCHER_CREATED`, `VOUCHER_UPDATED`, `VOUCHER_DELETED` - #9657 by @SzymJ
- Add app webhooks: `APP_INSTALLED`, `APP_UPDATED`, `APP_DELETED`, `APP_STATUS_CHANGED` - #9698 by @SzymJ
- Add warehouse webhoks: `WAREHOUSE_CREATED`, `WAREHOUSE_UPDATED`, `WAREHOUSE_DELETED` - #9746 by @SzymJ
- Expose order alongside fulfillment in fulfillment-based subscriptions used by webhooks (#9847)
- Fix webhooks payload not having field for `is_published` (#9800) (723f93c50)
- Add support for `ORDER_*` mounting points for Apps (#9694) (cc728ef7e)
- Add missing shipping method data in order and checkout events payloads. (#9692) (dabd1a221)
- Use the human-readable order number in notification payloads (#9863) (f10c5fd5f)

#### Models

- Migrate order discount id from int to UUID - #9729 by @IKarbowiak
  - Changed the order discount `id` from `int` to `UUID`, the old ids still can be used
    for old order discounts.
- Migrate order line id from int to UUID - #9637 by @IKarbowiak
  - Changed the order line `id` from `int` to `UUID`, the old ids still can be used
    for old order lines.
- Migrate checkout line id from int to UUID - #9675 by @IKarbowiak
  - Changed the checkout line `id` from `int` to `UUID`, the old ids still can be used
    for old checkout lines.

#### Performance

- Fix memory consumption of `delete_event_payloads_task` (#9806) (2823edc68)
- Add webhook events dataloader (#9790) (e88eef35e)
- Add dataloader for fulfillment warehouse resolver (#9740) (9d14fadb2)
- Fix order type resolvers performance (#9723) (13b5a95e7)
- Improve warehouse filtering performance (#9622) (a1a7a223b)
- Add dataloader for fulfillment lines (#9707) (68fb4bf4a)

#### Other

- Observability reporter - #9803 by @przlada
- Update sample products set - #9796 by @mirekm
- Fix for sending incorrect prices to Avatax - #9633 by @korycins
- Fix tax-included flag sending to Avatax - #9820
- Fix AttributeError: 'Options' object has no attribute 'Model' in `search_tasks.py` - #9824
- Fix Braintree merchant accounts mismatch error - #9778
- Stricter signatures for resolvers and mutations - #9649

# 3.3.1

- Drop manual calls to emit post_migrate in migrations (#9647) (b32308802)
- Fix search indexing of empty variants (#9640) (31833a717)

# 3.3.0

### Breaking changes

- PREVIEW_FEATURE: replace error code `NOT_FOUND` with `CHECKOUT_NOT_FOUND` for mutation `OrderCreateFromCheckout` - #9569 by @korycins

### Other changes

- Fix filtering product attributes by date range - #9543 by @IKarbowiak
- Fix for raising Permission Denied when anonymous user calls `checkout.customer` field - #9573 by @korycins
- Use fulltext search for products (#9344) (4b6f25964) by @patrys
- Precise timestamps for publication dates - #9581 by @IKarbowiak
  - Change `publicationDate` fields to `publishedAt` date time fields.
    - Types and inputs where `publicationDate` is deprecated and `publishedAt` field should be used instead:
      - `Product`
      - `ProductChannelListing`
      - `CollectionChannelListing`
      - `Page`
      - `PublishableChannelListingInput`
      - `ProductChannelListingAddInput`
      - `PageCreateInput`
      - `PageInput`
  - Change `availableForPurchaseDate` fields to `availableForPurchaseAt` date time field.
    - Deprecate `Product.availableForPurchase` field, the `Product.availableForPurchaseAt` should be used instead.
    - Deprecate `ProductChannelListing.availableForPurchase` field, the `ProductChannelListing.availableForPurchaseAt` should be used instead.
  - Deprecate `publicationDate` on `CollectionInput` and `CollectionCreateInput`.
  - Deprecate `PUBLICATION_DATE` in `CollectionSortField`, the `PUBLISHED_AT` should be used instead.
  - Deprecate `PUBLICATION_DATE` in `PageSortField`, the `PUBLISHED_AT` should be used instead.
  - Add a new column `published at` to export products. The new field should be used instead of `publication_date`.
- Add an alternative API for fetching metadata - #9231 by @patrys
- New webhook events related to gift card changes (#9588) (52adcd10d) by @SzymJ
- New webhook events for changes related to channels (#9570) (e5d78c63e) by @SzymJ
- Tighten the schema types for output fields (#9605) (81418cb4c) by @patrys
- Include permissions in schema descriptions of protected fields (#9428) (f0a988e79) by @maarcingebala
- Update address database (#9585) (1f5e84e4a) by @patrys
- Handle pagination with invalid cursor that is valid base64 (#9521) (3c12a1e95) by @jakubkuc
- Handle all Braintree errors (#9503) (20f21c34a) by @L3str4nge
- Fix `recalculate_order` dismissing weight unit (#9527) (9aea31774)
- Fix filtering product attributes by date range - #9543 by @IKarbowiak
- Fix for raising Permission Denied when anonymous user calls `checkout.customer` field - #9573 by @korycins
- Optimize stock warehouse resolver performance (955489bff) by @tomaszszymanski129
- Improve shipping zone filters performance (#9540) (7841ec536) by @tomaszszymanski129

# 3.2.0

### Breaking changes

- Convert IDs from DB to GraphQL format in all notification payloads (email plugins and the `NOTIFY` webhook)- #9388 by @L3str4nge
- Migrate order id from int to UUID - #9324 by @IKarbowiak
  - Changed the order `id` changed from `int` to `UUID`, the old ids still can be used
    for old orders.
  - Deprecated the `order.token` field, the `order.id` should be used instead.
  - Deprecated the `token` field in order payload, the `id` field should be used
    instead.
- Enable JWT expiration by default - #9483 by @maarcingebala

### Other changes

#### Saleor Apps

- Introduce custom prices - #9393 by @IKarbowiak
  - Add `HANDLE_CHECKOUTS` permission (only for apps)
- Add subscription webhooks (#9394) @jakubkuc
- Add `language_code` field to webhook payload for `Order`, `Checkout` and `Customer` - #9433 by @rafalp
- Refactor app tokens - #9438 by @IKarbowiak
  - Store app tokens hashes instead of plain text.
- Add category webhook events - #9490 by @SzymJ
- Fix access to own resources by App - #9425 by @korycins
- Add `handle_checkouts` permission - #9402 by @korycins
- Return `user_email` or order user's email in order payload `user_email` field (#9419) (c2d248655)
- Mutation `CategoryBulkDelete` now trigger `category_delete` event - #9533 by @SzymJ
- Add webhooks `SHIPPING_PRICE_CREATED`, `SHIPPING_PRICE_UPDATED`, `SHIPPING_PRICE_DELETED`, `SHIPPING_ZONE_CREATED`, `SHIPPING_ZONE_UPDATED`, `SHIPPING_ZONE_DELETED` - #9522 by @SzymJ

#### Plugins

- Add OpenID Connect Plugin - #9406 by @korycins
- Allow plugins to create their custom error code - #9300 by @LeOndaz

#### Other

- Use full-text search for products search API - #9344 by @patrys

- Include required permission in mutations' descriptions - #9363 by @maarcingebala
- Make GraphQL list items non-nullable - #9391 by @maarcingebala
- Port a better schema printer from GraphQL Core 3.x - #9389 by @patrys
- Fix failing `checkoutCustomerAttach` mutation - #9401 by @IKarbowiak
- Add new mutation `orderCreateFromCheckout` - #9343 by @korycins
- Assign missing user to context - #9520 by @korycins
- Add default ordering to order discounts - #9517 by @fowczarek
- Raise formatted error when trying to assign assigned media to variant - #9496 by @L3str4nge
- Update `orderNumber` field in `OrderEvent` type - #9447 by @IKarbowiak
- Do not create `AttributeValues` when values are not provided - #9446 @IKarbowiak
- Add response status code to event delivery attempt - #9456 by @przlada
- Don't rely on counting objects when reindexing - #9442 by @patrys
- Allow filtering attribute values by ids - #9399 by @IKarbowiak
- Fix errors handling for `orderFulfillApprove` mutation - #9491 by @SzymJ
- Fix shipping methods caching - #9472 by @tomaszszymanski129
- Fix payment flow - #9504 by @IKarbowiak
- Fix etting external methods did not throw an error when that method didn't exist - #9498 by @SethThoburn
- Reduce placeholder image size - #9484 by @jbergstroem
- Improve menus filtering performance - #9539 by @tomaszszymanski129
- Remove EventDeliveries without webhooks and make webhook field non-nullable - #9507 by @jakubkuc
- Improve discount filters performance - #9541 by @tomaszszymanski129
- Change webhooks to be called on commit in atomic transactions - #9532 by @jakubkuc
- Drop distinct and icontains in favor of ilike in apps filtering - #9534 by @tomaszszymanski129
- Refactor csv filters to improve performance - #9535 by @tomaszszymanski129
- Improve attributes filters performance - #9542 by @tomaszszymanski129
- Rename models fields from created to created_at - #9537 by @IKarbowiak

# 3.1.10

- Migration dependencies fix - #9590 by @SzymJ

# 3.1.9

- Use ordering by PK in `queryset_in_batches` (#9493) (4e49c52d2)

# 3.1.8

- Fix shipping methods caching (#9472) (0361f40)
- Fix logging of excessive logger informations (#9441) (d1c5d26)

# 3.1.7

- Handle `ValidationError` in metadata mutations (#9380) (75deaf6ea)
- Fix order and checkout payload serializers (#9369) (8219b6e9b)
- Fix filtering products ordered by collection (#9285) (57aed02a2)
- Cast `shipping_method_id` to int (#9364) (8d0584710)
- Catch "update_fields did not affect any rows" errors and return response with message (#9225) (29c7644fc)
- Fix "str object has no attribute input type" error (#9345) (34c64b5ee)
- Fix `graphene-django` middleware imports (#9360) (2af1cc55d)
- Fix preorders to update stock `quantity_allocated` (#9308) (8cf83df81)
- Do not drop attribute value files when value is deleted (#9320) (57b2888bf)
- Always cast database ID to int in data loader (#9340) (dbc5ec3e3)
- Fix removing references when user removes the referenced object (#9162) (68b33d95a)
- Pass correct list of order lines to `order_added_products_event` (#9286) (db3550f64)
- Fix flaky order payload serializer test (#9387) (d73bd6f9d)

# 3.1.6

- Fix unhandled GraphQL errors after removing `graphene-django` (#9398) (4090e6f2a)

# 3.1.5

- Fix checkout payload (#9333) (61b928e33)
- Revert "3.1 Add checking if given attributes are variant attributes in ProductVariantCreate mutation (#9134)" (#9334) (dfee09db3)

# 3.1.4

- Add `CREATED_AT` and `LAST_MODIFIED_AT` sorting to some GraphQL fields - #9245 by @rafalp
  - Added `LAST_MODIFIED_AT` sort option to `ExportFileSortingInput`
  - Added `CREATED_AT` and `LAST_MODIFIED_AT` sort options to `OrderSortingInput` type
  - Added `LAST_MODIFIED_AT` and `PUBLISHED_AT` sort options to `ProductOrder` type
  - Added `CREATED_AT` and `LAST_MODIFIED_AT` sort options to `SaleSortingInput` type
  - Added `CREATED_AT` and `LAST_MODIFIED_AT` sort options to `UserSortingInput` type
  - Added `ProductVariantSortingInput` type with `LAST_MODIFIED_AT` sort option
  - Deprecated `UPDATED_AT` sort option on `ExportFileSortingInput`
  - Deprecated `LAST_MODIFIED` and `PUBLICATION_DATE` sort options on `ProductOrder` type
  - Deprecated `CREATION_DATE` sort option on `OrderSortingInput` type
- Fix sending empty emails (#9317) (3e8503d8a)
- Add checking if given attributes are variant attributes in ProductVariantCreate mutation (#9134) (409ca7d23)
- Add command to update search indexes (#9315) (fdd81bbfe)
- Upgrade required Node and NPM versions used by release-it tool (#9293) (3f96a9c30)
- Update link to community pages (#9291) (2d96f5c60)
- General cleanup (#9282) (78f59c6a3)
- Fix `countries` resolver performance (#9318) (dc58ef2c4)
- Fix multiple refunds in NP Atobarai - #9222
- Fix dataloaders, filter out productmedia to be removed (#9299) (825ec3cad)
- Fix migration issue between 3.0 and main (#9323) (fec80cd63)
- Drop wishlist models (#9313) (7c9576925)

# 3.1.3

- Add command to update search indexes (#9315) (6be8461c0)
- Fix countries resolver performance (#9318) (e177f3957)

# 3.1.2

### Breaking changes

- Require `MANAGE_ORDERS` permission in `User.orders` query (#9128) (521dfd639)
  - only staff with `manage orders` and can fetch customer orders
  - the customer can fetch his own orders, except drafts

### Other changes

- Fix failing `on_failure` export tasks method (#9160) (efab6db9d)
- Fix mutations breaks on partially invalid IDs (#9227) (e3b6df2eb)
- Fix voucher migrations (#9249) (3c565ba0c)
- List the missing permissions where possible (#9250) (f8df1aa0d)
- Invalidate stocks dataloader (#9188) (e2366a5e6)
- Override `graphene.JSONString` to have more meaningful message in error message (#9171) (2a0c5a71a)
- Small schema fixes (#9224) (932e64808)
- Support Braintree subaccounts (#9191) (035bf705c)
- Split checkout mutations into separate files (#9266) (1d37b0aa3)

# 3.1.1

- Drop product channel listings when removing last available variant (#9232) (b92d3b686)
- Handle product media deletion in a Celery task (#9187) (2b10fc236)
- Filter Customer/Order/Sale/Product/ProductVariant by datetime of last modification (#9137) (55a845c7b)
- Add support for hiding plugins (#9219) (bc9405307)
- Fix missing update of payment methods when using stored payment method (#9158) (ee4bf520b)
- Fix invalid paths in VCR cassettes (#9236) (f6c268d2e)
- Fix Razorpay comment to be inline with code (#9238) (de417af24)
- Remove `graphene-federation` dependency (#9184) (dd43364f7)

# 3.1.0

### Breaking changes

#### Plugins

- Don't run plugins when calculating checkout's total price for available shipping methods resolution - #9121 by @rafalp
  - Use either net or gross price depending on store configuration.

### Other changes

#### Saleor Apps

- Add API for webhook payloads and deliveries - #8227 by @jakubkuc
- Extend app by `AppExtension` - #7701 by @korycins
- Add webhooks for stock changes: `PRODUCT_VARIANT_OUT_OF_STOCK` and `PRODUCT_VARIANT_BACK_IN_STOCK` - #7590 by @mstrumeck
- Add `COLLECTION_CREATED`, `COLLECTION_UPDATED`, `COLLECTION_DELETED` events and webhooks - #8974 by @rafalp
- Add draft orders webhooks by @jakubkuc
- Add support for providing shipping methods by Saleor Apps - #7975 by @bogdal:
  - Add `SHIPPING_LIST_METHODS_FOR_CHECKOUT` sync webhook
- Add sales webhooks - #8157 @kuchichan
- Allow fetching unpublished pages by apps with manage pages permission - #9181 by @IKarbowiak

#### Metadata

- Add ability to use metadata mutations with tokens as an identifier for orders and checkouts - #8426 by @IKarbowiak

#### Attributes

- Introduce swatch attributes - #7261 by @IKarbowiak
- Add `variant_selection` to `ProductAttributeAssign` operations - #8235 by @kuchichan
- Refactor attributes validation - #8905 by @IKarbowiak
  - in create mutations: require all required attributes
  - in update mutations: do not require providing any attributes; when any attribute is given, validate provided values.

#### Other features and changes

- Add gift cards - #7827 by @IKarbowiak, @tomaszszymanski129
- Add Click & Collect - #7673 by @kuchichan
- Add fulfillment confirmation - #7675 by @tomaszszymanski129
- Make SKU an optional field on `ProductVariant` - #7633 by @rafalp
- Possibility to pass metadata in input of `checkoutPaymentCreate` - #8076 by @mateuszgrzyb
- Add `ExternalNotificationTrigger` mutation - #7821 by @mstrumeck
- Extend `accountRegister` mutation to consume first & last name - #8184 by @piotrgrundas
- Introduce sales/vouchers per product variant - #8064 by @kuchichan
- Batch loads in queries for Apollo Federation - #8273 by @rafalp
- Reserve stocks for checkouts - #7589 by @rafalp
- Add query complexity limit to GraphQL API - #8526 by @rafalp
- Add `quantity_limit_per_customer` field to ProductVariant #8405 by @kuchichan
- Make collections names non-unique - #8986 by @rafalp
- Add validation of unavailable products in the checkout. Mutations: `CheckoutShippingMethodUpdate`,
  `CheckoutAddPromoCode`, `CheckoutPaymentCreate` will raise a ValidationError when product in the checkout is
  unavailable - #8978 by @IKarbowiak
- Add `withChoices` flag for Attribute type - #7733 by @dexon44
- Update required permissions for attribute options - #9204 by @IKarbowiak
  - Product attribute options can be fetched by requestors with manage product types and attributes permission.
  - Page attribute options can be fetched by requestors with manage page types and attributes permission.
- Deprecate interface field `PaymentData.reuse_source` - #7988 by @mateuszgrzyb
- Deprecate `setup_future_usage` from `checkoutComplete.paymentData` input - will be removed in Saleor 4.0 - #7994 by @mateuszgrzyb
- Fix shipping address issue in `availableCollectionPoints` resolver for checkout - #8143 by @kuchichan
- Fix cursor-based pagination in products search - #8011 by @rafalp
- Fix crash when querying external shipping methods `translation` field - #8971 by @rafalp
- Fix crash when too long translation strings were passed to `translate` mutations - #8942 by @rafalp
- Raise ValidationError in `CheckoutAddPromoCode`, `CheckoutPaymentCreate` when product in the checkout is
  unavailable - #8978 by @IKarbowiak
- Remove `graphene-django` dependency - #9170 by @rafalp
- Fix disabled warehouses appearing as valid click and collect points when checkout contains only preorders - #9052 by @rafalp
- Fix failing `on_failure` export tasks method - #9160 by @IKarbowiak

# 3.0.0

### Breaking changes

#### Behavior

- Add multichannel - #6242 by @fowczarek @d-wysocki
- Add email interface as a plugin - #6301 by @korycins
- Add unconfirmed order editing - #6829 by @tomaszszymanski129
  - Removed mutations for draft order lines manipulation: `draftOrderLinesCreate`, `draftOrderLineDelete`, `draftOrderLineUpdate`
  - Added instead: `orderLinesCreate`, `orderLineDelete`, `orderLineUpdate` mutations instead.
  - Order events enums `DRAFT_ADDED_PRODUCTS` and `DRAFT_REMOVED_PRODUCTS` are now `ADDED_PRODUCTS` and `REMOVED_PRODUCTS`
- Remove resolving users location from GeoIP; drop `PaymentInput.billingAddress` input field - #6784 by @maarcingebala
- Always create new checkout in `checkoutCreate` mutation - #7318 by @IKarbowiak
  - deprecate `created` return field on `checkoutCreate` mutation
- Return empty values list for attribute without choices - #7394 by @fowczarek
  - `values` for attributes without choices from now are empty list.
  - attributes with choices - `DROPDOWN` and `MULTISELECT`
  - attributes without choices - `FILE`, `REFERENCE`, `NUMERIC` and `RICH_TEXT`
- Unify checkout identifier in checkout mutations and queries - #7511 by @IKarbowiak
- Propagate sale and voucher discounts over specific lines - #8793 by @korycins
  - Use a new interface for response received from plugins/pluginManager. Methods `calculate_checkout_line_unit_price`
    and `calculate_checkout_line_total` returns `TaxedPricesData` instead of `TaxedMoney`.
- Attach sale discount info to the line when adding variant to order - #8821 by @IKarbowiak
  - Use a new interface for the response received from plugins/pluginManager.
    Methods `calculate_order_line_unit` and `calculate_order_line_total` returns
    `OrderTaxedPricesData` instead of `TaxedMoney`.
  - Rename checkout interfaces: `CheckoutTaxedPricesData` instead of `TaxedPricesData`
    and `CheckoutPricesData` instead of `PricesData`
- Sign JWT tokens with RS256 instead of HS256 - #7990 by @korycins
- Add support for filtering available shipping methods by Saleor Apps - #8399 by @kczan, @stnatic
  - Introduce `ShippingMethodData` interface as a root object type for ShippingMethod object
- Limit number of user addresses - #9173 by @IKarbowiak

#### GraphQL Schema

- Drop deprecated meta mutations - #6422 by @maarcingebala
- Drop deprecated service accounts and webhooks API - #6431 by @maarcingebala
- Drop deprecated fields from the `ProductVariant` type: `quantity`, `quantityAllocated`, `stockQuantity`, `isAvailable` - #6436 by @maarcingebala
- Drop authorization keys API - #6631 by @maarcingebala
- Drop `type` field from `AttributeValue` type - #6710 by @IKarbowiak
- Drop deprecated `taxRate` field from `ProductType` - #6795 by @d-wysocki
- Drop deprecated queries and mutations - #7199 by @IKarbowiak
  - drop `url` field from `Category` type
  - drop `url` field from `Category` type
  - drop `url` field from `Product` type
  - drop `localized` fild from `Money` type
  - drop `permissions` field from `User` type
  - drop `navigation` field from `Shop` type
  - drop `isActive` from `AppInput`
  - drop `value` from `AttributeInput`
  - drop `customerId` from `checkoutCustomerAttach`
  - drop `stockAvailability` argument from `products` query
  - drop `created` and `status` arguments from `orders` query
  - drop `created` argument from `draftOrders` query
  - drop `productType` from `ProductFilter`
  - deprecate specific error fields `<TypeName>Errors`, typed `errors` fields and remove deprecation
- Drop top-level `checkoutLine` query from the schema with related resolver, use `checkout` query instead - #7623 by @dexon44
- Change error class in `CollectionBulkDelete` to `CollectionErrors` - #7061 by @d-wysocki
- Make quantity field on `StockInput` required - #7082 by @IKarbowiak
- Add description to shipping method - #7116 by @IKarbowiak
  - `ShippingMethod` was extended with `description` field.
  - `ShippingPriceInput` was extended with `description` field
  - Extended `shippingPriceUpdate`, `shippingPriceCreate` mutation to add/edit description
  - Input field in `shippingPriceTranslate` changed to `ShippingPriceTranslationInput`
- Split `ShippingMethod` into `ShippingMethod` and `ShippingMethodType` (#8399):
  - `ShippingMethod` is used to represent methods offered for checkouts and orders
  - `ShippingMethodType` is used to manage shipping method configurations in Saleor
  - Deprecate `availableShippingMethods` on `Order` and `Checkout`. Use `shippingMethods` and refer to the `active` field instead

#### Saleor Apps

- Drop `CHECKOUT_QUANTITY_CHANGED` webhook - #6797 by @d-wysocki
- Change the payload of the order webhook to handle discounts list - #6874 by @korycins:
  - added fields: `Order.discounts`, `OrderLine.unit_discount_amount`, `OrderLine.unit_discount_type`, `OrderLine.unit_discount_reason`,
  - removed fields: `Order.discount_amount`, `Order.discount_name`, `Order.translated_discount_name`
- Remove triggering a webhook event `PRODUCT_UPDATED` when calling `ProductVariantCreate` mutation. Use `PRODUCT_VARIANT_CREATED` instead - #6963 by @piotrgrundas
- Make `order` property of invoice webhook payload contain order instead of order lines - #7081 by @pdblaszczyk
  - Affected webhook events: `INVOICE_REQUESTED`, `INVOICE_SENT`, `INVOICE_DELETED`
- Added `CHECKOUT_FILTER_SHIPPING_METHODS`, `ORDER_FILTER_SHIPPING_METHODS` sync webhooks - #8399 by @kczan, @stnatic

#### Plugins

- Drop `apply_taxes_to_shipping_price_range` plugin hook - #6746 by @maarcingebala
- Refactor listing payment gateways - #7050 by @maarcingebala:
  - Breaking changes in plugin methods: removed `get_payment_gateway` and `get_payment_gateway_for_checkout`; instead `get_payment_gateways` was added.
- Improve checkout performance - introduce `CheckoutInfo` data class - #6958 by @IKarbowiak;
  - Introduced changes in plugin methods definitions in the following methods, the `checkout` parameter changed to `checkout_info`:
    - `calculate_checkout_total`
    - `calculate_checkout_subtotal`
    - `calculate_checkout_shipping`
    - `get_checkout_shipping_tax_rate`
    - `calculate_checkout_line_total`
    - `calculate_checkout_line_unit_price`
    - `get_checkout_line_tax_rate`
    - `preprocess_order_creation`
  - `preprocess_order_creation` was extend with `lines_info` parameter
- Fix Avalara caching - #7036 by @fowczarek:
  - Introduced changes in plugin methods definitions:
    - `calculate_checkout_line_total` was extended with `lines` parameter
    - `calculate_checkout_line_unit_price` was extended with `lines` parameter
    - `get_checkout_line_tax_rate` was extended with `lines` parameter
  - To get proper taxes we should always send the whole checkout to Avalara.
- Extend plugins manager to configure plugins for each plugins - #7198 by @korycins:
  - Introduce changes in API:
    - `paymentInitialize` - add `channel` parameter. Optional when only one channel exists.
    - `pluginUpdate` - add `channel` parameter.
    - `availablePaymentGateways` - add `channel` parameter.
    - `storedPaymentSources` - add `channel` parameter.
    - `requestPasswordReset` - add `channel` parameter.
    - `requestEmailChange` - add `channel` parameter.
    - `confirmEmailChange` - add `channel` parameter.
    - `accountRequestDeletion` - add `channel` parameter.
    - change structure of type `Plugin`:
      - add `globalConfiguration` field for storing configuration when a plugin is globally configured
      - add `channelConfigurations` field for storing plugin configuration for each channel
      - removed `configuration` field, use `globalConfiguration` and `channelConfigurations` instead
    - change structure of input `PluginFilterInput`:
      - add `statusInChannels` field
      - add `type` field
      - removed `active` field. Use `statusInChannels` instead
  - Change plugin webhook endpoint - #7332 by @korycins.
    - Use /plugins/channel/<channel_slug>/<plugin_id> for plugins with channel configuration
    - Use /plugins/global/<plugin_id> for plugins with global configuration
    - Remove /plugin/<plugin_id> endpoint
- Fix doubling price in checkout for products without tax - #7056 by @IKarbowiak:
  - Introduce changes in plugins method:
    - `calculate_checkout_subtotal` has been dropped from plugins;
    - for correct subtotal calculation, `calculate_checkout_line_total` must be set (manager method for calculating checkout subtotal uses `calculate_checkout_line_total` method)
- Deprecated Stripe plugin - will be removed in Saleor 4.0
  - rename `StripeGatewayPlugin` to `DeprecatedStripeGatewayPlugin`.
  - introduce new `StripeGatewayPlugin` plugin.

### Other changes

#### Features

- Migrate from Draft.js to Editor.js format - #6430, #6456 by @IKarbowiak
- Allow using `Bearer` as an authorization prefix - #6996 by @korycins
- Add product rating - #6284 by @korycins
- Add order confirmation - #6498 by @tomaszszymanski12
- Extend Vatlayer functionalities - #7101 by @korycins:
  - Allow users to enter a list of exceptions (country ISO codes) that will use the source country rather than the destination country for tax purposes.
  - Allow users to enter a list of countries for which no VAT will be added.
- Extend order with origin and original order values - #7326 by @IKarbowiak
- Allow impersonating user by an app/staff - #7754 by @korycins:
  - Add `customerId` to `checkoutCustomerAttach` mutation
  - Add new permission `IMPERSONATE_USER`
- Add possibility to apply a discount to order/order line with status `DRAFT` - #6930 by @korycins
- Implement database read replicas - #8516, #8751 by @fowczarek
- Propagate sale and voucher discounts over specific lines - #8793 by @korycins
  - The created order lines from checkout will now have fulfilled all undiscounted fields with a default price value
    (without any discounts).
  - Order line will now include a voucher discount (in the case when the voucher is for specific products or have a
    flag apply_once_per_order). In that case, `Order.discounts` will not have a relation to `OrderDiscount` object.
  - Webhook payload for `OrderLine` will now include two new fields, `sale_id` (graphql ID of applied sale) and
    `voucher_code` (code of the valid voucher applied to this line).
  - When any sale or voucher discount was applied, `line.discount_reason` will be fulfilled.
  - New interface for handling more data for prices: `PricesData` and `TaxedPricesData` used in checkout calculations
    and in plugins/pluginManager.
- Attach sale discount info to the line when adding variant to order - #8821 by @IKarbowiak
  - Rename checkout interfaces: `CheckoutTaxedPricesData` instead of `TaxedPricesData`
    and `CheckoutPricesData` instead of `PricesData`
  - New interface for handling more data for prices: `OrderTaxedPricesData` used in plugins/pluginManager.
- Add uploading video URLs to product gallery - #6838 by @GrzegorzDerdak
- Add generic `FileUpload` mutation - #6470 by @IKarbowiak

#### Metadata

- Allow passing metadata to `accountRegister` mutation - #7152 by @piotrgrundas
- Copy metadata fields when creating reissue - #7358 by @IKarbowiak
- Add metadata to shipping zones and shipping methods - #6340 by @maarcingebala
- Add metadata to menu and menu item - #6648 by @tomaszszymanski129
- Add metadata to warehouse - #6727 by @d-wysocki
- Added support for querying objects by metadata fields - #6683 by @LeOndaz, #7421 by @korycins
- Change metadata mutations to use token for order and checkout as an identifier - #8542 by @IKarbowiak
  - After changes, using the order `id` for changing order metadata is deprecated

#### Attributes

- Add rich text attribute input - #7059 by @piotrgrundas
- Support setting value for AttributeValue mutations - #7037 by @piotrgrundas
- Add boolean attributes - #7454 by @piotrgrundas
- Add date & date time attributes - #7500 by @piotrgrundas
- Add file attributes - #6568 by @IKarbowiak
- Add page reference attributes - #6624 by @IKarbowiak
- Add product reference attributes - #6711 by @IKarbowiak
- Add numeric attributes - #6790 by @IKarbowiak
- Add `withChoices` flag for Attribute type - #7733 by @CossackDex
- Return empty results when filtering by non-existing attribute - #7025 by @maarcingebala
- Add Page Types - #6261 by @IKarbowiak

#### Plugins

- Add interface for integrating the auth plugins - #6799 by @korycins
- Add Sendgrid plugin - #6793 by @korycins
- Trigger `checkout_updated` plugin method for checkout metadata mutations - #7392 by @maarcingebala

#### Saleor Apps

- Add synchronous payment webhooks - #7044 by @maarcingebala
- Add `CUSTOMER_UPDATED` webhook, add addresses field to customer `CUSTOMER_CREATED` webhook - #6898 by @piotrgrundas
- Add `PRODUCT_VARIANT_CREATED`, `PRODUCT_VARIANT_UPDATED`, `PRODUCT_VARIANT_DELETED` webhooks, fix attributes field for `PRODUCT_CREATED`, `PRODUCT_UPDATED` webhooks - #6963 by @piotrgrundas
- Trigger `PRODUCT_UPDATED` webhook for collections and categories mutations - #7051 by @d-wysocki
- Extend order webhook payload with fulfillment fields - #7364, #7347 by @korycins
  - fulfillments extended with:
    - `total_refund_amount`
    - `shipping_refund_amount`
    - `lines`
  - fulfillment lines extended with:
    - `total_price_net_amount`
    - `total_price_gross_amount`
    - `undiscounted_unit_price_net`
    - `undiscounted_unit_price_gross`
    - `unit_price_net`
- Extend order payload with undiscounted prices and add psp_reference to payment model - #7339 by @IKarbowiak
  - order payload extended with the following fields:
    - `undiscounted_total_net_amount`
    - `undiscounted_total_gross_amount`
    - `psp_reference` on `payment`
  - order lines extended with:
    - `undiscounted_unit_price_net_amount`
    - `undiscounted_unit_price_gross_amount`
    - `undiscounted_total_price_net_amount`
    - `undiscounted_total_price_gross_amount`
- Add `product_id`, `product_variant_id`, `attribute_id` and `page_id` when it is possible for `AttributeValue` translations webhook - #7783 by @fowczarek
- Add draft orders webhooks - #8102 by @jakubkuc
- Add page webhooks: `PAGE_CREATED`, `PAGE_UPDATED` and `PAGE_DELETED` - #6787 by @d-wysocki
- Add `PRODUCT_DELETED` webhook - #6794 by @d-wysocki
- Add `page_type_id` in translations webhook - #7825 by @fowczarek
- Fix failing account mutations for app - #7569 by @IKarbowiak
- Add app support for events - #7622 by @IKarbowiak
- Fix creating translations with app - #6804 by @krzysztofwolski
- Change the `app` query to return info about the currently authenticated app - #6928 by @d-wysocki
- Mark `X-` headers as deprecated and add headers without prefix. All deprecated headers will be removed in Saleor 4.0 - #8179 by @L3str4nge
  - X-Saleor-Event -> Saleor-Event
  - X-Saleor-Domain -> Saleor-Domain
  - X-Saleor-Signature -> Saleor-Signature
  - X-Saleor-HMAC-SHA256 -> Saleor-HMAC-SHA256

#### Other changes

- Add query contains only schema validation - #6827 by @fowczarek
- Add introspection caching - #6871 by @fowczarek
- Fix Sentry reporting - #6902 by @fowczarek
- Deprecate API fields `Order.discount`, `Order.discountName`, `Order.translatedDiscountName` - #6874 by @korycins
- Fix argument validation in page resolver - #6960 by @fowczarek
- Drop `data` field from checkout line model - #6961 by @fowczarek
- Fix `totalCount` on connection resolver without `first` or `last` - #6975 by @fowczarek
- Fix variant resolver on `DigitalContent` - #6983 by @fowczarek
- Fix resolver by id and slug for product and product variant - #6985 by @d-wysocki
- Add optional support for reporting resource limits via a stub field in `shop` - #6967 by @NyanKiyoshi
- Update checkout quantity when checkout lines are deleted - #7002 by @IKarbowiak
- Fix available shipping methods - return also weight methods without weight limits - #7021 by @IKarbowiak
- Validate discount value for percentage vouchers and sales - #7033 by @d-wysocki
- Add field `languageCode` to types: `AccountInput`, `AccountRegisterInput`, `CheckoutCreateInput`, `CustomerInput`, `Order`, `User`. Add field `languageCodeEnum` to `Order` type. Add new mutation `CheckoutLanguageCodeUpdate`. Deprecate field `Order.languageCode`. - #6609 by @korycins
- Extend `Transaction` type with gateway response and `Payment` type with filter - #7062 by @IKarbowiak
- Fix invalid tax rates for lines - #7058 by @IKarbowiak
- Allow seeing unconfirmed orders - #7072 by @IKarbowiak
- Raise `GraphQLError` when too big integer value is provided - #7076 by @IKarbowiak
- Do not update draft order addresses when user is changing - #7088 by @IKarbowiak
- Recalculate draft order when product/variant was deleted - #7085 by @d-wysocki
- Added validation for `DraftOrderCreate` with negative quantity line - #7085 by @d-wysocki
- Remove HTML tags from product `description_plaintext` - #7094 by @d-wysocki
- Fix failing product tasks when instances are removed - #7092 by @IKarbowiak
- Update GraphQL endpoint to only match exactly `/graphql/` without trailing characters - #7117 by @IKarbowiak
- Introduce `traced_resolver` decorator instead of Graphene middleware - #7159 by @tomaszszymanski129
- Fix failing export when exporting attribute without values - #7131 by @IKarbowiak
- Fix incorrect payment data for Klarna - #7150 by @IKarbowiak
- Drop deleted images from storage - #7129 by @IKarbowiak
- Fix export with empty assignment values - #7214 by @IKarbowiak
- Change exported file name - #7222 by @IKarbowiak
- Fix core sorting on related fields - #7195 by @tomaszszymanski129
- Use GraphQL IDs instead of database IDs in export - #7240 by @IKarbowiak
- Fix draft order tax mismatch - #7226 by @IKarbowiak
  - Introduce `calculate_order_line_total` plugin method
- Update core logging for better Celery tasks handling - #7251 by @tomaszszymanski129
- Raise `ValidationError` when refund cannot be performed - #7260 by @IKarbowiak
- Fix customer addresses missing after customer creation - #7327 by @tomaszszymanski129
- Fix invoice generation - #7376 by @tomaszszymanski129
- Allow defining only one field in translations - #7363 by @IKarbowiak
- Allow filtering pages by ids - #7393 by @IKarbowiak
- Fix validate `min_spent` on vouchers to use net or gross value depends on `settings.display_gross_prices` - #7408 by @d-wysocki
- Fix invoice generation - #7376 by tomaszszymanski129
- Add hash to uploading images #7453 by @IKarbowiak
- Add file format validation for uploaded images - #7447 by @IKarbowiak
- Fix attaching params for address form errors - #7485 by @IKarbowiak
- Update draft order validation - #7253 by @IKarbowiak
  - Extend Order type with errors: [OrderError!]! field
  - Create tasks for deleting order lines by deleting products or variants
- Fix doubled checkout total price for one line and zero shipping price - #7532 by @IKarbowiak
- Deprecate nested objects in `TranslatableContent` types - #7522 by @IKarbowiak
- Modify order of auth middleware calls - #7572 by @tomaszszymanski129
- Drop assigning cheapest shipping method in checkout - #7767 by @maarcingebala
- Deprecate `query` argument in `sales` and `vouchers` queries - #7806 by @maarcingebala
- Allow translating objects by translatable content ID - #7803 by @maarcingebala
- Configure a periodic task for removing empty allocations - #7885 by @fowczarek
- Fix missing transaction id in Braintree - #8110 by @fowczarek
- Fix GraphQL federation support - #7771 #8107 by @rafalp
- Fix cursor-based pagination in products search - #8011 #8211 by @rafalp
- Batch loads in queries for Apollo Federation - #8362 by @rafalp
- Add workaround for failing Avatax when line has price 0 - #8610 by @korycins
- Add option to set tax code for shipping in Avatax configuration view - #8596 by @korycins
- Fix Avalara tax fetching from cache - #8647 by @fowczarek
- Fix incorrect stock allocation - #8931 by @IKarbowiak
- Fix incorrect handling of unavailable products in checkout - #8978, #9119 by @IKarbowiak, @korycins
- Add draft orders webhooks - #8102 by @jakubkuc
- Handle `SameSite` cookie attribute in jwt refresh token middleware - #8209 by @jakubkuc
- Fix creating translations with app - #6804 by @krzysztofwolski
- Add possibility to provide external payment ID during the conversion draft order to order - #6320 by @korycins
- Add basic rating for `Products` - #6284 by @korycins
- Add metadata to shipping zones and shipping methods - #6340 by @maarcingebala
- Add Page Types - #6261 by @IKarbowiak
- Migrate draftjs content to editorjs format - #6430 by @IKarbowiak
- Add editorjs sanitizer - #6456 by @IKarbowiak
- Add generic FileUpload mutation - #6470 by @IKarbowiak
- Order confirmation backend - #6498 by @tomaszszymanski129
- Handle `SameSite` cookie attribute in JWT refresh token middleware - #8209 by @jakubkuc
- Add possibility to provide external payment ID during the conversion draft order to order - #6320 by @korycins9
- Fix password reset request - #6351 by @Manfred-Madelaine-pro, Ambroise and Pierre
- Refund products support - #6530 by @korycins
- Add possibility to exclude products from shipping method - #6506 by @korycins
- Add `Shop.availableShippingMethods` query - #6551 by @IKarbowiak
- Add delivery time to shipping method - #6564 by @IKarbowiak
- Shipping zone description - #6653 by @tomaszszymanski129
- Get tax rate from plugins - #6649 by @IKarbowiak
- Added support for querying user by email - #6632 @LeOndaz
- Add order shipping tax rate - #6678 by @IKarbowiak
- Deprecate field `descriptionJSON` from `Product`, `Category`, `Collection` and field `contentJSON` from `Page` - #6692 by @d-wysocki
- Fix products visibility - #6704 by @IKarbowiak
- Fix page `contentJson` field to return JSON - #6832 by @d-wysocki
- Add SearchRank to search product by name and description. New enum added to `ProductOrderField` - `RANK` - which returns results sorted by search rank - #6872 by @d-wysocki
- Allocate stocks for order lines in a bulk way - #6877 by @IKarbowiak
- Deallocate stocks for order lines in a bulk way - #6896 by @IKarbowiak
- Prevent negative available quantity - #6897 by @d-wysocki
- Add default sorting by rank for search products - #6936 by @d-wysocki
- Fix exporting product description to xlsx - #6959 by @IKarbowiak
- Add `Shop.version` field to query API version - #6980 by @maarcingebala
- Add new authorization header `Authorization-Bearer` - #6998 by @korycins
- Add field `paymentMethodType` to `Payment` object - #7073 by @korycins
- Unify Warehouse Address API - #7481 by @d-wysocki
  - deprecate `companyName` on `Warehouse` type
  - remove `companyName` on `WarehouseInput` type
  - remove `WarehouseAddressInput` on `WarehouseUpdateInput` and `WarehouseCreateInput`, and change it to `AddressInput`
- Fix passing incorrect customer email to payment gateways - #7486 by @korycins
- Add HTTP meta tag for Content-Security-Policy in GraphQL Playground - #7662 by @NyanKiyoshi
- Add additional validation for `from_global_id_or_error` function - #8780 by @CossackDex

# 2.11.1

- Add support for Apple Pay on the web - #6466 by @korycins

## 2.11.0

### Features

- Add products export - #5255 by @IKarbowiak
- Add external apps support - #5767 by @korycins
- Invoices backend - #5732 by @tomaszszymanski129
- Adyen drop-in integration - #5914 by @korycins, @IKarbowiak
- Add a callback view to plugins - #5884 by @korycins
- Support pushing webhook events to message queues - #5940 by @patrys, @korycins
- Send a confirmation email when the order is canceled or refunded - #6017
- No secure cookie in debug mode - #6082 by @patrys, @orzechdev
- Add searchable and available for purchase flags to product - #6060 by @IKarbowiak
- Add `TotalPrice` to `OrderLine` - #6068 @fowczarek
- Add `PRODUCT_UPDATED` webhook event - #6100 by @tomaszszymanski129
- Search orders by GraphQL payment ID - #6135 by @korycins
- Search orders by a custom key provided by payment gateway - #6135 by @korycins
- Add ability to set a default product variant - #6140 by @tomaszszymanski129
- Allow product variants to be sortable - #6138 by @tomaszszymanski129
- Allow fetching stocks for staff users only with `MANAGE_ORDERS` permissions - #6139 by @fowczarek
- Add filtering to `ProductVariants` query and option to fetch variant by SKU in `ProductVariant` query - #6190 by @fowczarek
- Add filtering by Product IDs to `products` query - #6224 by @GrzegorzDerdak
- Add `change_currency` command - #6016 by @maarcingebala
- Add dummy credit card payment - #5822 by @IKarbowiak
- Add custom implementation of UUID scalar - #5646 by @koradon
- Add `AppTokenVerify` mutation - #5716 by @korycins

### Breaking Changes

- Refactored JWT support. Requires handling of JWT token in the storefront (a case when the backend returns the exception about the invalid token). - #5734, #5816 by @korycins
- New logging setup will now output JSON logs in production mode for ease of feeding them into log collection systems like Logstash or CloudWatch Logs - #5699 by @patrys
- Deprecate `WebhookEventType.CHECKOUT_QUANTITY_CHANGED` - #5837 by @korycins
- Anonymize and update order and payment fields; drop `PaymentSecureConfirm` mutation, drop Payment type fields: `extraData`, `billingAddress`, `billingEmail`, drop `gatewayResponse` from `Transaction` type - #5926 by @IKarbowiak
- Switch the HTTP stack from WSGI to ASGI based on Uvicorn - #5960 by @patrys
- Add `MANAGE_PRODUCT_TYPES_AND_ATTRIBUTES` permission, which is now required to access all attributes and product types related mutations - #6219 by @IKarbowiak

### Fixes

- Fix payment fields in order payload for webhooks - #5862 by @korycins
- Fix specific product voucher in draft orders - #5727 by @fowczarek
- Explicit country assignment in default shipping zones - #5736 by @maarcingebala
- Drop `json_content` field from the `Menu` model - #5761 by @maarcingebala
- Strip warehouse name in mutations - #5766 by @koradon
- Add missing order events during checkout flow - #5684 by @koradon
- Update Google Merchant to get tax rate based by plugin manager - #5823 by @gabmartinez
- Allow unicode in slug fields - #5877 by @IKarbowiak
- Fix empty plugin object result after `PluginUpdate` mutation - #5968 by @gabmartinez
- Allow finishing checkout when price amount is 0 - #6064 by @IKarbowiak
- Fix incorrect tax calculation for Avatax - #6035 by @korycins
- Fix incorrect calculation of subtotal with active Avatax - #6035 by @korycins
- Fix incorrect assignment of tax code for Avatax - #6035 by @korycins
- Do not allow negative product price - #6091 by @IKarbowiak
- Handle None as attribute value - #6092 by @IKarbowiak
- Fix for calling `order_created` before the order was saved - #6095 by @korycins
- Update default decimal places - #6098 by @IKarbowiak
- Avoid assigning the same pictures twice to a variant - #6112 by @IKarbowiak
- Fix crashing system when Avalara is improperly configured - #6117 by @IKarbowiak
- Fix for failing finalising draft order - #6133 by @korycins
- Remove corresponding draft order lines when variant is removing - #6119 by @IKarbowiak
- Update required perms for apps management - #6173 by @IKarbowiak
- Raise an error for an empty key in metadata - #6176 by @IKarbowiak
- Add attributes to product error - #6181 by @IKarbowiak
- Allow to add product variant with 0 price to draft order - #6189 by @IKarbowiak
- Fix deleting product when default variant is deleted - #6186 by @IKarbowiak
- Fix get unpublished products, product variants and collection as app - #6194 by @fowczarek
- Set `OrderFulfillStockInput` fields as required - #6196 by @IKarbowiak
- Fix attribute filtering by categories and collections - #6214 by @fowczarek
- Fix `is_visible` when `publication_date` is today - #6225 by @korycins
- Fix filtering products by multiple attributes - #6215 by @GrzegorzDerdak
- Add attributes validation while creating/updating a product's variant - #6269 by @GrzegorzDerdak
- Add metadata to page model - #6292 by @dominik-zeglen
- Fix for unnecessary attributes validation while updating simple product - #6300 by @GrzegorzDerdak
- Include order line total price to webhook payload - #6354 by @korycins
- Fix for fulfilling an order when product quantity equals allocated quantity - #6333 by @GrzegorzDerdak
- Fix for the ability to filter products on collection - #6363 by @GrzegorzDerdak

## 2.10.2

- Add command to change currencies in the database - #5906 by @d-wysocki

## 2.10.1

- Fix multiplied stock quantity - #5675 by @fowczarek
- Fix invalid allocation after migration - #5678 by @fowczarek
- Fix order mutations as app - #5680 by @fowczarek
- Prevent creating checkout/draft order with unpublished product - #5676 by @d-wysocki

## 2.10.0

- OpenTracing support - #5188 by @tomaszszymanski129
- Account confirmation email - #5126 by @tomaszszymanski129
- Relocate `Checkout` and `CheckoutLine` methods into separate module and update checkout related plugins to use them - #4980 by @krzysztofwolski
- Fix problem with free shipping voucher - #4942 by @IKarbowiak
- Add sub-categories to random data - #4949 by @IKarbowiak
- Deprecate `localized` field in Money type - #4952 by @IKarbowiak
- Fix for shipping API not applying taxes - #4913 by @kswiatek92
- Query object translation with only `manage_translation` permission - #4914 by @fowczarek
- Add customer note to draft orders API - #4973 by @IKarbowiak
- Allow to delete category and leave products - #4970 by @IKarbowiak
- Remove thumbnail generation from migration - #3494 by @kswiatek92
- Rename 'shipping_date' field in fulfillment model to 'created' - #2433 by @kswiatek92
- Reduce number of queries for 'checkoutComplete' mutation - #4989 by @IKarbowiak
- Force PyTest to ignore the environment variable containing the Django settings module - #4992 by @NyanKiyoshi
- Extend JWT token payload with user information - #4987 by @salwator
- Optimize the queries for product list in the dashboard - #4995 by @IKarbowiak
- Drop dashboard 1.0 - #5000 by @IKarbowiak
- Fixed serialization error on weight fields when running `loaddata` and `dumpdb` - #5005 by @NyanKiyoshi
- Fixed JSON encoding error on Google Analytics reporting - #5004 by @NyanKiyoshi
- Create custom field to translation, use new translation types in translations query - #5007 by @fowczarek
- Take allocated stock into account in `StockAvailability` filter - #5019 by @simonbru
- Generate matching postal codes for US addresses - #5033 by @maarcingebala
- Update debug toolbar - #5032 by @IKarbowiak
- Allow staff member to receive notification about customers orders - #4993 by @kswiatek92
- Add user's global id to the JWT payload - #5039 by @salwator
- Make middleware path resolving lazy - #5041 by @NyanKiyoshi
- Generate slug on saving the attribute value - #5055 by @fowczarek
- Fix order status after order update - #5072 by @fowczarek
- Extend top-level connection resolvers with ability to sort results - #5018 by @fowczarek
- Drop storefront 1.0 - #5043 by @IKarbowiak
- Replace permissions strings with enums - #5038 by @kswiatek92
- Remove gateways forms and templates - #5075 by @IKarbowiak
- Add `Wishlist` models and GraphQL endpoints - #5021 by @derenio
- Remove deprecated code - #5107 by @IKarbowiak
- Fix voucher start date filtering - #5133 by @dominik-zeglen
- Search by sku in products query - #5117 by @fowczarek
- Send fulfillment update email - #5118 by @IKarbowiak
- Add address query - #5148 by @kswiatek92
- Add `checkout_quantity_changed` webhook - #5042 by @derenio
- Remove unnecessary `manage_orders` permission - #5142 by @kswiatek92
- Mutation to change the user email - #5076 by @kswiatek92
- Add MyPy checks - #5150 by @IKarbowiak
- Move extracting user or service account to utils - #5152 by @kswiatek92
- Deprecate order status/created arguments - #5076 by @kswiatek92
- Fix getting title field in page mutations #5160 by @maarcingebala
- Copy public and private metadata from the checkout to the order upon creation - #5165 by @dankolbman
- Add warehouses and stocks- #4986 by @szewczykmira
- Add permission groups - #5176, #5513 by @IKarbowiak
- Drop `gettext` occurrences - #5189 by @IKarbowiak
- Fix `product_created` webhook - #5187 by @dzkb
- Drop unused resolver `resolve_availability` - #5190 by @maarcingebala
- Fix permission for `checkoutCustomerAttach` mutation - #5192 by @maarcingebala
- Restrict access to user field - #5194 by @maarcingebala
- Unify permission for service account API client in test - #5197 by @fowczarek
- Add additional confirmation step to `checkoutComplete` mutation - #5179 by @salwator
- Allow sorting warehouses by name - #5211 by @dominik-zeglen
- Add anonymization to GraphQL's `webhookSamplePayload` endpoint - #5161 @derenio
- Add slug to `Warehouse`, `Product` and `ProductType` models - #5196 by @IKarbowiak
- Add mutation for assigning, unassigning shipping zones to warehouse - #5217 by @kswiatek92
- Fix passing addresses to `PaymentData` objects - #5223 by @maarcingebala
- Return `null` when querying `me` as an anonymous user - #5231 by @maarcingebala
- Added `PLAYGROUND_ENABLED` environment variable/setting to allow to enable the GraphQL playground when `DEBUG` is disabled - #5254 by @NyanKiyoshi
- Fix access to order query when request from service account - #5258 by @fowczarek
- Customer shouldn't be able to see draft orders by token - #5259 by @fowczarek
- Customer shouldn't be able to query checkout with another customer - #5268 by @fowczarek
- Added integration support of Jaeger Tracing - #5282 by @NyanKiyoshi
- Return `null` when querying `me` as an anonymous user - #5231 as @maarcingebala
- Add `fulfillment created` webhook - @szewczykmira
- Unify metadata API - #5178 by @fowczarek
- Add compiled versions of emails to the repository - #5260 by @tomaszszymanski129
- Add required prop to fields where applicable - #5293 by @dominik-zeglen
- Drop `get_absolute_url` methods - #5299 by @IKarbowiak
- Add `--force` flag to `cleardb` command - #5302 by @maarcingebala
- Require non-empty message in `orderAddNote` mutation - #5316 by @maarcingebala
- Stock management refactor - #5323 by @IKarbowiak
- Add discount error codes - #5348 by @IKarbowiak
- Add benchmarks to checkout mutations - #5339 by @fowczarek
- Add pagination tests - #5363 by @fowczarek
- Add ability to assign multiple warehouses in mutations to create/update a shipping zone - #5399 by @fowczarek
- Add filter by ids to the `warehouses` query - #5414 by @fowczarek
- Add shipping rate price validation - #5411 by @kswiatek92
- Remove unused settings and environment variables - #5420 by @maarcingebala
- Add product price validation - #5413 by @kswiatek92
- Add attribute validation to `attributeAssign` mutation - #5423 by @kswiatek92
- Add possibility to update/delete more than one item in metadata - #5446 by @koradon
- Check if image exists before validating - #5425 by @kswiatek92
- Fix warehouses query not working without id - #5441 by @koradon
- Add `accountErrors` to `CreateToken` mutation - #5437, #5465 by @koradon
- Raise `GraphQLError` if filter has invalid IDs - #5460 by @gabmartinez
- Use `AccountErrorCode.INVALID_CREDENTIALS` instead of `INVALID_PASSWORD` - #5495 by @koradon
- Add tests for pagination - #5468 by @koradon
- Add `Job` abstract model and interface - #5510 by @IKarbowiak
- Refactor implementation of allocation - #5445 by @fowczarek
- Fix `WeightScalar` - #5530 by @koradon
- Add `OrderFulfill` mutation - #5525 by @fowczarek
- Add "It Works" page - #5494 by @IKarbowiak and @dominik-zeglen
- Extend errors in `OrderFulfill` mutation - #5553 by @fowczarek
- Refactor `OrderCancel` mutation for multiple warehouses - #5554 by @fowczarek
- Add negative weight validation - #5564 by @fowczarek
- Add error when user pass empty object as address - #5585 by @fowczarek
- Fix payment creation without shipping method - #5444 by @d-wysocki
- Fix checkout and order flow with variant without inventory tracking - #5599 by @fowczarek
- Fixed JWT expired token being flagged as unhandled error rather than handled. - #5603 by @NyanKiyoshi
- Refactor read-only middleware - #5602 by @maarcingebala
- Fix availability for variants without inventory tracking - #5605 by @fowczarek
- Drop support for configuring Vatlayer plugin from settings file. - #5614 by @korycins
- Add ability to query category, collection or product by slug - #5574 by @koradon
- Add `quantityAvailable` field to `ProductVariant` type - #5628 by @fowczarek
- Use tags rather than time-based logs for information on requests - #5608 by @NyanKiyoshi

## 2.9.0

### API

- Add mutation to change customer's first name last name - #4489 by @fowczarek
- Add mutation to delete customer's account - #4494 by @fowczarek
- Add mutation to change customer's password - #4656 by @fowczarek
- Add ability to customize email sender address in emails sent by Saleor - #4820 by @NyanKiyoshi
- Add ability to filter attributes per global ID - #4640 by @NyanKiyoshi
- Add ability to search product types by value (through the name) - #4647 by @NyanKiyoshi
- Add queries and mutation for serving and saving the configuration of all plugins - #4576 by @korycins
- Add `redirectUrl` to staff and user create mutations - #4717 by @fowczarek
- Add error codes to mutations responses - #4676 by @Kwaidan00
- Add translations to countries in `shop` query - #4732 by @fowczarek
- Add support for sorting product by their attribute values through given attribute ID - #4740 by @NyanKiyoshi
- Add descriptions for queries and query arguments - #4758 by @maarcingebala
- Add support for Apollo Federation - #4825 by @salwator
- Add mutation to create multiple product variants at once - #4735 by @fowczarek
- Add default value to custom errors - #4797 by @fowczarek
- Extend `availablePaymentGateways` field with gateways' configuration data - #4774 by @salwator
- Change `AddressValidationRules` API - #4655 by @Kwaidan00
- Use search in a consistent way; add sort by product type name and publication status to `products` query. - #4715 by @fowczarek
- Unify `menuItemMove` mutation with other reordering mutations - #4734 by @NyanKiyoshi
- Don't create an order when the payment was unsuccessful - #4500 by @NyanKiyoshi
- Don't require shipping information in checkout for digital orders - #4573 by @NyanKiyoshi
- Drop `manage_users` permission from the `permissions` query - #4854 by @maarcingebala
- Deprecate `inCategory` and `inCollection` attributes filters in favor of `filter` argument - #4700 by @NyanKiyoshi & @khalibloo
- Remove `PaymentGatewayEnum` from the schema, as gateways now are dynamic plugins - #4756 by @salwator
- Require `manage_products` permission to query `costPrice` and `stockQuantity` fields - #4753 by @NyanKiyoshi
- Refactor account mutations - #4510, #4668 by @fowczarek
- Fix generating random avatars when updating staff accounts - #4521 by @maarcingebala
- Fix updating JSON menu representation in mutations - #4524 by @maarcingebala
- Fix setting variant's `priceOverride` and `costPrice` to `null` - #4754 by @NyanKiyoshi
- Fix fetching staff user without `manage_users` permission - #4835 by @fowczarek
- Ensure that a GraphQL query is a string - #4836 by @nix010
- Add ability to configure the password reset link - #4863 by @fowczarek
- Fixed a performance issue where Saleor would sometimes run huge, unneeded prefetches when resolving categories or collections - #5291 by @NyanKiyoshi
- uWSGI now forces the django application to directly load on startup instead of being lazy - #5357 by @NyanKiyoshi

### Core

- Add enterprise-grade attributes management - #4351 by @dominik-zeglen and @NyanKiyoshi
- Add extensions manager - #4497 by @korycins
- Add service accounts - backend support - #4689 by @korycins
- Add support for webhooks - #4731 by @korycins
- Migrate the attributes mapping from HStore to many-to-many relation - #4663 by @NyanKiyoshi
- Create general abstraction for object metadata - #4447 by @salwator
- Add metadata to `Order` and `Fulfillment` models - #4513, #4866 by @szewczykmira
- Migrate the tax calculations to plugins - #4497 by @korycins
- Rewrite payment gateways using plugin architecture - #4669 by @salwator
- Rewrite Stripe integration to use PaymentIntents API - #4606 by @salwator
- Refactor password recovery system - #4617 by @fowczarek
- Add functionality to sort products by their "minimal variant price" - #4416 by @derenio
- Add voucher's "once per customer" feature - #4442 by @fowczarek
- Add validations for minimum password length in settings - #4735 by @fowczarek
- Add form to configure payments in the dashboard - #4807 by @szewczykmira
- Change `unique_together` in `AttributeValue` - #4805 by @fowczarek
- Change max length of SKU to 255 characters - #4811 by @lex111
- Distinguish `OrderLine` product name and variant name - #4702 by @fowczarek
- Fix updating order status after automatic fulfillment of digital products - #4709 by @korycins
- Fix error when updating or creating a sale with missing required values - #4778 by @NyanKiyoshi
- Fix error filtering pages by URL in the dashboard 1.0 - #4776 by @NyanKiyoshi
- Fix display of the products tax rate in the details page of dashboard 1.0 - #4780 by @NyanKiyoshi
- Fix adding the same product into a collection multiple times - #4518 by @NyanKiyoshi
- Fix crash when placing an order when a customer happens to have the same address more than once - #4824 by @NyanKiyoshi
- Fix time zone based tests - #4468 by @fowczarek
- Fix serializing empty URLs as a string when creating menu items - #4616 by @maarcingebala
- The invalid IP address in HTTP requests now fallback to the requester's IP address. - #4597 by @NyanKiyoshi
- Fix product variant update with current attribute values - #4936 by @fowczarek
- Update checkout last field and add auto now fields to save with update_fields parameter - #5177 by @IKarbowiak

### Dashboard 2.0

- Allow selecting the number of rows displayed in dashboard's list views - #4414 by @benekex2
- Add ability to toggle visible columns in product list - #4608 by @dominik-zeglen
- Add voucher settings - #4556 by @benekex2
- Contrast improvements - #4508 by @benekex2
- Display menu item form errors - #4551 by @dominik-zeglen
- Do not allow random IDs to appear in snapshots - #4495 by @dominik-zeglen
- Input UI changes - #4542 by @benekex2
- Implement new menu design - #4476 by @benekex2
- Refetch attribute list after closing modal - #4615 by @dominik-zeglen
- Add config for Testcafe - #4553 by @dominik-zeglen
- Fix product type taxes select - #4453 by @benekex2
- Fix form reloading - #4467 by @dominik-zeglen
- Fix voucher limit value when checkbox unchecked - #4456 by @benekex2
- Fix searches and pickers - #4487 by @dominik-zeglen
- Fix dashboard menu styles - #4491 by @benekex2
- Fix menu responsiveness - #4511 by @benekex2
- Fix loosing focus while typing in the product description field - #4549 by @dominik-zeglen
- Fix MUI warnings - #4588 by @dominik-zeglen
- Fix bulk action checkboxes - #4618 by @dominik-zeglen
- Fix rendering user avatar when it's empty #4546 by @maarcingebala
- Remove Dashboard 2.0 files form Saleor repository - #4631 by @dominik-zeglen
- Fix CreateToken mutation to use NonNull on errors field #5415 by @gabmartinez

### Other notable changes

- Replace Pipenv with Poetry - #3894 by @michaljelonek
- Upgrade `django-prices` to v2.1 - #4639 by @NyanKiyoshi
- Disable reports from uWSGI about broken pipe and write errors from disconnected clients - #4596 by @NyanKiyoshi
- Fix the random failures of `populatedb` trying to create users with an existing email - #4769 by @NyanKiyoshi
- Enforce `pydocstyle` for Python docstrings over the project - #4562 by @NyanKiyoshi
- Move Django Debug Toolbar to dev requirements - #4454 by @derenio
- Change license for artwork to CC-BY 4.0
- New translations:
  - Greek

## 2.8.0

### Core

- Avatax backend support - #4310 by @korycins
- Add ability to store used payment sources in gateways (first implemented in Braintree) - #4195 by @salwator
- Add ability to specify a minimal quantity of checkout items for a voucher - #4427 by @fowczarek
- Change the type of start and end date fields from Date to DateTime - #4293 by @fowczarek
- Revert the custom dynamic middlewares - #4452 by @NyanKiyoshi

### Dashboard 2.0

- UX improvements in Vouchers section - #4362 by @benekex2
- Add company address configuration - #4432 by @benekex2
- Require name when saving a custom list filter - #4269 by @benekex2
- Use `esModuleInterop` flag in `tsconfig.json` to simplify imports - #4372 by @dominik-zeglen
- Use hooks instead of a class component in forms - #4374 by @dominik-zeglen
- Drop CSRF token header from API client - #4357 by @dominik-zeglen
- Fix various bugs in the product section - #4429 by @dominik-zeglen

### Other notable changes

- Fix error when creating a checkout with voucher code - #4292 by @NyanKiyoshi
- Fix error when users enter an invalid phone number in an address - #4404 by @NyanKiyoshi
- Fix error when adding a note to an anonymous order - #4319 by @NyanKiyoshi
- Fix gift card duplication error in the `populatedb` script - #4336 by @fowczarek
- Fix vouchers apply once per order - #4339 by @fowczarek
- Fix discount tests failing at random - #4401 by @korycins
- Add `SPECIFIC_PRODUCT` type to `VoucherType` - #4344 by @fowczarek
- New translations:
  - Icelandic
- Refactored the backend side of `checkoutCreate` to improve performances and prevent side effects over the user's checkout if the checkout creation was to fail. - #4367 by @NyanKiyoshi
- Refactored the logic of cleaning the checkout shipping method over the API, so users do not lose the shipping method when updating their checkout. If the shipping method becomes invalid, it will be replaced by the cheapest available. - #4367 by @NyanKiyoshi & @szewczykmira
- Refactored process of getting available shipping methods to make it easier to understand and prevent human-made errors. - #4367 by @NyanKiyoshi
- Moved 3D secure option to Braintree plugin configuration and update config structure mechanism - #4751 by @salwator

## 2.7.0

### API

- Create order only when payment is successful - #4154 by @NyanKiyoshi
- Order Events containing order lines or fulfillment lines now return the line object in the GraphQL API - #4114 by @NyanKiyoshi
- GraphQL now prints exceptions to stderr as well as returning them or not - #4148 by @NyanKiyoshi
- Refactored API resolvers to static methods with root typing - #4155 by @NyanKiyoshi
- Add phone validation in the GraphQL API to handle the library upgrade - #4156 by @NyanKiyoshi

### Core

- Add basic Gift Cards support in the backend - #4025 by @fowczarek
- Add the ability to sort products within a collection - #4123 by @NyanKiyoshi
- Implement customer events - #4094 by @NyanKiyoshi
- Merge "authorize" and "capture" operations - #4098 by @korycins, @NyanKiyoshi
- Separate the Django middlewares from the GraphQL API middlewares - #4102 by @NyanKiyoshi, #4186 by @cmiacz

### Dashboard 2.0

- Add navigation section - #4012 by @dominik-zeglen
- Add filtering on product list - #4193 by @dominik-zeglen
- Add filtering on orders list - #4237 by @dominik-zeglen
- Change input style and improve Storybook stories - #4115 by @dominik-zeglen
- Migrate deprecated fields in Dashboard 2.0 - #4121 by @benekex2
- Add multiple select checkbox - #4133, #4146 by @benekex2
- Rename menu items in Dashboard 2.0 - #4172 by @benekex2
- Category delete modal improvements - #4171 by @benekex2
- Close modals on click outside - #4236 - by @benekex2
- Use date localize hook in translations - #4202 by @dominik-zeglen
- Unify search API - #4200 by @dominik-zeglen
- Default default PAGINATE_BY - #4238 by @dominik-zeglen
- Create generic filtering interface - #4221 by @dominik-zeglen
- Add default state to rich text editor = #4281 by @dominik-zeglen
- Fix translation discard button - #4109 by @benekex2
- Fix draftail options and icons - #4132 by @benekex2
- Fix typos and messages in Dashboard 2.0 - #4168 by @benekex2
- Fix view all orders button - #4173 by @benekex2
- Fix visibility card view - #4198 by @benekex2
- Fix query refetch after selecting an object in list - #4272 by @dominik-zeglen
- Fix image selection in variants - #4270 by @benekex2
- Fix collection search - #4267 by @dominik-zeglen
- Fix quantity height in draft order edit - #4273 by @benekex2
- Fix checkbox clickable area size - #4280 by @dominik-zeglen
- Fix breaking object selection in menu section - #4282 by @dominik-zeglen
- Reset selected items when tab switch - #4268 by @benekex2

### Other notable changes

- Add support for Google Cloud Storage - #4127 by @chetabahana
- Adding a nonexistent variant to checkout no longer crashes - #4166 by @NyanKiyoshi
- Disable storage of Celery results - #4169 by @NyanKiyoshi
- Disable polling in Playground - #4188 by @maarcingebala
- Cleanup code for updated function names and unused argument - #4090 by @jxltom
- Users can now add multiple "Add to Cart" forms in a single page - #4165 by @NyanKiyoshi
- Fix incorrect argument in `get_client_token` in Braintree integration - #4182 by @maarcingebala
- Fix resolving attribute values when transforming them to HStore - #4161 by @maarcingebala
- Fix wrong calculation of subtotal in cart page - #4145 by @korycins
- Fix margin calculations when product/variant price is set to zero - #4170 by @MahmoudRizk
- Fix applying discounts in checkout's subtotal calculation in API - #4192 by @maarcingebala
- Fix GATEWAYS_ENUM to always contain all implemented payment gateways - #4108 by @koradon

## 2.6.0

### API

- Add unified filtering interface in resolvers - #3952, #4078 by @korycins
- Add mutations for bulk actions - #3935, #3954, #3967, #3969, #3970 by @akjanik
- Add mutation for reordering menu items - #3958 by @NyanKiyoshi
- Optimize queries for single nodes - #3968 @NyanKiyoshi
- Refactor error handling in mutations #3891 by @maarcingebala & @akjanik
- Specify mutation permissions through Meta classes - #3980 by @NyanKiyoshi
- Unify pricing access in products and variants - #3948 by @NyanKiyoshi
- Use only_fields instead of exclude_fields in type definitions - #3940 by @michaljelonek
- Prefetch collections when getting sales of a bunch of products - #3961 by @NyanKiyoshi
- Remove unnecessary dedents from GraphQL schema so new Playground can work - #4045 by @salwator
- Restrict resolving payment by ID - #4009 @NyanKiyoshi
- Require `checkoutId` for updating checkout's shipping and billing address - #4074 by @jxltom
- Handle errors in `TokenVerify` mutation - #3981 by @fowczarek
- Unify argument names in types and resolvers - #3942 by @NyanKiyoshi

### Core

- Use Black as the default code formatting tool - #3852 by @krzysztofwolski and @NyanKiyoshi
- Dropped Python 3.5 support - #4028 by @korycins
- Rename Cart to Checkout - #3963 by @michaljelonek
- Use data classes to exchange data with payment gateways - #4028 by @korycins
- Refactor order events - #4018 by @NyanKiyoshi

### Dashboard 2.0

- Add bulk actions - #3955 by @dominik-zeglen
- Add user avatar management - #4030 by @benekex2
- Add navigation drawer support on mobile devices - #3839 by @benekex2
- Fix rendering validation errors in product form - #4024 by @benekex2
- Move dialog windows to query string rather than router paths - #3953 by @dominik-zeglen
- Update order events types - #4089 by @jxltom
- Code cleanup by replacing render props with react hooks - #4010 by @dominik-zeglen

### Other notable changes

- Add setting to enable Django Debug Toolbar - #3983 by @koradon
- Use newest GraphQL Playground - #3971 by @salwator
- Ensure adding to quantities in the checkout is respecting the limits - #4005 by @NyanKiyoshi
- Fix country area choices - #4008 by @fowczarek
- Fix price_range_as_dict function - #3999 by @zodiacfireworks
- Fix the product listing not showing in the voucher when there were products selected - #4062 by @NyanKiyoshi
- Fix crash in Dashboard 1.0 when updating an order address's phone number - #4061 by @NyanKiyoshi
- Reduce the time of tests execution by using dummy password hasher - #4083 by @korycins
- Set up explicit **hash** function - #3979 by @akjanik
- Unit tests use none as media root - #3975 by @korycins
- Update file field styles with materializecss template filter - #3998 by @zodiacfireworks
- New translations:
  - Albanian
  - Colombian Spanish
  - Lithuanian

## 2.5.0

### API

- Add query to fetch draft orders - #3809 by @michaljelonek
- Add bulk delete mutations - #3838 by @michaljelonek
- Add `languageCode` enum to API - #3819 by @michaljelonek, #3854 by @jxltom
- Duplicate address instances in checkout mutations - #3866 by @pawelzar
- Restrict access to `orders` query for unauthorized users - #3861 by @pawelzar
- Support setting address as default in address mutations - #3787 by @jxltom
- Fix phone number validation in GraphQL when country prefix not given - #3905 by @patrys
- Report pretty stack traces in DEBUG mode - #3918 by @patrys

### Core

- Drop support for Django 2.1 and Django 1.11 (previous LTS) - #3929 by @patrys
- Fulfillment of digital products - #3868 by @korycins
- Introduce avatars for staff accounts - #3878 by @pawelzar
- Refactor the account avatars path from a relative to absolute - #3938 by @NyanKiyoshi

### Dashboard 2.0

- Add translations section - #3884 by @dominik-zeglen
- Add light/dark theme - #3856 by @dominik-zeglen
- Add customer's address book view - #3826 by @dominik-zeglen
- Add "Add variant" button on the variant details page = #3914 by @dominik-zeglen
- Add back arrows in "Configure" subsections - #3917 by @dominik-zeglen
- Display avatars in staff views - #3922 by @dominik-zeglen
- Prevent user from changing his own status and permissions - #3922 by @dominik-zeglen
- Fix crashing product create view - #3837, #3910 by @dominik-zeglen
- Fix layout in staff members details page - #3857 by @dominik-zeglen
- Fix unfocusing rich text editor - #3902 by @dominik-zeglen
- Improve accessibility - #3856 by @dominik-zeglen

### Other notable changes

- Improve user and staff management in dashboard 1.0 - #3781 by @jxltom
- Fix default product tax rate in Dashboard 1.0 - #3880 by @pawelzar
- Fix logo in docs - #3928 by @michaljelonek
- Fix name of logo file - #3867 by @jxltom
- Fix variants for juices in example data - #3926 by @michaljelonek
- Fix alignment of the cart dropdown on new bootstrap version - #3937 by @NyanKiyoshi
- Refactor the account avatars path from a relative to absolute - #3938 by @NyanKiyoshi
- New translations:
  - Armenian
  - Portuguese
  - Swahili
  - Thai

## 2.4.0

### API

- Add model translations support in GraphQL API - #3789 by @michaljelonek
- Add mutations to manage addresses for authenticated customers - #3772 by @Kwaidan00, @maarcingebala
- Add mutation to apply vouchers in checkout - #3739 by @Kwaidan00
- Add thumbnail field to `OrderLine` type - #3737 by @michaljelonek
- Add a query to fetch order by token - #3740 by @michaljelonek
- Add city choices and city area type to address validator API - #3788 by @jxltom
- Fix access to unpublished objects in API - #3724 by @Kwaidan00
- Fix bug where errors are not returned when creating fulfillment with a non-existent order line - #3777 by @jxltom
- Fix `productCreate` mutation when no product type was provided - #3804 by @michaljelonek
- Enable database search in products query - #3736 by @michaljelonek
- Use authenticated user's email as default email in creating checkout - #3726 by @jxltom
- Generate voucher code if it wasn't provided in mutation - #3717 by @Kwaidan00
- Improve limitation of vouchers by country - #3707 by @michaljelonek
- Only include canceled fulfillments for staff in fulfillment API - #3778 by @jxltom
- Support setting address as when creating customer address #3782 by @jxltom
- Fix generating slug from title - #3816 by @maarcingebala
- Add `variant` field to `OrderLine` type - #3820 by @maarcingebala

### Core

- Add JSON fields to store rich-text content - #3756 by @michaljelonek
- Add function to recalculate total order weight - #3755 by @Kwaidan00, @maarcingebala
- Unify cart creation logic in API and Django views - #3761, #3790 by @maarcingebala
- Unify payment creation logic in API and Django views - #3715 by @maarcingebala
- Support partially charged and refunded payments - #3735 by @jxltom
- Support partial fulfillment of ordered items - #3754 by @jxltom
- Fix applying discounts when a sale has no end date - #3595 by @cprinos

### Dashboard 2.0

- Add "Discounts" section - #3654 by @dominik-zeglen
- Add "Pages" section; introduce Draftail WYSIWYG editor - #3751 by @dominik-zeglen
- Add "Shipping Methods" section - #3770 by @dominik-zeglen
- Add support for date and datetime components - #3708 by @dominik-zeglen
- Restyle app layout - #3811 by @dominik-zeglen

### Other notable changes

- Unify model field names related to models' public access - `publication_date` and `is_published` - #3706 by @michaljelonek
- Improve filter orders by payment status - #3749 @jxltom
- Refactor translations in emails - #3701 by @Kwaidan00
- Use exact image versions in docker-compose - #3742 by @ashishnitinpatil
- Sort order payment and history in descending order - #3747 by @jxltom
- Disable style-loader in dev mode - #3720 by @jxltom
- Add ordering to shipping method - #3806 by @michaljelonek
- Add missing type definition for dashboard 2.0 - #3776 by @jxltom
- Add header and footer for checkout success pages #3752 by @jxltom
- Add instructions for using local assets in Docker - #3723 by @michaljelonek
- Update S3 deployment documentation to include CORS configuration note - #3743 by @NyanKiyoshi
- Fix missing migrations for is_published field of product and page model - #3757 by @jxltom
- Fix problem with l10n in Braintree payment gateway template - #3691 by @Kwaidan00
- Fix bug where payment is not filtered from active ones when creating payment - #3732 by @jxltom
- Fix incorrect cart badge location - #3786 by @jxltom
- Fix storefront styles after bootstrap is updated to 4.3.1 - #3753 by @jxltom
- Fix logo size in different browser and devices with different sizes - #3722 by @jxltom
- Rename dumpdata file `db.json` to `populatedb_data.json` - #3810 by @maarcingebala
- Prefetch collections for product availability - #3813 by @michaljelonek
- Bump django-graphql-jwt - #3814 by @michaljelonek
- Fix generating slug from title - #3816 by @maarcingebala
- New translations:
  - Estonian
  - Indonesian

## 2.3.1

- Fix access to private variant fields in API - #3773 by maarcingebala
- Limit access of quantity and allocated quantity to staff in GraphQL API #3780 by @jxltom

## 2.3.0

### API

- Return user's last checkout in the `User` type - #3578 by @fowczarek
- Automatically assign checkout to the logged in user - #3587 by @fowczarek
- Expose `chargeTaxesOnShipping` field in the `Shop` type - #3603 by @fowczarek
- Expose list of enabled payment gateways - #3639 by @fowczarek
- Validate uploaded files in a unified way - #3633 by @fowczarek
- Add mutation to trigger fetching tax rates - #3622 by @fowczarek
- Use USERNAME_FIELD instead of hard-code email field when resolving user - #3577 by @jxltom
- Require variant and quantity fields in `CheckoutLineInput` type - #3592 by @jxltom
- Preserve order of nodes in `get_nodes_or_error` function - #3632 by @jxltom
- Add list mutations for `Voucher` and `Sale` models - #3669 by @michaljelonek
- Use proper type for countries in `Voucher` type - #3664 by @michaljelonek
- Require email in when creating checkout in API - #3667 by @michaljelonek
- Unify returning errors in the `tokenCreate` mutation - #3666 by @michaljelonek
- Use `Date` field in Sale/Voucher inputs - #3672 by @michaljelonek
- Refactor checkout mutations - #3610 by @fowczarek
- Refactor `clean_instance`, so it does not returns errors anymore - #3597 by @akjanik
- Handle GraphqQL syntax errors - #3576 by @jxltom

### Core

- Refactor payments architecture - #3519 by @michaljelonek
- Improve Docker and `docker-compose` configuration - #3657 by @michaljelonek
- Allow setting payment status manually for dummy gateway in Storefront 1.0 - #3648 by @jxltom
- Infer default transaction kind from operation type - #3646 by @jxltom
- Get correct payment status for order without any payments - #3605 by @jxltom
- Add default ordering by `id` for `CartLine` model - #3593 by @jxltom
- Fix "set password" email sent to customer created in the dashboard - #3688 by @Kwaidan00

### Dashboard 2.0

- ️Add taxes section - #3622 by @dominik-zeglen
- Add drag'n'drop image upload - #3611 by @dominik-zeglen
- Unify grid handling - #3520 by @dominik-zeglen
- Add component generator - #3670 by @dominik-zeglen
- Throw Typescript errors while snapshotting - #3611 by @dominik-zeglen
- Simplify mutation's error checking - #3589 by @dominik-zeglen
- Fix order cancelling - #3624 by @dominik-zeglen
- Fix logo placement - #3602 by @dominik-zeglen

### Other notable changes

- Register Celery task for updating exchange rates - #3599 by @jxltom
- Fix handling different attributes with the same slug - #3626 by @jxltom
- Add missing migrations for tax rate choices - #3629 by @jxltom
- Fix `TypeError` on calling `get_client_token` - #3660 by @michaljelonek
- Make shipping required as default when creating product types - #3655 by @jxltom
- Display payment status on customer's account page in Storefront 1.0 - #3637 by @jxltom
- Make order fields sequence in Dashboard 1.0 same as in Dashboard 2.0 - #3606 by @jxltom
- Fix returning products for homepage for the currently viewing user - #3598 by @jxltom
- Allow filtering payments by status in Dashboard 1.0 - #3608 by @jxltom
- Fix typo in the definition of order status - #3649 by @jxltom
- Add margin for order notes section - #3650 by @jxltom
- Fix logo position - #3609, #3616 by @jxltom
- Storefront visual improvements - #3696 by @piotrgrundas
- Fix product list price filter - #3697 by @Kwaidan00
- Redirect to success page after successful payment - #3693 by @Kwaidan00

## 2.2.0

### API

- Use `PermissionEnum` as input parameter type for `permissions` field - #3434 by @maarcingebala
- Add "authorize" and "charge" mutations for payments - #3426 by @jxltom
- Add alt text to product thumbnails and background images of collections and categories - #3429 by @fowczarek
- Fix passing decimal arguments = #3457 by @fowczarek
- Allow sorting products by the update date - #3470 by @jxltom
- Validate and clear the shipping method in draft order mutations - #3472 by @fowczarek
- Change tax rate field to choice field - #3478 by @fowczarek
- Allow filtering attributes by collections - #3508 by @maarcingebala
- Resolve to `None` when empty object ID was passed as mutation argument - #3497 by @maarcingebala
- Change `errors` field type from [Error] to [Error!] - #3489 by @fowczarek
- Support creating default variant for product types that don't use multiple variants - #3505 by @fowczarek
- Validate SKU when creating a default variant - #3555 by @fowczarek
- Extract enums to separate files - #3523 by @maarcingebala

### Core

- Add Stripe payment gateway - #3408 by @jxltom
- Add `first_name` and `last_name` fields to the `User` model - #3101 by @fowczarek
- Improve several payment validations - #3418 by @jxltom
- Optimize payments related database queries - #3455 by @jxltom
- Add publication date to collections - #3369 by @k-brk
- Fix hard-coded site name in order PDFs - #3526 by @NyanKiyoshi
- Update favicons to the new style - #3483 by @dominik-zeglen
- Fix migrations for default currency - #3235 by @bykof
- Remove Elasticsearch from `docker-compose.yml` - #3482 by @maarcingebala
- Resort imports in tests - #3471 by @jxltom
- Fix the no shipping orders payment crash on Stripe - #3550 by @NyanKiyoshi
- Bump backend dependencies - #3557 by @maarcingebala. This PR removes security issue CVE-2019-3498 which was present in Django 2.1.4. Saleor however wasn't vulnerable to this issue as it doesn't use the affected `django.views.defaults.page_not_found()` view.
- Generate random data using the default currency - #3512 by @stephenmoloney
- New translations:
  - Catalan
  - Serbian

### Dashboard 2.0

- Restyle product selection dialogs - #3499 by @dominik-zeglen, @maarcingebala
- Fix minor visual bugs in Dashboard 2.0 - #3433 by @dominik-zeglen
- Display warning if order draft has missing data - #3431 by @dominik-zeglen
- Add description field to collections - #3435 by @dominik-zeglen
- Add query batching - #3443 by @dominik-zeglen
- Use autocomplete fields in country selection - #3443 by @dominik-zeglen
- Add alt text to categories and collections - #3461 by @dominik-zeglen
- Use first and last name of a customer or staff member in UI - #3247 by @Bonifacy1, @dominik-zeglen
- Show error page if an object was not found - #3463 by @dominik-zeglen
- Fix simple product's inventory data saving bug - #3474 by @dominik-zeglen
- Replace `thumbnailUrl` with `thumbnail { url }` - #3484 by @dominik-zeglen
- Change "Feature on Homepage" switch behavior - #3481 by @dominik-zeglen
- Expand payment section in order view - #3502 by @dominik-zeglen
- Change TypeScript loader to speed up the build process - #3545 by @patrys

### Bugfixes

- Do not show `Pay For Order` if order is partly paid since partial payment is not supported - #3398 by @jxltom
- Fix attribute filters in the products category view - #3535 by @fowczarek
- Fix storybook dependencies conflict - #3544 by @dominik-zeglen

## 2.1.0

### API

- Change selected connection fields to lists - #3307 by @fowczarek
- Require pagination in connections - #3352 by @maarcingebala
- Replace Graphene view with a custom one - #3263 by @patrys
- Change `sortBy` parameter to use enum type - #3345 by @fowczarek
- Add `me` query to fetch data of a logged-in user - #3202, #3316 by @fowczarek
- Add `canFinalize` field to the Order type - #3356 by @fowczarek
- Extract resolvers and mutations to separate files - #3248 by @fowczarek
- Add VAT tax rates field to country - #3392 by @michaljelonek
- Allow creating orders without users - #3396 by @fowczarek

### Core

- Add Razorpay payment gatway - #3205 by @NyanKiyoshi
- Use standard tax rate as a default tax rate value - #3340 by @fowczarek
- Add description field to the Collection model - #3275 by @fowczarek
- Enforce the POST method on VAT rates fetching - #3337 by @NyanKiyoshi
- Generate thumbnails for category/collection background images - #3270 by @NyanKiyoshi
- Add warm-up support in product image creation mutation - #3276 by @NyanKiyoshi
- Fix error in the `populatedb` script when running it not from the project root - #3272 by @NyanKiyoshi
- Make Webpack rebuilds fast - #3290 by @patrys
- Skip installing Chromium to make deployment faster - #3227 by @jxltom
- Add default test runner - #3258 by @jxltom
- Add Transifex client to Pipfile - #3321 by @jxltom
- Remove additional pytest arguments in tox - #3338 by @jxltom
- Remove test warnings - #3339 by @jxltom
- Remove runtime warning when product has discount - #3310 by @jxltom
- Remove `django-graphene-jwt` warnings - #3228 by @jxltom
- Disable deprecated warnings - #3229 by @jxltom
- Add `AWS_S3_ENDPOINT_URL` setting to support DigitalOcean spaces. - #3281 by @hairychris
- Add `.gitattributes` file to hide diffs for generated files on Github - #3055 by @NyanKiyoshi
- Add database sequence reset to `populatedb` - #3406 by @michaljelonek
- Get authorized amount from succeeded auth transactions - #3417 by @jxltom
- Resort imports by `isort` - #3412 by @jxltom

### Dashboard 2.0

- Add confirmation modal when leaving view with unsaved changes - #3375 by @dominik-zeglen
- Add dialog loading and error states - #3359 by @dominik-zeglen
- Split paths and urls - #3350 by @dominik-zeglen
- Derive state from props in forms - #3360 by @dominik-zeglen
- Apply debounce to autocomplete fields - #3351 by @dominik-zeglen
- Use Apollo signatures - #3353 by @dominik-zeglen
- Add order note field in the order details view - #3346 by @dominik-zeglen
- Add app-wide progress bar - #3312 by @dominik-zeglen
- Ensure that all queries are built on top of TypedQuery - #3309 by @dominik-zeglen
- Close modal windows automatically - #3296 by @dominik-zeglen
- Move URLs to separate files - #3295 by @dominik-zeglen
- Add basic filters for products and orders list - #3237 by @Bonifacy1
- Fetch default currency from API - #3280 by @dominik-zeglen
- Add `displayName` property to components - #3238 by @Bonifacy1
- Add window titles - #3279 by @dominik-zeglen
- Add paginator component - #3265 by @dominik-zeglen
- Update Material UI to 3.6 - #3387 by @patrys
- Upgrade React, Apollo, Webpack and Babel - #3393 by @patrys
- Add pagination for required connections - #3411 by @dominik-zeglen

### Bugfixes

- Fix language codes - #3311 by @jxltom
- Fix resolving empty attributes list - #3293 by @maarcingebala
- Fix range filters not being applied - #3385 by @michaljelonek
- Remove timeout for updating image height - #3344 by @jxltom
- Return error if checkout was not found - #3289 by @maarcingebala
- Solve an auto-resize conflict between Materialize and medium-editor - #3367 by @adonig
- Fix calls to `ngettext_lazy` - #3380 by @patrys
- Filter preauthorized order from succeeded transactions - #3399 by @jxltom
- Fix incorrect country code in fixtures - #3349 by @bingimar
- Fix updating background image of a collection - #3362 by @fowczarek & @dominik-zeglen

### Docs

- Document settings related to generating thumbnails on demand - #3329 by @NyanKiyoshi
- Improve documentation for Heroku deployment - #3170 by @raybesiga
- Update documentation on Docker deployment - #3326 by @jxltom
- Document payment gateway configuration - #3376 by @NyanKiyoshi

## 2.0.0

### API

- Add mutation to delete a customer; add `isActive` field in `customerUpdate` mutation - #3177 by @maarcingebala
- Add mutations to manage authorization keys - #3082 by @maarcingebala
- Add queries for dashboard homepage - #3146 by @maarcingebala
- Allows user to unset homepage collection - #3140 by @oldPadavan
- Use enums as permission codes - #3095 by @the-bionic
- Return absolute image URLs - #3182 by @maarcingebala
- Add `backgroundImage` field to `CategoryInput` - #3153 by @oldPadavan
- Add `dateJoined` and `lastLogin` fields in `User` type - #3169 by @maarcingebala
- Separate `parent` input field from `CategoryInput` - #3150 by @akjanik
- Remove duplicated field in Order type - #3180 by @maarcingebala
- Handle empty `backgroundImage` field in API - #3159 by @maarcingebala
- Generate name-based slug in collection mutations - #3145 by @akjanik
- Remove products field from `collectionUpdate` mutation - #3141 by @oldPadavan
- Change `items` field in `Menu` type from connection to list - #3032 by @oldPadavan
- Make `Meta.description` required in `BaseMutation` - #3034 by @oldPadavan
- Apply `textwrap.dedent` to GraphQL descriptions - #3167 by @fowczarek

### Dashboard 2.0

- Add collection management - #3135 by @dominik-zeglen
- Add customer management - #3176 by @dominik-zeglen
- Add homepage view - #3155, #3178 by @Bonifacy1 and @dominik-zeglen
- Add product type management - #3052 by @dominik-zeglen
- Add site settings management - #3071 by @dominik-zeglen
- Escape node IDs in URLs - #3115 by @dominik-zeglen
- Restyle categories section - #3072 by @Bonifacy1

### Other

- Change relation between `ProductType` and `Attribute` models - #3097 by @maarcingebala
- Remove `quantity-allocated` generation in `populatedb` script - #3084 by @MartinSeibert
- Handle `Money` serialization - #3131 by @Pacu2
- Do not collect unnecessary static files - #3050 by @jxltom
- Remove host mounted volume in `docker-compose` - #3091 by @tiangolo
- Remove custom services names in `docker-compose` - #3092 by @tiangolo
- Replace COUNTRIES with countries.countries - #3079 by @neeraj1909
- Installing dev packages in docker since tests are needed - #3078 by @jxltom
- Remove comparing string in address-form-panel template - #3074 by @tomcio1205
- Move updating variant names to a Celery task - #3189 by @fowczarek

### Bugfixes

- Fix typo in `clean_input` method - #3100 by @the-bionic
- Fix typo in `ShippingMethod` model - #3099 by @the-bionic
- Remove duplicated variable declaration - #3094 by @the-bionic

### Docs

- Add createdb note to getting started for Windows - #3106 by @ajostergaard
- Update docs on pipenv - #3045 by @jxltom<|MERGE_RESOLUTION|>--- conflicted
+++ resolved
@@ -131,11 +131,8 @@
   - Add `CheckoutLine.problems` field
   - Add `CheckoutSettingsInput` to `ChannelCreateInput` & `ChannelUpdateInput`
   - Add `checkoutSettings` field to `Channel`
-<<<<<<< HEAD
 - Add Filter warehouses by metadata - #13345 by @Smit-Parmar
 
-=======
->>>>>>> ac3e7b4b
 ### Saleor Apps
 
 - Introduce `Saleor-Schema-Version` HTTP header in app manifest fetching and app installation handshake requests. - #13075 by @przlada
