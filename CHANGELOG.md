--- conflicted
+++ resolved
@@ -17,15 +17,12 @@
 - Drop `CHECKOUT_QUANTITY_CHANGED` webhook - #6797 by @d-wysocki
 - Drop deprecated `taxRate` field from `ProductType` - #6795 by @d-wysocki
 - Remove resolving user's location from GeoIP; drop `PaymentInput.billingAddress` input field - #6784 by @maarcingebala
-<<<<<<< HEAD
 - Change the payload of the order webhook to handle discounts list.
 Deprecate fields order.discount, order.discount_name, order.translated_discount_name - #6874 by @korycins
-=======
 - Change the payload of the order webhook to handle discounts list, added fields: `Order.discounts`,
 `OrderLine.unit_discount_amount`,`OrderLine.unit_discount_type`, `OrderLine.unit_discount_reason` , remove fields:
 `Order.discount_amount`, `Order.discount_name`, `Order.translated_discount_name`.
 Deprecate API fields `Order.discount`, `Order.discountName`, `Order.translatedDiscountName` - #6874 by @korycins
->>>>>>> 20202240
 
 ### Other
 
