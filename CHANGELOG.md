--- conflicted
+++ resolved
@@ -33,12 +33,9 @@
   - Return the normalized price in case the checkout prices are not expired, otherwise fetch the price from variant channel listing.
 - Add prior price fields to `VariantPricingInfo`, `ProductPricingInfo` and `CheckoutLine` - #17202 by @delemeator
 - Fix undiscounted price taxation inside an order calculations when the Avatax plugin is used - #17253 by @zedzior
-<<<<<<< HEAD
-- Deprecate `draftOrderInput.discount` field - #17294 by @zedzior
-=======
 - The `checkoutShippingAddressUpdate` mutation anymore does not raise an error when a shipping address is updated for a checkout that does not require shipping - #17341 by @IKarbowiak
 - Mutation `draftOrderCreate` and `draftOrderUpdate` now supports adding metadata & privateMetadata (via `DraftOrderCreateInput`) - #17358 by @lkostrowski
->>>>>>> 7edf21fe
+- Deprecate `draftOrderInput.discount` field - #17294 by @zedzior
 
 ### Webhooks
 
