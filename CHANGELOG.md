--- conflicted
+++ resolved
@@ -14,11 +14,8 @@
 - Add editorjs sanitizer - #6456 by @IKarbowiak
 - Add generic FileUpload mutation - #6470 by @IKarbowiak
 - Multichannel MVP: Multicurrency - #6242 by @fowczarek @d-wysocki
-<<<<<<< HEAD
+- Fix password reset request - #6351 by @Manfred-Madelaine-pro, Ambroise and Pierre
 - Add possibility to exclude products from shipping method - #6506 by @korycins
-=======
-- Fix password reset request - #6351 by @Manfred-Madelaine-pro, Ambroise and Pierre
->>>>>>> 8f874dd5
 
 # 2.11.1
 
