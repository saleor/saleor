--- conflicted
+++ resolved
@@ -280,17 +280,14 @@
 - Propagate sale and voucher discounts over specific lines - #8793 by @korycins
   - Use a new interface for response received from plugins/pluginManager. Methods `calculate_checkout_line_unit_price`
   and `calculate_checkout_line_total` returns `TaxedPricesData` instead of `TaxedMoney`.
-<<<<<<< HEAD
-- Add additional validation for `from_global_id_or_error` function - #8780 by @CossackDex
-=======
 - Attach sale discount info to the line when adding variant to order - #8821 by @IKarbowiak
   - Use a new interface for the response received from plugins/pluginManager.
   Methods `calculate_order_line_unit` and `calculate_order_line_total` returns
   `OrderTaxedPricesData` instead of `TaxedMoney`.
   - Rename checkout interfaces: `CheckoutTaxedPricesData` instead of `TaxedPricesData`
   and `CheckoutPricesData` instead of `PricesData`
-
->>>>>>> 3d683ea8
+- Add additional validation for `from_global_id_or_error` function - #8780 by @CossackDex
+
 ### Other
 
 - Fix creating translations with app - #6804 by @krzysztofwolski
