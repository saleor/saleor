--- conflicted
+++ resolved
@@ -10,7 +10,6 @@
 - Fix invalid `ADDED_PRODUCTS` event parameter for `OrderLinesCreate` mutation - #9653 by @IKarbowiak
 - Fix sorting by publication date with pagination - #9741 by @IKarbowiak
 - Fix max_length for voucher_code in Checkout model - #9791 by @SzymJ
-<<<<<<< HEAD
 - Add new fields to `Order` type to show authorize/charge status #9795
   - Add new fields to Order type:
     - `totalAuthorized`
@@ -20,7 +19,6 @@
   - Add filters to `Order`:
     - `authorizeStatus`
     - `chargeStatus`
-=======
 - Fix sorting by publication date with pagination - #9741 by IKarbowiak
 - Migrate order discount id from int to UUID - #9729 by @IKarbowiak
   - Changed the order discount `id` from `int` to `UUID`, the old ids still can be used
@@ -32,7 +30,6 @@
 
 - Hide private metadata in notification payloads - #9849 by @maarcingebala
   - From now on, the `private_metadata` field in `NOTIFY_USER` webhook payload is deprecated and it will return an empty dictionary. This change also affects `AdminEmailPlugin`, `UserEmailPlugin`, an d `SendgridEmailPlugin`.
->>>>>>> 71e01ef1
 
 ### Other changes
 - Fix for sending incorrect prices to Avatax - #9633 by @korycins
