# Changelog

All notable, unreleased changes to this project will be documented in this file. For the released changes, please visit the [Releases](https://github.com/mirumee/saleor/releases) page.

# 3.8.0 [Unreleased]

### GraphQL API
- Add ability to filter by slug. #10578 by @kadewu
  - Affected types: Attribute, Category, Collection, Menu, Page, Product, ProductType, Warehouse
  - Deprecated `slug` in filter for `menus`. Use `slugs` instead
- Add ability to filter payments by list of ids. #10821 by @kadewu
- Add ability to filter customers by ids. #10694 by @kadewu
<<<<<<< HEAD
- Add `User.checkouts` field. #10862 by @zedzior
=======
- Add optional field `audience` to mutation `tokenCreate`. If provided, the created tokens will have key `aud` with value: `custom:{audience-input-value}` - #10845 by @korycins
- Use `AttributeValue.name` instead of `AttributeValue.slug` to determine uniqueness of a value instance for dropdown and multiselect attributes. - #10881 by @jakubkuc
- Add ability to pass metadata directly in create/update mutations for product app models - #10689 by @SzymJ
>>>>>>> 42f9464c

### Other changes

- Reference attribute linking to product variants - #10468 by @IKarbowiak
- Add base shipping price to `Order` - #10771 by @fowczarek
- Add new field `audience` to App manifest. If provided, App's JWT access token will have `aud` field. - #10845 by @korycins
- GraphQL view no longer generates error logs when the HTTP request doesn't contain a GraphQL query - #10901 by @NyanKiyoshi
- Add `iss` field to JWT tokens - #10842 by @korycins

### GraphQL API

- Add `taxExemptionManage` mutation - #10344 by @SzymJ

# 3.7.0

### Highlights

- Allow explicitly setting the name of a product variant - #10456 by @SzymJ
  - Added `name` parameter to the `ProductVariantInput` input
- Add a new stock allocation strategy based on the order of warehouses within a channel - #10416 by @IKarbowiak
  - Add `channelReorderWarehouses` mutation to sort warehouses to set their priority
  - Extend the `Channel` type with the `stockSettings` field
  - Extend `ChannelCreateInput` and `ChannelUpdateInput` with `stockSettings`

### Breaking changes

- Refactor warehouse mutations - #10239 by @IKarbowiak
  - Providing the value in `shippingZone` filed in `WarehouseCreate` mutation will raise a ValidationError.
    Use `WarehouseShippingZoneAssign` to assign shipping zones to a warehouse.

### GraphQL API

- Hide Subscription type from Apollo Federation (#10439) (f5132dfd3)
- Mark `Webhook.secretKey` as deprecated (#10436) (ba445e6e8)

### Saleor Apps

- Trigger the `SALE_DELETED` webhook when deleting sales in bulk (#10461) (2052841e9)
- Add `FULFILLMENT_APPROVED` webhook - #10621 by @IKarbowiak

### Other changes

- Add support for `bcrypt` password hashes - #10346 by @pkucmus
- Add the ability to set taxes configuration per channel in the Avatax plugin - #10445 by @mociepka

# 3.6.0

### Breaking changes

- Drop `django-versatileimagefield` package; add a proxy view to generate thumbnails on-demand - #9988 by @IKarbowiak
  - Drop `create_thumbnails` command
- Change return type from `CheckoutTaxedPricesData` to `TaxedMoney` in plugin manager methods `calculate_checkout_line_total`, `calculate_checkout_line_unit_price` - #9526 by @fowczarek, @mateuszgrzyb, @stnatic

### Saleor Apps

- Add GraphQL subscription support for synchronous webhook events - #9763 by @jakubkuc
- Add support for the CUSTOMER\_\* app mount points (#10163) by @krzysztofwolski
- Add permission group webhooks: `PERMISSION_GROUP_CREATED`, `PERMISSION_GROUP_UPDATED`, `PERMISSION_GROUP_DELETED` - #10214 by @SzymJ
- Add `ACCOUNT_ACTIVATED` and `ACCOUNT_DEACTIVATED` events - #10136 by @tomaszszymanski129
- Allow apps to query data protected by MANAGE_STAFF permission (#10103) (4eb93d3f5)
- Fix returning sale's GraphQL ID in the `SALE_TOGGLE` payload (#10227) (0625c43bf)
- Add descriptions to async webhooks event types (#10250) (7a906bf7f)

### GraphQL API

- Add `CHECKOUT_CALCULATE_TAXES` and `ORDER_CALCULATE_TAXES` to `WebhookEventTypeSyncEnum` #9526 by @fowczarek, @mateuszgrzyb, @stnatic
- Add `forceNewLine` flag to lines input in `CheckoutLinesAdd`, `CheckoutCreate`, `DraftOrderCreate`, `OrderCreate`, `OrderLinesCreate` mutations to support same variant in multiple lines - #10095 by @SzymJ
- Add `VoucherFilter.ids` filter - #10157 by @Jakubkuc
- Add API to display shippable countries for a channel - #10111 by @korycins
- Improve filters' descriptions - #10240 by @dekoza
- Add query for transaction item and extend transaction item type with order (#10154) (b19423a86)

### Plugins

- Add a new method to plugin manager: `get_taxes_for_checkout`, `get_taxes_for_order` - #9526 by @fowczarek, @mateuszgrzyb, @stnatic
- Allow promoting customer users to staff (#10115) (2d56af4e3)
- Allow values of different attributes to share the same slug (#10138) (834d9500b)
- Fix payment status for orders with total 0 (#10147) (ec2c9a820)
- Fix failed event delivery request headers (#10108) (d1b652115)
- Fix create_fake_user ID generation (#10186) (86e2c69a9)
- Fix returning values in JSONString scalar (#10124) (248d2b604)
- Fix problem with updating draft order with active Avalara (#10183) (af270b8c9)
- Make API not strip query params from redirect URL (#10116) (75176e568)
- Update method for setting filter descriptions (#10240) (65643ec7c)
- Add expires option to CELERY_BEAT_SCHEDULE (#10205) (c6c5e46bd)
- Recalculate order prices on marking as paid mutations (#10260) (4e45b83e7)
- Fix triggering `ORDER_CANCELED` event at the end of transaction (#10242) (d9eecb2ca)
- Fix post-migrate called for each app module (#10252) (60205eb56)
- Only handle known URLs (disable appending slash to URLs automatically) - #10290 by @patrys

### Other changes

- Add synchronous tax calculation via webhooks - #9526 by @fowczarek, @mateuszgrzyb, @stnatic
- Allow values of different attributes to share the same slug - #10138 by @IKarbowiak
- Add query for transaction item and extend transaction item type with order - #10154 by @IKarbowiak
- Populate the initial database with default warehouse, channel, category, and product type - #10244 by @jakubkuc
- Fix inconsistent beat scheduling and compatibility with DB scheduler - #10185 by @NyanKiyoshi<br/>
  This fixes the following bugs:
  - `tick()` could decide to never schedule anything else than `send-sale-toggle-notifications` if `send-sale-toggle-notifications` doesn't return `is_due = False` (stuck forever until beat restart or a `is_due = True`)
  - `tick()` was sometimes scheduling other schedulers such as observability to be run every 5m instead of every 20s
  - `is_due()` from `send-sale-toggle-notifications` was being invoked every 5s on django-celery-beat instead of every 60s
  - `send-sale-toggle-notifications` would crash on django-celery-beat with `Cannot convert schedule type <saleor.core.schedules.sale_webhook_schedule object at 0x7fabfdaacb20> to model`
    Usage:
  - Database backend: `celery --app saleor.celeryconf:app beat --scheduler saleor.schedulers.schedulers.DatabaseScheduler`
  - Shelve backend: `celery --app saleor.celeryconf:app beat --scheduler saleor.schedulers.schedulers.PersistentScheduler`
- Fix problem with updating draft order with active Avalara - #10183 by @IKarbowiak
- Fix stock validation and allocation for order with local collection point - #10218 by @IKarbowiak
- Fix stock allocation for order with global collection point - #10225 by @IKarbowiak
- Fix assigning an email address that does not belong to an existing user to draft order (#10320) (97129cf0c)
- Fix gift cards automatic fulfillment (#10325) (6a528259e)

# 3.5.4 [Unreleased]

- Fix ORM crash when generating hundreds of search vector in SQL - #10261 by @NyanKiyoshi
- Fix "stack depth limit exceeded" crash when generating thousands of search vector in SQL - #10279 by @NyanKiyoshi

# 3.5.3 [Released]

- Use custom search vector in order search - #10247 by @fowczarek
- Optimize filtering attributes by dates - #10199 by @tomaszszymanski129

# 3.5.2 [Released]

- Fix stock allocation for order with global collection point - #10225 by @IKarbowiak
- Fix stock validation and allocation for order with local collection point - #10218 @IKarbowiak
- Fix returning GraphQL IDs in the `SALE_TOGGLE` webhook - #10227 by @IKarbowiak

# 3.5.1 [Released]

- Fix inconsistent beat scheduling and compatibility with db scheduler - #10185 by @NyanKiyoshi<br/>
  This fixes the following bugs:

  - `tick()` could decide to never schedule anything else than `send-sale-toggle-notifications` if `send-sale-toggle-notifications` doesn't return `is_due = False` (stuck forever until beat restart or a `is_due = True`)
  - `tick()` was sometimes scheduling other schedulers such as observability to be ran every 5m instead of every 20s
  - `is_due()` from `send-sale-toggle-notifications` was being invoked every 5s on django-celery-beat instead of every 60s
  - `send-sale-toggle-notifications` would crash on django-celery-beat with `Cannot convert schedule type <saleor.core.schedules.sale_webhook_schedule object at 0x7fabfdaacb20> to model`

  Usage:

  - Database backend: `celery --app saleor.celeryconf:app beat --scheduler saleor.schedulers.schedulers.DatabaseScheduler`
  - Shelve backend: `celery --app saleor.celeryconf:app beat --scheduler saleor.schedulers.schedulers.PersistentScheduler`

- Fix problem with updating draft order with active avalara - #10183 by @IKarbowiak
- Fix stock validation and allocation for order with local collection point - #10218 by @IKarbowiak
- Fix stock allocation for order with global collection point - #10225 by @IKarbowiak

# 3.5.0

### GraphQL API

- Allow skipping address validation for checkout mutations (#10084) (7de33b145)
- Add `OrderFilter.numbers` filter - #9967 by @SzymJ
- Expose manifest in the `App` type (#10055) (f0f944066)
- Deprecate `configurationUrl` and `dataPrivacy` fields in apps (#10046) (68bd7c8a2)
- Fix `ProductVariant.created` resolver (#10072) (6c77053a9)

### Saleor Apps

- Add webhooks `PAGE_TYPE_CREATED`, `PAGE_TYPE_UPDATED` and `PAGE_TYPE_DELETED` - #9859 by @SzymJ
- Add webhooks `ADDRESS_CREATED`, `ADDRESS_UPDATED` and `ADDRESS_DELETED` - #9860 by @SzymJ
- Add webhooks `STAFF_CREATED`, `STAFF_UPDATED` and `STAFF_DELETED` - #9949 by @SzymJ
- Add webhooks `ATTRIBUTE_CREATED`, `ATTRIBUTE_UPDATED` and `ATTRIBUTE_DELETED` - #9991 by @SzymJ
- Add webhooks `ATTRIBUTE_VALUE_CREATED`, `ATTRIBUTE_VALUE_UPDATED` and `ATTRIBUTE_VALUE_DELETED` - #10035 by @SzymJ
- Add webhook `CUSTOMER_DELETED` - #10060 by @SzymJ
- Add webhook for starting and ending sales - #10110 by @IKarbowiak
- Fix returning errors in subscription webhooks payloads - #9905 by @SzymJ
- Build JWT signature when secret key is an empty string (#10139) (c47de896c)
- Use JWS to sign webhooks with secretKey instead of obscure signature (ac065cdce)
- Sign webhook payload using RS256 and private key used JWT infrastructure (#9977) (df7c7d4e8)
- Unquote secret access when calling SQS (#10076) (3ac9714b5)

### Performance

- Add payment transactions data loader (#9940) (799a9f1c9)
- Optimize 0139_fulfil_orderline_token_old_id_created_at migration (#9935) (63073a86b)

### Other changes

- Introduce plain text attribute - #9907 by @IKarbowiak
- Add `metadata` fields to `OrderLine` and `CheckoutLine` models - #10040 by @SzymJ
- Add full-text search for Orders (#9937) (61aa89f06)
- Stop auto-assigning default addresses to checkout - #9933 by @SzymJ
- Fix inaccurate tax calculations - #9799 by @IKarbowiak
- Fix incorrect default value used in `PaymentInput.storePaymentMethod` - #9943 by @korycins
- Improve checkout total base calculations - #10048 by @IKarbowiak
- Improve click & collect and stock allocation - #10043 by @IKarbowiak
- Fix product media reordering (#10118) (de8a1847f)
- Add custom SearchVector class (#10109) (bf74f5efb)
- Improve checkout total base calculations (527b67f9b)
- Fix invoice download URL in send-invoice email (#10014) (667837a09)
- Fix invalid undiscounted total on order line (22ccacb59)
- Fix Avalara for free shipping (#9973) (90c076e33)
- Fix Avalara when voucher with `apply_once_per_order` settings is used (#9959) (fad5cdf46)
- Use Saleor's custom UvicornWorker to avoid lifespan warnings (#9915) (9090814b9)
- Add Azure blob storage support (#9866) (ceee97e83)

# 3.4.0

### Breaking changes

- Hide private metadata in notification payloads - #9849 by @maarcingebala
  - From now on, the `private_metadata` field in `NOTIFY_USER` webhook payload is deprecated and it will return an empty dictionary. This change also affects `AdminEmailPlugin`, `UserEmailPlugin`, and `SendgridEmailPlugin`.

### Other changes

#### GraphQL API

- Add new fields to `Order` type to show authorize/charge status #9795
  - Add new fields to Order type:
    - `totalAuthorized`
    - `totalCharged`
    - `authorizeStatus`
    - `chargeStatus`
  - Add filters to `Order`:
    - `authorizeStatus`
    - `chargeStatus`
- Add mutations for managing a payment transaction attached to order/checkout. - #9564 by @korycins
  - add fields:
    - `order.transactions`
    - `checkout.transactions`
  - add mutations:
    - `transactionCreate`
    - `transactionUpdate`
    - `transactionRequestAction`
  - add new webhook event:
    - `TRANSACTION_ACTION_REQUEST`
- Unify checkout's ID fields. - #9862 by @korycins
  - Deprecate `checkoutID` and `token` in all Checkout's mutations. Use `id` instead.
  - Deprecate `token` in `checkout` query. Use `id` instead.
- Add `unitPrice`, `undiscountedUnitPrice`, `undiscountedTotalPrice` fields to `CheckoutLine` type - #9821 by @fowczarek
- Fix invalid `ADDED_PRODUCTS` event parameter for `OrderLinesCreate` mutation - #9653 by @IKarbowiak
- Update sorting field descriptions - add info where channel slug is required (#9695) (391743098)
- Fix using enum values in permission descriptions (#9697) (dbb783e1f)
- Change gateway validation in `checkoutPaymentCreate` mutation (#9530) (cf1d49bdc)
- Fix invalid `ADDED_PRODUCTS` event parameter for `OrderLinesCreate` mutation (#9653) (a0d8aa8f1)
- Fix resolver for `Product.created` field (#9737) (0af00cb70)
- Allow fetching by id all order data for new orders (#9728) (71c19c951)
- Provide a reference for the rich text format (#9744) (f2207c408)
- Improve event schema field descriptions - #9880 by @patrys

#### Saleor Apps

- Add menu webhooks: `MENU_CREATED`, `MENU_UPDATED`, `MENU_DELETED`, `MENU_ITEM_CREATED`, `MENU_ITEM_UPDATED`, `MENU_ITEM_DELETED` - #9651 by @SzymJ
- Add voucher webhooks: `VOUCHER_CREATED`, `VOUCHER_UPDATED`, `VOUCHER_DELETED` - #9657 by @SzymJ
- Add app webhooks: `APP_INSTALLED`, `APP_UPDATED`, `APP_DELETED`, `APP_STATUS_CHANGED` - #9698 by @SzymJ
- Add warehouse webhoks: `WAREHOUSE_CREATED`, `WAREHOUSE_UPDATED`, `WAREHOUSE_DELETED` - #9746 by @SzymJ
- Expose order alongside fulfillment in fulfillment-based subscriptions used by webhooks (#9847)
- Fix webhooks payload not having field for `is_published` (#9800) (723f93c50)
- Add support for `ORDER_*` mounting points for Apps (#9694) (cc728ef7e)
- Add missing shipping method data in order and checkout events payloads. (#9692) (dabd1a221)
- Use the human-readable order number in notification payloads (#9863) (f10c5fd5f)

#### Models

- Migrate order discount id from int to UUID - #9729 by @IKarbowiak
  - Changed the order discount `id` from `int` to `UUID`, the old ids still can be used
    for old order discounts.
- Migrate order line id from int to UUID - #9637 by @IKarbowiak
  - Changed the order line `id` from `int` to `UUID`, the old ids still can be used
    for old order lines.
- Migrate checkout line id from int to UUID - #9675 by @IKarbowiak
  - Changed the checkout line `id` from `int` to `UUID`, the old ids still can be used
    for old checkout lines.

#### Performance

- Fix memory consumption of `delete_event_payloads_task` (#9806) (2823edc68)
- Add webhook events dataloader (#9790) (e88eef35e)
- Add dataloader for fulfillment warehouse resolver (#9740) (9d14fadb2)
- Fix order type resolvers performance (#9723) (13b5a95e7)
- Improve warehouse filtering performance (#9622) (a1a7a223b)
- Add dataloader for fulfillment lines (#9707) (68fb4bf4a)

#### Other

- Observability reporter - #9803 by @przlada
- Update sample products set - #9796 by @mirekm
- Fix for sending incorrect prices to Avatax - #9633 by @korycins
- Fix tax-included flag sending to Avatax - #9820
- Fix AttributeError: 'Options' object has no attribute 'Model' in `search_tasks.py` - #9824
- Fix Braintree merchant accounts mismatch error - #9778
- Stricter signatures for resolvers and mutations - #9649

# 3.3.1

- Drop manual calls to emit post_migrate in migrations (#9647) (b32308802)
- Fix search indexing of empty variants (#9640) (31833a717)

# 3.3.0

### Breaking changes

- PREVIEW_FEATURE: replace error code `NOT_FOUND` with `CHECKOUT_NOT_FOUND` for mutation `OrderCreateFromCheckout` - #9569 by @korycins

### Other changes

- Fix filtering product attributes by date range - #9543 by @IKarbowiak
- Fix for raising Permission Denied when anonymous user calls `checkout.customer` field - #9573 by @korycins
- Use fulltext search for products (#9344) (4b6f25964) by @patrys
- Precise timestamps for publication dates - #9581 by @IKarbowiak
  - Change `publicationDate` fields to `publishedAt` date time fields.
    - Types and inputs where `publicationDate` is deprecated and `publishedAt` field should be used instead:
      - `Product`
      - `ProductChannelListing`
      - `CollectionChannelListing`
      - `Page`
      - `PublishableChannelListingInput`
      - `ProductChannelListingAddInput`
      - `PageCreateInput`
      - `PageInput`
  - Change `availableForPurchaseDate` fields to `availableForPurchaseAt` date time field.
    - Deprecate `Product.availableForPurchase` field, the `Product.availableForPurchaseAt` should be used instead.
    - Deprecate `ProductChannelListing.availableForPurchase` field, the `ProductChannelListing.availableForPurchaseAt` should be used instead.
  - Deprecate `publicationDate` on `CollectionInput` and `CollectionCreateInput`.
  - Deprecate `PUBLICATION_DATE` in `CollectionSortField`, the `PUBLISHED_AT` should be used instead.
  - Deprecate `PUBLICATION_DATE` in `PageSortField`, the `PUBLISHED_AT` should be used instead.
  - Add a new column `published at` to export products. The new field should be used instead of `publication_date`.
- Add an alternative API for fetching metadata - #9231 by @patrys
- New webhook events related to gift card changes (#9588) (52adcd10d) by @SzymJ
- New webhook events for changes related to channels (#9570) (e5d78c63e) by @SzymJ
- Tighten the schema types for output fields (#9605) (81418cb4c) by @patrys
- Include permissions in schema descriptions of protected fields (#9428) (f0a988e79) by @maarcingebala
- Update address database (#9585) (1f5e84e4a) by @patrys
- Handle pagination with invalid cursor that is valid base64 (#9521) (3c12a1e95) by @jakubkuc
- Handle all Braintree errors (#9503) (20f21c34a) by @L3str4nge
- Fix `recalculate_order` dismissing weight unit (#9527) (9aea31774)
- Fix filtering product attributes by date range - #9543 by @IKarbowiak
- Fix for raising Permission Denied when anonymous user calls `checkout.customer` field - #9573 by @korycins
- Optimize stock warehouse resolver performance (955489bff) by @tomaszszymanski129
- Improve shipping zone filters performance (#9540) (7841ec536) by @tomaszszymanski129

# 3.2.0

### Breaking changes

- Convert IDs from DB to GraphQL format in all notification payloads (email plugins and the `NOTIFY` webhook)- #9388 by @L3str4nge
- Migrate order id from int to UUID - #9324 by @IKarbowiak
  - Changed the order `id` changed from `int` to `UUID`, the old ids still can be used
    for old orders.
  - Deprecated the `order.token` field, the `order.id` should be used instead.
  - Deprecated the `token` field in order payload, the `id` field should be used
    instead.
- Enable JWT expiration by default - #9483 by @maarcingebala

### Other changes

#### Saleor Apps

- Introduce custom prices - #9393 by @IKarbowiak
  - Add `HANDLE_CHECKOUTS` permission (only for apps)
- Add subscription webhooks (#9394) @jakubkuc
- Add `language_code` field to webhook payload for `Order`, `Checkout` and `Customer` - #9433 by @rafalp
- Refactor app tokens - #9438 by @IKarbowiak
  - Store app tokens hashes instead of plain text.
- Add category webhook events - #9490 by @SzymJ
- Fix access to own resources by App - #9425 by @korycins
- Add `handle_checkouts` permission - #9402 by @korycins
- Return `user_email` or order user's email in order payload `user_email` field (#9419) (c2d248655)
- Mutation `CategoryBulkDelete` now trigger `category_delete` event - #9533 by @SzymJ
- Add webhooks `SHIPPING_PRICE_CREATED`, `SHIPPING_PRICE_UPDATED`, `SHIPPING_PRICE_DELETED`, `SHIPPING_ZONE_CREATED`, `SHIPPING_ZONE_UPDATED`, `SHIPPING_ZONE_DELETED` - #9522 by @SzymJ

#### Plugins

- Add OpenID Connect Plugin - #9406 by @korycins
- Allow plugins to create their custom error code - #9300 by @LeOndaz

#### Other

- Use full-text search for products search API - #9344 by @patrys

- Include required permission in mutations' descriptions - #9363 by @maarcingebala
- Make GraphQL list items non-nullable - #9391 by @maarcingebala
- Port a better schema printer from GraphQL Core 3.x - #9389 by @patrys
- Fix failing `checkoutCustomerAttach` mutation - #9401 by @IKarbowiak
- Add new mutation `orderCreateFromCheckout` - #9343 by @korycins
- Assign missing user to context - #9520 by @korycins
- Add default ordering to order discounts - #9517 by @fowczarek
- Raise formatted error when trying to assign assigned media to variant - #9496 by @L3str4nge
- Update `orderNumber` field in `OrderEvent` type - #9447 by @IKarbowiak
- Do not create `AttributeValues` when values are not provided - #9446 @IKarbowiak
- Add response status code to event delivery attempt - #9456 by @przlada
- Don't rely on counting objects when reindexing - #9442 by @patrys
- Allow filtering attribute values by ids - #9399 by @IKarbowiak
- Fix errors handling for `orderFulfillApprove` mutation - #9491 by @SzymJ
- Fix shipping methods caching - #9472 by @tomaszszymanski129
- Fix payment flow - #9504 by @IKarbowiak
- Fix etting external methods did not throw an error when that method didn't exist - #9498 by @SethThoburn
- Reduce placeholder image size - #9484 by @jbergstroem
- Improve menus filtering performance - #9539 by @tomaszszymanski129
- Remove EventDeliveries without webhooks and make webhook field non-nullable - #9507 by @jakubkuc
- Improve discount filters performance - #9541 by @tomaszszymanski129
- Change webhooks to be called on commit in atomic transactions - #9532 by @jakubkuc
- Drop distinct and icontains in favor of ilike in apps filtering - #9534 by @tomaszszymanski129
- Refactor csv filters to improve performance - #9535 by @tomaszszymanski129
- Improve attributes filters performance - #9542 by @tomaszszymanski129
- Rename models fields from created to created_at - #9537 by @IKarbowiak

# 3.1.10

- Migration dependencies fix - #9590 by @SzymJ

# 3.1.9

- Use ordering by PK in `queryset_in_batches` (#9493) (4e49c52d2)

# 3.1.8

- Fix shipping methods caching (#9472) (0361f40)
- Fix logging of excessive logger informations (#9441) (d1c5d26)

# 3.1.7

- Handle `ValidationError` in metadata mutations (#9380) (75deaf6ea)
- Fix order and checkout payload serializers (#9369) (8219b6e9b)
- Fix filtering products ordered by collection (#9285) (57aed02a2)
- Cast `shipping_method_id` to int (#9364) (8d0584710)
- Catch "update_fields did not affect any rows" errors and return response with message (#9225) (29c7644fc)
- Fix "str object has no attribute input type" error (#9345) (34c64b5ee)
- Fix `graphene-django` middleware imports (#9360) (2af1cc55d)
- Fix preorders to update stock `quantity_allocated` (#9308) (8cf83df81)
- Do not drop attribute value files when value is deleted (#9320) (57b2888bf)
- Always cast database ID to int in data loader (#9340) (dbc5ec3e3)
- Fix removing references when user removes the referenced object (#9162) (68b33d95a)
- Pass correct list of order lines to `order_added_products_event` (#9286) (db3550f64)
- Fix flaky order payload serializer test (#9387) (d73bd6f9d)

# 3.1.6

- Fix unhandled GraphQL errors after removing `graphene-django` (#9398) (4090e6f2a)

# 3.1.5

- Fix checkout payload (#9333) (61b928e33)
- Revert "3.1 Add checking if given attributes are variant attributes in ProductVariantCreate mutation (#9134)" (#9334) (dfee09db3)

# 3.1.4

- Add `CREATED_AT` and `LAST_MODIFIED_AT` sorting to some GraphQL fields - #9245 by @rafalp
  - Added `LAST_MODIFIED_AT` sort option to `ExportFileSortingInput`
  - Added `CREATED_AT` and `LAST_MODIFIED_AT` sort options to `OrderSortingInput` type
  - Added `LAST_MODIFIED_AT` and `PUBLISHED_AT` sort options to `ProductOrder` type
  - Added `CREATED_AT` and `LAST_MODIFIED_AT` sort options to `SaleSortingInput` type
  - Added `CREATED_AT` and `LAST_MODIFIED_AT` sort options to `UserSortingInput` type
  - Added `ProductVariantSortingInput` type with `LAST_MODIFIED_AT` sort option
  - Deprecated `UPDATED_AT` sort option on `ExportFileSortingInput`
  - Deprecated `LAST_MODIFIED` and `PUBLICATION_DATE` sort options on `ProductOrder` type
  - Deprecated `CREATION_DATE` sort option on `OrderSortingInput` type
- Fix sending empty emails (#9317) (3e8503d8a)
- Add checking if given attributes are variant attributes in ProductVariantCreate mutation (#9134) (409ca7d23)
- Add command to update search indexes (#9315) (fdd81bbfe)
- Upgrade required Node and NPM versions used by release-it tool (#9293) (3f96a9c30)
- Update link to community pages (#9291) (2d96f5c60)
- General cleanup (#9282) (78f59c6a3)
- Fix `countries` resolver performance (#9318) (dc58ef2c4)
- Fix multiple refunds in NP Atobarai - #9222
- Fix dataloaders, filter out productmedia to be removed (#9299) (825ec3cad)
- Fix migration issue between 3.0 and main (#9323) (fec80cd63)
- Drop wishlist models (#9313) (7c9576925)

# 3.1.3

- Add command to update search indexes (#9315) (6be8461c0)
- Fix countries resolver performance (#9318) (e177f3957)

# 3.1.2

### Breaking changes

- Require `MANAGE_ORDERS` permission in `User.orders` query (#9128) (521dfd639)
  - only staff with `manage orders` and can fetch customer orders
  - the customer can fetch his own orders, except drafts

### Other changes

- Fix failing `on_failure` export tasks method (#9160) (efab6db9d)
- Fix mutations breaks on partially invalid IDs (#9227) (e3b6df2eb)
- Fix voucher migrations (#9249) (3c565ba0c)
- List the missing permissions where possible (#9250) (f8df1aa0d)
- Invalidate stocks dataloader (#9188) (e2366a5e6)
- Override `graphene.JSONString` to have more meaningful message in error message (#9171) (2a0c5a71a)
- Small schema fixes (#9224) (932e64808)
- Support Braintree subaccounts (#9191) (035bf705c)
- Split checkout mutations into separate files (#9266) (1d37b0aa3)

# 3.1.1

- Drop product channel listings when removing last available variant (#9232) (b92d3b686)
- Handle product media deletion in a Celery task (#9187) (2b10fc236)
- Filter Customer/Order/Sale/Product/ProductVariant by datetime of last modification (#9137) (55a845c7b)
- Add support for hiding plugins (#9219) (bc9405307)
- Fix missing update of payment methods when using stored payment method (#9158) (ee4bf520b)
- Fix invalid paths in VCR cassettes (#9236) (f6c268d2e)
- Fix Razorpay comment to be inline with code (#9238) (de417af24)
- Remove `graphene-federation` dependency (#9184) (dd43364f7)

# 3.1.0

### Breaking changes

#### Plugins

- Don't run plugins when calculating checkout's total price for available shipping methods resolution - #9121 by @rafalp
  - Use either net or gross price depending on store configuration.

### Other changes

#### Saleor Apps

- Add API for webhook payloads and deliveries - #8227 by @jakubkuc
- Extend app by `AppExtension` - #7701 by @korycins
- Add webhooks for stock changes: `PRODUCT_VARIANT_OUT_OF_STOCK` and `PRODUCT_VARIANT_BACK_IN_STOCK` - #7590 by @mstrumeck
- Add `COLLECTION_CREATED`, `COLLECTION_UPDATED`, `COLLECTION_DELETED` events and webhooks - #8974 by @rafalp
- Add draft orders webhooks by @jakubkuc
- Add support for providing shipping methods by Saleor Apps - #7975 by @bogdal:
  - Add `SHIPPING_LIST_METHODS_FOR_CHECKOUT` sync webhook
- Add sales webhooks - #8157 @kuchichan
- Allow fetching unpublished pages by apps with manage pages permission - #9181 by @IKarbowiak

#### Metadata

- Add ability to use metadata mutations with tokens as an identifier for orders and checkouts - #8426 by @IKarbowiak

#### Attributes

- Introduce swatch attributes - #7261 by @IKarbowiak
- Add `variant_selection` to `ProductAttributeAssign` operations - #8235 by @kuchichan
- Refactor attributes validation - #8905 by @IKarbowiak
  - in create mutations: require all required attributes
  - in update mutations: do not require providing any attributes; when any attribute is given, validate provided values.

#### Other features and changes

- Add gift cards - #7827 by @IKarbowiak, @tomaszszymanski129
- Add Click & Collect - #7673 by @kuchichan
- Add fulfillment confirmation - #7675 by @tomaszszymanski129
- Make SKU an optional field on `ProductVariant` - #7633 by @rafalp
- Possibility to pass metadata in input of `checkoutPaymentCreate` - #8076 by @mateuszgrzyb
- Add `ExternalNotificationTrigger` mutation - #7821 by @mstrumeck
- Extend `accountRegister` mutation to consume first & last name - #8184 by @piotrgrundas
- Introduce sales/vouchers per product variant - #8064 by @kuchichan
- Batch loads in queries for Apollo Federation - #8273 by @rafalp
- Reserve stocks for checkouts - #7589 by @rafalp
- Add query complexity limit to GraphQL API - #8526 by @rafalp
- Add `quantity_limit_per_customer` field to ProductVariant #8405 by @kuchichan
- Make collections names non-unique - #8986 by @rafalp
- Add validation of unavailable products in the checkout. Mutations: `CheckoutShippingMethodUpdate`,
  `CheckoutAddPromoCode`, `CheckoutPaymentCreate` will raise a ValidationError when product in the checkout is
  unavailable - #8978 by @IKarbowiak
- Add `withChoices` flag for Attribute type - #7733 by @dexon44
- Update required permissions for attribute options - #9204 by @IKarbowiak
  - Product attribute options can be fetched by requestors with manage product types and attributes permission.
  - Page attribute options can be fetched by requestors with manage page types and attributes permission.
- Deprecate interface field `PaymentData.reuse_source` - #7988 by @mateuszgrzyb
- Deprecate `setup_future_usage` from `checkoutComplete.paymentData` input - will be removed in Saleor 4.0 - #7994 by @mateuszgrzyb
- Fix shipping address issue in `availableCollectionPoints` resolver for checkout - #8143 by @kuchichan
- Fix cursor-based pagination in products search - #8011 by @rafalp
- Fix crash when querying external shipping methods `translation` field - #8971 by @rafalp
- Fix crash when too long translation strings were passed to `translate` mutations - #8942 by @rafalp
- Raise ValidationError in `CheckoutAddPromoCode`, `CheckoutPaymentCreate` when product in the checkout is
  unavailable - #8978 by @IKarbowiak
- Remove `graphene-django` dependency - #9170 by @rafalp
- Fix disabled warehouses appearing as valid click and collect points when checkout contains only preorders - #9052 by @rafalp
- Fix failing `on_failure` export tasks method - #9160 by @IKarbowiak

# 3.0.0

### Breaking changes

#### Behavior

- Add multichannel - #6242 by @fowczarek @d-wysocki
- Add email interface as a plugin - #6301 by @korycins
- Add unconfirmed order editing - #6829 by @tomaszszymanski129
  - Removed mutations for draft order lines manipulation: `draftOrderLinesCreate`, `draftOrderLineDelete`, `draftOrderLineUpdate`
  - Added instead: `orderLinesCreate`, `orderLineDelete`, `orderLineUpdate` mutations instead.
  - Order events enums `DRAFT_ADDED_PRODUCTS` and `DRAFT_REMOVED_PRODUCTS` are now `ADDED_PRODUCTS` and `REMOVED_PRODUCTS`
- Remove resolving users location from GeoIP; drop `PaymentInput.billingAddress` input field - #6784 by @maarcingebala
- Always create new checkout in `checkoutCreate` mutation - #7318 by @IKarbowiak
  - deprecate `created` return field on `checkoutCreate` mutation
- Return empty values list for attribute without choices - #7394 by @fowczarek
  - `values` for attributes without choices from now are empty list.
  - attributes with choices - `DROPDOWN` and `MULTISELECT`
  - attributes without choices - `FILE`, `REFERENCE`, `NUMERIC` and `RICH_TEXT`
- Unify checkout identifier in checkout mutations and queries - #7511 by @IKarbowiak
- Propagate sale and voucher discounts over specific lines - #8793 by @korycins
  - Use a new interface for response received from plugins/pluginManager. Methods `calculate_checkout_line_unit_price`
    and `calculate_checkout_line_total` returns `TaxedPricesData` instead of `TaxedMoney`.
- Attach sale discount info to the line when adding variant to order - #8821 by @IKarbowiak
  - Use a new interface for the response received from plugins/pluginManager.
    Methods `calculate_order_line_unit` and `calculate_order_line_total` returns
    `OrderTaxedPricesData` instead of `TaxedMoney`.
  - Rename checkout interfaces: `CheckoutTaxedPricesData` instead of `TaxedPricesData`
    and `CheckoutPricesData` instead of `PricesData`
- Sign JWT tokens with RS256 instead of HS256 - #7990 by @korycins
- Add support for filtering available shipping methods by Saleor Apps - #8399 by @kczan, @stnatic
  - Introduce `ShippingMethodData` interface as a root object type for ShippingMethod object
- Limit number of user addresses - #9173 by @IKarbowiak

#### GraphQL Schema

- Drop deprecated meta mutations - #6422 by @maarcingebala
- Drop deprecated service accounts and webhooks API - #6431 by @maarcingebala
- Drop deprecated fields from the `ProductVariant` type: `quantity`, `quantityAllocated`, `stockQuantity`, `isAvailable` - #6436 by @maarcingebala
- Drop authorization keys API - #6631 by @maarcingebala
- Drop `type` field from `AttributeValue` type - #6710 by @IKarbowiak
- Drop deprecated `taxRate` field from `ProductType` - #6795 by @d-wysocki
- Drop deprecated queries and mutations - #7199 by @IKarbowiak
  - drop `url` field from `Category` type
  - drop `url` field from `Category` type
  - drop `url` field from `Product` type
  - drop `localized` fild from `Money` type
  - drop `permissions` field from `User` type
  - drop `navigation` field from `Shop` type
  - drop `isActive` from `AppInput`
  - drop `value` from `AttributeInput`
  - drop `customerId` from `checkoutCustomerAttach`
  - drop `stockAvailability` argument from `products` query
  - drop `created` and `status` arguments from `orders` query
  - drop `created` argument from `draftOrders` query
  - drop `productType` from `ProductFilter`
  - deprecate specific error fields `<TypeName>Errors`, typed `errors` fields and remove deprecation
- Drop top-level `checkoutLine` query from the schema with related resolver, use `checkout` query instead - #7623 by @dexon44
- Change error class in `CollectionBulkDelete` to `CollectionErrors` - #7061 by @d-wysocki
- Make quantity field on `StockInput` required - #7082 by @IKarbowiak
- Add description to shipping method - #7116 by @IKarbowiak
  - `ShippingMethod` was extended with `description` field.
  - `ShippingPriceInput` was extended with `description` field
  - Extended `shippingPriceUpdate`, `shippingPriceCreate` mutation to add/edit description
  - Input field in `shippingPriceTranslate` changed to `ShippingPriceTranslationInput`
- Split `ShippingMethod` into `ShippingMethod` and `ShippingMethodType` (#8399):
  - `ShippingMethod` is used to represent methods offered for checkouts and orders
  - `ShippingMethodType` is used to manage shipping method configurations in Saleor
  - Deprecate `availableShippingMethods` on `Order` and `Checkout`. Use `shippingMethods` and refer to the `active` field instead

#### Saleor Apps

- Drop `CHECKOUT_QUANTITY_CHANGED` webhook - #6797 by @d-wysocki
- Change the payload of the order webhook to handle discounts list - #6874 by @korycins:
  - added fields: `Order.discounts`, `OrderLine.unit_discount_amount`, `OrderLine.unit_discount_type`, `OrderLine.unit_discount_reason`,
  - removed fields: `Order.discount_amount`, `Order.discount_name`, `Order.translated_discount_name`
- Remove triggering a webhook event `PRODUCT_UPDATED` when calling `ProductVariantCreate` mutation. Use `PRODUCT_VARIANT_CREATED` instead - #6963 by @piotrgrundas
- Make `order` property of invoice webhook payload contain order instead of order lines - #7081 by @pdblaszczyk
  - Affected webhook events: `INVOICE_REQUESTED`, `INVOICE_SENT`, `INVOICE_DELETED`
- Added `CHECKOUT_FILTER_SHIPPING_METHODS`, `ORDER_FILTER_SHIPPING_METHODS` sync webhooks - #8399 by @kczan, @stnatic

#### Plugins

- Drop `apply_taxes_to_shipping_price_range` plugin hook - #6746 by @maarcingebala
- Refactor listing payment gateways - #7050 by @maarcingebala:
  - Breaking changes in plugin methods: removed `get_payment_gateway` and `get_payment_gateway_for_checkout`; instead `get_payment_gateways` was added.
- Improve checkout performance - introduce `CheckoutInfo` data class - #6958 by @IKarbowiak;
  - Introduced changes in plugin methods definitions in the following methods, the `checkout` parameter changed to `checkout_info`:
    - `calculate_checkout_total`
    - `calculate_checkout_subtotal`
    - `calculate_checkout_shipping`
    - `get_checkout_shipping_tax_rate`
    - `calculate_checkout_line_total`
    - `calculate_checkout_line_unit_price`
    - `get_checkout_line_tax_rate`
    - `preprocess_order_creation`
  - `preprocess_order_creation` was extend with `lines_info` parameter
- Fix Avalara caching - #7036 by @fowczarek:
  - Introduced changes in plugin methods definitions:
    - `calculate_checkout_line_total` was extended with `lines` parameter
    - `calculate_checkout_line_unit_price` was extended with `lines` parameter
    - `get_checkout_line_tax_rate` was extended with `lines` parameter
  - To get proper taxes we should always send the whole checkout to Avalara.
- Extend plugins manager to configure plugins for each plugins - #7198 by @korycins:
  - Introduce changes in API:
    - `paymentInitialize` - add `channel` parameter. Optional when only one channel exists.
    - `pluginUpdate` - add `channel` parameter.
    - `availablePaymentGateways` - add `channel` parameter.
    - `storedPaymentSources` - add `channel` parameter.
    - `requestPasswordReset` - add `channel` parameter.
    - `requestEmailChange` - add `channel` parameter.
    - `confirmEmailChange` - add `channel` parameter.
    - `accountRequestDeletion` - add `channel` parameter.
    - change structure of type `Plugin`:
      - add `globalConfiguration` field for storing configuration when a plugin is globally configured
      - add `channelConfigurations` field for storing plugin configuration for each channel
      - removed `configuration` field, use `globalConfiguration` and `channelConfigurations` instead
    - change structure of input `PluginFilterInput`:
      - add `statusInChannels` field
      - add `type` field
      - removed `active` field. Use `statusInChannels` instead
  - Change plugin webhook endpoint - #7332 by @korycins.
    - Use /plugins/channel/<channel_slug>/<plugin_id> for plugins with channel configuration
    - Use /plugins/global/<plugin_id> for plugins with global configuration
    - Remove /plugin/<plugin_id> endpoint
- Fix doubling price in checkout for products without tax - #7056 by @IKarbowiak:
  - Introduce changes in plugins method:
    - `calculate_checkout_subtotal` has been dropped from plugins;
    - for correct subtotal calculation, `calculate_checkout_line_total` must be set (manager method for calculating checkout subtotal uses `calculate_checkout_line_total` method)
- Deprecated Stripe plugin - will be removed in Saleor 4.0
  - rename `StripeGatewayPlugin` to `DeprecatedStripeGatewayPlugin`.
  - introduce new `StripeGatewayPlugin` plugin.

### Other changes

#### Features

- Migrate from Draft.js to Editor.js format - #6430, #6456 by @IKarbowiak
- Allow using `Bearer` as an authorization prefix - #6996 by @korycins
- Add product rating - #6284 by @korycins
- Add order confirmation - #6498 by @tomaszszymanski12
- Extend Vatlayer functionalities - #7101 by @korycins:
  - Allow users to enter a list of exceptions (country ISO codes) that will use the source country rather than the destination country for tax purposes.
  - Allow users to enter a list of countries for which no VAT will be added.
- Extend order with origin and original order values - #7326 by @IKarbowiak
- Allow impersonating user by an app/staff - #7754 by @korycins:
  - Add `customerId` to `checkoutCustomerAttach` mutation
  - Add new permission `IMPERSONATE_USER`
- Add possibility to apply a discount to order/order line with status `DRAFT` - #6930 by @korycins
- Implement database read replicas - #8516, #8751 by @fowczarek
- Propagate sale and voucher discounts over specific lines - #8793 by @korycins
  - The created order lines from checkout will now have fulfilled all undiscounted fields with a default price value
    (without any discounts).
  - Order line will now include a voucher discount (in the case when the voucher is for specific products or have a
    flag apply_once_per_order). In that case, `Order.discounts` will not have a relation to `OrderDiscount` object.
  - Webhook payload for `OrderLine` will now include two new fields, `sale_id` (graphql ID of applied sale) and
    `voucher_code` (code of the valid voucher applied to this line).
  - When any sale or voucher discount was applied, `line.discount_reason` will be fulfilled.
  - New interface for handling more data for prices: `PricesData` and `TaxedPricesData` used in checkout calculations
    and in plugins/pluginManager.
- Attach sale discount info to the line when adding variant to order - #8821 by @IKarbowiak
  - Rename checkout interfaces: `CheckoutTaxedPricesData` instead of `TaxedPricesData`
    and `CheckoutPricesData` instead of `PricesData`
  - New interface for handling more data for prices: `OrderTaxedPricesData` used in plugins/pluginManager.
- Add uploading video URLs to product gallery - #6838 by @GrzegorzDerdak
- Add generic `FileUpload` mutation - #6470 by @IKarbowiak

#### Metadata

- Allow passing metadata to `accountRegister` mutation - #7152 by @piotrgrundas
- Copy metadata fields when creating reissue - #7358 by @IKarbowiak
- Add metadata to shipping zones and shipping methods - #6340 by @maarcingebala
- Add metadata to menu and menu item - #6648 by @tomaszszymanski129
- Add metadata to warehouse - #6727 by @d-wysocki
- Added support for querying objects by metadata fields - #6683 by @LeOndaz, #7421 by @korycins
- Change metadata mutations to use token for order and checkout as an identifier - #8542 by @IKarbowiak
  - After changes, using the order `id` for changing order metadata is deprecated

#### Attributes

- Add rich text attribute input - #7059 by @piotrgrundas
- Support setting value for AttributeValue mutations - #7037 by @piotrgrundas
- Add boolean attributes - #7454 by @piotrgrundas
- Add date & date time attributes - #7500 by @piotrgrundas
- Add file attributes - #6568 by @IKarbowiak
- Add page reference attributes - #6624 by @IKarbowiak
- Add product reference attributes - #6711 by @IKarbowiak
- Add numeric attributes - #6790 by @IKarbowiak
- Add `withChoices` flag for Attribute type - #7733 by @CossackDex
- Return empty results when filtering by non-existing attribute - #7025 by @maarcingebala
- Add Page Types - #6261 by @IKarbowiak

#### Plugins

- Add interface for integrating the auth plugins - #6799 by @korycins
- Add Sendgrid plugin - #6793 by @korycins
- Trigger `checkout_updated` plugin method for checkout metadata mutations - #7392 by @maarcingebala

#### Saleor Apps

- Add synchronous payment webhooks - #7044 by @maarcingebala
- Add `CUSTOMER_UPDATED` webhook, add addresses field to customer `CUSTOMER_CREATED` webhook - #6898 by @piotrgrundas
- Add `PRODUCT_VARIANT_CREATED`, `PRODUCT_VARIANT_UPDATED`, `PRODUCT_VARIANT_DELETED` webhooks, fix attributes field for `PRODUCT_CREATED`, `PRODUCT_UPDATED` webhooks - #6963 by @piotrgrundas
- Trigger `PRODUCT_UPDATED` webhook for collections and categories mutations - #7051 by @d-wysocki
- Extend order webhook payload with fulfillment fields - #7364, #7347 by @korycins
  - fulfillments extended with:
    - `total_refund_amount`
    - `shipping_refund_amount`
    - `lines`
  - fulfillment lines extended with:
    - `total_price_net_amount`
    - `total_price_gross_amount`
    - `undiscounted_unit_price_net`
    - `undiscounted_unit_price_gross`
    - `unit_price_net`
- Extend order payload with undiscounted prices and add psp_reference to payment model - #7339 by @IKarbowiak
  - order payload extended with the following fields:
    - `undiscounted_total_net_amount`
    - `undiscounted_total_gross_amount`
    - `psp_reference` on `payment`
  - order lines extended with:
    - `undiscounted_unit_price_net_amount`
    - `undiscounted_unit_price_gross_amount`
    - `undiscounted_total_price_net_amount`
    - `undiscounted_total_price_gross_amount`
- Add `product_id`, `product_variant_id`, `attribute_id` and `page_id` when it is possible for `AttributeValue` translations webhook - #7783 by @fowczarek
- Add draft orders webhooks - #8102 by @jakubkuc
- Add page webhooks: `PAGE_CREATED`, `PAGE_UPDATED` and `PAGE_DELETED` - #6787 by @d-wysocki
- Add `PRODUCT_DELETED` webhook - #6794 by @d-wysocki
- Add `page_type_id` in translations webhook - #7825 by @fowczarek
- Fix failing account mutations for app - #7569 by @IKarbowiak
- Add app support for events - #7622 by @IKarbowiak
- Fix creating translations with app - #6804 by @krzysztofwolski
- Change the `app` query to return info about the currently authenticated app - #6928 by @d-wysocki
- Mark `X-` headers as deprecated and add headers without prefix. All deprecated headers will be removed in Saleor 4.0 - #8179 by @L3str4nge
  - X-Saleor-Event -> Saleor-Event
  - X-Saleor-Domain -> Saleor-Domain
  - X-Saleor-Signature -> Saleor-Signature
  - X-Saleor-HMAC-SHA256 -> Saleor-HMAC-SHA256

#### Other changes

- Add query contains only schema validation - #6827 by @fowczarek
- Add introspection caching - #6871 by @fowczarek
- Fix Sentry reporting - #6902 by @fowczarek
- Deprecate API fields `Order.discount`, `Order.discountName`, `Order.translatedDiscountName` - #6874 by @korycins
- Fix argument validation in page resolver - #6960 by @fowczarek
- Drop `data` field from checkout line model - #6961 by @fowczarek
- Fix `totalCount` on connection resolver without `first` or `last` - #6975 by @fowczarek
- Fix variant resolver on `DigitalContent` - #6983 by @fowczarek
- Fix resolver by id and slug for product and product variant - #6985 by @d-wysocki
- Add optional support for reporting resource limits via a stub field in `shop` - #6967 by @NyanKiyoshi
- Update checkout quantity when checkout lines are deleted - #7002 by @IKarbowiak
- Fix available shipping methods - return also weight methods without weight limits - #7021 by @IKarbowiak
- Validate discount value for percentage vouchers and sales - #7033 by @d-wysocki
- Add field `languageCode` to types: `AccountInput`, `AccountRegisterInput`, `CheckoutCreateInput`, `CustomerInput`, `Order`, `User`. Add field `languageCodeEnum` to `Order` type. Add new mutation `CheckoutLanguageCodeUpdate`. Deprecate field `Order.languageCode`. - #6609 by @korycins
- Extend `Transaction` type with gateway response and `Payment` type with filter - #7062 by @IKarbowiak
- Fix invalid tax rates for lines - #7058 by @IKarbowiak
- Allow seeing unconfirmed orders - #7072 by @IKarbowiak
- Raise `GraphQLError` when too big integer value is provided - #7076 by @IKarbowiak
- Do not update draft order addresses when user is changing - #7088 by @IKarbowiak
- Recalculate draft order when product/variant was deleted - #7085 by @d-wysocki
- Added validation for `DraftOrderCreate` with negative quantity line - #7085 by @d-wysocki
- Remove HTML tags from product `description_plaintext` - #7094 by @d-wysocki
- Fix failing product tasks when instances are removed - #7092 by @IKarbowiak
- Update GraphQL endpoint to only match exactly `/graphql/` without trailing characters - #7117 by @IKarbowiak
- Introduce `traced_resolver` decorator instead of Graphene middleware - #7159 by @tomaszszymanski129
- Fix failing export when exporting attribute without values - #7131 by @IKarbowiak
- Fix incorrect payment data for Klarna - #7150 by @IKarbowiak
- Drop deleted images from storage - #7129 by @IKarbowiak
- Fix export with empty assignment values - #7214 by @IKarbowiak
- Change exported file name - #7222 by @IKarbowiak
- Fix core sorting on related fields - #7195 by @tomaszszymanski129
- Use GraphQL IDs instead of database IDs in export - #7240 by @IKarbowiak
- Fix draft order tax mismatch - #7226 by @IKarbowiak
  - Introduce `calculate_order_line_total` plugin method
- Update core logging for better Celery tasks handling - #7251 by @tomaszszymanski129
- Raise `ValidationError` when refund cannot be performed - #7260 by @IKarbowiak
- Fix customer addresses missing after customer creation - #7327 by @tomaszszymanski129
- Fix invoice generation - #7376 by @tomaszszymanski129
- Allow defining only one field in translations - #7363 by @IKarbowiak
- Allow filtering pages by ids - #7393 by @IKarbowiak
- Fix validate `min_spent` on vouchers to use net or gross value depends on `settings.display_gross_prices` - #7408 by @d-wysocki
- Fix invoice generation - #7376 by tomaszszymanski129
- Add hash to uploading images #7453 by @IKarbowiak
- Add file format validation for uploaded images - #7447 by @IKarbowiak
- Fix attaching params for address form errors - #7485 by @IKarbowiak
- Update draft order validation - #7253 by @IKarbowiak
  - Extend Order type with errors: [OrderError!]! field
  - Create tasks for deleting order lines by deleting products or variants
- Fix doubled checkout total price for one line and zero shipping price - #7532 by @IKarbowiak
- Deprecate nested objects in `TranslatableContent` types - #7522 by @IKarbowiak
- Modify order of auth middleware calls - #7572 by @tomaszszymanski129
- Drop assigning cheapest shipping method in checkout - #7767 by @maarcingebala
- Deprecate `query` argument in `sales` and `vouchers` queries - #7806 by @maarcingebala
- Allow translating objects by translatable content ID - #7803 by @maarcingebala
- Configure a periodic task for removing empty allocations - #7885 by @fowczarek
- Fix missing transaction id in Braintree - #8110 by @fowczarek
- Fix GraphQL federation support - #7771 #8107 by @rafalp
- Fix cursor-based pagination in products search - #8011 #8211 by @rafalp
- Batch loads in queries for Apollo Federation - #8362 by @rafalp
- Add workaround for failing Avatax when line has price 0 - #8610 by @korycins
- Add option to set tax code for shipping in Avatax configuration view - #8596 by @korycins
- Fix Avalara tax fetching from cache - #8647 by @fowczarek
- Fix incorrect stock allocation - #8931 by @IKarbowiak
- Fix incorrect handling of unavailable products in checkout - #8978, #9119 by @IKarbowiak, @korycins
- Add draft orders webhooks - #8102 by @jakubkuc
- Handle `SameSite` cookie attribute in jwt refresh token middleware - #8209 by @jakubkuc
- Fix creating translations with app - #6804 by @krzysztofwolski
- Add possibility to provide external payment ID during the conversion draft order to order - #6320 by @korycins
- Add basic rating for `Products` - #6284 by @korycins
- Add metadata to shipping zones and shipping methods - #6340 by @maarcingebala
- Add Page Types - #6261 by @IKarbowiak
- Migrate draftjs content to editorjs format - #6430 by @IKarbowiak
- Add editorjs sanitizer - #6456 by @IKarbowiak
- Add generic FileUpload mutation - #6470 by @IKarbowiak
- Order confirmation backend - #6498 by @tomaszszymanski129
- Handle `SameSite` cookie attribute in JWT refresh token middleware - #8209 by @jakubkuc
- Add possibility to provide external payment ID during the conversion draft order to order - #6320 by @korycins9
- Fix password reset request - #6351 by @Manfred-Madelaine-pro, Ambroise and Pierre
- Refund products support - #6530 by @korycins
- Add possibility to exclude products from shipping method - #6506 by @korycins
- Add `Shop.availableShippingMethods` query - #6551 by @IKarbowiak
- Add delivery time to shipping method - #6564 by @IKarbowiak
- Shipping zone description - #6653 by @tomaszszymanski129
- Get tax rate from plugins - #6649 by @IKarbowiak
- Added support for querying user by email - #6632 @LeOndaz
- Add order shipping tax rate - #6678 by @IKarbowiak
- Deprecate field `descriptionJSON` from `Product`, `Category`, `Collection` and field `contentJSON` from `Page` - #6692 by @d-wysocki
- Fix products visibility - #6704 by @IKarbowiak
- Fix page `contentJson` field to return JSON - #6832 by @d-wysocki
- Add SearchRank to search product by name and description. New enum added to `ProductOrderField` - `RANK` - which returns results sorted by search rank - #6872 by @d-wysocki
- Allocate stocks for order lines in a bulk way - #6877 by @IKarbowiak
- Deallocate stocks for order lines in a bulk way - #6896 by @IKarbowiak
- Prevent negative available quantity - #6897 by @d-wysocki
- Add default sorting by rank for search products - #6936 by @d-wysocki
- Fix exporting product description to xlsx - #6959 by @IKarbowiak
- Add `Shop.version` field to query API version - #6980 by @maarcingebala
- Add new authorization header `Authorization-Bearer` - #6998 by @korycins
- Add field `paymentMethodType` to `Payment` object - #7073 by @korycins
- Unify Warehouse Address API - #7481 by @d-wysocki
  - deprecate `companyName` on `Warehouse` type
  - remove `companyName` on `WarehouseInput` type
  - remove `WarehouseAddressInput` on `WarehouseUpdateInput` and `WarehouseCreateInput`, and change it to `AddressInput`
- Fix passing incorrect customer email to payment gateways - #7486 by @korycins
- Add HTTP meta tag for Content-Security-Policy in GraphQL Playground - #7662 by @NyanKiyoshi
- Add additional validation for `from_global_id_or_error` function - #8780 by @CossackDex

# 2.11.1

- Add support for Apple Pay on the web - #6466 by @korycins

## 2.11.0

### Features

- Add products export - #5255 by @IKarbowiak
- Add external apps support - #5767 by @korycins
- Invoices backend - #5732 by @tomaszszymanski129
- Adyen drop-in integration - #5914 by @korycins, @IKarbowiak
- Add a callback view to plugins - #5884 by @korycins
- Support pushing webhook events to message queues - #5940 by @patrys, @korycins
- Send a confirmation email when the order is canceled or refunded - #6017
- No secure cookie in debug mode - #6082 by @patrys, @orzechdev
- Add searchable and available for purchase flags to product - #6060 by @IKarbowiak
- Add `TotalPrice` to `OrderLine` - #6068 @fowczarek
- Add `PRODUCT_UPDATED` webhook event - #6100 by @tomaszszymanski129
- Search orders by GraphQL payment ID - #6135 by @korycins
- Search orders by a custom key provided by payment gateway - #6135 by @korycins
- Add ability to set a default product variant - #6140 by @tomaszszymanski129
- Allow product variants to be sortable - #6138 by @tomaszszymanski129
- Allow fetching stocks for staff users only with `MANAGE_ORDERS` permissions - #6139 by @fowczarek
- Add filtering to `ProductVariants` query and option to fetch variant by SKU in `ProductVariant` query - #6190 by @fowczarek
- Add filtering by Product IDs to `products` query - #6224 by @GrzegorzDerdak
- Add `change_currency` command - #6016 by @maarcingebala
- Add dummy credit card payment - #5822 by @IKarbowiak
- Add custom implementation of UUID scalar - #5646 by @koradon
- Add `AppTokenVerify` mutation - #5716 by @korycins

### Breaking Changes

- Refactored JWT support. Requires handling of JWT token in the storefront (a case when the backend returns the exception about the invalid token). - #5734, #5816 by @korycins
- New logging setup will now output JSON logs in production mode for ease of feeding them into log collection systems like Logstash or CloudWatch Logs - #5699 by @patrys
- Deprecate `WebhookEventType.CHECKOUT_QUANTITY_CHANGED` - #5837 by @korycins
- Anonymize and update order and payment fields; drop `PaymentSecureConfirm` mutation, drop Payment type fields: `extraData`, `billingAddress`, `billingEmail`, drop `gatewayResponse` from `Transaction` type - #5926 by @IKarbowiak
- Switch the HTTP stack from WSGI to ASGI based on Uvicorn - #5960 by @patrys
- Add `MANAGE_PRODUCT_TYPES_AND_ATTRIBUTES` permission, which is now required to access all attributes and product types related mutations - #6219 by @IKarbowiak

### Fixes

- Fix payment fields in order payload for webhooks - #5862 by @korycins
- Fix specific product voucher in draft orders - #5727 by @fowczarek
- Explicit country assignment in default shipping zones - #5736 by @maarcingebala
- Drop `json_content` field from the `Menu` model - #5761 by @maarcingebala
- Strip warehouse name in mutations - #5766 by @koradon
- Add missing order events during checkout flow - #5684 by @koradon
- Update Google Merchant to get tax rate based by plugin manager - #5823 by @gabmartinez
- Allow unicode in slug fields - #5877 by @IKarbowiak
- Fix empty plugin object result after `PluginUpdate` mutation - #5968 by @gabmartinez
- Allow finishing checkout when price amount is 0 - #6064 by @IKarbowiak
- Fix incorrect tax calculation for Avatax - #6035 by @korycins
- Fix incorrect calculation of subtotal with active Avatax - #6035 by @korycins
- Fix incorrect assignment of tax code for Avatax - #6035 by @korycins
- Do not allow negative product price - #6091 by @IKarbowiak
- Handle None as attribute value - #6092 by @IKarbowiak
- Fix for calling `order_created` before the order was saved - #6095 by @korycins
- Update default decimal places - #6098 by @IKarbowiak
- Avoid assigning the same pictures twice to a variant - #6112 by @IKarbowiak
- Fix crashing system when Avalara is improperly configured - #6117 by @IKarbowiak
- Fix for failing finalising draft order - #6133 by @korycins
- Remove corresponding draft order lines when variant is removing - #6119 by @IKarbowiak
- Update required perms for apps management - #6173 by @IKarbowiak
- Raise an error for an empty key in metadata - #6176 by @IKarbowiak
- Add attributes to product error - #6181 by @IKarbowiak
- Allow to add product variant with 0 price to draft order - #6189 by @IKarbowiak
- Fix deleting product when default variant is deleted - #6186 by @IKarbowiak
- Fix get unpublished products, product variants and collection as app - #6194 by @fowczarek
- Set `OrderFulfillStockInput` fields as required - #6196 by @IKarbowiak
- Fix attribute filtering by categories and collections - #6214 by @fowczarek
- Fix `is_visible` when `publication_date` is today - #6225 by @korycins
- Fix filtering products by multiple attributes - #6215 by @GrzegorzDerdak
- Add attributes validation while creating/updating a product's variant - #6269 by @GrzegorzDerdak
- Add metadata to page model - #6292 by @dominik-zeglen
- Fix for unnecessary attributes validation while updating simple product - #6300 by @GrzegorzDerdak
- Include order line total price to webhook payload - #6354 by @korycins
- Fix for fulfilling an order when product quantity equals allocated quantity - #6333 by @GrzegorzDerdak
- Fix for the ability to filter products on collection - #6363 by @GrzegorzDerdak

## 2.10.2

- Add command to change currencies in the database - #5906 by @d-wysocki

## 2.10.1

- Fix multiplied stock quantity - #5675 by @fowczarek
- Fix invalid allocation after migration - #5678 by @fowczarek
- Fix order mutations as app - #5680 by @fowczarek
- Prevent creating checkout/draft order with unpublished product - #5676 by @d-wysocki

## 2.10.0

- OpenTracing support - #5188 by @tomaszszymanski129
- Account confirmation email - #5126 by @tomaszszymanski129
- Relocate `Checkout` and `CheckoutLine` methods into separate module and update checkout related plugins to use them - #4980 by @krzysztofwolski
- Fix problem with free shipping voucher - #4942 by @IKarbowiak
- Add sub-categories to random data - #4949 by @IKarbowiak
- Deprecate `localized` field in Money type - #4952 by @IKarbowiak
- Fix for shipping API not applying taxes - #4913 by @kswiatek92
- Query object translation with only `manage_translation` permission - #4914 by @fowczarek
- Add customer note to draft orders API - #4973 by @IKarbowiak
- Allow to delete category and leave products - #4970 by @IKarbowiak
- Remove thumbnail generation from migration - #3494 by @kswiatek92
- Rename 'shipping_date' field in fulfillment model to 'created' - #2433 by @kswiatek92
- Reduce number of queries for 'checkoutComplete' mutation - #4989 by @IKarbowiak
- Force PyTest to ignore the environment variable containing the Django settings module - #4992 by @NyanKiyoshi
- Extend JWT token payload with user information - #4987 by @salwator
- Optimize the queries for product list in the dashboard - #4995 by @IKarbowiak
- Drop dashboard 1.0 - #5000 by @IKarbowiak
- Fixed serialization error on weight fields when running `loaddata` and `dumpdb` - #5005 by @NyanKiyoshi
- Fixed JSON encoding error on Google Analytics reporting - #5004 by @NyanKiyoshi
- Create custom field to translation, use new translation types in translations query - #5007 by @fowczarek
- Take allocated stock into account in `StockAvailability` filter - #5019 by @simonbru
- Generate matching postal codes for US addresses - #5033 by @maarcingebala
- Update debug toolbar - #5032 by @IKarbowiak
- Allow staff member to receive notification about customers orders - #4993 by @kswiatek92
- Add user's global id to the JWT payload - #5039 by @salwator
- Make middleware path resolving lazy - #5041 by @NyanKiyoshi
- Generate slug on saving the attribute value - #5055 by @fowczarek
- Fix order status after order update - #5072 by @fowczarek
- Extend top-level connection resolvers with ability to sort results - #5018 by @fowczarek
- Drop storefront 1.0 - #5043 by @IKarbowiak
- Replace permissions strings with enums - #5038 by @kswiatek92
- Remove gateways forms and templates - #5075 by @IKarbowiak
- Add `Wishlist` models and GraphQL endpoints - #5021 by @derenio
- Remove deprecated code - #5107 by @IKarbowiak
- Fix voucher start date filtering - #5133 by @dominik-zeglen
- Search by sku in products query - #5117 by @fowczarek
- Send fulfillment update email - #5118 by @IKarbowiak
- Add address query - #5148 by @kswiatek92
- Add `checkout_quantity_changed` webhook - #5042 by @derenio
- Remove unnecessary `manage_orders` permission - #5142 by @kswiatek92
- Mutation to change the user email - #5076 by @kswiatek92
- Add MyPy checks - #5150 by @IKarbowiak
- Move extracting user or service account to utils - #5152 by @kswiatek92
- Deprecate order status/created arguments - #5076 by @kswiatek92
- Fix getting title field in page mutations #5160 by @maarcingebala
- Copy public and private metadata from the checkout to the order upon creation - #5165 by @dankolbman
- Add warehouses and stocks- #4986 by @szewczykmira
- Add permission groups - #5176, #5513 by @IKarbowiak
- Drop `gettext` occurrences - #5189 by @IKarbowiak
- Fix `product_created` webhook - #5187 by @dzkb
- Drop unused resolver `resolve_availability` - #5190 by @maarcingebala
- Fix permission for `checkoutCustomerAttach` mutation - #5192 by @maarcingebala
- Restrict access to user field - #5194 by @maarcingebala
- Unify permission for service account API client in test - #5197 by @fowczarek
- Add additional confirmation step to `checkoutComplete` mutation - #5179 by @salwator
- Allow sorting warehouses by name - #5211 by @dominik-zeglen
- Add anonymization to GraphQL's `webhookSamplePayload` endpoint - #5161 @derenio
- Add slug to `Warehouse`, `Product` and `ProductType` models - #5196 by @IKarbowiak
- Add mutation for assigning, unassigning shipping zones to warehouse - #5217 by @kswiatek92
- Fix passing addresses to `PaymentData` objects - #5223 by @maarcingebala
- Return `null` when querying `me` as an anonymous user - #5231 by @maarcingebala
- Added `PLAYGROUND_ENABLED` environment variable/setting to allow to enable the GraphQL playground when `DEBUG` is disabled - #5254 by @NyanKiyoshi
- Fix access to order query when request from service account - #5258 by @fowczarek
- Customer shouldn't be able to see draft orders by token - #5259 by @fowczarek
- Customer shouldn't be able to query checkout with another customer - #5268 by @fowczarek
- Added integration support of Jaeger Tracing - #5282 by @NyanKiyoshi
- Return `null` when querying `me` as an anonymous user - #5231 as @maarcingebala
- Add `fulfillment created` webhook - @szewczykmira
- Unify metadata API - #5178 by @fowczarek
- Add compiled versions of emails to the repository - #5260 by @tomaszszymanski129
- Add required prop to fields where applicable - #5293 by @dominik-zeglen
- Drop `get_absolute_url` methods - #5299 by @IKarbowiak
- Add `--force` flag to `cleardb` command - #5302 by @maarcingebala
- Require non-empty message in `orderAddNote` mutation - #5316 by @maarcingebala
- Stock management refactor - #5323 by @IKarbowiak
- Add discount error codes - #5348 by @IKarbowiak
- Add benchmarks to checkout mutations - #5339 by @fowczarek
- Add pagination tests - #5363 by @fowczarek
- Add ability to assign multiple warehouses in mutations to create/update a shipping zone - #5399 by @fowczarek
- Add filter by ids to the `warehouses` query - #5414 by @fowczarek
- Add shipping rate price validation - #5411 by @kswiatek92
- Remove unused settings and environment variables - #5420 by @maarcingebala
- Add product price validation - #5413 by @kswiatek92
- Add attribute validation to `attributeAssign` mutation - #5423 by @kswiatek92
- Add possibility to update/delete more than one item in metadata - #5446 by @koradon
- Check if image exists before validating - #5425 by @kswiatek92
- Fix warehouses query not working without id - #5441 by @koradon
- Add `accountErrors` to `CreateToken` mutation - #5437, #5465 by @koradon
- Raise `GraphQLError` if filter has invalid IDs - #5460 by @gabmartinez
- Use `AccountErrorCode.INVALID_CREDENTIALS` instead of `INVALID_PASSWORD` - #5495 by @koradon
- Add tests for pagination - #5468 by @koradon
- Add `Job` abstract model and interface - #5510 by @IKarbowiak
- Refactor implementation of allocation - #5445 by @fowczarek
- Fix `WeightScalar` - #5530 by @koradon
- Add `OrderFulfill` mutation - #5525 by @fowczarek
- Add "It Works" page - #5494 by @IKarbowiak and @dominik-zeglen
- Extend errors in `OrderFulfill` mutation - #5553 by @fowczarek
- Refactor `OrderCancel` mutation for multiple warehouses - #5554 by @fowczarek
- Add negative weight validation - #5564 by @fowczarek
- Add error when user pass empty object as address - #5585 by @fowczarek
- Fix payment creation without shipping method - #5444 by @d-wysocki
- Fix checkout and order flow with variant without inventory tracking - #5599 by @fowczarek
- Fixed JWT expired token being flagged as unhandled error rather than handled. - #5603 by @NyanKiyoshi
- Refactor read-only middleware - #5602 by @maarcingebala
- Fix availability for variants without inventory tracking - #5605 by @fowczarek
- Drop support for configuring Vatlayer plugin from settings file. - #5614 by @korycins
- Add ability to query category, collection or product by slug - #5574 by @koradon
- Add `quantityAvailable` field to `ProductVariant` type - #5628 by @fowczarek
- Use tags rather than time-based logs for information on requests - #5608 by @NyanKiyoshi

## 2.9.0

### API

- Add mutation to change customer's first name last name - #4489 by @fowczarek
- Add mutation to delete customer's account - #4494 by @fowczarek
- Add mutation to change customer's password - #4656 by @fowczarek
- Add ability to customize email sender address in emails sent by Saleor - #4820 by @NyanKiyoshi
- Add ability to filter attributes per global ID - #4640 by @NyanKiyoshi
- Add ability to search product types by value (through the name) - #4647 by @NyanKiyoshi
- Add queries and mutation for serving and saving the configuration of all plugins - #4576 by @korycins
- Add `redirectUrl` to staff and user create mutations - #4717 by @fowczarek
- Add error codes to mutations responses - #4676 by @Kwaidan00
- Add translations to countries in `shop` query - #4732 by @fowczarek
- Add support for sorting product by their attribute values through given attribute ID - #4740 by @NyanKiyoshi
- Add descriptions for queries and query arguments - #4758 by @maarcingebala
- Add support for Apollo Federation - #4825 by @salwator
- Add mutation to create multiple product variants at once - #4735 by @fowczarek
- Add default value to custom errors - #4797 by @fowczarek
- Extend `availablePaymentGateways` field with gateways' configuration data - #4774 by @salwator
- Change `AddressValidationRules` API - #4655 by @Kwaidan00
- Use search in a consistent way; add sort by product type name and publication status to `products` query. - #4715 by @fowczarek
- Unify `menuItemMove` mutation with other reordering mutations - #4734 by @NyanKiyoshi
- Don't create an order when the payment was unsuccessful - #4500 by @NyanKiyoshi
- Don't require shipping information in checkout for digital orders - #4573 by @NyanKiyoshi
- Drop `manage_users` permission from the `permissions` query - #4854 by @maarcingebala
- Deprecate `inCategory` and `inCollection` attributes filters in favor of `filter` argument - #4700 by @NyanKiyoshi & @khalibloo
- Remove `PaymentGatewayEnum` from the schema, as gateways now are dynamic plugins - #4756 by @salwator
- Require `manage_products` permission to query `costPrice` and `stockQuantity` fields - #4753 by @NyanKiyoshi
- Refactor account mutations - #4510, #4668 by @fowczarek
- Fix generating random avatars when updating staff accounts - #4521 by @maarcingebala
- Fix updating JSON menu representation in mutations - #4524 by @maarcingebala
- Fix setting variant's `priceOverride` and `costPrice` to `null` - #4754 by @NyanKiyoshi
- Fix fetching staff user without `manage_users` permission - #4835 by @fowczarek
- Ensure that a GraphQL query is a string - #4836 by @nix010
- Add ability to configure the password reset link - #4863 by @fowczarek
- Fixed a performance issue where Saleor would sometimes run huge, unneeded prefetches when resolving categories or collections - #5291 by @NyanKiyoshi
- uWSGI now forces the django application to directly load on startup instead of being lazy - #5357 by @NyanKiyoshi

### Core

- Add enterprise-grade attributes management - #4351 by @dominik-zeglen and @NyanKiyoshi
- Add extensions manager - #4497 by @korycins
- Add service accounts - backend support - #4689 by @korycins
- Add support for webhooks - #4731 by @korycins
- Migrate the attributes mapping from HStore to many-to-many relation - #4663 by @NyanKiyoshi
- Create general abstraction for object metadata - #4447 by @salwator
- Add metadata to `Order` and `Fulfillment` models - #4513, #4866 by @szewczykmira
- Migrate the tax calculations to plugins - #4497 by @korycins
- Rewrite payment gateways using plugin architecture - #4669 by @salwator
- Rewrite Stripe integration to use PaymentIntents API - #4606 by @salwator
- Refactor password recovery system - #4617 by @fowczarek
- Add functionality to sort products by their "minimal variant price" - #4416 by @derenio
- Add voucher's "once per customer" feature - #4442 by @fowczarek
- Add validations for minimum password length in settings - #4735 by @fowczarek
- Add form to configure payments in the dashboard - #4807 by @szewczykmira
- Change `unique_together` in `AttributeValue` - #4805 by @fowczarek
- Change max length of SKU to 255 characters - #4811 by @lex111
- Distinguish `OrderLine` product name and variant name - #4702 by @fowczarek
- Fix updating order status after automatic fulfillment of digital products - #4709 by @korycins
- Fix error when updating or creating a sale with missing required values - #4778 by @NyanKiyoshi
- Fix error filtering pages by URL in the dashboard 1.0 - #4776 by @NyanKiyoshi
- Fix display of the products tax rate in the details page of dashboard 1.0 - #4780 by @NyanKiyoshi
- Fix adding the same product into a collection multiple times - #4518 by @NyanKiyoshi
- Fix crash when placing an order when a customer happens to have the same address more than once - #4824 by @NyanKiyoshi
- Fix time zone based tests - #4468 by @fowczarek
- Fix serializing empty URLs as a string when creating menu items - #4616 by @maarcingebala
- The invalid IP address in HTTP requests now fallback to the requester's IP address. - #4597 by @NyanKiyoshi
- Fix product variant update with current attribute values - #4936 by @fowczarek
- Update checkout last field and add auto now fields to save with update_fields parameter - #5177 by @IKarbowiak

### Dashboard 2.0

- Allow selecting the number of rows displayed in dashboard's list views - #4414 by @benekex2
- Add ability to toggle visible columns in product list - #4608 by @dominik-zeglen
- Add voucher settings - #4556 by @benekex2
- Contrast improvements - #4508 by @benekex2
- Display menu item form errors - #4551 by @dominik-zeglen
- Do not allow random IDs to appear in snapshots - #4495 by @dominik-zeglen
- Input UI changes - #4542 by @benekex2
- Implement new menu design - #4476 by @benekex2
- Refetch attribute list after closing modal - #4615 by @dominik-zeglen
- Add config for Testcafe - #4553 by @dominik-zeglen
- Fix product type taxes select - #4453 by @benekex2
- Fix form reloading - #4467 by @dominik-zeglen
- Fix voucher limit value when checkbox unchecked - #4456 by @benekex2
- Fix searches and pickers - #4487 by @dominik-zeglen
- Fix dashboard menu styles - #4491 by @benekex2
- Fix menu responsiveness - #4511 by @benekex2
- Fix loosing focus while typing in the product description field - #4549 by @dominik-zeglen
- Fix MUI warnings - #4588 by @dominik-zeglen
- Fix bulk action checkboxes - #4618 by @dominik-zeglen
- Fix rendering user avatar when it's empty #4546 by @maarcingebala
- Remove Dashboard 2.0 files form Saleor repository - #4631 by @dominik-zeglen
- Fix CreateToken mutation to use NonNull on errors field #5415 by @gabmartinez

### Other notable changes

- Replace Pipenv with Poetry - #3894 by @michaljelonek
- Upgrade `django-prices` to v2.1 - #4639 by @NyanKiyoshi
- Disable reports from uWSGI about broken pipe and write errors from disconnected clients - #4596 by @NyanKiyoshi
- Fix the random failures of `populatedb` trying to create users with an existing email - #4769 by @NyanKiyoshi
- Enforce `pydocstyle` for Python docstrings over the project - #4562 by @NyanKiyoshi
- Move Django Debug Toolbar to dev requirements - #4454 by @derenio
- Change license for artwork to CC-BY 4.0
- New translations:
  - Greek

## 2.8.0

### Core

- Avatax backend support - #4310 by @korycins
- Add ability to store used payment sources in gateways (first implemented in Braintree) - #4195 by @salwator
- Add ability to specify a minimal quantity of checkout items for a voucher - #4427 by @fowczarek
- Change the type of start and end date fields from Date to DateTime - #4293 by @fowczarek
- Revert the custom dynamic middlewares - #4452 by @NyanKiyoshi

### Dashboard 2.0

- UX improvements in Vouchers section - #4362 by @benekex2
- Add company address configuration - #4432 by @benekex2
- Require name when saving a custom list filter - #4269 by @benekex2
- Use `esModuleInterop` flag in `tsconfig.json` to simplify imports - #4372 by @dominik-zeglen
- Use hooks instead of a class component in forms - #4374 by @dominik-zeglen
- Drop CSRF token header from API client - #4357 by @dominik-zeglen
- Fix various bugs in the product section - #4429 by @dominik-zeglen

### Other notable changes

- Fix error when creating a checkout with voucher code - #4292 by @NyanKiyoshi
- Fix error when users enter an invalid phone number in an address - #4404 by @NyanKiyoshi
- Fix error when adding a note to an anonymous order - #4319 by @NyanKiyoshi
- Fix gift card duplication error in the `populatedb` script - #4336 by @fowczarek
- Fix vouchers apply once per order - #4339 by @fowczarek
- Fix discount tests failing at random - #4401 by @korycins
- Add `SPECIFIC_PRODUCT` type to `VoucherType` - #4344 by @fowczarek
- New translations:
  - Icelandic
- Refactored the backend side of `checkoutCreate` to improve performances and prevent side effects over the user's checkout if the checkout creation was to fail. - #4367 by @NyanKiyoshi
- Refactored the logic of cleaning the checkout shipping method over the API, so users do not lose the shipping method when updating their checkout. If the shipping method becomes invalid, it will be replaced by the cheapest available. - #4367 by @NyanKiyoshi & @szewczykmira
- Refactored process of getting available shipping methods to make it easier to understand and prevent human-made errors. - #4367 by @NyanKiyoshi
- Moved 3D secure option to Braintree plugin configuration and update config structure mechanism - #4751 by @salwator

## 2.7.0

### API

- Create order only when payment is successful - #4154 by @NyanKiyoshi
- Order Events containing order lines or fulfillment lines now return the line object in the GraphQL API - #4114 by @NyanKiyoshi
- GraphQL now prints exceptions to stderr as well as returning them or not - #4148 by @NyanKiyoshi
- Refactored API resolvers to static methods with root typing - #4155 by @NyanKiyoshi
- Add phone validation in the GraphQL API to handle the library upgrade - #4156 by @NyanKiyoshi

### Core

- Add basic Gift Cards support in the backend - #4025 by @fowczarek
- Add the ability to sort products within a collection - #4123 by @NyanKiyoshi
- Implement customer events - #4094 by @NyanKiyoshi
- Merge "authorize" and "capture" operations - #4098 by @korycins, @NyanKiyoshi
- Separate the Django middlewares from the GraphQL API middlewares - #4102 by @NyanKiyoshi, #4186 by @cmiacz

### Dashboard 2.0

- Add navigation section - #4012 by @dominik-zeglen
- Add filtering on product list - #4193 by @dominik-zeglen
- Add filtering on orders list - #4237 by @dominik-zeglen
- Change input style and improve Storybook stories - #4115 by @dominik-zeglen
- Migrate deprecated fields in Dashboard 2.0 - #4121 by @benekex2
- Add multiple select checkbox - #4133, #4146 by @benekex2
- Rename menu items in Dashboard 2.0 - #4172 by @benekex2
- Category delete modal improvements - #4171 by @benekex2
- Close modals on click outside - #4236 - by @benekex2
- Use date localize hook in translations - #4202 by @dominik-zeglen
- Unify search API - #4200 by @dominik-zeglen
- Default default PAGINATE_BY - #4238 by @dominik-zeglen
- Create generic filtering interface - #4221 by @dominik-zeglen
- Add default state to rich text editor = #4281 by @dominik-zeglen
- Fix translation discard button - #4109 by @benekex2
- Fix draftail options and icons - #4132 by @benekex2
- Fix typos and messages in Dashboard 2.0 - #4168 by @benekex2
- Fix view all orders button - #4173 by @benekex2
- Fix visibility card view - #4198 by @benekex2
- Fix query refetch after selecting an object in list - #4272 by @dominik-zeglen
- Fix image selection in variants - #4270 by @benekex2
- Fix collection search - #4267 by @dominik-zeglen
- Fix quantity height in draft order edit - #4273 by @benekex2
- Fix checkbox clickable area size - #4280 by @dominik-zeglen
- Fix breaking object selection in menu section - #4282 by @dominik-zeglen
- Reset selected items when tab switch - #4268 by @benekex2

### Other notable changes

- Add support for Google Cloud Storage - #4127 by @chetabahana
- Adding a nonexistent variant to checkout no longer crashes - #4166 by @NyanKiyoshi
- Disable storage of Celery results - #4169 by @NyanKiyoshi
- Disable polling in Playground - #4188 by @maarcingebala
- Cleanup code for updated function names and unused argument - #4090 by @jxltom
- Users can now add multiple "Add to Cart" forms in a single page - #4165 by @NyanKiyoshi
- Fix incorrect argument in `get_client_token` in Braintree integration - #4182 by @maarcingebala
- Fix resolving attribute values when transforming them to HStore - #4161 by @maarcingebala
- Fix wrong calculation of subtotal in cart page - #4145 by @korycins
- Fix margin calculations when product/variant price is set to zero - #4170 by @MahmoudRizk
- Fix applying discounts in checkout's subtotal calculation in API - #4192 by @maarcingebala
- Fix GATEWAYS_ENUM to always contain all implemented payment gateways - #4108 by @koradon

## 2.6.0

### API

- Add unified filtering interface in resolvers - #3952, #4078 by @korycins
- Add mutations for bulk actions - #3935, #3954, #3967, #3969, #3970 by @akjanik
- Add mutation for reordering menu items - #3958 by @NyanKiyoshi
- Optimize queries for single nodes - #3968 @NyanKiyoshi
- Refactor error handling in mutations #3891 by @maarcingebala & @akjanik
- Specify mutation permissions through Meta classes - #3980 by @NyanKiyoshi
- Unify pricing access in products and variants - #3948 by @NyanKiyoshi
- Use only_fields instead of exclude_fields in type definitions - #3940 by @michaljelonek
- Prefetch collections when getting sales of a bunch of products - #3961 by @NyanKiyoshi
- Remove unnecessary dedents from GraphQL schema so new Playground can work - #4045 by @salwator
- Restrict resolving payment by ID - #4009 @NyanKiyoshi
- Require `checkoutId` for updating checkout's shipping and billing address - #4074 by @jxltom
- Handle errors in `TokenVerify` mutation - #3981 by @fowczarek
- Unify argument names in types and resolvers - #3942 by @NyanKiyoshi

### Core

- Use Black as the default code formatting tool - #3852 by @krzysztofwolski and @NyanKiyoshi
- Dropped Python 3.5 support - #4028 by @korycins
- Rename Cart to Checkout - #3963 by @michaljelonek
- Use data classes to exchange data with payment gateways - #4028 by @korycins
- Refactor order events - #4018 by @NyanKiyoshi

### Dashboard 2.0

- Add bulk actions - #3955 by @dominik-zeglen
- Add user avatar management - #4030 by @benekex2
- Add navigation drawer support on mobile devices - #3839 by @benekex2
- Fix rendering validation errors in product form - #4024 by @benekex2
- Move dialog windows to query string rather than router paths - #3953 by @dominik-zeglen
- Update order events types - #4089 by @jxltom
- Code cleanup by replacing render props with react hooks - #4010 by @dominik-zeglen

### Other notable changes

- Add setting to enable Django Debug Toolbar - #3983 by @koradon
- Use newest GraphQL Playground - #3971 by @salwator
- Ensure adding to quantities in the checkout is respecting the limits - #4005 by @NyanKiyoshi
- Fix country area choices - #4008 by @fowczarek
- Fix price_range_as_dict function - #3999 by @zodiacfireworks
- Fix the product listing not showing in the voucher when there were products selected - #4062 by @NyanKiyoshi
- Fix crash in Dashboard 1.0 when updating an order address's phone number - #4061 by @NyanKiyoshi
- Reduce the time of tests execution by using dummy password hasher - #4083 by @korycins
- Set up explicit **hash** function - #3979 by @akjanik
- Unit tests use none as media root - #3975 by @korycins
- Update file field styles with materializecss template filter - #3998 by @zodiacfireworks
- New translations:
  - Albanian
  - Colombian Spanish
  - Lithuanian

## 2.5.0

### API

- Add query to fetch draft orders - #3809 by @michaljelonek
- Add bulk delete mutations - #3838 by @michaljelonek
- Add `languageCode` enum to API - #3819 by @michaljelonek, #3854 by @jxltom
- Duplicate address instances in checkout mutations - #3866 by @pawelzar
- Restrict access to `orders` query for unauthorized users - #3861 by @pawelzar
- Support setting address as default in address mutations - #3787 by @jxltom
- Fix phone number validation in GraphQL when country prefix not given - #3905 by @patrys
- Report pretty stack traces in DEBUG mode - #3918 by @patrys

### Core

- Drop support for Django 2.1 and Django 1.11 (previous LTS) - #3929 by @patrys
- Fulfillment of digital products - #3868 by @korycins
- Introduce avatars for staff accounts - #3878 by @pawelzar
- Refactor the account avatars path from a relative to absolute - #3938 by @NyanKiyoshi

### Dashboard 2.0

- Add translations section - #3884 by @dominik-zeglen
- Add light/dark theme - #3856 by @dominik-zeglen
- Add customer's address book view - #3826 by @dominik-zeglen
- Add "Add variant" button on the variant details page = #3914 by @dominik-zeglen
- Add back arrows in "Configure" subsections - #3917 by @dominik-zeglen
- Display avatars in staff views - #3922 by @dominik-zeglen
- Prevent user from changing his own status and permissions - #3922 by @dominik-zeglen
- Fix crashing product create view - #3837, #3910 by @dominik-zeglen
- Fix layout in staff members details page - #3857 by @dominik-zeglen
- Fix unfocusing rich text editor - #3902 by @dominik-zeglen
- Improve accessibility - #3856 by @dominik-zeglen

### Other notable changes

- Improve user and staff management in dashboard 1.0 - #3781 by @jxltom
- Fix default product tax rate in Dashboard 1.0 - #3880 by @pawelzar
- Fix logo in docs - #3928 by @michaljelonek
- Fix name of logo file - #3867 by @jxltom
- Fix variants for juices in example data - #3926 by @michaljelonek
- Fix alignment of the cart dropdown on new bootstrap version - #3937 by @NyanKiyoshi
- Refactor the account avatars path from a relative to absolute - #3938 by @NyanKiyoshi
- New translations:
  - Armenian
  - Portuguese
  - Swahili
  - Thai

## 2.4.0

### API

- Add model translations support in GraphQL API - #3789 by @michaljelonek
- Add mutations to manage addresses for authenticated customers - #3772 by @Kwaidan00, @maarcingebala
- Add mutation to apply vouchers in checkout - #3739 by @Kwaidan00
- Add thumbnail field to `OrderLine` type - #3737 by @michaljelonek
- Add a query to fetch order by token - #3740 by @michaljelonek
- Add city choices and city area type to address validator API - #3788 by @jxltom
- Fix access to unpublished objects in API - #3724 by @Kwaidan00
- Fix bug where errors are not returned when creating fulfillment with a non-existent order line - #3777 by @jxltom
- Fix `productCreate` mutation when no product type was provided - #3804 by @michaljelonek
- Enable database search in products query - #3736 by @michaljelonek
- Use authenticated user's email as default email in creating checkout - #3726 by @jxltom
- Generate voucher code if it wasn't provided in mutation - #3717 by @Kwaidan00
- Improve limitation of vouchers by country - #3707 by @michaljelonek
- Only include canceled fulfillments for staff in fulfillment API - #3778 by @jxltom
- Support setting address as when creating customer address #3782 by @jxltom
- Fix generating slug from title - #3816 by @maarcingebala
- Add `variant` field to `OrderLine` type - #3820 by @maarcingebala

### Core

- Add JSON fields to store rich-text content - #3756 by @michaljelonek
- Add function to recalculate total order weight - #3755 by @Kwaidan00, @maarcingebala
- Unify cart creation logic in API and Django views - #3761, #3790 by @maarcingebala
- Unify payment creation logic in API and Django views - #3715 by @maarcingebala
- Support partially charged and refunded payments - #3735 by @jxltom
- Support partial fulfillment of ordered items - #3754 by @jxltom
- Fix applying discounts when a sale has no end date - #3595 by @cprinos

### Dashboard 2.0

- Add "Discounts" section - #3654 by @dominik-zeglen
- Add "Pages" section; introduce Draftail WYSIWYG editor - #3751 by @dominik-zeglen
- Add "Shipping Methods" section - #3770 by @dominik-zeglen
- Add support for date and datetime components - #3708 by @dominik-zeglen
- Restyle app layout - #3811 by @dominik-zeglen

### Other notable changes

- Unify model field names related to models' public access - `publication_date` and `is_published` - #3706 by @michaljelonek
- Improve filter orders by payment status - #3749 @jxltom
- Refactor translations in emails - #3701 by @Kwaidan00
- Use exact image versions in docker-compose - #3742 by @ashishnitinpatil
- Sort order payment and history in descending order - #3747 by @jxltom
- Disable style-loader in dev mode - #3720 by @jxltom
- Add ordering to shipping method - #3806 by @michaljelonek
- Add missing type definition for dashboard 2.0 - #3776 by @jxltom
- Add header and footer for checkout success pages #3752 by @jxltom
- Add instructions for using local assets in Docker - #3723 by @michaljelonek
- Update S3 deployment documentation to include CORS configuration note - #3743 by @NyanKiyoshi
- Fix missing migrations for is_published field of product and page model - #3757 by @jxltom
- Fix problem with l10n in Braintree payment gateway template - #3691 by @Kwaidan00
- Fix bug where payment is not filtered from active ones when creating payment - #3732 by @jxltom
- Fix incorrect cart badge location - #3786 by @jxltom
- Fix storefront styles after bootstrap is updated to 4.3.1 - #3753 by @jxltom
- Fix logo size in different browser and devices with different sizes - #3722 by @jxltom
- Rename dumpdata file `db.json` to `populatedb_data.json` - #3810 by @maarcingebala
- Prefetch collections for product availability - #3813 by @michaljelonek
- Bump django-graphql-jwt - #3814 by @michaljelonek
- Fix generating slug from title - #3816 by @maarcingebala
- New translations:
  - Estonian
  - Indonesian

## 2.3.1

- Fix access to private variant fields in API - #3773 by maarcingebala
- Limit access of quantity and allocated quantity to staff in GraphQL API #3780 by @jxltom

## 2.3.0

### API

- Return user's last checkout in the `User` type - #3578 by @fowczarek
- Automatically assign checkout to the logged in user - #3587 by @fowczarek
- Expose `chargeTaxesOnShipping` field in the `Shop` type - #3603 by @fowczarek
- Expose list of enabled payment gateways - #3639 by @fowczarek
- Validate uploaded files in a unified way - #3633 by @fowczarek
- Add mutation to trigger fetching tax rates - #3622 by @fowczarek
- Use USERNAME_FIELD instead of hard-code email field when resolving user - #3577 by @jxltom
- Require variant and quantity fields in `CheckoutLineInput` type - #3592 by @jxltom
- Preserve order of nodes in `get_nodes_or_error` function - #3632 by @jxltom
- Add list mutations for `Voucher` and `Sale` models - #3669 by @michaljelonek
- Use proper type for countries in `Voucher` type - #3664 by @michaljelonek
- Require email in when creating checkout in API - #3667 by @michaljelonek
- Unify returning errors in the `tokenCreate` mutation - #3666 by @michaljelonek
- Use `Date` field in Sale/Voucher inputs - #3672 by @michaljelonek
- Refactor checkout mutations - #3610 by @fowczarek
- Refactor `clean_instance`, so it does not returns errors anymore - #3597 by @akjanik
- Handle GraphqQL syntax errors - #3576 by @jxltom

### Core

- Refactor payments architecture - #3519 by @michaljelonek
- Improve Docker and `docker-compose` configuration - #3657 by @michaljelonek
- Allow setting payment status manually for dummy gateway in Storefront 1.0 - #3648 by @jxltom
- Infer default transaction kind from operation type - #3646 by @jxltom
- Get correct payment status for order without any payments - #3605 by @jxltom
- Add default ordering by `id` for `CartLine` model - #3593 by @jxltom
- Fix "set password" email sent to customer created in the dashboard - #3688 by @Kwaidan00

### Dashboard 2.0

- ️Add taxes section - #3622 by @dominik-zeglen
- Add drag'n'drop image upload - #3611 by @dominik-zeglen
- Unify grid handling - #3520 by @dominik-zeglen
- Add component generator - #3670 by @dominik-zeglen
- Throw Typescript errors while snapshotting - #3611 by @dominik-zeglen
- Simplify mutation's error checking - #3589 by @dominik-zeglen
- Fix order cancelling - #3624 by @dominik-zeglen
- Fix logo placement - #3602 by @dominik-zeglen

### Other notable changes

- Register Celery task for updating exchange rates - #3599 by @jxltom
- Fix handling different attributes with the same slug - #3626 by @jxltom
- Add missing migrations for tax rate choices - #3629 by @jxltom
- Fix `TypeError` on calling `get_client_token` - #3660 by @michaljelonek
- Make shipping required as default when creating product types - #3655 by @jxltom
- Display payment status on customer's account page in Storefront 1.0 - #3637 by @jxltom
- Make order fields sequence in Dashboard 1.0 same as in Dashboard 2.0 - #3606 by @jxltom
- Fix returning products for homepage for the currently viewing user - #3598 by @jxltom
- Allow filtering payments by status in Dashboard 1.0 - #3608 by @jxltom
- Fix typo in the definition of order status - #3649 by @jxltom
- Add margin for order notes section - #3650 by @jxltom
- Fix logo position - #3609, #3616 by @jxltom
- Storefront visual improvements - #3696 by @piotrgrundas
- Fix product list price filter - #3697 by @Kwaidan00
- Redirect to success page after successful payment - #3693 by @Kwaidan00

## 2.2.0

### API

- Use `PermissionEnum` as input parameter type for `permissions` field - #3434 by @maarcingebala
- Add "authorize" and "charge" mutations for payments - #3426 by @jxltom
- Add alt text to product thumbnails and background images of collections and categories - #3429 by @fowczarek
- Fix passing decimal arguments = #3457 by @fowczarek
- Allow sorting products by the update date - #3470 by @jxltom
- Validate and clear the shipping method in draft order mutations - #3472 by @fowczarek
- Change tax rate field to choice field - #3478 by @fowczarek
- Allow filtering attributes by collections - #3508 by @maarcingebala
- Resolve to `None` when empty object ID was passed as mutation argument - #3497 by @maarcingebala
- Change `errors` field type from [Error] to [Error!] - #3489 by @fowczarek
- Support creating default variant for product types that don't use multiple variants - #3505 by @fowczarek
- Validate SKU when creating a default variant - #3555 by @fowczarek
- Extract enums to separate files - #3523 by @maarcingebala

### Core

- Add Stripe payment gateway - #3408 by @jxltom
- Add `first_name` and `last_name` fields to the `User` model - #3101 by @fowczarek
- Improve several payment validations - #3418 by @jxltom
- Optimize payments related database queries - #3455 by @jxltom
- Add publication date to collections - #3369 by @k-brk
- Fix hard-coded site name in order PDFs - #3526 by @NyanKiyoshi
- Update favicons to the new style - #3483 by @dominik-zeglen
- Fix migrations for default currency - #3235 by @bykof
- Remove Elasticsearch from `docker-compose.yml` - #3482 by @maarcingebala
- Resort imports in tests - #3471 by @jxltom
- Fix the no shipping orders payment crash on Stripe - #3550 by @NyanKiyoshi
- Bump backend dependencies - #3557 by @maarcingebala. This PR removes security issue CVE-2019-3498 which was present in Django 2.1.4. Saleor however wasn't vulnerable to this issue as it doesn't use the affected `django.views.defaults.page_not_found()` view.
- Generate random data using the default currency - #3512 by @stephenmoloney
- New translations:
  - Catalan
  - Serbian

### Dashboard 2.0

- Restyle product selection dialogs - #3499 by @dominik-zeglen, @maarcingebala
- Fix minor visual bugs in Dashboard 2.0 - #3433 by @dominik-zeglen
- Display warning if order draft has missing data - #3431 by @dominik-zeglen
- Add description field to collections - #3435 by @dominik-zeglen
- Add query batching - #3443 by @dominik-zeglen
- Use autocomplete fields in country selection - #3443 by @dominik-zeglen
- Add alt text to categories and collections - #3461 by @dominik-zeglen
- Use first and last name of a customer or staff member in UI - #3247 by @Bonifacy1, @dominik-zeglen
- Show error page if an object was not found - #3463 by @dominik-zeglen
- Fix simple product's inventory data saving bug - #3474 by @dominik-zeglen
- Replace `thumbnailUrl` with `thumbnail { url }` - #3484 by @dominik-zeglen
- Change "Feature on Homepage" switch behavior - #3481 by @dominik-zeglen
- Expand payment section in order view - #3502 by @dominik-zeglen
- Change TypeScript loader to speed up the build process - #3545 by @patrys

### Bugfixes

- Do not show `Pay For Order` if order is partly paid since partial payment is not supported - #3398 by @jxltom
- Fix attribute filters in the products category view - #3535 by @fowczarek
- Fix storybook dependencies conflict - #3544 by @dominik-zeglen

## 2.1.0

### API

- Change selected connection fields to lists - #3307 by @fowczarek
- Require pagination in connections - #3352 by @maarcingebala
- Replace Graphene view with a custom one - #3263 by @patrys
- Change `sortBy` parameter to use enum type - #3345 by @fowczarek
- Add `me` query to fetch data of a logged-in user - #3202, #3316 by @fowczarek
- Add `canFinalize` field to the Order type - #3356 by @fowczarek
- Extract resolvers and mutations to separate files - #3248 by @fowczarek
- Add VAT tax rates field to country - #3392 by @michaljelonek
- Allow creating orders without users - #3396 by @fowczarek

### Core

- Add Razorpay payment gatway - #3205 by @NyanKiyoshi
- Use standard tax rate as a default tax rate value - #3340 by @fowczarek
- Add description field to the Collection model - #3275 by @fowczarek
- Enforce the POST method on VAT rates fetching - #3337 by @NyanKiyoshi
- Generate thumbnails for category/collection background images - #3270 by @NyanKiyoshi
- Add warm-up support in product image creation mutation - #3276 by @NyanKiyoshi
- Fix error in the `populatedb` script when running it not from the project root - #3272 by @NyanKiyoshi
- Make Webpack rebuilds fast - #3290 by @patrys
- Skip installing Chromium to make deployment faster - #3227 by @jxltom
- Add default test runner - #3258 by @jxltom
- Add Transifex client to Pipfile - #3321 by @jxltom
- Remove additional pytest arguments in tox - #3338 by @jxltom
- Remove test warnings - #3339 by @jxltom
- Remove runtime warning when product has discount - #3310 by @jxltom
- Remove `django-graphene-jwt` warnings - #3228 by @jxltom
- Disable deprecated warnings - #3229 by @jxltom
- Add `AWS_S3_ENDPOINT_URL` setting to support DigitalOcean spaces. - #3281 by @hairychris
- Add `.gitattributes` file to hide diffs for generated files on Github - #3055 by @NyanKiyoshi
- Add database sequence reset to `populatedb` - #3406 by @michaljelonek
- Get authorized amount from succeeded auth transactions - #3417 by @jxltom
- Resort imports by `isort` - #3412 by @jxltom

### Dashboard 2.0

- Add confirmation modal when leaving view with unsaved changes - #3375 by @dominik-zeglen
- Add dialog loading and error states - #3359 by @dominik-zeglen
- Split paths and urls - #3350 by @dominik-zeglen
- Derive state from props in forms - #3360 by @dominik-zeglen
- Apply debounce to autocomplete fields - #3351 by @dominik-zeglen
- Use Apollo signatures - #3353 by @dominik-zeglen
- Add order note field in the order details view - #3346 by @dominik-zeglen
- Add app-wide progress bar - #3312 by @dominik-zeglen
- Ensure that all queries are built on top of TypedQuery - #3309 by @dominik-zeglen
- Close modal windows automatically - #3296 by @dominik-zeglen
- Move URLs to separate files - #3295 by @dominik-zeglen
- Add basic filters for products and orders list - #3237 by @Bonifacy1
- Fetch default currency from API - #3280 by @dominik-zeglen
- Add `displayName` property to components - #3238 by @Bonifacy1
- Add window titles - #3279 by @dominik-zeglen
- Add paginator component - #3265 by @dominik-zeglen
- Update Material UI to 3.6 - #3387 by @patrys
- Upgrade React, Apollo, Webpack and Babel - #3393 by @patrys
- Add pagination for required connections - #3411 by @dominik-zeglen

### Bugfixes

- Fix language codes - #3311 by @jxltom
- Fix resolving empty attributes list - #3293 by @maarcingebala
- Fix range filters not being applied - #3385 by @michaljelonek
- Remove timeout for updating image height - #3344 by @jxltom
- Return error if checkout was not found - #3289 by @maarcingebala
- Solve an auto-resize conflict between Materialize and medium-editor - #3367 by @adonig
- Fix calls to `ngettext_lazy` - #3380 by @patrys
- Filter preauthorized order from succeeded transactions - #3399 by @jxltom
- Fix incorrect country code in fixtures - #3349 by @bingimar
- Fix updating background image of a collection - #3362 by @fowczarek & @dominik-zeglen

### Docs

- Document settings related to generating thumbnails on demand - #3329 by @NyanKiyoshi
- Improve documentation for Heroku deployment - #3170 by @raybesiga
- Update documentation on Docker deployment - #3326 by @jxltom
- Document payment gateway configuration - #3376 by @NyanKiyoshi

## 2.0.0

### API

- Add mutation to delete a customer; add `isActive` field in `customerUpdate` mutation - #3177 by @maarcingebala
- Add mutations to manage authorization keys - #3082 by @maarcingebala
- Add queries for dashboard homepage - #3146 by @maarcingebala
- Allows user to unset homepage collection - #3140 by @oldPadavan
- Use enums as permission codes - #3095 by @the-bionic
- Return absolute image URLs - #3182 by @maarcingebala
- Add `backgroundImage` field to `CategoryInput` - #3153 by @oldPadavan
- Add `dateJoined` and `lastLogin` fields in `User` type - #3169 by @maarcingebala
- Separate `parent` input field from `CategoryInput` - #3150 by @akjanik
- Remove duplicated field in Order type - #3180 by @maarcingebala
- Handle empty `backgroundImage` field in API - #3159 by @maarcingebala
- Generate name-based slug in collection mutations - #3145 by @akjanik
- Remove products field from `collectionUpdate` mutation - #3141 by @oldPadavan
- Change `items` field in `Menu` type from connection to list - #3032 by @oldPadavan
- Make `Meta.description` required in `BaseMutation` - #3034 by @oldPadavan
- Apply `textwrap.dedent` to GraphQL descriptions - #3167 by @fowczarek

### Dashboard 2.0

- Add collection management - #3135 by @dominik-zeglen
- Add customer management - #3176 by @dominik-zeglen
- Add homepage view - #3155, #3178 by @Bonifacy1 and @dominik-zeglen
- Add product type management - #3052 by @dominik-zeglen
- Add site settings management - #3071 by @dominik-zeglen
- Escape node IDs in URLs - #3115 by @dominik-zeglen
- Restyle categories section - #3072 by @Bonifacy1

### Other

- Change relation between `ProductType` and `Attribute` models - #3097 by @maarcingebala
- Remove `quantity-allocated` generation in `populatedb` script - #3084 by @MartinSeibert
- Handle `Money` serialization - #3131 by @Pacu2
- Do not collect unnecessary static files - #3050 by @jxltom
- Remove host mounted volume in `docker-compose` - #3091 by @tiangolo
- Remove custom services names in `docker-compose` - #3092 by @tiangolo
- Replace COUNTRIES with countries.countries - #3079 by @neeraj1909
- Installing dev packages in docker since tests are needed - #3078 by @jxltom
- Remove comparing string in address-form-panel template - #3074 by @tomcio1205
- Move updating variant names to a Celery task - #3189 by @fowczarek

### Bugfixes

- Fix typo in `clean_input` method - #3100 by @the-bionic
- Fix typo in `ShippingMethod` model - #3099 by @the-bionic
- Remove duplicated variable declaration - #3094 by @the-bionic

### Docs

- Add createdb note to getting started for Windows - #3106 by @ajostergaard
- Update docs on pipenv - #3045 by @jxltom<|MERGE_RESOLUTION|>--- conflicted
+++ resolved
@@ -10,13 +10,10 @@
   - Deprecated `slug` in filter for `menus`. Use `slugs` instead
 - Add ability to filter payments by list of ids. #10821 by @kadewu
 - Add ability to filter customers by ids. #10694 by @kadewu
-<<<<<<< HEAD
 - Add `User.checkouts` field. #10862 by @zedzior
-=======
 - Add optional field `audience` to mutation `tokenCreate`. If provided, the created tokens will have key `aud` with value: `custom:{audience-input-value}` - #10845 by @korycins
 - Use `AttributeValue.name` instead of `AttributeValue.slug` to determine uniqueness of a value instance for dropdown and multiselect attributes. - #10881 by @jakubkuc
 - Add ability to pass metadata directly in create/update mutations for product app models - #10689 by @SzymJ
->>>>>>> 42f9464c
 
 ### Other changes
 
