--- conflicted
+++ resolved
@@ -38,9 +38,7 @@
 - Fix invalid tax rates for lines - #7058 by @IKarbowiak
 - Allow seeing unconfirmed orders - #7072 by @IKarbowiak
 - Raise GraphQLError when too big integer value is provided - #7076 by @IKarbowiak
-<<<<<<< HEAD
 - Do not update draft order addresses when user is changing - #7088 by @IKarbowiak
-=======
 - Recalculate draft order when product/variant was deleted - #7085 by @d-wysocki
 - Added validation for `DraftOrderCreate` with negative quantity line - #7085 by @d-wysocki
 - Remove html tags from product description_plaintext - #7094 by @d-wysocki
@@ -69,7 +67,6 @@
 - Fix export with empty assignment values - #7207 by @IKarbowiak
 - Change exported file name - #7218 by @IKarbowiak
 - Performance upgrade on `OrderLine` type with `thumbnail` field - #7224 by @tomaszszymanski129
->>>>>>> 49021758
 
 ### Breaking
 - Multichannel MVP: Multicurrency - #6242 by @fowczarek @d-wysocki
