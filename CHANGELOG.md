--- conflicted
+++ resolved
@@ -13,12 +13,9 @@
 ### Saleor Apps
 
 ### Other changes
-<<<<<<< HEAD
 - Remove `prefetched_for_webhook` to legacy payload generators - #15369 by @AjmalPonneth
-=======
 - Don't raise InsufficientStock for track_inventory=False variants #15475 by @carlosa54
 - DB performance improvements in attribute dataloaders - #15474 by @AjmalPonneth
->>>>>>> ce827431
 
 # 3.19.0
 
