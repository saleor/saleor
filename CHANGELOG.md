# Changelog

All notable, unreleased changes to this project will be documented in this file. For the released changes, please visit the [Releases](https://github.com/mirumee/saleor/releases) page.

# 3.15.0 [Unreleased]

### Breaking changes

- Remove `OrderBulkCreateInput.trackingClientId` field - #13146 by @SzymJ
- Drop backend integration with Open Exchange Rates API - #13175 by @maarcingebala
  - Note: this changes doesn't affect Saleor Cloud users, as the integration was never enabled there.
  - After this change, the following fields in API alway return `null` values:
    - `ProductPricingInfo.discountLocalCurrency`
    - `ProductPricingInfo.priceRangeLocalCurrency`
    - `VariantPricingInfo.discountLocalCurrency`
    - `VariantPricingInfo.priceLocalCurrency`

### GraphQL API

- Add `orderNoteAdd` and `orderNoteUpdate` mutations and deprecate `orderAddNote` mutation - #12434 by @pawelzar
- Deprecate `Order.trackingClientId` field - #13146 by @SzymJ
<<<<<<< HEAD
- Add error handling for invalid input fields in the `AccountAddressCreate` mutation. - #13086 by @FremahA
=======
- Fix error "Cannot return null for non-nullable field Webhook.name" - #12989 by @Smit-Parmar
- Added `GiftCardFilterInput.createdByEmail` filter - #13132 by @Smit-Parmar
>>>>>>> b6a4fab7

### Saleor Apps

- Introduce `Saleor-Schema-Version` HTTP header in app manifest fetching and app installation handshake requests. - #13075 by @przlada

### Other changes

- Expand metric units to support more types of products. - #13043 by @FremahA
<<<<<<< HEAD

- Fix Error Cannot return null for non-nullable field Webhook.name. - #12989 by @cyborg7898
=======
>>>>>>> b6a4fab7
- Remove unused `django-versatileimagefield` package - #13148 by @SzymJ
- Remove unused `google-measurement-protocol` package - #13146 by @SzymJ
- Add missing descriptions to App module. - #13163 by @fowczarek
- Drop TranslationProxy and replace `translated` model property with `get_translation` function where needed. - #13156 by @zedzior
- Add missing descriptions to account module. - #13155 by @fowczarek
- Add missing descriptions to channel module. - #13166 by @fowczarek
- Add missing descriptions to checkout module. - #13167 by @fowczarek
- Add missing descriptions to attribute module. - #13165 by @fowczarek
- Add missing descriptions to csv module. - #13184 by @fowczarek
- Add missing descriptions to Account module. - #13155 by @fowczarek
- Add `ACCOUNT_CONFIRMATION_REQUESTED` async event - #13162 by @SzymJ

# 3.14.0

### Breaking changes

- Gift cards can now be applied on a checkout without an email, fields `used_by` and `used_by_email` on GiftCard model are deprecated and will be removed in 4.0. - #13019 by @tomaszszymanski129
- The `ProductBulkCreateError.path` field for errors related to product variants input in the `productBulkCreate` mutation will now return more detailed error paths, e.g. `variants.1.stocks.0.warehouse` instead of `variants.1.warehouses` - #12534 by @SzymJ
- The `discounts` field has been removed from the listed plugin manager methods. Instead of the `discounts` argument, an applied `discount` is now assigned to each line in the `CheckoutLineInfo` inside the `CheckoutInfo` object. - #11934 by @fowczarek

  - `calculate_checkout_total`
  - `calculate_checkout_subtotal`
  - `calculate_checkout_shipping`
  - `get_checkout_shipping_tax_rate`
  - `calculate_checkout_line_total`
  - `calculate_checkout_line_unit_price`
  - `get_checkout_line_tax_rate`
  - `preprocess_order_creation`

  This breaking change affect any custom plugins in open-source Saleor, if they override any of the above mentioned methods.

### GraphQL API

- [Preview] Add `orderBulkCreate` mutation - #12269 by @zedzior
- [Preview] Add `attributeBulkTranslate` and `attributeValueBulkTranslate` mutations - #12965 by @SzymJ
- [Preview] Add `where` and `search` filtering option on `products` query - #12960 by @zedzior
- Allow setting metadata during user creating and updating - #12577 by @IKarbowiak
  - The following mutations have been updated:
    - `customerCreate`
    - `customerUpdate`
    - `staffCreate`
    - `staffUpdate`
    - `accountUpdate`
    - `customerBulkUpdate`
- Add `checkoutCreateFromOrder` mutation to create checkout from order - #12628 by @korycins
- Allow setting metadata during invoice creating and updating - #12641 by @IKarbowiak
- Introduce channel permissions - #10423 by @IKarbowiak
  - Limit staff users to access only certain channels. Granted permissions only apply to channels that the user has already been given access to.
- Add `enableAccountConfirmationByEmail` option in the `shopSettingsUpdate` mutation, which allows controlling whether account confirmation should be sent on new account registrations (before it was controlled by env variable `ENABLE_ACCOUNT_CONFIRMATION_BY_EMAIL`) - #12781 by @SzymJ
- Add `path` field to `ProductVariantBulkError` - #12534 by @SzymJ
- Add `enable_account_confirmation_by_email` to `SiteSettings` model and allow to update it via `shopSettingsUpdate` mutation - #12781 by @SzymJ
- Add `brand` optional field with brand data (initially logo image) to `Manifest`, `AppInstallation` and `App` - #12361 by @przlada
- Add `externalReference` field to `AttributeValueInput`, `BulkAttributeValueInput` and `AttributeValueSelectableTypeInput` - #12823 by @SzymJ
- [Preview] Add `where` filtering option with `ids` filter for `product_variants`, `collections` and `categories` query - #13004 by @zedzior

### Saleor Apps

- Introduce channel permissions - #10423 by @IKarbowiak
  - Extend the OpenID connect configuration with `Staff user domains` and `Default permission group name for new staff users`.
  - When the OpenID plugin is active, the default staff permission group is created, and all staff users are assigned to it.
  - To ensure the proper functioning of OAuth permissions, ensure that the
    `Default permission group name for new staff users` is set to a permission group with no channel restrictions.
- [Preview] Add `ORDER_BULK_CREATED` event, which is sent for successfully imported orders - #12536 by @zedzior

### Other changes

- Fix saving `description_plaintext` for product - #12586 by @SzymJ
- Fix sending `product_created` event in `ProductBulkCreate` mutation - #12605 by @SzymJ
- Add `ORDER_REFUNDED`, `ORDER_FULLY_REFUNDED`, `ORDER_PAID` webhooks - #12533 by @korycins
- Add functionality to delete expired orders automatically - #12710 by @korycins
- Handle error raised by 0Auth when fetching token - #12672 by @IKarbowiakg
- Fix adding new lines to draft order when the existing line has deleted product - #12711 by @SzymJ
- Upgrade checkout `complete_checkout` to assign guest checkout to account if it exists - #12758 by @FremahA
- Remove `ENABLE_ACCOUNT_CONFIRMATION_BY_EMAIL` env variable from settings - ##12781 by @Szym
- Remove default `EMAIL_URL` value pointing to console output; from now on `EMAIL_URL` has to be set explicitly - #12580 by @maarcingebala
- Match `Orders` to `User` when creating user using OIDC plugin. - #12863 by @kadewu
- Allow defining a custom price in draft orders - #12855 by @KirillPlaksin
- Update price resolvers - use `discounted_price` on `ProductChannelListing` and `ProductVariantChannelListing` channel listings to return the pricing - #12713 by @IKarbowiak

# 3.13.0

### Highlights

- Improve support for handling transactions - #10350 by @korycins

  - API changes:

    - Add new mutations:
      - `transactionEventReport` - Report the event for the transaction.
      - `orderGrantRefundCreate` - Add granted refund to the order.
      - `orderGrantRefundUpdate` - Update granted refund.
    - Add new types:
      - `OrderGrantedRefund` - The details of the granted refund.
    - Add new webhooks:
      - `TRANSACTION_CHARGE_REQUESTED` - triggered when a staff user request charge for the transaction.
      - `TRANSACTION_REFUND_REQUESTED` - triggered when a staff user request refund for the transaction.
      - `TRANSACTION_CANCELATION_REQUESTED` - triggered when a staff user request cancelation for the transaction.
    - Add new webhook subscriptions:
      - `TransactionChargeRequested` - Event sent when transaction charge is requested.
      - `TransactionRefundRequested` - Event sent when transaction refund is requested.
      - `TransactionCancelationRequested` - Event sent when transaction cancelation is requested.
    - Add new fields:
      - `OrderSettings.markAsPaidStrategy` - Determine what strategy will be used to mark the order as paid.
      - `TransactionItem`:
        - `authorizePendingAmount` - Total amount of ongoing authorization requests for the transaction.
        - `refundPendingAmount` - Total amount of ongoing refund requests for the transaction.
        - `cancelPendingAmount` - Total amount of ongoing cancel requests for the transaction.
        - `chargePendingAmount` - Total amount of ongoing charge requests for the transaction.
        - `canceledAmount` - Total amount canceled for this transaction.
        - `name` - Name of the transaction.
        - `message` - Message related to the transaction.
        - `pspReference` - PSP reference of transaction.
        - `createdBy` - User or App that created the transaction.
        - `externalUrl` - The URL that will allow to redirect user to payment provider page with transaction details.
      - `TransactionEvent`:
        - `pspReference` - PSP reference related to the event.
        - `message` - Message related to the transaction's event.
        - `externalUrl` - The URL that will allow to redirect user to payment provider page with transaction event details.
        - `amount` - The amount related to this event.
        - `type` - The type of action related to this event.
        - `createdBy` - User or App that created the event.
      - `Order`:
        - `totalCharged` - Amount charged for the order.
        - `totalCanceled` - Amount canceled for the order.
        - `grantedRefunds` - List of granted refunds.
        - `totalGrantedRefund` - Total amount of granted refund.
        - `totalRefunded` - Total refund amount for the order.
        - `totalRefundPending` - Total amount of ongoing refund requests for the order's transactions.
        - `totalAuthorizePending` - Total amount of ongoing authorization requests for the order's transactions.
        - `totalChargePending` - Total amount of ongoing charge requests for the order's transactions.
        - `totalCancelPending` - Total amount of ongoing cancel requests for the order's transactions.
        - `totalRemainingGrant` - The difference between the granted refund and the pending and refunded amounts.
      - `OrderEventsEnum`:
        - `TRANSACTION_CHARGE_REQUESTED`
        - `TRANSACTION_CANCEL_REQUESTED`
        - `TRANSACTION_MARK_AS_PAID_FAILED`
    - Add new input fields:

      - `TransactionCreateInput` & `TransactionUpdateInput`:
        - `name` - The name of the transaction.
        - `message` - The message of the transaction.
        - `pspReference` - The PSP Reference of the transaction.
        - `amountCanceled` - Amount canceled by this transaction.
        - `externalUrl` - The URL that will allow to redirect user to payment provider page with transaction.
      - `TransactionEventInput`:
        - `pspReference` - The PSP Reference of the transaction.
        - `message` - Message related to the transaction's event.

    - Deprecate webhooks:
      - `TRANSACTION_ACTION_REQUEST` - Use `TRANSACTION_CHARGE_REQUESTED`, `TRANSACTION_REFUND_REQUESTED`, `TRANSACTION_CANCELATION_REQUESTED` instead.
    - Deprecate object fields:

      - `TransactionItem`:
        - `voidedAmount` - Use `canceledAmount`. This field will be removed in Saleor 3.14 (Preview feature).
        - `status` - Not needed anymore. The transaction amounts will be used to determine a current status of transactions. This field will be removed in Saleor 3.14 (Preview feature).
        - `reference` - Use `pspReference` instead. This field will be removed in Saleor 3.14 (Preview feature).
      - `TransactionEvent`:
        - `status` - Use `type` instead. This field will be removed in Saleor 3.14 (Preview feature).
        - `reference` - Use `pspReference` instead. This field will be removed in Saleor 3.14 (Preview feature).
        - `name` - Use `message` instead. This field will be removed in Saleor 3.14 (Preview feature).
      - `TransactionActionEnum`
        - `VOID` - Use `CANCEL` instead. This field will be removed in Saleor 3.14 (Preview feature).
      - `Order`:
        - `totalCaptured` - Use `totalCharged` instead. Will be removed in Saleor 4.0
      - `OrderEvent`:
        - `status` - Use `TransactionEvent` to track the status of `TransactionItem`. This field will be removed in Saleor 3.14 (Preview feature).
      - `OrderEventsEnum`:
        - `TRANSACTION_CAPTURE_REQUESTED` - Use `TRANSACTION_CHARGE_REQUESTED` instead. This field will be removed in Saleor 3.14 (Preview feature).
        - `TRANSACTION_VOID_REQUESTED` - Use `TRANSACTION_CANCEL_REQUESTED` instead. This field will be removed in Saleor 3.14 (Preview feature).

    - Deprecate input fields:
      - `TransactionCreateInput` & `TransactionUpdateInput`:
        - `status` - Not needed anymore. The transaction amounts will be used to determine the current status of transactions. This input field will be removed in Saleor 3.14 (Preview feature).
        - `type` - Use `name` and `message` instead. This input field will be removed in Saleor 3.14 (Preview feature).
        - `reference` - Use `pspReference` instead. This input field will be removed in Saleor 3.14 (Preview feature).
        - `amountVoided` - Use `amountCanceled` instead. This input field will be removed in Saleor 3.14 (Preview feature).
      - `TransactionEventInput`:
        - `status` - Status will be calculated by Saleor. This input field will be removed in Saleor 3.14 (Preview feature).
        - `reference` - Use `pspReference` instead. This input field will be removed in Saleor 3.14 (Preview feature).
        - `name` - Use `message` instead. This field will be removed in Saleor 3.14 (Preview feature).

- Support for payment apps - #12179 by @korycins
  - Add new mutations:
    - `paymentGatewayInitialize` - Initialize the payment gateway to process a payment.
    - `transactionInitialize` - Initiate payment processing.
    - `transactionProcess` - Process the initialized payment.
  - Add new synchronous webhooks:
    - `PAYMENT_GATEWAY_INITIALIZE_SESSION` - Triggered when a customer requests the initialization of a payment gateway.
    - `TRANSACTION_INITIALIZE_SESSION` - Triggered when a customer requests the initialization of a payment processing.
    - `TRANSACTION_PROCESS_SESSION` - Triggered when a customer requests processing the initialized payment.

### Breaking changes

- **Feature preview breaking change**:

  - Improve support for handling transactions - #10350 by @korycins
    - For all new `transactionItem` created by `transactionCreate`, any update action can be done only by the same app/user that performed `transactionCreate` action. This change impacts only on new `transactionItem,` the already existing will work in the same way as previously.
    - `transactionRequestAction` mutation can't be executed with `MANAGE_ORDERS` permission. Permission `HANDLE_PAYMENTS` is required.
    - Drop calling `TRANSACTION_ACTION_REQUEST` webhook inside a mutation related to `Payment` types. The related mutations: `orderVoid`, `orderCapture`, `orderRefund`, `orderFulfillmentRefundProducts`, `orderFulfillmentReturnProducts`. Use a dedicated mutation for triggering an action: `transactionRequestAction`.

  See the [3.12 to 3.13](https://docs.saleor.io/docs/3.x/upgrade-guides/3-12-to-3-13) upgrade guide for more details.

### GraphQL API

- [Preview] Add `StockBulkUpdate` mutation - #12139 by @SzymJ
- Upgrade GraphiQL to `2.4.0` for playground - #12271 by @zaiste
- Add new object type `AppManifestRequiredSaleorVersion` - #12164 by @przlada
  - Add new optional field `Manifest.requiredSaleorVersion`
  - Add `requiredSaleorVersion` validation to `appInstall` and `appFetchManifest` mutations
- Add new field `author` to `Manifest` and `App` object types - #12166 by @przlada
- Add backward compatibility for `taxCode` field - #12325 by @maarcingebala
- Support resolving `Order` as an entity in Apollo Federation - #12328 by @binary-koan
- [Preview] Add `ProductBulkCreate` mutation - #12177 by @SzymJ
- [Preview] Add `CustomerBulkUpdate` mutation - #12268 by @SzymJ

### Saleor Apps

- Add `requiredSaleorVersion` field to the App manifest determining the required Saleor version as semver range - #12164 by @przlada
- Add new field `author` to the App manifest - #12166 by @przlada
- Add `GIFT_CARD_SENT` asynchronous event to webhooks - #12472 by @rafalp

### Other changes

- Add Celery beat task for expiring unconfirmed not paid orders - #11960 by @kadewu:
  - Add `expireOrdersAfter` to `orderSettings` for `Channel` type.
  - Add `ORDER_EXPIRED` webhook triggered when `Order` is marked as expired.
- Create order discounts for all voucher types - #12272 by @IKarbowiak
- Core now supports Dev Containers for local development - #12391 by @patrys
- Use Mailhog SMTP server on Dev Container - #12402 by @carlosa54
- Publish schema.graphql on releases - #12431 by @maarcingebala
- Fix missing webhook triggers for `order_updated` and `order_fully_paid` when an order is paid with a `transactionItem` - #12508 by @korycins
- Remove Mailhog in favor of Mailpit - #12447 by @carlosa54

# 3.12.0

### Breaking changes

- `stocks` and `channelListings` inputs for preview `ProductVariantBulkUpdate` mutation has been changed. Both inputs have been extended by:

  - `create` input - list of items that should be created
  - `update` input - list of items that should be updated
  - `remove` input - list of objects ID's that should be removed

  If your platform relies on this [Preview] feature, make sure you update your mutations stocks and channel listings inputs from:

  ```
     {
      "stocks/channelListings": [
        {
          ...
        }
      ]
     }
  ```

  to:

  ```
     {
      "stocks/channelListings": {
        "create": [
          {
           ...
          }
        ]
      }
     }
  ```

- Change the discount rounding mode - #12041 by @IKarbowiak

  - Change the rounding mode from `ROUND_DOWN` to `ROUND_HALF_UP` - it affects the discount amount and total price of future checkouts and orders with a percentage discount applied.
    The discount amount might be 0.01 greater, and the total price might be 0.01 lower.
    E.g. if you had an order for $13 and applied a 12.5% discount, you would get $11.38 with a $1.62 discount, but now it will be calculated as $11.37 with $1.63 discount.

- Media and image fields now default to returning 4K thumbnails instead of original uploads - #11996 by @patrys
- Include specific products voucher in checkout discount - #12191 by @IKarbowiak
  - Make the `specific product` and `apply once per order` voucher discounts visible on `checkout.discount` field.
    Previously, the discount amount for these vouchers was shown as 0.

### GraphQL API

- Added support for all attributes types in `BulkAttributeValueInput` - #12095 by @SzymJ
- Add possibility to remove `stocks` and `channel listings` in `ProductVariantBulkUpdate` mutation.
- Move `orderSettings` query to `Channel` type - #11417 by @kadewu:
  - Mutation `Channel.channelCreate` and `Channel.channelUpdate` have new `orderSettings` input.
  - Deprecate `Shop.orderSettings` query. Use `Channel.orderSettings` query instead.
  - Deprecate `Shop.orderSettingsUpdate` mutation. Use `Channel.channelUpdate` instead.
- Add meta fields to `ProductMedia` model - #11894 by @zedzior
- Make `oldPassword` argument on `passwordChange` mutation optional; support accounts without usable passwords - @11999 by @rafalp
- Added support for AVIF images, added `AVIF` and `ORIGINAL` to `ThumbnailFormatEnum` - #11998 by @patrys
- Introduce custom headers for webhook requests - #11978 by @zedzior
- Improve GraphQL playground by storing headers in the local storage - #12176 by @zaiste
- Fixes for GraphiQL playground - #12192 by @zaiste

### Other changes

- Fix saving `metadata` in `ProductVariantBulkCreate` and `ProductVariantBulkupdate` mutations - #12097 by @SzymJ
- Enhance webhook's subscription query validation. Apply the validation and event inheritance to manifest validation - #11797 by @zedzior
- Fix GraphQL playground when the `operationName` is set across different tabs - #11936 by @zaiste
- Add new asynchronous events related to media: #11918 by @zedzior
  - `PRODUCT_MEDIA CREATED`
  - `PRODUCT_MEDIA_UPDATED`
  - `PRODUCT_MEDIA_DELETED`
  - `THUMBNAIL_CREATED`
- CORS is now handled in the ASGI layer - #11415 by @patrys
- Added native support for gzip compression - #11833 by @patrys
- Set flat rates as the default tax calculation strategy - #12069 by @maarcingebala
  - Enables flat rates for channels in which no tax calculation method was set.
- Users created by the OIDC plugin now have unusable password set instead of empty string - #12103 by @rafalp
- Fix thumbnail generation long image names - #12435 by @KirillPlaksin

# 3.11.0

### Highlights

Just so you know, changes mentioned in this section are in a preview state and can be subject to changes in the future.

- Bulk mutations for creating and updating multiple product variants in one mutation call - #11392 by @SzymJ
- Ability to run subscription webhooks in a dry-run mode - #11548 by @zedzior
- Preview of new `where` filtering API which allows joining multiple filters with `AND`/`OR` operators; currently available only in the `attributes` query - #11737 by @IKarbowiak

### GraphQL API

- [Preview] Add `productVariantBulkUpdate` mutation - #11392 by @SzymJ
- [Preview] Add new error handling policies in `productVariantBulkCreate` mutation - #11392 by @SzymJ
- [Preview] Add `webhookDryRun` mutation - #11548 by @zedzior
- [Preview] Add `webhookTrigger` mutation - #11687 by @zedzior
- Fix adding an invalid label to meta fields - #11718 by @IKarbowiak
- Add filter by `checkoutToken` to `Query.orders`. - #11689 by @kadewu
- [Preview] Attribute filters improvement - #11737 by @IKarbowiak
  - introduce `where` option on `attributes` query
  - add `search` option on `attributes` query
  - deprecate `product.variant` field
  - deprecate the following `Attribute` fields: `filterableInStorefront`, `storefrontSearchPosition`, `availableInGrid`.

### Other changes

- Allow `webhookCreate` and `webhookUpdate` mutations to inherit events from `query` field - #11736 by @zedzior
- Add new `PRODUCT_VARIANT_STOCK_UPDATED` event - #11665 by @jakubkuc
- Disable websocket support by default in `uvicorn` worker configuration - #11785 by @NyanKiyoshi
- Fix send user email change notification - #11840 by @jakubkuc
- Fix trigger the `FULFILLMENT_APPPROVED` webhook for partial fulfillments - #11824 by @d-wysocki

# 3.10.0 [Unreleased]

### Breaking changes

### GraphQL API

- Add ability to filter and sort products of a category - #10917 by @yemeksepeti-cihankarluk, @ogunheper
  - Add `filter` argument to `Category.products`
  - Add `sortBy` argument to `Category.products`
- Extend invoice object types with `Order` references - #11505 by @przlada
  - Add `Invoice.order` field
  - Add `InvoiceRequested.order`, `InvoiceDeleted.order` and `InvoiceSent.order` fields
- Add support for metadata for `Address` model - #11701 by @IKarbowiak
- Allow to mutate objects, by newly added `externalReference` field, instead of Saleor-assigned ID. Apply to following models: #11410 by @zedzior
  - `Product`
  - `ProductVariant`
  - `Attribute`
  - `AttributeValue`
  - `Order`
  - `User`
  - `Warehouse`

### Other changes

- Fix fetching the `checkout.availableCollectionPoints` - #11489 by @IKarbowiak
- Move checkout metadata to separate model - #11264 by @jakubkuc
- Add ability to set a custom Celery queue for async webhook - #11511 by @NyanKiyoshi
- Remove `CUSTOMER_UPDATED` webhook trigger from address mutations - #11395 by @jakubkuc
- Drop `Django.Auth` - #11305 by @fowczarek
- Add address validation to AddressCreate - #11639 by @jakubkuc
- Propagate voucher discount between checkout lines when charge_taxes is disabled - #11632 by @maarcingebala
- Fix stock events triggers - #11714 by @jakubkuc
- Accept the gift card code provided in the input - by @mociepka
- Fix `GIFT_CARD_CREATED` event not firing when order with gift cards is fulfilled - #11924 by @rafalp

# 3.9.0

### Highlights

- Flat tax rates - #9784 by @maarcingebala

### Breaking changes

- Drop Vatlayer plugin - #9784 by @maarcingebala
  - The following fields are no longer used:
    - `Product.chargeTaxes` - from now on, presence of `Product.taxClass` instance decides whether to charge taxes for a product. As a result, the "Charge Taxes" column in CSV product exports returns empty values.
    - `Shop.chargeTaxesOnShipping` - from now on, presence of `ShippingMethod.taxClass` decides whether to charge taxes for a shipping method.
    - `Shop.includeTaxesInPrices`, `Shop.displayGrossPrices` - configuration moved to `Channel.taxConfiguration`.
  - Removed the following plugin manager methods:
    - `assign_tax_code_to_object_meta`
    - `apply_taxes_to_product`
    - `fetch_taxes_data`
    - `get_tax_rate_percentage_value`
    - `update_taxes_for_order_lines`

### GraphQL API

- Add `attribute` field to `AttributeValueTranslatableContent` type. #11028 by @zedzior
- Add new properties in the `Product` type - #10537 by @kadewu
  - Add new fields: `Product.attribute`, `Product.variant`
  - Add `sortBy` argument to `Product.media`
- Allow assigning attribute value using its ID. Add to `AttributeValueInput` dedicated field for each input type. #11206 by @zedzior

### Other changes

- Re-enable 5 minute database connection persistence by default - #11074 + #11100 by @NyanKiyoshi
  <br/>Set `DB_CONN_MAX_AGE=0` to disable this behavior (adds overhead to requests)
- Bump cryptography to 38.0.3: use OpenSSL 3.0.7 - #11126 by @NyanKiyoshi
- Add exif image validation - #11224 by @IKarbowiak
- Include fully qualified API URL `Saleor-Api-Url` in communication with Apps. #11223 by @przlada
- Add metadata on order line payload notifications. #10954 by @CarlesLopezMagem
- Make email authentication case-insensitive. #11284 by @zedzior
- Fix the observability reporter to obfuscate URLs. #11282 by @przlada
- Add HTTP headers filtering to observability reporter. #11285 by @przlada
- Deactivate Webhook before deleting and handle IntegrityErrors - #11239 @jakubkuc

# 3.8.0

### Highlights

- Add tax exemption API for checkouts (`taxExemptionManage` mutation) - #10344 by @SzymJ
- Switch GraphQL Playground to GraphiQL V2

### Breaking changes

- Verify JWT tokens whenever they are provided with the request. Before, they were only validated when an operation required any permissions. For example: when refreshing a token, the request shouldn't include the expired one.

### GraphQL API

- Add the ability to filter by slug. #10578 by @kadewu
  - Affected types: Attribute, Category, Collection, Menu, Page, Product, ProductType, Warehouse
  - Deprecated `slug` in filter for `menus`. Use `slugs` instead
- Add new `products` filters. #10784 by @kadewu
  - `isAvailable`
  - `publishedFrom`
  - `availableFrom`
  - `isVisibleInListing`
- Add the ability to filter payments by a list of ids. #10821 by @kadewu
- Add the ability to filter customers by ids. #10694 by @kadewu
- Add `User.checkouts` field. #10862 by @zedzior
- Add optional field `audience` to mutation `tokenCreate`. If provided, the created tokens will have key `aud` with value: `custom:{audience-input-value}` - #10845 by @korycins
- Use `AttributeValue.name` instead of `AttributeValue.slug` to determine uniqueness of a value instance for dropdown and multi-select attributes. - #10881 by @jakubkuc
- Allow sorting products by `CREATED_AT` field. #10900 by @zedzior
- Add ability to pass metadata directly in create/update mutations for product app models - #10689 by @SzymJ
- Add ability to use SKU argument in `productVariantUpdate`, `productVariantDelete`, `productVariantBulkDelete`, `productVariantStocksUpdate`, `productVariantStocksDelete`, `productVariantChannelListingUpdate` mutations - #10861 by @SzymJ
- Add sorting by `CREATED_AT` field. #10911 by @zedzior
  - Affected types: GiftCard, Page.
  - Deprecated `CREATION_DATE` sort field on Page type. Use `CREATED_AT` instead.

### Other changes

- Reference attribute linking to product variants - #10468 by @IKarbowiak
- Add base shipping price to `Order` - #10771 by @fowczarek
- GraphQL view no longer generates error logs when the HTTP request doesn't contain a GraphQL query - #10901 by @NyanKiyoshi
- Add `iss` field to JWT tokens - #10842 by @korycins
- Drop `py` and `tox` dependencies from dev requirements - #11054 by @NyanKiyoshi

### Saleor Apps

- Add `iss` field to JWT tokens - #10842 by @korycins
- Add new field `audience` to App manifest. If provided, App's JWT access token will have `aud` field. - #10845 by @korycins
- Add new asynchronous events for objects metadata updates - #10520 by @rafalp
  - `CHECKOUT_METADATA_UPDATED`
  - `COLLECTION_METADATA_UPDATED`
  - `CUSTOMER_METADATA_UPDATED`
  - `FULFILLMENT_METADATA_UPDATED`
  - `GIFT_CARD_METADATA_UPDATED`
  - `ORDER_METADATA_UPDATED`
  - `PRODUCT_METADATA_UPDATED`
  - `PRODUCT_VARIANT_METADATA_UPDATED`
  - `SHIPPING_ZONE_METADATA_UPDATED`
  - `TRANSACTION_ITEM_METADATA_UPDATED`
  - `WAREHOUSE_METADATA_UPDATED`
  - `VOUCHER_METADATA_UPDATED`

# 3.7.0

### Highlights

- Allow explicitly setting the name of a product variant - #10456 by @SzymJ
  - Added `name` parameter to the `ProductVariantInput` input
- Add a new stock allocation strategy based on the order of warehouses within a channel - #10416 by @IKarbowiak
  - Add `channelReorderWarehouses` mutation to sort warehouses to set their priority
  - Extend the `Channel` type with the `stockSettings` field
  - Extend `ChannelCreateInput` and `ChannelUpdateInput` with `stockSettings`

### Breaking changes

- Refactor warehouse mutations - #10239 by @IKarbowiak
  - Providing the value in `shippingZone` filed in `WarehouseCreate` mutation will raise a ValidationError.
    Use `WarehouseShippingZoneAssign` to assign shipping zones to a warehouse.

### GraphQL API

- Hide Subscription type from Apollo Federation (#10439) (f5132dfd3)
- Mark `Webhook.secretKey` as deprecated (#10436) (ba445e6e8)

### Saleor Apps

- Trigger the `SALE_DELETED` webhook when deleting sales in bulk (#10461) (2052841e9)
- Add `FULFILLMENT_APPROVED` webhook - #10621 by @IKarbowiak

### Other changes

- Add support for `bcrypt` password hashes - #10346 by @pkucmus
- Add the ability to set taxes configuration per channel in the Avatax plugin - #10445 by @mociepka

# 3.6.0

### Breaking changes

- Drop `django-versatileimagefield` package; add a proxy view to generate thumbnails on-demand - #9988 by @IKarbowiak
  - Drop `create_thumbnails` command
- Change return type from `CheckoutTaxedPricesData` to `TaxedMoney` in plugin manager methods `calculate_checkout_line_total`, `calculate_checkout_line_unit_price` - #9526 by @fowczarek, @mateuszgrzyb, @stnatic

### Saleor Apps

- Add GraphQL subscription support for synchronous webhook events - #9763 by @jakubkuc
- Add support for the CUSTOMER\_\* app mount points (#10163) by @krzysztofwolski
- Add permission group webhooks: `PERMISSION_GROUP_CREATED`, `PERMISSION_GROUP_UPDATED`, `PERMISSION_GROUP_DELETED` - #10214 by @SzymJ
- Add `ACCOUNT_ACTIVATED` and `ACCOUNT_DEACTIVATED` events - #10136 by @tomaszszymanski129
- Allow apps to query data protected by MANAGE_STAFF permission (#10103) (4eb93d3f5)
- Fix returning sale's GraphQL ID in the `SALE_TOGGLE` payload (#10227) (0625c43bf)
- Add descriptions to async webhooks event types (#10250) (7a906bf7f)

### GraphQL API

- Add `CHECKOUT_CALCULATE_TAXES` and `ORDER_CALCULATE_TAXES` to `WebhookEventTypeSyncEnum` #9526 by @fowczarek, @mateuszgrzyb, @stnatic
- Add `forceNewLine` flag to lines input in `CheckoutLinesAdd`, `CheckoutCreate`, `DraftOrderCreate`, `OrderCreate`, `OrderLinesCreate` mutations to support same variant in multiple lines - #10095 by @SzymJ
- Add `VoucherFilter.ids` filter - #10157 by @Jakubkuc
- Add API to display shippable countries for a channel - #10111 by @korycins
- Improve filters' descriptions - #10240 by @dekoza
- Add query for transaction item and extend transaction item type with order (#10154) (b19423a86)

### Plugins

- Add a new method to plugin manager: `get_taxes_for_checkout`, `get_taxes_for_order` - #9526 by @fowczarek, @mateuszgrzyb, @stnatic
- Allow promoting customer users to staff (#10115) (2d56af4e3)
- Allow values of different attributes to share the same slug (#10138) (834d9500b)
- Fix payment status for orders with total 0 (#10147) (ec2c9a820)
- Fix failed event delivery request headers (#10108) (d1b652115)
- Fix create_fake_user ID generation (#10186) (86e2c69a9)
- Fix returning values in JSONString scalar (#10124) (248d2b604)
- Fix problem with updating draft order with active Avalara (#10183) (af270b8c9)
- Make API not strip query params from redirect URL (#10116) (75176e568)
- Update method for setting filter descriptions (#10240) (65643ec7c)
- Add expires option to CELERY_BEAT_SCHEDULE (#10205) (c6c5e46bd)
- Recalculate order prices on marking as paid mutations (#10260) (4e45b83e7)
- Fix triggering `ORDER_CANCELED` event at the end of transaction (#10242) (d9eecb2ca)
- Fix post-migrate called for each app module (#10252) (60205eb56)
- Only handle known URLs (disable appending slash to URLs automatically) - #10290 by @patrys

### Other changes

- Add synchronous tax calculation via webhooks - #9526 by @fowczarek, @mateuszgrzyb, @stnatic
- Allow values of different attributes to share the same slug - #10138 by @IKarbowiak
- Add query for transaction item and extend transaction item type with order - #10154 by @IKarbowiak
- Populate the initial database with default warehouse, channel, category, and product type - #10244 by @jakubkuc
- Fix inconsistent beat scheduling and compatibility with DB scheduler - #10185 by @NyanKiyoshi<br/>
  This fixes the following bugs:
  - `tick()` could decide to never schedule anything else than `send-sale-toggle-notifications` if `send-sale-toggle-notifications` doesn't return `is_due = False` (stuck forever until beat restart or a `is_due = True`)
  - `tick()` was sometimes scheduling other schedulers such as observability to be run every 5m instead of every 20s
  - `is_due()` from `send-sale-toggle-notifications` was being invoked every 5s on django-celery-beat instead of every 60s
  - `send-sale-toggle-notifications` would crash on django-celery-beat with `Cannot convert schedule type <saleor.core.schedules.sale_webhook_schedule object at 0x7fabfdaacb20> to model`
    Usage:
  - Database backend: `celery --app saleor.celeryconf:app beat --scheduler saleor.schedulers.schedulers.DatabaseScheduler`
  - Shelve backend: `celery --app saleor.celeryconf:app beat --scheduler saleor.schedulers.schedulers.PersistentScheduler`
- Fix problem with updating draft order with active Avalara - #10183 by @IKarbowiak
- Fix stock validation and allocation for order with local collection point - #10218 by @IKarbowiak
- Fix stock allocation for order with global collection point - #10225 by @IKarbowiak
- Fix assigning an email address that does not belong to an existing user to draft order (#10320) (97129cf0c)
- Fix gift cards automatic fulfillment (#10325) (6a528259e)

# 3.5.4 [Unreleased]

- Fix ORM crash when generating hundreds of search vector in SQL - #10261 by @NyanKiyoshi
- Fix "stack depth limit exceeded" crash when generating thousands of search vector in SQL - #10279 by @NyanKiyoshi

# 3.5.3 [Released]

- Use custom search vector in order search - #10247 by @fowczarek
- Optimize filtering attributes by dates - #10199 by @tomaszszymanski129

# 3.5.2 [Released]

- Fix stock allocation for order with global collection point - #10225 by @IKarbowiak
- Fix stock validation and allocation for order with local collection point - #10218 @IKarbowiak
- Fix returning GraphQL IDs in the `SALE_TOGGLE` webhook - #10227 by @IKarbowiak

# 3.5.1 [Released]

- Fix inconsistent beat scheduling and compatibility with db scheduler - #10185 by @NyanKiyoshi<br/>
  This fixes the following bugs:

  - `tick()` could decide to never schedule anything else than `send-sale-toggle-notifications` if `send-sale-toggle-notifications` doesn't return `is_due = False` (stuck forever until beat restart or a `is_due = True`)
  - `tick()` was sometimes scheduling other schedulers such as observability to be ran every 5m instead of every 20s
  - `is_due()` from `send-sale-toggle-notifications` was being invoked every 5s on django-celery-beat instead of every 60s
  - `send-sale-toggle-notifications` would crash on django-celery-beat with `Cannot convert schedule type <saleor.core.schedules.sale_webhook_schedule object at 0x7fabfdaacb20> to model`

  Usage:

  - Database backend: `celery --app saleor.celeryconf:app beat --scheduler saleor.schedulers.schedulers.DatabaseScheduler`
  - Shelve backend: `celery --app saleor.celeryconf:app beat --scheduler saleor.schedulers.schedulers.PersistentScheduler`

- Fix problem with updating draft order with active avalara - #10183 by @IKarbowiak
- Fix stock validation and allocation for order with local collection point - #10218 by @IKarbowiak
- Fix stock allocation for order with global collection point - #10225 by @IKarbowiak

# 3.5.0

### GraphQL API

- Allow skipping address validation for checkout mutations (#10084) (7de33b145)
- Add `OrderFilter.numbers` filter - #9967 by @SzymJ
- Expose manifest in the `App` type (#10055) (f0f944066)
- Deprecate `configurationUrl` and `dataPrivacy` fields in apps (#10046) (68bd7c8a2)
- Fix `ProductVariant.created` resolver (#10072) (6c77053a9)
- Add `schemaVersion` field to `Shop` type. #11275 by @zedzior

### Saleor Apps

- Add webhooks `PAGE_TYPE_CREATED`, `PAGE_TYPE_UPDATED` and `PAGE_TYPE_DELETED` - #9859 by @SzymJ
- Add webhooks `ADDRESS_CREATED`, `ADDRESS_UPDATED` and `ADDRESS_DELETED` - #9860 by @SzymJ
- Add webhooks `STAFF_CREATED`, `STAFF_UPDATED` and `STAFF_DELETED` - #9949 by @SzymJ
- Add webhooks `ATTRIBUTE_CREATED`, `ATTRIBUTE_UPDATED` and `ATTRIBUTE_DELETED` - #9991 by @SzymJ
- Add webhooks `ATTRIBUTE_VALUE_CREATED`, `ATTRIBUTE_VALUE_UPDATED` and `ATTRIBUTE_VALUE_DELETED` - #10035 by @SzymJ
- Add webhook `CUSTOMER_DELETED` - #10060 by @SzymJ
- Add webhook for starting and ending sales - #10110 by @IKarbowiak
- Fix returning errors in subscription webhooks payloads - #9905 by @SzymJ
- Build JWT signature when secret key is an empty string (#10139) (c47de896c)
- Use JWS to sign webhooks with secretKey instead of obscure signature (ac065cdce)
- Sign webhook payload using RS256 and private key used JWT infrastructure (#9977) (df7c7d4e8)
- Unquote secret access when calling SQS (#10076) (3ac9714b5)

### Performance

- Add payment transactions data loader (#9940) (799a9f1c9)
- Optimize 0139_fulfil_orderline_token_old_id_created_at migration (#9935) (63073a86b)

### Other changes

- Introduce plain text attribute - #9907 by @IKarbowiak
- Add `metadata` fields to `OrderLine` and `CheckoutLine` models - #10040 by @SzymJ
- Add full-text search for Orders (#9937) (61aa89f06)
- Stop auto-assigning default addresses to checkout - #9933 by @SzymJ
- Fix inaccurate tax calculations - #9799 by @IKarbowiak
- Fix incorrect default value used in `PaymentInput.storePaymentMethod` - #9943 by @korycins
- Improve checkout total base calculations - #10048 by @IKarbowiak
- Improve click & collect and stock allocation - #10043 by @IKarbowiak
- Fix product media reordering (#10118) (de8a1847f)
- Add custom SearchVector class (#10109) (bf74f5efb)
- Improve checkout total base calculations (527b67f9b)
- Fix invoice download URL in send-invoice email (#10014) (667837a09)
- Fix invalid undiscounted total on order line (22ccacb59)
- Fix Avalara for free shipping (#9973) (90c076e33)
- Fix Avalara when voucher with `apply_once_per_order` settings is used (#9959) (fad5cdf46)
- Use Saleor's custom UvicornWorker to avoid lifespan warnings (#9915) (9090814b9)
- Add Azure blob storage support (#9866) (ceee97e83)

# 3.4.0

### Breaking changes

- Hide private metadata in notification payloads - #9849 by @maarcingebala
  - From now on, the `private_metadata` field in `NOTIFY_USER` webhook payload is deprecated and it will return an empty dictionary. This change also affects `AdminEmailPlugin`, `UserEmailPlugin`, and `SendgridEmailPlugin`.

### Other changes

#### GraphQL API

- Add new fields to `Order` type to show authorize/charge status #9795
  - Add new fields to Order type:
    - `totalAuthorized`
    - `totalCharged`
    - `authorizeStatus`
    - `chargeStatus`
  - Add filters to `Order`:
    - `authorizeStatus`
    - `chargeStatus`
- Add mutations for managing a payment transaction attached to order/checkout. - #9564 by @korycins
  - add fields:
    - `order.transactions`
    - `checkout.transactions`
  - add mutations:
    - `transactionCreate`
    - `transactionUpdate`
    - `transactionRequestAction`
  - add new webhook event:
    - `TRANSACTION_ACTION_REQUEST`
- Unify checkout's ID fields. - #9862 by @korycins
  - Deprecate `checkoutID` and `token` in all Checkout's mutations. Use `id` instead.
  - Deprecate `token` in `checkout` query. Use `id` instead.
- Add `unitPrice`, `undiscountedUnitPrice`, `undiscountedTotalPrice` fields to `CheckoutLine` type - #9821 by @fowczarek
- Fix invalid `ADDED_PRODUCTS` event parameter for `OrderLinesCreate` mutation - #9653 by @IKarbowiak
- Update sorting field descriptions - add info where channel slug is required (#9695) (391743098)
- Fix using enum values in permission descriptions (#9697) (dbb783e1f)
- Change gateway validation in `checkoutPaymentCreate` mutation (#9530) (cf1d49bdc)
- Fix invalid `ADDED_PRODUCTS` event parameter for `OrderLinesCreate` mutation (#9653) (a0d8aa8f1)
- Fix resolver for `Product.created` field (#9737) (0af00cb70)
- Allow fetching by id all order data for new orders (#9728) (71c19c951)
- Provide a reference for the rich text format (#9744) (f2207c408)
- Improve event schema field descriptions - #9880 by @patrys

#### Saleor Apps

- Add menu webhooks: `MENU_CREATED`, `MENU_UPDATED`, `MENU_DELETED`, `MENU_ITEM_CREATED`, `MENU_ITEM_UPDATED`, `MENU_ITEM_DELETED` - #9651 by @SzymJ
- Add voucher webhooks: `VOUCHER_CREATED`, `VOUCHER_UPDATED`, `VOUCHER_DELETED` - #9657 by @SzymJ
- Add app webhooks: `APP_INSTALLED`, `APP_UPDATED`, `APP_DELETED`, `APP_STATUS_CHANGED` - #9698 by @SzymJ
- Add warehouse webhoks: `WAREHOUSE_CREATED`, `WAREHOUSE_UPDATED`, `WAREHOUSE_DELETED` - #9746 by @SzymJ
- Expose order alongside fulfillment in fulfillment-based subscriptions used by webhooks (#9847)
- Fix webhooks payload not having field for `is_published` (#9800) (723f93c50)
- Add support for `ORDER_*` mounting points for Apps (#9694) (cc728ef7e)
- Add missing shipping method data in order and checkout events payloads. (#9692) (dabd1a221)
- Use the human-readable order number in notification payloads (#9863) (f10c5fd5f)

#### Models

- Migrate order discount id from int to UUID - #9729 by @IKarbowiak
  - Changed the order discount `id` from `int` to `UUID`, the old ids still can be used
    for old order discounts.
- Migrate order line id from int to UUID - #9637 by @IKarbowiak
  - Changed the order line `id` from `int` to `UUID`, the old ids still can be used
    for old order lines.
- Migrate checkout line id from int to UUID - #9675 by @IKarbowiak
  - Changed the checkout line `id` from `int` to `UUID`, the old ids still can be used
    for old checkout lines.

#### Performance

- Fix memory consumption of `delete_event_payloads_task` (#9806) (2823edc68)
- Add webhook events dataloader (#9790) (e88eef35e)
- Add dataloader for fulfillment warehouse resolver (#9740) (9d14fadb2)
- Fix order type resolvers performance (#9723) (13b5a95e7)
- Improve warehouse filtering performance (#9622) (a1a7a223b)
- Add dataloader for fulfillment lines (#9707) (68fb4bf4a)

#### Other

- Observability reporter - #9803 by @przlada
- Update sample products set - #9796 by @mirekm
- Fix for sending incorrect prices to Avatax - #9633 by @korycins
- Fix tax-included flag sending to Avatax - #9820
- Fix AttributeError: 'Options' object has no attribute 'Model' in `search_tasks.py` - #9824
- Fix Braintree merchant accounts mismatch error - #9778
- Stricter signatures for resolvers and mutations - #9649

# 3.3.1

- Drop manual calls to emit post_migrate in migrations (#9647) (b32308802)
- Fix search indexing of empty variants (#9640) (31833a717)

# 3.3.0

### Breaking changes

- PREVIEW_FEATURE: replace error code `NOT_FOUND` with `CHECKOUT_NOT_FOUND` for mutation `OrderCreateFromCheckout` - #9569 by @korycins

### Other changes

- Fix filtering product attributes by date range - #9543 by @IKarbowiak
- Fix for raising Permission Denied when anonymous user calls `checkout.customer` field - #9573 by @korycins
- Use fulltext search for products (#9344) (4b6f25964) by @patrys
- Precise timestamps for publication dates - #9581 by @IKarbowiak
  - Change `publicationDate` fields to `publishedAt` date time fields.
    - Types and inputs where `publicationDate` is deprecated and `publishedAt` field should be used instead:
      - `Product`
      - `ProductChannelListing`
      - `CollectionChannelListing`
      - `Page`
      - `PublishableChannelListingInput`
      - `ProductChannelListingAddInput`
      - `PageCreateInput`
      - `PageInput`
  - Change `availableForPurchaseDate` fields to `availableForPurchaseAt` date time field.
    - Deprecate `Product.availableForPurchase` field, the `Product.availableForPurchaseAt` should be used instead.
    - Deprecate `ProductChannelListing.availableForPurchase` field, the `ProductChannelListing.availableForPurchaseAt` should be used instead.
  - Deprecate `publicationDate` on `CollectionInput` and `CollectionCreateInput`.
  - Deprecate `PUBLICATION_DATE` in `CollectionSortField`, the `PUBLISHED_AT` should be used instead.
  - Deprecate `PUBLICATION_DATE` in `PageSortField`, the `PUBLISHED_AT` should be used instead.
  - Add a new column `published at` to export products. The new field should be used instead of `publication_date`.
- Add an alternative API for fetching metadata - #9231 by @patrys
- New webhook events related to gift card changes (#9588) (52adcd10d) by @SzymJ
- New webhook events for changes related to channels (#9570) (e5d78c63e) by @SzymJ
- Tighten the schema types for output fields (#9605) (81418cb4c) by @patrys
- Include permissions in schema descriptions of protected fields (#9428) (f0a988e79) by @maarcingebala
- Update address database (#9585) (1f5e84e4a) by @patrys
- Handle pagination with invalid cursor that is valid base64 (#9521) (3c12a1e95) by @jakubkuc
- Handle all Braintree errors (#9503) (20f21c34a) by @L3str4nge
- Fix `recalculate_order` dismissing weight unit (#9527) (9aea31774)
- Fix filtering product attributes by date range - #9543 by @IKarbowiak
- Fix for raising Permission Denied when anonymous user calls `checkout.customer` field - #9573 by @korycins
- Optimize stock warehouse resolver performance (955489bff) by @tomaszszymanski129
- Improve shipping zone filters performance (#9540) (7841ec536) by @tomaszszymanski129

# 3.2.0

### Breaking changes

- Convert IDs from DB to GraphQL format in all notification payloads (email plugins and the `NOTIFY` webhook)- #9388 by @L3str4nge
- Migrate order id from int to UUID - #9324 by @IKarbowiak
  - Changed the order `id` changed from `int` to `UUID`, the old ids still can be used
    for old orders.
  - Deprecated the `order.token` field, the `order.id` should be used instead.
  - Deprecated the `token` field in order payload, the `id` field should be used
    instead.
- Enable JWT expiration by default - #9483 by @maarcingebala

### Other changes

#### Saleor Apps

- Introduce custom prices - #9393 by @IKarbowiak
  - Add `HANDLE_CHECKOUTS` permission (only for apps)
- Add subscription webhooks (#9394) @jakubkuc
- Add `language_code` field to webhook payload for `Order`, `Checkout` and `Customer` - #9433 by @rafalp
- Refactor app tokens - #9438 by @IKarbowiak
  - Store app tokens hashes instead of plain text.
- Add category webhook events - #9490 by @SzymJ
- Fix access to own resources by App - #9425 by @korycins
- Add `handle_checkouts` permission - #9402 by @korycins
- Return `user_email` or order user's email in order payload `user_email` field (#9419) (c2d248655)
- Mutation `CategoryBulkDelete` now trigger `category_delete` event - #9533 by @SzymJ
- Add webhooks `SHIPPING_PRICE_CREATED`, `SHIPPING_PRICE_UPDATED`, `SHIPPING_PRICE_DELETED`, `SHIPPING_ZONE_CREATED`, `SHIPPING_ZONE_UPDATED`, `SHIPPING_ZONE_DELETED` - #9522 by @SzymJ

#### Plugins

- Add OpenID Connect Plugin - #9406 by @korycins
- Allow plugins to create their custom error code - #9300 by @LeOndaz

#### Other

- Use full-text search for products search API - #9344 by @patrys

- Include required permission in mutations' descriptions - #9363 by @maarcingebala
- Make GraphQL list items non-nullable - #9391 by @maarcingebala
- Port a better schema printer from GraphQL Core 3.x - #9389 by @patrys
- Fix failing `checkoutCustomerAttach` mutation - #9401 by @IKarbowiak
- Add new mutation `orderCreateFromCheckout` - #9343 by @korycins
- Assign missing user to context - #9520 by @korycins
- Add default ordering to order discounts - #9517 by @fowczarek
- Raise formatted error when trying to assign assigned media to variant - #9496 by @L3str4nge
- Update `orderNumber` field in `OrderEvent` type - #9447 by @IKarbowiak
- Do not create `AttributeValues` when values are not provided - #9446 @IKarbowiak
- Add response status code to event delivery attempt - #9456 by @przlada
- Don't rely on counting objects when reindexing - #9442 by @patrys
- Allow filtering attribute values by ids - #9399 by @IKarbowiak
- Fix errors handling for `orderFulfillApprove` mutation - #9491 by @SzymJ
- Fix shipping methods caching - #9472 by @tomaszszymanski129
- Fix payment flow - #9504 by @IKarbowiak
- Fix etting external methods did not throw an error when that method didn't exist - #9498 by @SethThoburn
- Reduce placeholder image size - #9484 by @jbergstroem
- Improve menus filtering performance - #9539 by @tomaszszymanski129
- Remove EventDeliveries without webhooks and make webhook field non-nullable - #9507 by @jakubkuc
- Improve discount filters performance - #9541 by @tomaszszymanski129
- Change webhooks to be called on commit in atomic transactions - #9532 by @jakubkuc
- Drop distinct and icontains in favor of ilike in apps filtering - #9534 by @tomaszszymanski129
- Refactor csv filters to improve performance - #9535 by @tomaszszymanski129
- Improve attributes filters performance - #9542 by @tomaszszymanski129
- Rename models fields from created to created_at - #9537 by @IKarbowiak

# 3.1.10

- Migration dependencies fix - #9590 by @SzymJ

# 3.1.9

- Use ordering by PK in `queryset_in_batches` (#9493) (4e49c52d2)

# 3.1.8

- Fix shipping methods caching (#9472) (0361f40)
- Fix logging of excessive logger informations (#9441) (d1c5d26)

# 3.1.7

- Handle `ValidationError` in metadata mutations (#9380) (75deaf6ea)
- Fix order and checkout payload serializers (#9369) (8219b6e9b)
- Fix filtering products ordered by collection (#9285) (57aed02a2)
- Cast `shipping_method_id` to int (#9364) (8d0584710)
- Catch "update_fields did not affect any rows" errors and return response with message (#9225) (29c7644fc)
- Fix "str object has no attribute input type" error (#9345) (34c64b5ee)
- Fix `graphene-django` middleware imports (#9360) (2af1cc55d)
- Fix preorders to update stock `quantity_allocated` (#9308) (8cf83df81)
- Do not drop attribute value files when value is deleted (#9320) (57b2888bf)
- Always cast database ID to int in data loader (#9340) (dbc5ec3e3)
- Fix removing references when user removes the referenced object (#9162) (68b33d95a)
- Pass correct list of order lines to `order_added_products_event` (#9286) (db3550f64)
- Fix flaky order payload serializer test (#9387) (d73bd6f9d)

# 3.1.6

- Fix unhandled GraphQL errors after removing `graphene-django` (#9398) (4090e6f2a)

# 3.1.5

- Fix checkout payload (#9333) (61b928e33)
- Revert "3.1 Add checking if given attributes are variant attributes in ProductVariantCreate mutation (#9134)" (#9334) (dfee09db3)

# 3.1.4

- Add `CREATED_AT` and `LAST_MODIFIED_AT` sorting to some GraphQL fields - #9245 by @rafalp
  - Added `LAST_MODIFIED_AT` sort option to `ExportFileSortingInput`
  - Added `CREATED_AT` and `LAST_MODIFIED_AT` sort options to `OrderSortingInput` type
  - Added `LAST_MODIFIED_AT` and `PUBLISHED_AT` sort options to `ProductOrder` type
  - Added `CREATED_AT` and `LAST_MODIFIED_AT` sort options to `SaleSortingInput` type
  - Added `CREATED_AT` and `LAST_MODIFIED_AT` sort options to `UserSortingInput` type
  - Added `ProductVariantSortingInput` type with `LAST_MODIFIED_AT` sort option
  - Deprecated `UPDATED_AT` sort option on `ExportFileSortingInput`
  - Deprecated `LAST_MODIFIED` and `PUBLICATION_DATE` sort options on `ProductOrder` type
  - Deprecated `CREATION_DATE` sort option on `OrderSortingInput` type
- Fix sending empty emails (#9317) (3e8503d8a)
- Add checking if given attributes are variant attributes in ProductVariantCreate mutation (#9134) (409ca7d23)
- Add command to update search indexes (#9315) (fdd81bbfe)
- Upgrade required Node and NPM versions used by release-it tool (#9293) (3f96a9c30)
- Update link to community pages (#9291) (2d96f5c60)
- General cleanup (#9282) (78f59c6a3)
- Fix `countries` resolver performance (#9318) (dc58ef2c4)
- Fix multiple refunds in NP Atobarai - #9222
- Fix dataloaders, filter out productmedia to be removed (#9299) (825ec3cad)
- Fix migration issue between 3.0 and main (#9323) (fec80cd63)
- Drop wishlist models (#9313) (7c9576925)

# 3.1.3

- Add command to update search indexes (#9315) (6be8461c0)
- Fix countries resolver performance (#9318) (e177f3957)

# 3.1.2

### Breaking changes

- Require `MANAGE_ORDERS` permission in `User.orders` query (#9128) (521dfd639)
  - only staff with `manage orders` and can fetch customer orders
  - the customer can fetch his own orders, except drafts

### Other changes

- Fix failing `on_failure` export tasks method (#9160) (efab6db9d)
- Fix mutations breaks on partially invalid IDs (#9227) (e3b6df2eb)
- Fix voucher migrations (#9249) (3c565ba0c)
- List the missing permissions where possible (#9250) (f8df1aa0d)
- Invalidate stocks dataloader (#9188) (e2366a5e6)
- Override `graphene.JSONString` to have more meaningful message in error message (#9171) (2a0c5a71a)
- Small schema fixes (#9224) (932e64808)
- Support Braintree subaccounts (#9191) (035bf705c)
- Split checkout mutations into separate files (#9266) (1d37b0aa3)

# 3.1.1

- Drop product channel listings when removing last available variant (#9232) (b92d3b686)
- Handle product media deletion in a Celery task (#9187) (2b10fc236)
- Filter Customer/Order/Sale/Product/ProductVariant by datetime of last modification (#9137) (55a845c7b)
- Add support for hiding plugins (#9219) (bc9405307)
- Fix missing update of payment methods when using stored payment method (#9158) (ee4bf520b)
- Fix invalid paths in VCR cassettes (#9236) (f6c268d2e)
- Fix Razorpay comment to be inline with code (#9238) (de417af24)
- Remove `graphene-federation` dependency (#9184) (dd43364f7)

# 3.1.0

### Breaking changes

#### Plugins

- Don't run plugins when calculating checkout's total price for available shipping methods resolution - #9121 by @rafalp
  - Use either net or gross price depending on store configuration.

### Other changes

#### Saleor Apps

- Add API for webhook payloads and deliveries - #8227 by @jakubkuc
- Extend app by `AppExtension` - #7701 by @korycins
- Add webhooks for stock changes: `PRODUCT_VARIANT_OUT_OF_STOCK` and `PRODUCT_VARIANT_BACK_IN_STOCK` - #7590 by @mstrumeck
- Add `COLLECTION_CREATED`, `COLLECTION_UPDATED`, `COLLECTION_DELETED` events and webhooks - #8974 by @rafalp
- Add draft orders webhooks by @jakubkuc
- Add support for providing shipping methods by Saleor Apps - #7975 by @bogdal:
  - Add `SHIPPING_LIST_METHODS_FOR_CHECKOUT` sync webhook
- Add sales webhooks - #8157 @kuchichan
- Allow fetching unpublished pages by apps with manage pages permission - #9181 by @IKarbowiak

#### Metadata

- Add ability to use metadata mutations with tokens as an identifier for orders and checkouts - #8426 by @IKarbowiak

#### Attributes

- Introduce swatch attributes - #7261 by @IKarbowiak
- Add `variant_selection` to `ProductAttributeAssign` operations - #8235 by @kuchichan
- Refactor attributes validation - #8905 by @IKarbowiak
  - in create mutations: require all required attributes
  - in update mutations: do not require providing any attributes; when any attribute is given, validate provided values.

#### Other features and changes

- Add gift cards - #7827 by @IKarbowiak, @tomaszszymanski129
- Add Click & Collect - #7673 by @kuchichan
- Add fulfillment confirmation - #7675 by @tomaszszymanski129
- Make SKU an optional field on `ProductVariant` - #7633 by @rafalp
- Possibility to pass metadata in input of `checkoutPaymentCreate` - #8076 by @mateuszgrzyb
- Add `ExternalNotificationTrigger` mutation - #7821 by @mstrumeck
- Extend `accountRegister` mutation to consume first & last name - #8184 by @piotrgrundas
- Introduce sales/vouchers per product variant - #8064 by @kuchichan
- Batch loads in queries for Apollo Federation - #8273 by @rafalp
- Reserve stocks for checkouts - #7589 by @rafalp
- Add query complexity limit to GraphQL API - #8526 by @rafalp
- Add `quantity_limit_per_customer` field to ProductVariant #8405 by @kuchichan
- Make collections names non-unique - #8986 by @rafalp
- Add validation of unavailable products in the checkout. Mutations: `CheckoutShippingMethodUpdate`,
  `CheckoutAddPromoCode`, `CheckoutPaymentCreate` will raise a ValidationError when product in the checkout is
  unavailable - #8978 by @IKarbowiak
- Add `withChoices` flag for Attribute type - #7733 by @dexon44
- Update required permissions for attribute options - #9204 by @IKarbowiak
  - Product attribute options can be fetched by requestors with manage product types and attributes permission.
  - Page attribute options can be fetched by requestors with manage page types and attributes permission.
- Deprecate interface field `PaymentData.reuse_source` - #7988 by @mateuszgrzyb
- Deprecate `setup_future_usage` from `checkoutComplete.paymentData` input - will be removed in Saleor 4.0 - #7994 by @mateuszgrzyb
- Fix shipping address issue in `availableCollectionPoints` resolver for checkout - #8143 by @kuchichan
- Fix cursor-based pagination in products search - #8011 by @rafalp
- Fix crash when querying external shipping methods `translation` field - #8971 by @rafalp
- Fix crash when too long translation strings were passed to `translate` mutations - #8942 by @rafalp
- Raise ValidationError in `CheckoutAddPromoCode`, `CheckoutPaymentCreate` when product in the checkout is
  unavailable - #8978 by @IKarbowiak
- Remove `graphene-django` dependency - #9170 by @rafalp
- Fix disabled warehouses appearing as valid click and collect points when checkout contains only preorders - #9052 by @rafalp
- Fix failing `on_failure` export tasks method - #9160 by @IKarbowiak

# 3.0.0

### Breaking changes

#### Behavior

- Add multichannel - #6242 by @fowczarek @d-wysocki
- Add email interface as a plugin - #6301 by @korycins
- Add unconfirmed order editing - #6829 by @tomaszszymanski129
  - Removed mutations for draft order lines manipulation: `draftOrderLinesCreate`, `draftOrderLineDelete`, `draftOrderLineUpdate`
  - Added instead: `orderLinesCreate`, `orderLineDelete`, `orderLineUpdate` mutations instead.
  - Order events enums `DRAFT_ADDED_PRODUCTS` and `DRAFT_REMOVED_PRODUCTS` are now `ADDED_PRODUCTS` and `REMOVED_PRODUCTS`
- Remove resolving users location from GeoIP; drop `PaymentInput.billingAddress` input field - #6784 by @maarcingebala
- Always create new checkout in `checkoutCreate` mutation - #7318 by @IKarbowiak
  - deprecate `created` return field on `checkoutCreate` mutation
- Return empty values list for attribute without choices - #7394 by @fowczarek
  - `values` for attributes without choices from now are empty list.
  - attributes with choices - `DROPDOWN` and `MULTISELECT`
  - attributes without choices - `FILE`, `REFERENCE`, `NUMERIC` and `RICH_TEXT`
- Unify checkout identifier in checkout mutations and queries - #7511 by @IKarbowiak
- Propagate sale and voucher discounts over specific lines - #8793 by @korycins
  - Use a new interface for response received from plugins/pluginManager. Methods `calculate_checkout_line_unit_price`
    and `calculate_checkout_line_total` returns `TaxedPricesData` instead of `TaxedMoney`.
- Attach sale discount info to the line when adding variant to order - #8821 by @IKarbowiak
  - Use a new interface for the response received from plugins/pluginManager.
    Methods `calculate_order_line_unit` and `calculate_order_line_total` returns
    `OrderTaxedPricesData` instead of `TaxedMoney`.
  - Rename checkout interfaces: `CheckoutTaxedPricesData` instead of `TaxedPricesData`
    and `CheckoutPricesData` instead of `PricesData`
- Sign JWT tokens with RS256 instead of HS256 - #7990 by @korycins
- Add support for filtering available shipping methods by Saleor Apps - #8399 by @kczan, @stnatic
  - Introduce `ShippingMethodData` interface as a root object type for ShippingMethod object
- Limit number of user addresses - #9173 by @IKarbowiak

#### GraphQL Schema

- Drop deprecated meta mutations - #6422 by @maarcingebala
- Drop deprecated service accounts and webhooks API - #6431 by @maarcingebala
- Drop deprecated fields from the `ProductVariant` type: `quantity`, `quantityAllocated`, `stockQuantity`, `isAvailable` - #6436 by @maarcingebala
- Drop authorization keys API - #6631 by @maarcingebala
- Drop `type` field from `AttributeValue` type - #6710 by @IKarbowiak
- Drop deprecated `taxRate` field from `ProductType` - #6795 by @d-wysocki
- Drop deprecated queries and mutations - #7199 by @IKarbowiak
  - drop `url` field from `Category` type
  - drop `url` field from `Category` type
  - drop `url` field from `Product` type
  - drop `localized` fild from `Money` type
  - drop `permissions` field from `User` type
  - drop `navigation` field from `Shop` type
  - drop `isActive` from `AppInput`
  - drop `value` from `AttributeInput`
  - drop `customerId` from `checkoutCustomerAttach`
  - drop `stockAvailability` argument from `products` query
  - drop `created` and `status` arguments from `orders` query
  - drop `created` argument from `draftOrders` query
  - drop `productType` from `ProductFilter`
  - deprecate specific error fields `<TypeName>Errors`, typed `errors` fields and remove deprecation
- Drop top-level `checkoutLine` query from the schema with related resolver, use `checkout` query instead - #7623 by @dexon44
- Change error class in `CollectionBulkDelete` to `CollectionErrors` - #7061 by @d-wysocki
- Make quantity field on `StockInput` required - #7082 by @IKarbowiak
- Add description to shipping method - #7116 by @IKarbowiak
  - `ShippingMethod` was extended with `description` field.
  - `ShippingPriceInput` was extended with `description` field
  - Extended `shippingPriceUpdate`, `shippingPriceCreate` mutation to add/edit description
  - Input field in `shippingPriceTranslate` changed to `ShippingPriceTranslationInput`
- Split `ShippingMethod` into `ShippingMethod` and `ShippingMethodType` (#8399):
  - `ShippingMethod` is used to represent methods offered for checkouts and orders
  - `ShippingMethodType` is used to manage shipping method configurations in Saleor
  - Deprecate `availableShippingMethods` on `Order` and `Checkout`. Use `shippingMethods` and refer to the `active` field instead

#### Saleor Apps

- Drop `CHECKOUT_QUANTITY_CHANGED` webhook - #6797 by @d-wysocki
- Change the payload of the order webhook to handle discounts list - #6874 by @korycins:
  - added fields: `Order.discounts`, `OrderLine.unit_discount_amount`, `OrderLine.unit_discount_type`, `OrderLine.unit_discount_reason`,
  - removed fields: `Order.discount_amount`, `Order.discount_name`, `Order.translated_discount_name`
- Remove triggering a webhook event `PRODUCT_UPDATED` when calling `ProductVariantCreate` mutation. Use `PRODUCT_VARIANT_CREATED` instead - #6963 by @piotrgrundas
- Make `order` property of invoice webhook payload contain order instead of order lines - #7081 by @pdblaszczyk
  - Affected webhook events: `INVOICE_REQUESTED`, `INVOICE_SENT`, `INVOICE_DELETED`
- Added `CHECKOUT_FILTER_SHIPPING_METHODS`, `ORDER_FILTER_SHIPPING_METHODS` sync webhooks - #8399 by @kczan, @stnatic

#### Plugins

- Drop `apply_taxes_to_shipping_price_range` plugin hook - #6746 by @maarcingebala
- Refactor listing payment gateways - #7050 by @maarcingebala:
  - Breaking changes in plugin methods: removed `get_payment_gateway` and `get_payment_gateway_for_checkout`; instead `get_payment_gateways` was added.
- Improve checkout performance - introduce `CheckoutInfo` data class - #6958 by @IKarbowiak;
  - Introduced changes in plugin methods definitions in the following methods, the `checkout` parameter changed to `checkout_info`:
    - `calculate_checkout_total`
    - `calculate_checkout_subtotal`
    - `calculate_checkout_shipping`
    - `get_checkout_shipping_tax_rate`
    - `calculate_checkout_line_total`
    - `calculate_checkout_line_unit_price`
    - `get_checkout_line_tax_rate`
    - `preprocess_order_creation`
  - `preprocess_order_creation` was extend with `lines_info` parameter
- Fix Avalara caching - #7036 by @fowczarek:
  - Introduced changes in plugin methods definitions:
    - `calculate_checkout_line_total` was extended with `lines` parameter
    - `calculate_checkout_line_unit_price` was extended with `lines` parameter
    - `get_checkout_line_tax_rate` was extended with `lines` parameter
  - To get proper taxes we should always send the whole checkout to Avalara.
- Extend plugins manager to configure plugins for each plugins - #7198 by @korycins:
  - Introduce changes in API:
    - `paymentInitialize` - add `channel` parameter. Optional when only one channel exists.
    - `pluginUpdate` - add `channel` parameter.
    - `availablePaymentGateways` - add `channel` parameter.
    - `storedPaymentSources` - add `channel` parameter.
    - `requestPasswordReset` - add `channel` parameter.
    - `requestEmailChange` - add `channel` parameter.
    - `confirmEmailChange` - add `channel` parameter.
    - `accountRequestDeletion` - add `channel` parameter.
    - change structure of type `Plugin`:
      - add `globalConfiguration` field for storing configuration when a plugin is globally configured
      - add `channelConfigurations` field for storing plugin configuration for each channel
      - removed `configuration` field, use `globalConfiguration` and `channelConfigurations` instead
    - change structure of input `PluginFilterInput`:
      - add `statusInChannels` field
      - add `type` field
      - removed `active` field. Use `statusInChannels` instead
  - Change plugin webhook endpoint - #7332 by @korycins.
    - Use /plugins/channel/<channel_slug>/<plugin_id> for plugins with channel configuration
    - Use /plugins/global/<plugin_id> for plugins with global configuration
    - Remove /plugin/<plugin_id> endpoint
- Fix doubling price in checkout for products without tax - #7056 by @IKarbowiak:
  - Introduce changes in plugins method:
    - `calculate_checkout_subtotal` has been dropped from plugins;
    - for correct subtotal calculation, `calculate_checkout_line_total` must be set (manager method for calculating checkout subtotal uses `calculate_checkout_line_total` method)
- Deprecated Stripe plugin - will be removed in Saleor 4.0
  - rename `StripeGatewayPlugin` to `DeprecatedStripeGatewayPlugin`.
  - introduce new `StripeGatewayPlugin` plugin.

### Other changes

#### Features

- Migrate from Draft.js to Editor.js format - #6430, #6456 by @IKarbowiak
- Allow using `Bearer` as an authorization prefix - #6996 by @korycins
- Add product rating - #6284 by @korycins
- Add order confirmation - #6498 by @tomaszszymanski12
- Extend Vatlayer functionalities - #7101 by @korycins:
  - Allow users to enter a list of exceptions (country ISO codes) that will use the source country rather than the destination country for tax purposes.
  - Allow users to enter a list of countries for which no VAT will be added.
- Extend order with origin and original order values - #7326 by @IKarbowiak
- Allow impersonating user by an app/staff - #7754 by @korycins:
  - Add `customerId` to `checkoutCustomerAttach` mutation
  - Add new permission `IMPERSONATE_USER`
- Add possibility to apply a discount to order/order line with status `DRAFT` - #6930 by @korycins
- Implement database read replicas - #8516, #8751 by @fowczarek
- Propagate sale and voucher discounts over specific lines - #8793 by @korycins
  - The created order lines from checkout will now have fulfilled all undiscounted fields with a default price value
    (without any discounts).
  - Order line will now include a voucher discount (in the case when the voucher is for specific products or have a
    flag apply_once_per_order). In that case, `Order.discounts` will not have a relation to `OrderDiscount` object.
  - Webhook payload for `OrderLine` will now include two new fields, `sale_id` (graphql ID of applied sale) and
    `voucher_code` (code of the valid voucher applied to this line).
  - When any sale or voucher discount was applied, `line.discount_reason` will be fulfilled.
  - New interface for handling more data for prices: `PricesData` and `TaxedPricesData` used in checkout calculations
    and in plugins/pluginManager.
- Attach sale discount info to the line when adding variant to order - #8821 by @IKarbowiak
  - Rename checkout interfaces: `CheckoutTaxedPricesData` instead of `TaxedPricesData`
    and `CheckoutPricesData` instead of `PricesData`
  - New interface for handling more data for prices: `OrderTaxedPricesData` used in plugins/pluginManager.
- Add uploading video URLs to product gallery - #6838 by @GrzegorzDerdak
- Add generic `FileUpload` mutation - #6470 by @IKarbowiak

#### Metadata

- Allow passing metadata to `accountRegister` mutation - #7152 by @piotrgrundas
- Copy metadata fields when creating reissue - #7358 by @IKarbowiak
- Add metadata to shipping zones and shipping methods - #6340 by @maarcingebala
- Add metadata to menu and menu item - #6648 by @tomaszszymanski129
- Add metadata to warehouse - #6727 by @d-wysocki
- Added support for querying objects by metadata fields - #6683 by @LeOndaz, #7421 by @korycins
- Change metadata mutations to use token for order and checkout as an identifier - #8542 by @IKarbowiak
  - After changes, using the order `id` for changing order metadata is deprecated

#### Attributes

- Add rich text attribute input - #7059 by @piotrgrundas
- Support setting value for AttributeValue mutations - #7037 by @piotrgrundas
- Add boolean attributes - #7454 by @piotrgrundas
- Add date & date time attributes - #7500 by @piotrgrundas
- Add file attributes - #6568 by @IKarbowiak
- Add page reference attributes - #6624 by @IKarbowiak
- Add product reference attributes - #6711 by @IKarbowiak
- Add numeric attributes - #6790 by @IKarbowiak
- Add `withChoices` flag for Attribute type - #7733 by @CossackDex
- Return empty results when filtering by non-existing attribute - #7025 by @maarcingebala
- Add Page Types - #6261 by @IKarbowiak

#### Plugins

- Add interface for integrating the auth plugins - #6799 by @korycins
- Add Sendgrid plugin - #6793 by @korycins
- Trigger `checkout_updated` plugin method for checkout metadata mutations - #7392 by @maarcingebala

#### Saleor Apps

- Add synchronous payment webhooks - #7044 by @maarcingebala
- Add `CUSTOMER_UPDATED` webhook, add addresses field to customer `CUSTOMER_CREATED` webhook - #6898 by @piotrgrundas
- Add `PRODUCT_VARIANT_CREATED`, `PRODUCT_VARIANT_UPDATED`, `PRODUCT_VARIANT_DELETED` webhooks, fix attributes field for `PRODUCT_CREATED`, `PRODUCT_UPDATED` webhooks - #6963 by @piotrgrundas
- Trigger `PRODUCT_UPDATED` webhook for collections and categories mutations - #7051 by @d-wysocki
- Extend order webhook payload with fulfillment fields - #7364, #7347 by @korycins
  - fulfillments extended with:
    - `total_refund_amount`
    - `shipping_refund_amount`
    - `lines`
  - fulfillment lines extended with:
    - `total_price_net_amount`
    - `total_price_gross_amount`
    - `undiscounted_unit_price_net`
    - `undiscounted_unit_price_gross`
    - `unit_price_net`
- Extend order payload with undiscounted prices and add psp_reference to payment model - #7339 by @IKarbowiak
  - order payload extended with the following fields:
    - `undiscounted_total_net_amount`
    - `undiscounted_total_gross_amount`
    - `psp_reference` on `payment`
  - order lines extended with:
    - `undiscounted_unit_price_net_amount`
    - `undiscounted_unit_price_gross_amount`
    - `undiscounted_total_price_net_amount`
    - `undiscounted_total_price_gross_amount`
- Add `product_id`, `product_variant_id`, `attribute_id` and `page_id` when it is possible for `AttributeValue` translations webhook - #7783 by @fowczarek
- Add draft orders webhooks - #8102 by @jakubkuc
- Add page webhooks: `PAGE_CREATED`, `PAGE_UPDATED` and `PAGE_DELETED` - #6787 by @d-wysocki
- Add `PRODUCT_DELETED` webhook - #6794 by @d-wysocki
- Add `page_type_id` in translations webhook - #7825 by @fowczarek
- Fix failing account mutations for app - #7569 by @IKarbowiak
- Add app support for events - #7622 by @IKarbowiak
- Fix creating translations with app - #6804 by @krzysztofwolski
- Change the `app` query to return info about the currently authenticated app - #6928 by @d-wysocki
- Mark `X-` headers as deprecated and add headers without prefix. All deprecated headers will be removed in Saleor 4.0 - #8179 by @L3str4nge
  - X-Saleor-Event -> Saleor-Event
  - X-Saleor-Domain -> Saleor-Domain
  - X-Saleor-Signature -> Saleor-Signature
  - X-Saleor-HMAC-SHA256 -> Saleor-HMAC-SHA256

#### Other changes

- Add query contains only schema validation - #6827 by @fowczarek
- Add introspection caching - #6871 by @fowczarek
- Fix Sentry reporting - #6902 by @fowczarek
- Deprecate API fields `Order.discount`, `Order.discountName`, `Order.translatedDiscountName` - #6874 by @korycins
- Fix argument validation in page resolver - #6960 by @fowczarek
- Drop `data` field from checkout line model - #6961 by @fowczarek
- Fix `totalCount` on connection resolver without `first` or `last` - #6975 by @fowczarek
- Fix variant resolver on `DigitalContent` - #6983 by @fowczarek
- Fix resolver by id and slug for product and product variant - #6985 by @d-wysocki
- Add optional support for reporting resource limits via a stub field in `shop` - #6967 by @NyanKiyoshi
- Update checkout quantity when checkout lines are deleted - #7002 by @IKarbowiak
- Fix available shipping methods - return also weight methods without weight limits - #7021 by @IKarbowiak
- Validate discount value for percentage vouchers and sales - #7033 by @d-wysocki
- Add field `languageCode` to types: `AccountInput`, `AccountRegisterInput`, `CheckoutCreateInput`, `CustomerInput`, `Order`, `User`. Add field `languageCodeEnum` to `Order` type. Add new mutation `CheckoutLanguageCodeUpdate`. Deprecate field `Order.languageCode`. - #6609 by @korycins
- Extend `Transaction` type with gateway response and `Payment` type with filter - #7062 by @IKarbowiak
- Fix invalid tax rates for lines - #7058 by @IKarbowiak
- Allow seeing unconfirmed orders - #7072 by @IKarbowiak
- Raise `GraphQLError` when too big integer value is provided - #7076 by @IKarbowiak
- Do not update draft order addresses when user is changing - #7088 by @IKarbowiak
- Recalculate draft order when product/variant was deleted - #7085 by @d-wysocki
- Added validation for `DraftOrderCreate` with negative quantity line - #7085 by @d-wysocki
- Remove HTML tags from product `description_plaintext` - #7094 by @d-wysocki
- Fix failing product tasks when instances are removed - #7092 by @IKarbowiak
- Update GraphQL endpoint to only match exactly `/graphql/` without trailing characters - #7117 by @IKarbowiak
- Introduce `traced_resolver` decorator instead of Graphene middleware - #7159 by @tomaszszymanski129
- Fix failing export when exporting attribute without values - #7131 by @IKarbowiak
- Fix incorrect payment data for Klarna - #7150 by @IKarbowiak
- Drop deleted images from storage - #7129 by @IKarbowiak
- Fix export with empty assignment values - #7214 by @IKarbowiak
- Change exported file name - #7222 by @IKarbowiak
- Fix core sorting on related fields - #7195 by @tomaszszymanski129
- Use GraphQL IDs instead of database IDs in export - #7240 by @IKarbowiak
- Fix draft order tax mismatch - #7226 by @IKarbowiak
  - Introduce `calculate_order_line_total` plugin method
- Update core logging for better Celery tasks handling - #7251 by @tomaszszymanski129
- Raise `ValidationError` when refund cannot be performed - #7260 by @IKarbowiak
- Fix customer addresses missing after customer creation - #7327 by @tomaszszymanski129
- Fix invoice generation - #7376 by @tomaszszymanski129
- Allow defining only one field in translations - #7363 by @IKarbowiak
- Allow filtering pages by ids - #7393 by @IKarbowiak
- Fix validate `min_spent` on vouchers to use net or gross value depends on `settings.display_gross_prices` - #7408 by @d-wysocki
- Fix invoice generation - #7376 by tomaszszymanski129
- Add hash to uploading images #7453 by @IKarbowiak
- Add file format validation for uploaded images - #7447 by @IKarbowiak
- Fix attaching params for address form errors - #7485 by @IKarbowiak
- Update draft order validation - #7253 by @IKarbowiak
  - Extend Order type with errors: [OrderError!]! field
  - Create tasks for deleting order lines by deleting products or variants
- Fix doubled checkout total price for one line and zero shipping price - #7532 by @IKarbowiak
- Deprecate nested objects in `TranslatableContent` types - #7522 by @IKarbowiak
- Modify order of auth middleware calls - #7572 by @tomaszszymanski129
- Drop assigning cheapest shipping method in checkout - #7767 by @maarcingebala
- Deprecate `query` argument in `sales` and `vouchers` queries - #7806 by @maarcingebala
- Allow translating objects by translatable content ID - #7803 by @maarcingebala
- Configure a periodic task for removing empty allocations - #7885 by @fowczarek
- Fix missing transaction id in Braintree - #8110 by @fowczarek
- Fix GraphQL federation support - #7771 #8107 by @rafalp
- Fix cursor-based pagination in products search - #8011 #8211 by @rafalp
- Batch loads in queries for Apollo Federation - #8362 by @rafalp
- Add workaround for failing Avatax when line has price 0 - #8610 by @korycins
- Add option to set tax code for shipping in Avatax configuration view - #8596 by @korycins
- Fix Avalara tax fetching from cache - #8647 by @fowczarek
- Fix incorrect stock allocation - #8931 by @IKarbowiak
- Fix incorrect handling of unavailable products in checkout - #8978, #9119 by @IKarbowiak, @korycins
- Add draft orders webhooks - #8102 by @jakubkuc
- Handle `SameSite` cookie attribute in jwt refresh token middleware - #8209 by @jakubkuc
- Fix creating translations with app - #6804 by @krzysztofwolski
- Add possibility to provide external payment ID during the conversion draft order to order - #6320 by @korycins
- Add basic rating for `Products` - #6284 by @korycins
- Add metadata to shipping zones and shipping methods - #6340 by @maarcingebala
- Add Page Types - #6261 by @IKarbowiak
- Migrate draftjs content to editorjs format - #6430 by @IKarbowiak
- Add editorjs sanitizer - #6456 by @IKarbowiak
- Add generic FileUpload mutation - #6470 by @IKarbowiak
- Order confirmation backend - #6498 by @tomaszszymanski129
- Handle `SameSite` cookie attribute in JWT refresh token middleware - #8209 by @jakubkuc
- Add possibility to provide external payment ID during the conversion draft order to order - #6320 by @korycins9
- Fix password reset request - #6351 by @Manfred-Madelaine-pro, Ambroise and Pierre
- Refund products support - #6530 by @korycins
- Add possibility to exclude products from shipping method - #6506 by @korycins
- Add `Shop.availableShippingMethods` query - #6551 by @IKarbowiak
- Add delivery time to shipping method - #6564 by @IKarbowiak
- Shipping zone description - #6653 by @tomaszszymanski129
- Get tax rate from plugins - #6649 by @IKarbowiak
- Added support for querying user by email - #6632 @LeOndaz
- Add order shipping tax rate - #6678 by @IKarbowiak
- Deprecate field `descriptionJSON` from `Product`, `Category`, `Collection` and field `contentJSON` from `Page` - #6692 by @d-wysocki
- Fix products visibility - #6704 by @IKarbowiak
- Fix page `contentJson` field to return JSON - #6832 by @d-wysocki
- Add SearchRank to search product by name and description. New enum added to `ProductOrderField` - `RANK` - which returns results sorted by search rank - #6872 by @d-wysocki
- Allocate stocks for order lines in a bulk way - #6877 by @IKarbowiak
- Deallocate stocks for order lines in a bulk way - #6896 by @IKarbowiak
- Prevent negative available quantity - #6897 by @d-wysocki
- Add default sorting by rank for search products - #6936 by @d-wysocki
- Fix exporting product description to xlsx - #6959 by @IKarbowiak
- Add `Shop.version` field to query API version - #6980 by @maarcingebala
- Add new authorization header `Authorization-Bearer` - #6998 by @korycins
- Add field `paymentMethodType` to `Payment` object - #7073 by @korycins
- Unify Warehouse Address API - #7481 by @d-wysocki
  - deprecate `companyName` on `Warehouse` type
  - remove `companyName` on `WarehouseInput` type
  - remove `WarehouseAddressInput` on `WarehouseUpdateInput` and `WarehouseCreateInput`, and change it to `AddressInput`
- Fix passing incorrect customer email to payment gateways - #7486 by @korycins
- Add HTTP meta tag for Content-Security-Policy in GraphQL Playground - #7662 by @NyanKiyoshi
- Add additional validation for `from_global_id_or_error` function - #8780 by @CossackDex

# 2.11.1

- Add support for Apple Pay on the web - #6466 by @korycins

## 2.11.0

### Features

- Add products export - #5255 by @IKarbowiak
- Add external apps support - #5767 by @korycins
- Invoices backend - #5732 by @tomaszszymanski129
- Adyen drop-in integration - #5914 by @korycins, @IKarbowiak
- Add a callback view to plugins - #5884 by @korycins
- Support pushing webhook events to message queues - #5940 by @patrys, @korycins
- Send a confirmation email when the order is canceled or refunded - #6017
- No secure cookie in debug mode - #6082 by @patrys, @orzechdev
- Add searchable and available for purchase flags to product - #6060 by @IKarbowiak
- Add `TotalPrice` to `OrderLine` - #6068 @fowczarek
- Add `PRODUCT_UPDATED` webhook event - #6100 by @tomaszszymanski129
- Search orders by GraphQL payment ID - #6135 by @korycins
- Search orders by a custom key provided by payment gateway - #6135 by @korycins
- Add ability to set a default product variant - #6140 by @tomaszszymanski129
- Allow product variants to be sortable - #6138 by @tomaszszymanski129
- Allow fetching stocks for staff users only with `MANAGE_ORDERS` permissions - #6139 by @fowczarek
- Add filtering to `ProductVariants` query and option to fetch variant by SKU in `ProductVariant` query - #6190 by @fowczarek
- Add filtering by Product IDs to `products` query - #6224 by @GrzegorzDerdak
- Add `change_currency` command - #6016 by @maarcingebala
- Add dummy credit card payment - #5822 by @IKarbowiak
- Add custom implementation of UUID scalar - #5646 by @koradon
- Add `AppTokenVerify` mutation - #5716 by @korycins

### Breaking Changes

- Refactored JWT support. Requires handling of JWT token in the storefront (a case when the backend returns the exception about the invalid token). - #5734, #5816 by @korycins
- New logging setup will now output JSON logs in production mode for ease of feeding them into log collection systems like Logstash or CloudWatch Logs - #5699 by @patrys
- Deprecate `WebhookEventType.CHECKOUT_QUANTITY_CHANGED` - #5837 by @korycins
- Anonymize and update order and payment fields; drop `PaymentSecureConfirm` mutation, drop Payment type fields: `extraData`, `billingAddress`, `billingEmail`, drop `gatewayResponse` from `Transaction` type - #5926 by @IKarbowiak
- Switch the HTTP stack from WSGI to ASGI based on Uvicorn - #5960 by @patrys
- Add `MANAGE_PRODUCT_TYPES_AND_ATTRIBUTES` permission, which is now required to access all attributes and product types related mutations - #6219 by @IKarbowiak

### Fixes

- Fix payment fields in order payload for webhooks - #5862 by @korycins
- Fix specific product voucher in draft orders - #5727 by @fowczarek
- Explicit country assignment in default shipping zones - #5736 by @maarcingebala
- Drop `json_content` field from the `Menu` model - #5761 by @maarcingebala
- Strip warehouse name in mutations - #5766 by @koradon
- Add missing order events during checkout flow - #5684 by @koradon
- Update Google Merchant to get tax rate based by plugin manager - #5823 by @gabmartinez
- Allow unicode in slug fields - #5877 by @IKarbowiak
- Fix empty plugin object result after `PluginUpdate` mutation - #5968 by @gabmartinez
- Allow finishing checkout when price amount is 0 - #6064 by @IKarbowiak
- Fix incorrect tax calculation for Avatax - #6035 by @korycins
- Fix incorrect calculation of subtotal with active Avatax - #6035 by @korycins
- Fix incorrect assignment of tax code for Avatax - #6035 by @korycins
- Do not allow negative product price - #6091 by @IKarbowiak
- Handle None as attribute value - #6092 by @IKarbowiak
- Fix for calling `order_created` before the order was saved - #6095 by @korycins
- Update default decimal places - #6098 by @IKarbowiak
- Avoid assigning the same pictures twice to a variant - #6112 by @IKarbowiak
- Fix crashing system when Avalara is improperly configured - #6117 by @IKarbowiak
- Fix for failing finalising draft order - #6133 by @korycins
- Remove corresponding draft order lines when variant is removing - #6119 by @IKarbowiak
- Update required perms for apps management - #6173 by @IKarbowiak
- Raise an error for an empty key in metadata - #6176 by @IKarbowiak
- Add attributes to product error - #6181 by @IKarbowiak
- Allow to add product variant with 0 price to draft order - #6189 by @IKarbowiak
- Fix deleting product when default variant is deleted - #6186 by @IKarbowiak
- Fix get unpublished products, product variants and collection as app - #6194 by @fowczarek
- Set `OrderFulfillStockInput` fields as required - #6196 by @IKarbowiak
- Fix attribute filtering by categories and collections - #6214 by @fowczarek
- Fix `is_visible` when `publication_date` is today - #6225 by @korycins
- Fix filtering products by multiple attributes - #6215 by @GrzegorzDerdak
- Add attributes validation while creating/updating a product's variant - #6269 by @GrzegorzDerdak
- Add metadata to page model - #6292 by @dominik-zeglen
- Fix for unnecessary attributes validation while updating simple product - #6300 by @GrzegorzDerdak
- Include order line total price to webhook payload - #6354 by @korycins
- Fix for fulfilling an order when product quantity equals allocated quantity - #6333 by @GrzegorzDerdak
- Fix for the ability to filter products on collection - #6363 by @GrzegorzDerdak

## 2.10.2

- Add command to change currencies in the database - #5906 by @d-wysocki

## 2.10.1

- Fix multiplied stock quantity - #5675 by @fowczarek
- Fix invalid allocation after migration - #5678 by @fowczarek
- Fix order mutations as app - #5680 by @fowczarek
- Prevent creating checkout/draft order with unpublished product - #5676 by @d-wysocki

## 2.10.0

- OpenTracing support - #5188 by @tomaszszymanski129
- Account confirmation email - #5126 by @tomaszszymanski129
- Relocate `Checkout` and `CheckoutLine` methods into separate module and update checkout related plugins to use them - #4980 by @krzysztofwolski
- Fix problem with free shipping voucher - #4942 by @IKarbowiak
- Add sub-categories to random data - #4949 by @IKarbowiak
- Deprecate `localized` field in Money type - #4952 by @IKarbowiak
- Fix for shipping API not applying taxes - #4913 by @kswiatek92
- Query object translation with only `manage_translation` permission - #4914 by @fowczarek
- Add customer note to draft orders API - #4973 by @IKarbowiak
- Allow to delete category and leave products - #4970 by @IKarbowiak
- Remove thumbnail generation from migration - #3494 by @kswiatek92
- Rename 'shipping_date' field in fulfillment model to 'created' - #2433 by @kswiatek92
- Reduce number of queries for 'checkoutComplete' mutation - #4989 by @IKarbowiak
- Force PyTest to ignore the environment variable containing the Django settings module - #4992 by @NyanKiyoshi
- Extend JWT token payload with user information - #4987 by @salwator
- Optimize the queries for product list in the dashboard - #4995 by @IKarbowiak
- Drop dashboard 1.0 - #5000 by @IKarbowiak
- Fixed serialization error on weight fields when running `loaddata` and `dumpdb` - #5005 by @NyanKiyoshi
- Fixed JSON encoding error on Google Analytics reporting - #5004 by @NyanKiyoshi
- Create custom field to translation, use new translation types in translations query - #5007 by @fowczarek
- Take allocated stock into account in `StockAvailability` filter - #5019 by @simonbru
- Generate matching postal codes for US addresses - #5033 by @maarcingebala
- Update debug toolbar - #5032 by @IKarbowiak
- Allow staff member to receive notification about customers orders - #4993 by @kswiatek92
- Add user's global id to the JWT payload - #5039 by @salwator
- Make middleware path resolving lazy - #5041 by @NyanKiyoshi
- Generate slug on saving the attribute value - #5055 by @fowczarek
- Fix order status after order update - #5072 by @fowczarek
- Extend top-level connection resolvers with ability to sort results - #5018 by @fowczarek
- Drop storefront 1.0 - #5043 by @IKarbowiak
- Replace permissions strings with enums - #5038 by @kswiatek92
- Remove gateways forms and templates - #5075 by @IKarbowiak
- Add `Wishlist` models and GraphQL endpoints - #5021 by @derenio
- Remove deprecated code - #5107 by @IKarbowiak
- Fix voucher start date filtering - #5133 by @dominik-zeglen
- Search by sku in products query - #5117 by @fowczarek
- Send fulfillment update email - #5118 by @IKarbowiak
- Add address query - #5148 by @kswiatek92
- Add `checkout_quantity_changed` webhook - #5042 by @derenio
- Remove unnecessary `manage_orders` permission - #5142 by @kswiatek92
- Mutation to change the user email - #5076 by @kswiatek92
- Add MyPy checks - #5150 by @IKarbowiak
- Move extracting user or service account to utils - #5152 by @kswiatek92
- Deprecate order status/created arguments - #5076 by @kswiatek92
- Fix getting title field in page mutations #5160 by @maarcingebala
- Copy public and private metadata from the checkout to the order upon creation - #5165 by @dankolbman
- Add warehouses and stocks- #4986 by @szewczykmira
- Add permission groups - #5176, #5513 by @IKarbowiak
- Drop `gettext` occurrences - #5189 by @IKarbowiak
- Fix `product_created` webhook - #5187 by @dzkb
- Drop unused resolver `resolve_availability` - #5190 by @maarcingebala
- Fix permission for `checkoutCustomerAttach` mutation - #5192 by @maarcingebala
- Restrict access to user field - #5194 by @maarcingebala
- Unify permission for service account API client in test - #5197 by @fowczarek
- Add additional confirmation step to `checkoutComplete` mutation - #5179 by @salwator
- Allow sorting warehouses by name - #5211 by @dominik-zeglen
- Add anonymization to GraphQL's `webhookSamplePayload` endpoint - #5161 @derenio
- Add slug to `Warehouse`, `Product` and `ProductType` models - #5196 by @IKarbowiak
- Add mutation for assigning, unassigning shipping zones to warehouse - #5217 by @kswiatek92
- Fix passing addresses to `PaymentData` objects - #5223 by @maarcingebala
- Return `null` when querying `me` as an anonymous user - #5231 by @maarcingebala
- Added `PLAYGROUND_ENABLED` environment variable/setting to allow to enable the GraphQL playground when `DEBUG` is disabled - #5254 by @NyanKiyoshi
- Fix access to order query when request from service account - #5258 by @fowczarek
- Customer shouldn't be able to see draft orders by token - #5259 by @fowczarek
- Customer shouldn't be able to query checkout with another customer - #5268 by @fowczarek
- Added integration support of Jaeger Tracing - #5282 by @NyanKiyoshi
- Return `null` when querying `me` as an anonymous user - #5231 as @maarcingebala
- Add `fulfillment created` webhook - @szewczykmira
- Unify metadata API - #5178 by @fowczarek
- Add compiled versions of emails to the repository - #5260 by @tomaszszymanski129
- Add required prop to fields where applicable - #5293 by @dominik-zeglen
- Drop `get_absolute_url` methods - #5299 by @IKarbowiak
- Add `--force` flag to `cleardb` command - #5302 by @maarcingebala
- Require non-empty message in `orderAddNote` mutation - #5316 by @maarcingebala
- Stock management refactor - #5323 by @IKarbowiak
- Add discount error codes - #5348 by @IKarbowiak
- Add benchmarks to checkout mutations - #5339 by @fowczarek
- Add pagination tests - #5363 by @fowczarek
- Add ability to assign multiple warehouses in mutations to create/update a shipping zone - #5399 by @fowczarek
- Add filter by ids to the `warehouses` query - #5414 by @fowczarek
- Add shipping rate price validation - #5411 by @kswiatek92
- Remove unused settings and environment variables - #5420 by @maarcingebala
- Add product price validation - #5413 by @kswiatek92
- Add attribute validation to `attributeAssign` mutation - #5423 by @kswiatek92
- Add possibility to update/delete more than one item in metadata - #5446 by @koradon
- Check if image exists before validating - #5425 by @kswiatek92
- Fix warehouses query not working without id - #5441 by @koradon
- Add `accountErrors` to `CreateToken` mutation - #5437, #5465 by @koradon
- Raise `GraphQLError` if filter has invalid IDs - #5460 by @gabmartinez
- Use `AccountErrorCode.INVALID_CREDENTIALS` instead of `INVALID_PASSWORD` - #5495 by @koradon
- Add tests for pagination - #5468 by @koradon
- Add `Job` abstract model and interface - #5510 by @IKarbowiak
- Refactor implementation of allocation - #5445 by @fowczarek
- Fix `WeightScalar` - #5530 by @koradon
- Add `OrderFulfill` mutation - #5525 by @fowczarek
- Add "It Works" page - #5494 by @IKarbowiak and @dominik-zeglen
- Extend errors in `OrderFulfill` mutation - #5553 by @fowczarek
- Refactor `OrderCancel` mutation for multiple warehouses - #5554 by @fowczarek
- Add negative weight validation - #5564 by @fowczarek
- Add error when user pass empty object as address - #5585 by @fowczarek
- Fix payment creation without shipping method - #5444 by @d-wysocki
- Fix checkout and order flow with variant without inventory tracking - #5599 by @fowczarek
- Fixed JWT expired token being flagged as unhandled error rather than handled. - #5603 by @NyanKiyoshi
- Refactor read-only middleware - #5602 by @maarcingebala
- Fix availability for variants without inventory tracking - #5605 by @fowczarek
- Drop support for configuring Vatlayer plugin from settings file. - #5614 by @korycins
- Add ability to query category, collection or product by slug - #5574 by @koradon
- Add `quantityAvailable` field to `ProductVariant` type - #5628 by @fowczarek
- Use tags rather than time-based logs for information on requests - #5608 by @NyanKiyoshi

## 2.9.0

### API

- Add mutation to change customer's first name last name - #4489 by @fowczarek
- Add mutation to delete customer's account - #4494 by @fowczarek
- Add mutation to change customer's password - #4656 by @fowczarek
- Add ability to customize email sender address in emails sent by Saleor - #4820 by @NyanKiyoshi
- Add ability to filter attributes per global ID - #4640 by @NyanKiyoshi
- Add ability to search product types by value (through the name) - #4647 by @NyanKiyoshi
- Add queries and mutation for serving and saving the configuration of all plugins - #4576 by @korycins
- Add `redirectUrl` to staff and user create mutations - #4717 by @fowczarek
- Add error codes to mutations responses - #4676 by @Kwaidan00
- Add translations to countries in `shop` query - #4732 by @fowczarek
- Add support for sorting product by their attribute values through given attribute ID - #4740 by @NyanKiyoshi
- Add descriptions for queries and query arguments - #4758 by @maarcingebala
- Add support for Apollo Federation - #4825 by @salwator
- Add mutation to create multiple product variants at once - #4735 by @fowczarek
- Add default value to custom errors - #4797 by @fowczarek
- Extend `availablePaymentGateways` field with gateways' configuration data - #4774 by @salwator
- Change `AddressValidationRules` API - #4655 by @Kwaidan00
- Use search in a consistent way; add sort by product type name and publication status to `products` query. - #4715 by @fowczarek
- Unify `menuItemMove` mutation with other reordering mutations - #4734 by @NyanKiyoshi
- Don't create an order when the payment was unsuccessful - #4500 by @NyanKiyoshi
- Don't require shipping information in checkout for digital orders - #4573 by @NyanKiyoshi
- Drop `manage_users` permission from the `permissions` query - #4854 by @maarcingebala
- Deprecate `inCategory` and `inCollection` attributes filters in favor of `filter` argument - #4700 by @NyanKiyoshi & @khalibloo
- Remove `PaymentGatewayEnum` from the schema, as gateways now are dynamic plugins - #4756 by @salwator
- Require `manage_products` permission to query `costPrice` and `stockQuantity` fields - #4753 by @NyanKiyoshi
- Refactor account mutations - #4510, #4668 by @fowczarek
- Fix generating random avatars when updating staff accounts - #4521 by @maarcingebala
- Fix updating JSON menu representation in mutations - #4524 by @maarcingebala
- Fix setting variant's `priceOverride` and `costPrice` to `null` - #4754 by @NyanKiyoshi
- Fix fetching staff user without `manage_users` permission - #4835 by @fowczarek
- Ensure that a GraphQL query is a string - #4836 by @nix010
- Add ability to configure the password reset link - #4863 by @fowczarek
- Fixed a performance issue where Saleor would sometimes run huge, unneeded prefetches when resolving categories or collections - #5291 by @NyanKiyoshi
- uWSGI now forces the django application to directly load on startup instead of being lazy - #5357 by @NyanKiyoshi

### Core

- Add enterprise-grade attributes management - #4351 by @dominik-zeglen and @NyanKiyoshi
- Add extensions manager - #4497 by @korycins
- Add service accounts - backend support - #4689 by @korycins
- Add support for webhooks - #4731 by @korycins
- Migrate the attributes mapping from HStore to many-to-many relation - #4663 by @NyanKiyoshi
- Create general abstraction for object metadata - #4447 by @salwator
- Add metadata to `Order` and `Fulfillment` models - #4513, #4866 by @szewczykmira
- Migrate the tax calculations to plugins - #4497 by @korycins
- Rewrite payment gateways using plugin architecture - #4669 by @salwator
- Rewrite Stripe integration to use PaymentIntents API - #4606 by @salwator
- Refactor password recovery system - #4617 by @fowczarek
- Add functionality to sort products by their "minimal variant price" - #4416 by @derenio
- Add voucher's "once per customer" feature - #4442 by @fowczarek
- Add validations for minimum password length in settings - #4735 by @fowczarek
- Add form to configure payments in the dashboard - #4807 by @szewczykmira
- Change `unique_together` in `AttributeValue` - #4805 by @fowczarek
- Change max length of SKU to 255 characters - #4811 by @lex111
- Distinguish `OrderLine` product name and variant name - #4702 by @fowczarek
- Fix updating order status after automatic fulfillment of digital products - #4709 by @korycins
- Fix error when updating or creating a sale with missing required values - #4778 by @NyanKiyoshi
- Fix error filtering pages by URL in the dashboard 1.0 - #4776 by @NyanKiyoshi
- Fix display of the products tax rate in the details page of dashboard 1.0 - #4780 by @NyanKiyoshi
- Fix adding the same product into a collection multiple times - #4518 by @NyanKiyoshi
- Fix crash when placing an order when a customer happens to have the same address more than once - #4824 by @NyanKiyoshi
- Fix time zone based tests - #4468 by @fowczarek
- Fix serializing empty URLs as a string when creating menu items - #4616 by @maarcingebala
- The invalid IP address in HTTP requests now fallback to the requester's IP address. - #4597 by @NyanKiyoshi
- Fix product variant update with current attribute values - #4936 by @fowczarek
- Update checkout last field and add auto now fields to save with update_fields parameter - #5177 by @IKarbowiak

### Dashboard 2.0

- Allow selecting the number of rows displayed in dashboard's list views - #4414 by @benekex2
- Add ability to toggle visible columns in product list - #4608 by @dominik-zeglen
- Add voucher settings - #4556 by @benekex2
- Contrast improvements - #4508 by @benekex2
- Display menu item form errors - #4551 by @dominik-zeglen
- Do not allow random IDs to appear in snapshots - #4495 by @dominik-zeglen
- Input UI changes - #4542 by @benekex2
- Implement new menu design - #4476 by @benekex2
- Refetch attribute list after closing modal - #4615 by @dominik-zeglen
- Add config for Testcafe - #4553 by @dominik-zeglen
- Fix product type taxes select - #4453 by @benekex2
- Fix form reloading - #4467 by @dominik-zeglen
- Fix voucher limit value when checkbox unchecked - #4456 by @benekex2
- Fix searches and pickers - #4487 by @dominik-zeglen
- Fix dashboard menu styles - #4491 by @benekex2
- Fix menu responsiveness - #4511 by @benekex2
- Fix loosing focus while typing in the product description field - #4549 by @dominik-zeglen
- Fix MUI warnings - #4588 by @dominik-zeglen
- Fix bulk action checkboxes - #4618 by @dominik-zeglen
- Fix rendering user avatar when it's empty #4546 by @maarcingebala
- Remove Dashboard 2.0 files form Saleor repository - #4631 by @dominik-zeglen
- Fix CreateToken mutation to use NonNull on errors field #5415 by @gabmartinez

### Other notable changes

- Replace Pipenv with Poetry - #3894 by @michaljelonek
- Upgrade `django-prices` to v2.1 - #4639 by @NyanKiyoshi
- Disable reports from uWSGI about broken pipe and write errors from disconnected clients - #4596 by @NyanKiyoshi
- Fix the random failures of `populatedb` trying to create users with an existing email - #4769 by @NyanKiyoshi
- Enforce `pydocstyle` for Python docstrings over the project - #4562 by @NyanKiyoshi
- Move Django Debug Toolbar to dev requirements - #4454 by @derenio
- Change license for artwork to CC-BY 4.0
- New translations:
  - Greek

## 2.8.0

### Core

- Avatax backend support - #4310 by @korycins
- Add ability to store used payment sources in gateways (first implemented in Braintree) - #4195 by @salwator
- Add ability to specify a minimal quantity of checkout items for a voucher - #4427 by @fowczarek
- Change the type of start and end date fields from Date to DateTime - #4293 by @fowczarek
- Revert the custom dynamic middlewares - #4452 by @NyanKiyoshi

### Dashboard 2.0

- UX improvements in Vouchers section - #4362 by @benekex2
- Add company address configuration - #4432 by @benekex2
- Require name when saving a custom list filter - #4269 by @benekex2
- Use `esModuleInterop` flag in `tsconfig.json` to simplify imports - #4372 by @dominik-zeglen
- Use hooks instead of a class component in forms - #4374 by @dominik-zeglen
- Drop CSRF token header from API client - #4357 by @dominik-zeglen
- Fix various bugs in the product section - #4429 by @dominik-zeglen

### Other notable changes

- Fix error when creating a checkout with voucher code - #4292 by @NyanKiyoshi
- Fix error when users enter an invalid phone number in an address - #4404 by @NyanKiyoshi
- Fix error when adding a note to an anonymous order - #4319 by @NyanKiyoshi
- Fix gift card duplication error in the `populatedb` script - #4336 by @fowczarek
- Fix vouchers apply once per order - #4339 by @fowczarek
- Fix discount tests failing at random - #4401 by @korycins
- Add `SPECIFIC_PRODUCT` type to `VoucherType` - #4344 by @fowczarek
- New translations:
  - Icelandic
- Refactored the backend side of `checkoutCreate` to improve performances and prevent side effects over the user's checkout if the checkout creation was to fail. - #4367 by @NyanKiyoshi
- Refactored the logic of cleaning the checkout shipping method over the API, so users do not lose the shipping method when updating their checkout. If the shipping method becomes invalid, it will be replaced by the cheapest available. - #4367 by @NyanKiyoshi & @szewczykmira
- Refactored process of getting available shipping methods to make it easier to understand and prevent human-made errors. - #4367 by @NyanKiyoshi
- Moved 3D secure option to Braintree plugin configuration and update config structure mechanism - #4751 by @salwator

## 2.7.0

### API

- Create order only when payment is successful - #4154 by @NyanKiyoshi
- Order Events containing order lines or fulfillment lines now return the line object in the GraphQL API - #4114 by @NyanKiyoshi
- GraphQL now prints exceptions to stderr as well as returning them or not - #4148 by @NyanKiyoshi
- Refactored API resolvers to static methods with root typing - #4155 by @NyanKiyoshi
- Add phone validation in the GraphQL API to handle the library upgrade - #4156 by @NyanKiyoshi

### Core

- Add basic Gift Cards support in the backend - #4025 by @fowczarek
- Add the ability to sort products within a collection - #4123 by @NyanKiyoshi
- Implement customer events - #4094 by @NyanKiyoshi
- Merge "authorize" and "capture" operations - #4098 by @korycins, @NyanKiyoshi
- Separate the Django middlewares from the GraphQL API middlewares - #4102 by @NyanKiyoshi, #4186 by @cmiacz

### Dashboard 2.0

- Add navigation section - #4012 by @dominik-zeglen
- Add filtering on product list - #4193 by @dominik-zeglen
- Add filtering on orders list - #4237 by @dominik-zeglen
- Change input style and improve Storybook stories - #4115 by @dominik-zeglen
- Migrate deprecated fields in Dashboard 2.0 - #4121 by @benekex2
- Add multiple select checkbox - #4133, #4146 by @benekex2
- Rename menu items in Dashboard 2.0 - #4172 by @benekex2
- Category delete modal improvements - #4171 by @benekex2
- Close modals on click outside - #4236 - by @benekex2
- Use date localize hook in translations - #4202 by @dominik-zeglen
- Unify search API - #4200 by @dominik-zeglen
- Default default PAGINATE_BY - #4238 by @dominik-zeglen
- Create generic filtering interface - #4221 by @dominik-zeglen
- Add default state to rich text editor = #4281 by @dominik-zeglen
- Fix translation discard button - #4109 by @benekex2
- Fix draftail options and icons - #4132 by @benekex2
- Fix typos and messages in Dashboard 2.0 - #4168 by @benekex2
- Fix view all orders button - #4173 by @benekex2
- Fix visibility card view - #4198 by @benekex2
- Fix query refetch after selecting an object in list - #4272 by @dominik-zeglen
- Fix image selection in variants - #4270 by @benekex2
- Fix collection search - #4267 by @dominik-zeglen
- Fix quantity height in draft order edit - #4273 by @benekex2
- Fix checkbox clickable area size - #4280 by @dominik-zeglen
- Fix breaking object selection in menu section - #4282 by @dominik-zeglen
- Reset selected items when tab switch - #4268 by @benekex2

### Other notable changes

- Add support for Google Cloud Storage - #4127 by @chetabahana
- Adding a nonexistent variant to checkout no longer crashes - #4166 by @NyanKiyoshi
- Disable storage of Celery results - #4169 by @NyanKiyoshi
- Disable polling in Playground - #4188 by @maarcingebala
- Cleanup code for updated function names and unused argument - #4090 by @jxltom
- Users can now add multiple "Add to Cart" forms in a single page - #4165 by @NyanKiyoshi
- Fix incorrect argument in `get_client_token` in Braintree integration - #4182 by @maarcingebala
- Fix resolving attribute values when transforming them to HStore - #4161 by @maarcingebala
- Fix wrong calculation of subtotal in cart page - #4145 by @korycins
- Fix margin calculations when product/variant price is set to zero - #4170 by @MahmoudRizk
- Fix applying discounts in checkout's subtotal calculation in API - #4192 by @maarcingebala
- Fix GATEWAYS_ENUM to always contain all implemented payment gateways - #4108 by @koradon

## 2.6.0

### API

- Add unified filtering interface in resolvers - #3952, #4078 by @korycins
- Add mutations for bulk actions - #3935, #3954, #3967, #3969, #3970 by @akjanik
- Add mutation for reordering menu items - #3958 by @NyanKiyoshi
- Optimize queries for single nodes - #3968 @NyanKiyoshi
- Refactor error handling in mutations #3891 by @maarcingebala & @akjanik
- Specify mutation permissions through Meta classes - #3980 by @NyanKiyoshi
- Unify pricing access in products and variants - #3948 by @NyanKiyoshi
- Use only_fields instead of exclude_fields in type definitions - #3940 by @michaljelonek
- Prefetch collections when getting sales of a bunch of products - #3961 by @NyanKiyoshi
- Remove unnecessary dedents from GraphQL schema so new Playground can work - #4045 by @salwator
- Restrict resolving payment by ID - #4009 @NyanKiyoshi
- Require `checkoutId` for updating checkout's shipping and billing address - #4074 by @jxltom
- Handle errors in `TokenVerify` mutation - #3981 by @fowczarek
- Unify argument names in types and resolvers - #3942 by @NyanKiyoshi

### Core

- Use Black as the default code formatting tool - #3852 by @krzysztofwolski and @NyanKiyoshi
- Dropped Python 3.5 support - #4028 by @korycins
- Rename Cart to Checkout - #3963 by @michaljelonek
- Use data classes to exchange data with payment gateways - #4028 by @korycins
- Refactor order events - #4018 by @NyanKiyoshi

### Dashboard 2.0

- Add bulk actions - #3955 by @dominik-zeglen
- Add user avatar management - #4030 by @benekex2
- Add navigation drawer support on mobile devices - #3839 by @benekex2
- Fix rendering validation errors in product form - #4024 by @benekex2
- Move dialog windows to query string rather than router paths - #3953 by @dominik-zeglen
- Update order events types - #4089 by @jxltom
- Code cleanup by replacing render props with react hooks - #4010 by @dominik-zeglen

### Other notable changes

- Add setting to enable Django Debug Toolbar - #3983 by @koradon
- Use newest GraphQL Playground - #3971 by @salwator
- Ensure adding to quantities in the checkout is respecting the limits - #4005 by @NyanKiyoshi
- Fix country area choices - #4008 by @fowczarek
- Fix price_range_as_dict function - #3999 by @zodiacfireworks
- Fix the product listing not showing in the voucher when there were products selected - #4062 by @NyanKiyoshi
- Fix crash in Dashboard 1.0 when updating an order address's phone number - #4061 by @NyanKiyoshi
- Reduce the time of tests execution by using dummy password hasher - #4083 by @korycins
- Set up explicit **hash** function - #3979 by @akjanik
- Unit tests use none as media root - #3975 by @korycins
- Update file field styles with materializecss template filter - #3998 by @zodiacfireworks
- New translations:
  - Albanian
  - Colombian Spanish
  - Lithuanian

## 2.5.0

### API

- Add query to fetch draft orders - #3809 by @michaljelonek
- Add bulk delete mutations - #3838 by @michaljelonek
- Add `languageCode` enum to API - #3819 by @michaljelonek, #3854 by @jxltom
- Duplicate address instances in checkout mutations - #3866 by @pawelzar
- Restrict access to `orders` query for unauthorized users - #3861 by @pawelzar
- Support setting address as default in address mutations - #3787 by @jxltom
- Fix phone number validation in GraphQL when country prefix not given - #3905 by @patrys
- Report pretty stack traces in DEBUG mode - #3918 by @patrys

### Core

- Drop support for Django 2.1 and Django 1.11 (previous LTS) - #3929 by @patrys
- Fulfillment of digital products - #3868 by @korycins
- Introduce avatars for staff accounts - #3878 by @pawelzar
- Refactor the account avatars path from a relative to absolute - #3938 by @NyanKiyoshi

### Dashboard 2.0

- Add translations section - #3884 by @dominik-zeglen
- Add light/dark theme - #3856 by @dominik-zeglen
- Add customer's address book view - #3826 by @dominik-zeglen
- Add "Add variant" button on the variant details page = #3914 by @dominik-zeglen
- Add back arrows in "Configure" subsections - #3917 by @dominik-zeglen
- Display avatars in staff views - #3922 by @dominik-zeglen
- Prevent user from changing his own status and permissions - #3922 by @dominik-zeglen
- Fix crashing product create view - #3837, #3910 by @dominik-zeglen
- Fix layout in staff members details page - #3857 by @dominik-zeglen
- Fix unfocusing rich text editor - #3902 by @dominik-zeglen
- Improve accessibility - #3856 by @dominik-zeglen

### Other notable changes

- Improve user and staff management in dashboard 1.0 - #3781 by @jxltom
- Fix default product tax rate in Dashboard 1.0 - #3880 by @pawelzar
- Fix logo in docs - #3928 by @michaljelonek
- Fix name of logo file - #3867 by @jxltom
- Fix variants for juices in example data - #3926 by @michaljelonek
- Fix alignment of the cart dropdown on new bootstrap version - #3937 by @NyanKiyoshi
- Refactor the account avatars path from a relative to absolute - #3938 by @NyanKiyoshi
- New translations:
  - Armenian
  - Portuguese
  - Swahili
  - Thai

## 2.4.0

### API

- Add model translations support in GraphQL API - #3789 by @michaljelonek
- Add mutations to manage addresses for authenticated customers - #3772 by @Kwaidan00, @maarcingebala
- Add mutation to apply vouchers in checkout - #3739 by @Kwaidan00
- Add thumbnail field to `OrderLine` type - #3737 by @michaljelonek
- Add a query to fetch order by token - #3740 by @michaljelonek
- Add city choices and city area type to address validator API - #3788 by @jxltom
- Fix access to unpublished objects in API - #3724 by @Kwaidan00
- Fix bug where errors are not returned when creating fulfillment with a non-existent order line - #3777 by @jxltom
- Fix `productCreate` mutation when no product type was provided - #3804 by @michaljelonek
- Enable database search in products query - #3736 by @michaljelonek
- Use authenticated user's email as default email in creating checkout - #3726 by @jxltom
- Generate voucher code if it wasn't provided in mutation - #3717 by @Kwaidan00
- Improve limitation of vouchers by country - #3707 by @michaljelonek
- Only include canceled fulfillments for staff in fulfillment API - #3778 by @jxltom
- Support setting address as when creating customer address #3782 by @jxltom
- Fix generating slug from title - #3816 by @maarcingebala
- Add `variant` field to `OrderLine` type - #3820 by @maarcingebala

### Core

- Add JSON fields to store rich-text content - #3756 by @michaljelonek
- Add function to recalculate total order weight - #3755 by @Kwaidan00, @maarcingebala
- Unify cart creation logic in API and Django views - #3761, #3790 by @maarcingebala
- Unify payment creation logic in API and Django views - #3715 by @maarcingebala
- Support partially charged and refunded payments - #3735 by @jxltom
- Support partial fulfillment of ordered items - #3754 by @jxltom
- Fix applying discounts when a sale has no end date - #3595 by @cprinos

### Dashboard 2.0

- Add "Discounts" section - #3654 by @dominik-zeglen
- Add "Pages" section; introduce Draftail WYSIWYG editor - #3751 by @dominik-zeglen
- Add "Shipping Methods" section - #3770 by @dominik-zeglen
- Add support for date and datetime components - #3708 by @dominik-zeglen
- Restyle app layout - #3811 by @dominik-zeglen

### Other notable changes

- Unify model field names related to models' public access - `publication_date` and `is_published` - #3706 by @michaljelonek
- Improve filter orders by payment status - #3749 @jxltom
- Refactor translations in emails - #3701 by @Kwaidan00
- Use exact image versions in docker-compose - #3742 by @ashishnitinpatil
- Sort order payment and history in descending order - #3747 by @jxltom
- Disable style-loader in dev mode - #3720 by @jxltom
- Add ordering to shipping method - #3806 by @michaljelonek
- Add missing type definition for dashboard 2.0 - #3776 by @jxltom
- Add header and footer for checkout success pages #3752 by @jxltom
- Add instructions for using local assets in Docker - #3723 by @michaljelonek
- Update S3 deployment documentation to include CORS configuration note - #3743 by @NyanKiyoshi
- Fix missing migrations for is_published field of product and page model - #3757 by @jxltom
- Fix problem with l10n in Braintree payment gateway template - #3691 by @Kwaidan00
- Fix bug where payment is not filtered from active ones when creating payment - #3732 by @jxltom
- Fix incorrect cart badge location - #3786 by @jxltom
- Fix storefront styles after bootstrap is updated to 4.3.1 - #3753 by @jxltom
- Fix logo size in different browser and devices with different sizes - #3722 by @jxltom
- Rename dumpdata file `db.json` to `populatedb_data.json` - #3810 by @maarcingebala
- Prefetch collections for product availability - #3813 by @michaljelonek
- Bump django-graphql-jwt - #3814 by @michaljelonek
- Fix generating slug from title - #3816 by @maarcingebala
- New translations:
  - Estonian
  - Indonesian

## 2.3.1

- Fix access to private variant fields in API - #3773 by maarcingebala
- Limit access of quantity and allocated quantity to staff in GraphQL API #3780 by @jxltom

## 2.3.0

### API

- Return user's last checkout in the `User` type - #3578 by @fowczarek
- Automatically assign checkout to the logged in user - #3587 by @fowczarek
- Expose `chargeTaxesOnShipping` field in the `Shop` type - #3603 by @fowczarek
- Expose list of enabled payment gateways - #3639 by @fowczarek
- Validate uploaded files in a unified way - #3633 by @fowczarek
- Add mutation to trigger fetching tax rates - #3622 by @fowczarek
- Use USERNAME_FIELD instead of hard-code email field when resolving user - #3577 by @jxltom
- Require variant and quantity fields in `CheckoutLineInput` type - #3592 by @jxltom
- Preserve order of nodes in `get_nodes_or_error` function - #3632 by @jxltom
- Add list mutations for `Voucher` and `Sale` models - #3669 by @michaljelonek
- Use proper type for countries in `Voucher` type - #3664 by @michaljelonek
- Require email in when creating checkout in API - #3667 by @michaljelonek
- Unify returning errors in the `tokenCreate` mutation - #3666 by @michaljelonek
- Use `Date` field in Sale/Voucher inputs - #3672 by @michaljelonek
- Refactor checkout mutations - #3610 by @fowczarek
- Refactor `clean_instance`, so it does not returns errors anymore - #3597 by @akjanik
- Handle GraphqQL syntax errors - #3576 by @jxltom

### Core

- Refactor payments architecture - #3519 by @michaljelonek
- Improve Docker and `docker-compose` configuration - #3657 by @michaljelonek
- Allow setting payment status manually for dummy gateway in Storefront 1.0 - #3648 by @jxltom
- Infer default transaction kind from operation type - #3646 by @jxltom
- Get correct payment status for order without any payments - #3605 by @jxltom
- Add default ordering by `id` for `CartLine` model - #3593 by @jxltom
- Fix "set password" email sent to customer created in the dashboard - #3688 by @Kwaidan00

### Dashboard 2.0

- ️Add taxes section - #3622 by @dominik-zeglen
- Add drag'n'drop image upload - #3611 by @dominik-zeglen
- Unify grid handling - #3520 by @dominik-zeglen
- Add component generator - #3670 by @dominik-zeglen
- Throw Typescript errors while snapshotting - #3611 by @dominik-zeglen
- Simplify mutation's error checking - #3589 by @dominik-zeglen
- Fix order cancelling - #3624 by @dominik-zeglen
- Fix logo placement - #3602 by @dominik-zeglen

### Other notable changes

- Register Celery task for updating exchange rates - #3599 by @jxltom
- Fix handling different attributes with the same slug - #3626 by @jxltom
- Add missing migrations for tax rate choices - #3629 by @jxltom
- Fix `TypeError` on calling `get_client_token` - #3660 by @michaljelonek
- Make shipping required as default when creating product types - #3655 by @jxltom
- Display payment status on customer's account page in Storefront 1.0 - #3637 by @jxltom
- Make order fields sequence in Dashboard 1.0 same as in Dashboard 2.0 - #3606 by @jxltom
- Fix returning products for homepage for the currently viewing user - #3598 by @jxltom
- Allow filtering payments by status in Dashboard 1.0 - #3608 by @jxltom
- Fix typo in the definition of order status - #3649 by @jxltom
- Add margin for order notes section - #3650 by @jxltom
- Fix logo position - #3609, #3616 by @jxltom
- Storefront visual improvements - #3696 by @piotrgrundas
- Fix product list price filter - #3697 by @Kwaidan00
- Redirect to success page after successful payment - #3693 by @Kwaidan00

## 2.2.0

### API

- Use `PermissionEnum` as input parameter type for `permissions` field - #3434 by @maarcingebala
- Add "authorize" and "charge" mutations for payments - #3426 by @jxltom
- Add alt text to product thumbnails and background images of collections and categories - #3429 by @fowczarek
- Fix passing decimal arguments = #3457 by @fowczarek
- Allow sorting products by the update date - #3470 by @jxltom
- Validate and clear the shipping method in draft order mutations - #3472 by @fowczarek
- Change tax rate field to choice field - #3478 by @fowczarek
- Allow filtering attributes by collections - #3508 by @maarcingebala
- Resolve to `None` when empty object ID was passed as mutation argument - #3497 by @maarcingebala
- Change `errors` field type from [Error] to [Error!] - #3489 by @fowczarek
- Support creating default variant for product types that don't use multiple variants - #3505 by @fowczarek
- Validate SKU when creating a default variant - #3555 by @fowczarek
- Extract enums to separate files - #3523 by @maarcingebala

### Core

- Add Stripe payment gateway - #3408 by @jxltom
- Add `first_name` and `last_name` fields to the `User` model - #3101 by @fowczarek
- Improve several payment validations - #3418 by @jxltom
- Optimize payments related database queries - #3455 by @jxltom
- Add publication date to collections - #3369 by @k-brk
- Fix hard-coded site name in order PDFs - #3526 by @NyanKiyoshi
- Update favicons to the new style - #3483 by @dominik-zeglen
- Fix migrations for default currency - #3235 by @bykof
- Remove Elasticsearch from `docker-compose.yml` - #3482 by @maarcingebala
- Resort imports in tests - #3471 by @jxltom
- Fix the no shipping orders payment crash on Stripe - #3550 by @NyanKiyoshi
- Bump backend dependencies - #3557 by @maarcingebala. This PR removes security issue CVE-2019-3498 which was present in Django 2.1.4. Saleor however wasn't vulnerable to this issue as it doesn't use the affected `django.views.defaults.page_not_found()` view.
- Generate random data using the default currency - #3512 by @stephenmoloney
- New translations:
  - Catalan
  - Serbian

### Dashboard 2.0

- Restyle product selection dialogs - #3499 by @dominik-zeglen, @maarcingebala
- Fix minor visual bugs in Dashboard 2.0 - #3433 by @dominik-zeglen
- Display warning if order draft has missing data - #3431 by @dominik-zeglen
- Add description field to collections - #3435 by @dominik-zeglen
- Add query batching - #3443 by @dominik-zeglen
- Use autocomplete fields in country selection - #3443 by @dominik-zeglen
- Add alt text to categories and collections - #3461 by @dominik-zeglen
- Use first and last name of a customer or staff member in UI - #3247 by @Bonifacy1, @dominik-zeglen
- Show error page if an object was not found - #3463 by @dominik-zeglen
- Fix simple product's inventory data saving bug - #3474 by @dominik-zeglen
- Replace `thumbnailUrl` with `thumbnail { url }` - #3484 by @dominik-zeglen
- Change "Feature on Homepage" switch behavior - #3481 by @dominik-zeglen
- Expand payment section in order view - #3502 by @dominik-zeglen
- Change TypeScript loader to speed up the build process - #3545 by @patrys

### Bugfixes

- Do not show `Pay For Order` if order is partly paid since partial payment is not supported - #3398 by @jxltom
- Fix attribute filters in the products category view - #3535 by @fowczarek
- Fix storybook dependencies conflict - #3544 by @dominik-zeglen

## 2.1.0

### API

- Change selected connection fields to lists - #3307 by @fowczarek
- Require pagination in connections - #3352 by @maarcingebala
- Replace Graphene view with a custom one - #3263 by @patrys
- Change `sortBy` parameter to use enum type - #3345 by @fowczarek
- Add `me` query to fetch data of a logged-in user - #3202, #3316 by @fowczarek
- Add `canFinalize` field to the Order type - #3356 by @fowczarek
- Extract resolvers and mutations to separate files - #3248 by @fowczarek
- Add VAT tax rates field to country - #3392 by @michaljelonek
- Allow creating orders without users - #3396 by @fowczarek

### Core

- Add Razorpay payment gatway - #3205 by @NyanKiyoshi
- Use standard tax rate as a default tax rate value - #3340 by @fowczarek
- Add description field to the Collection model - #3275 by @fowczarek
- Enforce the POST method on VAT rates fetching - #3337 by @NyanKiyoshi
- Generate thumbnails for category/collection background images - #3270 by @NyanKiyoshi
- Add warm-up support in product image creation mutation - #3276 by @NyanKiyoshi
- Fix error in the `populatedb` script when running it not from the project root - #3272 by @NyanKiyoshi
- Make Webpack rebuilds fast - #3290 by @patrys
- Skip installing Chromium to make deployment faster - #3227 by @jxltom
- Add default test runner - #3258 by @jxltom
- Add Transifex client to Pipfile - #3321 by @jxltom
- Remove additional pytest arguments in tox - #3338 by @jxltom
- Remove test warnings - #3339 by @jxltom
- Remove runtime warning when product has discount - #3310 by @jxltom
- Remove `django-graphene-jwt` warnings - #3228 by @jxltom
- Disable deprecated warnings - #3229 by @jxltom
- Add `AWS_S3_ENDPOINT_URL` setting to support DigitalOcean spaces. - #3281 by @hairychris
- Add `.gitattributes` file to hide diffs for generated files on Github - #3055 by @NyanKiyoshi
- Add database sequence reset to `populatedb` - #3406 by @michaljelonek
- Get authorized amount from succeeded auth transactions - #3417 by @jxltom
- Resort imports by `isort` - #3412 by @jxltom

### Dashboard 2.0

- Add confirmation modal when leaving view with unsaved changes - #3375 by @dominik-zeglen
- Add dialog loading and error states - #3359 by @dominik-zeglen
- Split paths and urls - #3350 by @dominik-zeglen
- Derive state from props in forms - #3360 by @dominik-zeglen
- Apply debounce to autocomplete fields - #3351 by @dominik-zeglen
- Use Apollo signatures - #3353 by @dominik-zeglen
- Add order note field in the order details view - #3346 by @dominik-zeglen
- Add app-wide progress bar - #3312 by @dominik-zeglen
- Ensure that all queries are built on top of TypedQuery - #3309 by @dominik-zeglen
- Close modal windows automatically - #3296 by @dominik-zeglen
- Move URLs to separate files - #3295 by @dominik-zeglen
- Add basic filters for products and orders list - #3237 by @Bonifacy1
- Fetch default currency from API - #3280 by @dominik-zeglen
- Add `displayName` property to components - #3238 by @Bonifacy1
- Add window titles - #3279 by @dominik-zeglen
- Add paginator component - #3265 by @dominik-zeglen
- Update Material UI to 3.6 - #3387 by @patrys
- Upgrade React, Apollo, Webpack and Babel - #3393 by @patrys
- Add pagination for required connections - #3411 by @dominik-zeglen

### Bugfixes

- Fix language codes - #3311 by @jxltom
- Fix resolving empty attributes list - #3293 by @maarcingebala
- Fix range filters not being applied - #3385 by @michaljelonek
- Remove timeout for updating image height - #3344 by @jxltom
- Return error if checkout was not found - #3289 by @maarcingebala
- Solve an auto-resize conflict between Materialize and medium-editor - #3367 by @adonig
- Fix calls to `ngettext_lazy` - #3380 by @patrys
- Filter preauthorized order from succeeded transactions - #3399 by @jxltom
- Fix incorrect country code in fixtures - #3349 by @bingimar
- Fix updating background image of a collection - #3362 by @fowczarek & @dominik-zeglen

### Docs

- Document settings related to generating thumbnails on demand - #3329 by @NyanKiyoshi
- Improve documentation for Heroku deployment - #3170 by @raybesiga
- Update documentation on Docker deployment - #3326 by @jxltom
- Document payment gateway configuration - #3376 by @NyanKiyoshi

## 2.0.0

### API

- Add mutation to delete a customer; add `isActive` field in `customerUpdate` mutation - #3177 by @maarcingebala
- Add mutations to manage authorization keys - #3082 by @maarcingebala
- Add queries for dashboard homepage - #3146 by @maarcingebala
- Allows user to unset homepage collection - #3140 by @oldPadavan
- Use enums as permission codes - #3095 by @the-bionic
- Return absolute image URLs - #3182 by @maarcingebala
- Add `backgroundImage` field to `CategoryInput` - #3153 by @oldPadavan
- Add `dateJoined` and `lastLogin` fields in `User` type - #3169 by @maarcingebala
- Separate `parent` input field from `CategoryInput` - #3150 by @akjanik
- Remove duplicated field in Order type - #3180 by @maarcingebala
- Handle empty `backgroundImage` field in API - #3159 by @maarcingebala
- Generate name-based slug in collection mutations - #3145 by @akjanik
- Remove products field from `collectionUpdate` mutation - #3141 by @oldPadavan
- Change `items` field in `Menu` type from connection to list - #3032 by @oldPadavan
- Make `Meta.description` required in `BaseMutation` - #3034 by @oldPadavan
- Apply `textwrap.dedent` to GraphQL descriptions - #3167 by @fowczarek

### Dashboard 2.0

- Add collection management - #3135 by @dominik-zeglen
- Add customer management - #3176 by @dominik-zeglen
- Add homepage view - #3155, #3178 by @Bonifacy1 and @dominik-zeglen
- Add product type management - #3052 by @dominik-zeglen
- Add site settings management - #3071 by @dominik-zeglen
- Escape node IDs in URLs - #3115 by @dominik-zeglen
- Restyle categories section - #3072 by @Bonifacy1

### Other

- Change relation between `ProductType` and `Attribute` models - #3097 by @maarcingebala
- Remove `quantity-allocated` generation in `populatedb` script - #3084 by @MartinSeibert
- Handle `Money` serialization - #3131 by @Pacu2
- Do not collect unnecessary static files - #3050 by @jxltom
- Remove host mounted volume in `docker-compose` - #3091 by @tiangolo
- Remove custom services names in `docker-compose` - #3092 by @tiangolo
- Replace COUNTRIES with countries.countries - #3079 by @neeraj1909
- Installing dev packages in docker since tests are needed - #3078 by @jxltom
- Remove comparing string in address-form-panel template - #3074 by @tomcio1205
- Move updating variant names to a Celery task - #3189 by @fowczarek

### Bugfixes

- Fix typo in `clean_input` method - #3100 by @the-bionic
- Fix typo in `ShippingMethod` model - #3099 by @the-bionic
- Remove duplicated variable declaration - #3094 by @the-bionic

### Docs

- Add createdb note to getting started for Windows - #3106 by @ajostergaard
- Update docs on pipenv - #3045 by @jxltom<|MERGE_RESOLUTION|>--- conflicted
+++ resolved
@@ -19,12 +19,9 @@
 
 - Add `orderNoteAdd` and `orderNoteUpdate` mutations and deprecate `orderAddNote` mutation - #12434 by @pawelzar
 - Deprecate `Order.trackingClientId` field - #13146 by @SzymJ
-<<<<<<< HEAD
 - Add error handling for invalid input fields in the `AccountAddressCreate` mutation. - #13086 by @FremahA
-=======
 - Fix error "Cannot return null for non-nullable field Webhook.name" - #12989 by @Smit-Parmar
 - Added `GiftCardFilterInput.createdByEmail` filter - #13132 by @Smit-Parmar
->>>>>>> b6a4fab7
 
 ### Saleor Apps
 
@@ -33,11 +30,8 @@
 ### Other changes
 
 - Expand metric units to support more types of products. - #13043 by @FremahA
-<<<<<<< HEAD
 
 - Fix Error Cannot return null for non-nullable field Webhook.name. - #12989 by @cyborg7898
-=======
->>>>>>> b6a4fab7
 - Remove unused `django-versatileimagefield` package - #13148 by @SzymJ
 - Remove unused `google-measurement-protocol` package - #13146 by @SzymJ
 - Add missing descriptions to App module. - #13163 by @fowczarek
