# Changelog

All notable, unreleased changes to this project will be documented in this file. For the released changes, please visit the [Releases](https://github.com/mirumee/saleor/releases) page.

# 3.13.0 [Unreleased]
### Highlights
- Improve support for handling transactions - #10350 by @korycins
  - API changes:
    - Add new mutations:
      - `transactionEventReport` - Report the event for the transaction.
      - `orderGrantRefundCreate` - Add granted refund to the order.
      - `orderGrantRefundUpdate` - Update granted refund.
    - Add new types:
      - `OrderGrantedRefund` - The details of granted refund.
    - Add new webhooks:
      - `TRANSACTION_CHARGE_REQUESTED` - triggered when a staff user request charge for the transaction.
      - `TRANSACTION_REFUND_REQUESTED` - triggered when a staff user request refund for the transaction.
      - `TRANSACTION_CANCELATION_REQUESTED` - triggered when a staff user request cancelation for the transaction.
    - Add new webhook subscriptions:
      - `TransactionChargeRequested` - Event sent when transaction charge is requested.
      - `TransactionRefundRequested` - Event sent when transaction refund is requested.
      - `TransactionCancelationRequested` - Event sent when transaction cancelation is requested.
    - Add new fields:
      - `OrderSettings.markAsPaidStrategy` - Determine what strategy will be used to mark the order as paid.
      - `TransactionItem`:
        - `authorizePendingAmount` - Total amount of ongoing authorization requests for the transaction.
        - `refundPendingAmount` - Total amount of ongoing refund requests for the transaction.
        - `cancelPendingAmount` - Total amount of ongoing cancel requests for the transaction.
        - `chargePendingAmount` - Total amount of ongoing charge requests for the transaction.
        - `canceledAmount` - Total amount canceled for this transaction.
        - `name` - Name of the transaction.
        - `message` - Message related to the transaction.
        - `pspReference` -  PSP reference of transaction.
        - `createdBy` - User or App that created the transaction.
        - `externalUrl` - The url that will allow to redirect user to payment provider page with transaction details.
      - `TransactionEvent`:
        - `pspReference` -  PSP reference related to the event.
        - `message` - Message related to the transaction's event.
        - `externalUrl` - The url that will allow to redirect user to payment provider page with transaction event details.
        - `amount` - The amount related to this event.
        - `type` - The type of action related to this event.
        - `createdBy` - User or App that created the event.
      - `Order`:
        - `totalCharged` - Amount charged for the order.
        - `totalCanceled` - Amount canceled for the order.
        - `grantedRefunds` - List of granted refunds.
        - `totalGrantedRefund` - Total amount of granted refund.
        - `totalRefunded` - Total refund amount for the order.
        - `totalRefundPending` - Total amount of ongoing refund requests for the order's transactions.
        - `totalAuthorizePending` - Total amount of ongoing authorize requests for the order's transactions.
        - `totalChargePending` - Total amount of ongoing charge requests for the order's transactions.
        - `totalCancelPending` - Total amount of ongoing cancel requests for the order's transactions.
        - `totalRemainingGrant` - The difference amount between granted refund and the amounts that are pending and refunded.
      - `OrderEventsEnum`:
        - `TRANSACTION_CHARGE_REQUESTED`
        - `TRANSACTION_CANCEL_REQUESTED`
        - `TRANSACTION_MARK_AS_PAID_FAILED`
    - Add new input fields:
      - `TransactionCreateInput` & `TransactionUpdateInput`:
        - `name` - The name of the transaction.
        - `message` -  The message of the transaction.
        - `pspReference` - The PSP Reference of the transaction.
        - `amountCanceled` - Amount canceled by this transaction.
        - `externalUrl` - The url that will allow to redirect user to payment provider page with transaction.
      - `TransactionEventInput`:
        - `pspReference` - The PSP Reference of the transaction.
        - `message` - Message related to the transaction's event.

    - Deprecate webhooks:
      - `TRANSACTION_ACTION_REQUEST` - Use `TRANSACTION_CHARGE_REQUESTED`, `TRANSACTION_REFUND_REQUESTED`, `TRANSACTION_CANCELATION_REQUESTED` instead.
    - Deprecate object fields:
      - `TransactionItem`:
        - `voidedAmount` - Use `canceledAmount`. This field will be removed in Saleor 3.14 (Preview feature).
        - `status` - Not needed anymore. The transaction amounts will be used to determine a current status of transactions. This field will be removed in Saleor 3.14 (Preview feature).
        - `reference` - Use `pspReference` instead. This field will be removed in Saleor 3.14 (Preview feature).
      - `TransactionEvent`:
        - `status` - Use `type` instead. This field will be removed in Saleor 3.14 (Preview feature).
        - `reference` - Use `pspReference` instead. This field will be removed in Saleor 3.14 (Preview feature).
        - `name` - Use `message` instead. This field will be removed in Saleor 3.14 (Preview feature).
      - `TransactionActionEnum`
        - `VOID` - Use `CANCEL` instead. This field will be removed in Saleor 3.14 (Preview feature).
      - `Order`:
        - `totalCaptured` - Use `totalCharged` instead. Will be removed in Saleor 4.0
      - `OrderEvent`:
        - `status` - Use `TransactionEvent` to track the status of `TransactionItem`. This field will be removed in Saleor 3.14 (Preview feature).
      - `OrderEventsEnum`:
        - `TRANSACTION_CAPTURE_REQUESTED` - Use `TRANSACTION_CHARGE_REQUESTED` instead. This field will be removed in Saleor 3.14 (Preview feature).
        - `TRANSACTION_VOID_REQUESTED` - Use `TRANSACTION_CANCEL_REQUESTED` instead. This field will be removed in Saleor 3.14 (Preview feature).

    - Deprecate input fields:
      - `TransactionCreateInput` & `TransactionUpdateInput`:
        - `status` - Not needed anymore. The transaction amounts will be used to determine a current status of transactions. This input field will be removed in Saleor 3.14 (Preview feature).
        - `type` - Use `name` and `message` instead. This input field will be removed in Saleor 3.14 (Preview feature).
        - `reference` - Use `pspReference` instead. This input field will be removed in Saleor 3.14 (Preview feature).
        - `amountVoided` - Use `amountCanceled` instead. This input field will be removed in Saleor 3.14 (Preview feature).
      - `TransactionEventInput`:
        - `status` - Status will be calculated by Saleor. This input field will be removed in Saleor 3.14 (Preview feature).
        - `reference` - Use `pspReference` instead. This input field will be removed in Saleor 3.14 (Preview feature).
        - `name` - Use `message` instead. This field will be removed in Saleor 3.14 (Preview feature).

### Breaking changes
- **Feature preview breaking change**:
  - Improve support for handling transactions - #10350 by @korycins
    - For all new `transactionItem` created by `transactionCreate`, any update action can be done only by the same app/user that performed `transactionCreate` action. This changes has impact only on new `transactionItem`, already existing will work in the same way as previously.
    - `transactionRequestAction` mutation can't be executed with `MANAGE_ORDERS` permission. Permission `HANDLE_PAYMENTS` is required.
    - Drop calling `TRANSACTION_ACTION_REQUEST` webhook inside a mutation related to `Payment` types. The related mutations: `orderVoid`, `orderCapture`, `orderRefund`, `orderFulfillmentRefundProducts`, `orderFulfillmentReturnProducts`. Use dedicated mutation for triggering an action: `transactionRequestAction`.

### GraphQL API
- [Preview] Add `StockBulkUpdate` mutation - #12139 by @SzymJ
- Upgrade GraphiQL to `2.4.0` for playground - #12271 by @zaiste
- Add new object type `AppManifestRequiredSaleorVersion` - #12164 by @przlada
  - Add new optional field `Manifest.requiredSaleorVersion`
  - Add `requiredSaleorVersion` validation to `appInstall` and `appFetchManifest` mutations
- Add new field `author` to `Manifest` and `App` object types - #12166 by @przlada
- Add backwards compatibility for `taxCode` field - #12325 by @maarcingebala
- Support resolving `Order` as an entity in Apollo Federation - #12328 by @binary-koan
- [Preview] Add `ProductBulkCreate` mutation - #12177 by @SzymJ
- [Preview] Add `CustomerBulkUpdate` mutation - #12268 by @SzymJ

### Other changes
<<<<<<< HEAD
- Add celery beat task for expiring unconfirmed not paid orders - #11960 by @kadewu:
  - Add `expireOrdersAfter` to `orderSettings` for `Channel` type.
  - Add `ORDER_EXPIRED` webhook triggered when `Order` is marked as expired.
=======
- Create order discounts for all voucher types - #12272 by @IKarbowiak
- Core now supports Dev Containers for local development - #12391 by @patrys
- Use mailhog smtp server on Dev Container - #12402 by @carlosa54

### Saleor Apps

- Add `requiredSaleorVersion` field to the App manifest determining the required Saleor version as semver range - #12164 by @przlada
- Add new field `author` to the App manifest - #12166 by @przlada
>>>>>>> ea2e4916

# 3.12.0

### Breaking changes

- `stocks` and `channelListings` inputs for preview `ProductVariantBulkUpdate` mutation has been changed. Both inputs have been extended by:

  - `create` input - list of items that should be created
  - `update` input - list of items that should be updated
  - `remove` input - list of objects ID's that should be removed

  If your platform relies on this [Preview] feature, make sure you update your mutations stocks and channel listings inputs from:

  ```
     {
      "stocks/channelListings": [
        {
          ...
        }
      ]
     }
  ```

  to:

  ```
     {
      "stocks/channelListings": {
        "create": [
          {
           ...
          }
        ]
      }
     }
  ```

- Change the discount rounding mode - #12041 by @IKarbowiak

  - Change the rounding mode from `ROUND_DOWN` to `ROUND_HALF_UP` - it affects the discount amount and total price of future checkouts and orders with a percentage discount applied.
    The discount amount might be 0.01 greater, and the total price might be 0.01 lower.
    E.g. if you had an order for $13 and applied a 12.5% discount, you would get $11.38 with a $1.62 discount, but now it will be calculated as $11.37 with $1.63 discount.

- Media and image fields now default to returning 4K thumbnails instead of original uploads - #11996 by @patrys
- Include specific products voucher in checkout discount - #12191 by @IKarbowiak
  - Make the `specific product` and `apply once per order` voucher discounts visible on `checkout.discount` field.
    Previously, the discount amount for these vouchers was shown as 0.

### GraphQL API

- Added support for all attributes types in `BulkAttributeValueInput` - #12095 by @SzymJ
- Add possibility to remove `stocks` and `channel listings` in `ProductVariantBulkUpdate` mutation.
- Move `orderSettings` query to `Channel` type - #11417 by @kadewu:
  - Mutation `Channel.channelCreate` and `Channel.channelUpdate` have new `orderSettings` input.
  - Deprecate `Shop.orderSettings` query. Use `Channel.orderSettings` query instead.
  - Deprecate `Shop.orderSettingsUpdate` mutation. Use `Channel.channelUpdate` instead.
- Add meta fields to `ProductMedia` model - #11894 by @zedzior
- Make `oldPassword` argument on `passwordChange` mutation optional; support accounts without usable passwords - @11999 by @rafalp
- Added support for AVIF images, added `AVIF` and `ORIGINAL` to `ThumbnailFormatEnum` - #11998 by @patrys
- Introduce custom headers for webhook requests - #11978 by @zedzior
- Improve GraphQL playground by storing headers in the local storage - #12176 by @zaiste
- Fixes for GraphiQL playground - #12192 by @zaiste

### Other changes

- Fix saving `metadata` in `ProductVariantBulkCreate` and `ProductVariantBulkupdate` mutations - #12097 by @SzymJ
- Enhance webhook's subscription query validation. Apply the validation and event inheritance to manifest validation - #11797 by @zedzior
- Fix GraphQL playground when the `operationName` is set across different tabs - #11936 by @zaiste
- Add new asynchronous events related to media: #11918 by @zedzior
  - `PRODUCT_MEDIA CREATED`
  - `PRODUCT_MEDIA_UPDATED`
  - `PRODUCT_MEDIA_DELETED`
  - `THUMBNAIL_CREATED`
- CORS is now handled in the ASGI layer - #11415 by @patrys
- Added native support for gzip compression - #11833 by @patrys
- Set flat rates as the default tax calculation strategy - #12069 by @maarcingebala
  - Enables flat rates for channels in which no tax calculation method was set.
- Users created by the OIDC plugin now have unusable password set instead of empty string - #12103 by @rafalp

# 3.11.0

### Highlights

Just so you know, changes mentioned in this section are in a preview state and can be subject to changes in the future.

- Bulk mutations for creating and updating multiple product variants in one mutation call - #11392 by @SzymJ
- Ability to run subscription webhooks in a dry-run mode - #11548 by @zedzior
- Preview of new `where` filtering API which allows joining multiple filters with `AND`/`OR` operators; currently available only in the `attributes` query - #11737 by @IKarbowiak

### GraphQL API

- [Preview] Add `productVariantBulkUpdate` mutation - #11392 by @SzymJ
- [Preview] Add new error handling policies in `productVariantBulkCreate` mutation - #11392 by @SzymJ
- [Preview] Add `webhookDryRun` mutation - #11548 by @zedzior
- [Preview] Add `webhookTrigger` mutation - #11687 by @zedzior
- Fix adding an invalid label to meta fields - #11718 by @IKarbowiak
- Add filter by `checkoutToken` to `Query.orders`. - #11689 by @kadewu
- [Preview] Attribute filters improvement - #11737 by @IKarbowiak
  - introduce `where` option on `attributes` query
  - add `search` option on `attributes` query
  - deprecate `product.variant` field
  - deprecate the following `Attribute` fields: `filterableInStorefront`, `storefrontSearchPosition`, `availableInGrid`.

### Other changes

- Allow `webhookCreate` and `webhookUpdate` mutations to inherit events from `query` field - #11736 by @zedzior
- Add new `PRODUCT_VARIANT_STOCK_UPDATED` event - #11665 by @jakubkuc
- Disable websocket support by default in `uvicorn` worker configuration - #11785 by @NyanKiyoshi
- Fix send user email change notification - #11840 by @jakubkuc
- Fix trigger the `FULFILLMENT_APPPROVED` webhook for partial fulfillments - #11824 by @d-wysocki

# 3.10.0 [Unreleased]

### Breaking changes

### GraphQL API

- Add ability to filter and sort products of a category - #10917 by @yemeksepeti-cihankarluk, @ogunheper
  - Add `filter` argument to `Category.products`
  - Add `sortBy` argument to `Category.products`
- Extend invoice object types with `Order` references - #11505 by @przlada
  - Add `Invoice.order` field
  - Add `InvoiceRequested.order`, `InvoiceDeleted.order` and `InvoiceSent.order` fields
- Add support for metadata for `Address` model - #11701 by @IKarbowiak
- Allow to mutate objects, by newly added `externalReference` field, instead of Saleor-assigned ID. Apply to following models: #11410 by @zedzior
  - `Product`
  - `ProductVariant`
  - `Attribute`
  - `AttributeValue`
  - `Order`
  - `User`
  - `Warehouse`

### Other changes

- Fix fetching the `checkout.availableCollectionPoints` - #11489 by @IKarbowiak
- Move checkout metadata to separate model - #11264 by @jakubkuc
- Add ability to set a custom Celery queue for async webhook - #11511 by @NyanKiyoshi
- Remove `CUSTOMER_UPDATED` webhook trigger from address mutations - #11395 by @jakubkuc
- Drop `Django.Auth` - #11305 by @fowczarek
- Add address validation to AddressCreate - #11639 by @jakubkuc
- Propagate voucher discount between checkout lines when charge_taxes is disabled - #11632 by @maarcingebala
- Fix stock events triggers - #11714 by @jakubkuc
- Accept the gift card code provided in the input - by @mociepka
- Fix `GIFT_CARD_CREATED` event not firing when order with gift cards is fulfilled - #11924 by @rafalp

# 3.9.0

### Highlights

- Flat tax rates - #9784 by @maarcingebala

### Breaking changes

- Drop Vatlayer plugin - #9784 by @maarcingebala
  - The following fields are no longer used:
    - `Product.chargeTaxes` - from now on, presence of `Product.taxClass` instance decides whether to charge taxes for a product. As a result, the "Charge Taxes" column in CSV product exports returns empty values.
    - `Shop.chargeTaxesOnShipping` - from now on, presence of `ShippingMethod.taxClass` decides whether to charge taxes for a shipping method.
    - `Shop.includeTaxesInPrices`, `Shop.displayGrossPrices` - configuration moved to `Channel.taxConfiguration`.
  - Removed the following plugin manager methods:
    - `assign_tax_code_to_object_meta`
    - `apply_taxes_to_product`
    - `fetch_taxes_data`
    - `get_tax_rate_percentage_value`
    - `update_taxes_for_order_lines`

### GraphQL API

- Add `attribute` field to `AttributeValueTranslatableContent` type. #11028 by @zedzior
- Add new properties in the `Product` type - #10537 by @kadewu
  - Add new fields: `Product.attribute`, `Product.variant`
  - Add `sortBy` argument to `Product.media`
- Allow assigning attribute value using its ID. Add to `AttributeValueInput` dedicated field for each input type. #11206 by @zedzior

### Other changes

- Re-enable 5 minute database connection persistence by default - #11074 + #11100 by @NyanKiyoshi
  <br/>Set `DB_CONN_MAX_AGE=0` to disable this behavior (adds overhead to requests)
- Bump cryptography to 38.0.3: use OpenSSL 3.0.7 - #11126 by @NyanKiyoshi
- Add exif image validation - #11224 by @IKarbowiak
- Include fully qualified API URL `Saleor-Api-Url` in communication with Apps. #11223 by @przlada
- Add metadata on order line payload notifications. #10954 by @CarlesLopezMagem
- Make email authentication case-insensitive. #11284 by @zedzior
- Fix the observability reporter to obfuscate URLs. #11282 by @przlada
- Add HTTP headers filtering to observability reporter. #11285 by @przlada
- Deactivate Webhook before deleting and handle IntegrityErrors - #11239 @jakubkuc

# 3.8.0

### Highlights

- Add tax exemption API for checkouts (`taxExemptionManage` mutation) - #10344 by @SzymJ
- Switch GraphQL Playground to GraphiQL V2

### Breaking changes

- Verify JWT tokens whenever they are provided with the request. Before, they were only validated when an operation required any permissions. For example: when refreshing a token, the request shouldn't include the expired one.

### GraphQL API

- Add the ability to filter by slug. #10578 by @kadewu
  - Affected types: Attribute, Category, Collection, Menu, Page, Product, ProductType, Warehouse
  - Deprecated `slug` in filter for `menus`. Use `slugs` instead
- Add new `products` filters. #10784 by @kadewu
  - `isAvailable`
  - `publishedFrom`
  - `availableFrom`
  - `isVisibleInListing`
- Add the ability to filter payments by a list of ids. #10821 by @kadewu
- Add the ability to filter customers by ids. #10694 by @kadewu
- Add `User.checkouts` field. #10862 by @zedzior
- Add optional field `audience` to mutation `tokenCreate`. If provided, the created tokens will have key `aud` with value: `custom:{audience-input-value}` - #10845 by @korycins
- Use `AttributeValue.name` instead of `AttributeValue.slug` to determine uniqueness of a value instance for dropdown and multi-select attributes. - #10881 by @jakubkuc
- Allow sorting products by `CREATED_AT` field. #10900 by @zedzior
- Add ability to pass metadata directly in create/update mutations for product app models - #10689 by @SzymJ
- Add ability to use SKU argument in `productVariantUpdate`, `productVariantDelete`, `productVariantBulkDelete`, `productVariantStocksUpdate`, `productVariantStocksDelete`, `productVariantChannelListingUpdate` mutations - #10861 by @SzymJ
- Add sorting by `CREATED_AT` field. #10911 by @zedzior
  - Affected types: GiftCard, Page.
  - Deprecated `CREATION_DATE` sort field on Page type. Use `CREATED_AT` instead.

### Other changes

- Reference attribute linking to product variants - #10468 by @IKarbowiak
- Add base shipping price to `Order` - #10771 by @fowczarek
- GraphQL view no longer generates error logs when the HTTP request doesn't contain a GraphQL query - #10901 by @NyanKiyoshi
- Add `iss` field to JWT tokens - #10842 by @korycins
- Drop `py` and `tox` dependencies from dev requirements - #11054 by @NyanKiyoshi

### Saleor Apps

- Add `iss` field to JWT tokens - #10842 by @korycins
- Add new field `audience` to App manifest. If provided, App's JWT access token will have `aud` field. - #10845 by @korycins
- Add new asynchronous events for objects metadata updates - #10520 by @rafalp
  - `CHECKOUT_METADATA_UPDATED`
  - `COLLECTION_METADATA_UPDATED`
  - `CUSTOMER_METADATA_UPDATED`
  - `FULFILLMENT_METADATA_UPDATED`
  - `GIFT_CARD_METADATA_UPDATED`
  - `ORDER_METADATA_UPDATED`
  - `PRODUCT_METADATA_UPDATED`
  - `PRODUCT_VARIANT_METADATA_UPDATED`
  - `SHIPPING_ZONE_METADATA_UPDATED`
  - `TRANSACTION_ITEM_METADATA_UPDATED`
  - `WAREHOUSE_METADATA_UPDATED`
  - `VOUCHER_METADATA_UPDATED`

# 3.7.0

### Highlights

- Allow explicitly setting the name of a product variant - #10456 by @SzymJ
  - Added `name` parameter to the `ProductVariantInput` input
- Add a new stock allocation strategy based on the order of warehouses within a channel - #10416 by @IKarbowiak
  - Add `channelReorderWarehouses` mutation to sort warehouses to set their priority
  - Extend the `Channel` type with the `stockSettings` field
  - Extend `ChannelCreateInput` and `ChannelUpdateInput` with `stockSettings`

### Breaking changes

- Refactor warehouse mutations - #10239 by @IKarbowiak
  - Providing the value in `shippingZone` filed in `WarehouseCreate` mutation will raise a ValidationError.
    Use `WarehouseShippingZoneAssign` to assign shipping zones to a warehouse.

### GraphQL API

- Hide Subscription type from Apollo Federation (#10439) (f5132dfd3)
- Mark `Webhook.secretKey` as deprecated (#10436) (ba445e6e8)

### Saleor Apps

- Trigger the `SALE_DELETED` webhook when deleting sales in bulk (#10461) (2052841e9)
- Add `FULFILLMENT_APPROVED` webhook - #10621 by @IKarbowiak

### Other changes

- Add support for `bcrypt` password hashes - #10346 by @pkucmus
- Add the ability to set taxes configuration per channel in the Avatax plugin - #10445 by @mociepka

# 3.6.0

### Breaking changes

- Drop `django-versatileimagefield` package; add a proxy view to generate thumbnails on-demand - #9988 by @IKarbowiak
  - Drop `create_thumbnails` command
- Change return type from `CheckoutTaxedPricesData` to `TaxedMoney` in plugin manager methods `calculate_checkout_line_total`, `calculate_checkout_line_unit_price` - #9526 by @fowczarek, @mateuszgrzyb, @stnatic

### Saleor Apps

- Add GraphQL subscription support for synchronous webhook events - #9763 by @jakubkuc
- Add support for the CUSTOMER\_\* app mount points (#10163) by @krzysztofwolski
- Add permission group webhooks: `PERMISSION_GROUP_CREATED`, `PERMISSION_GROUP_UPDATED`, `PERMISSION_GROUP_DELETED` - #10214 by @SzymJ
- Add `ACCOUNT_ACTIVATED` and `ACCOUNT_DEACTIVATED` events - #10136 by @tomaszszymanski129
- Allow apps to query data protected by MANAGE_STAFF permission (#10103) (4eb93d3f5)
- Fix returning sale's GraphQL ID in the `SALE_TOGGLE` payload (#10227) (0625c43bf)
- Add descriptions to async webhooks event types (#10250) (7a906bf7f)

### GraphQL API

- Add `CHECKOUT_CALCULATE_TAXES` and `ORDER_CALCULATE_TAXES` to `WebhookEventTypeSyncEnum` #9526 by @fowczarek, @mateuszgrzyb, @stnatic
- Add `forceNewLine` flag to lines input in `CheckoutLinesAdd`, `CheckoutCreate`, `DraftOrderCreate`, `OrderCreate`, `OrderLinesCreate` mutations to support same variant in multiple lines - #10095 by @SzymJ
- Add `VoucherFilter.ids` filter - #10157 by @Jakubkuc
- Add API to display shippable countries for a channel - #10111 by @korycins
- Improve filters' descriptions - #10240 by @dekoza
- Add query for transaction item and extend transaction item type with order (#10154) (b19423a86)

### Plugins

- Add a new method to plugin manager: `get_taxes_for_checkout`, `get_taxes_for_order` - #9526 by @fowczarek, @mateuszgrzyb, @stnatic
- Allow promoting customer users to staff (#10115) (2d56af4e3)
- Allow values of different attributes to share the same slug (#10138) (834d9500b)
- Fix payment status for orders with total 0 (#10147) (ec2c9a820)
- Fix failed event delivery request headers (#10108) (d1b652115)
- Fix create_fake_user ID generation (#10186) (86e2c69a9)
- Fix returning values in JSONString scalar (#10124) (248d2b604)
- Fix problem with updating draft order with active Avalara (#10183) (af270b8c9)
- Make API not strip query params from redirect URL (#10116) (75176e568)
- Update method for setting filter descriptions (#10240) (65643ec7c)
- Add expires option to CELERY_BEAT_SCHEDULE (#10205) (c6c5e46bd)
- Recalculate order prices on marking as paid mutations (#10260) (4e45b83e7)
- Fix triggering `ORDER_CANCELED` event at the end of transaction (#10242) (d9eecb2ca)
- Fix post-migrate called for each app module (#10252) (60205eb56)
- Only handle known URLs (disable appending slash to URLs automatically) - #10290 by @patrys

### Other changes

- Add synchronous tax calculation via webhooks - #9526 by @fowczarek, @mateuszgrzyb, @stnatic
- Allow values of different attributes to share the same slug - #10138 by @IKarbowiak
- Add query for transaction item and extend transaction item type with order - #10154 by @IKarbowiak
- Populate the initial database with default warehouse, channel, category, and product type - #10244 by @jakubkuc
- Fix inconsistent beat scheduling and compatibility with DB scheduler - #10185 by @NyanKiyoshi<br/>
  This fixes the following bugs:
  - `tick()` could decide to never schedule anything else than `send-sale-toggle-notifications` if `send-sale-toggle-notifications` doesn't return `is_due = False` (stuck forever until beat restart or a `is_due = True`)
  - `tick()` was sometimes scheduling other schedulers such as observability to be run every 5m instead of every 20s
  - `is_due()` from `send-sale-toggle-notifications` was being invoked every 5s on django-celery-beat instead of every 60s
  - `send-sale-toggle-notifications` would crash on django-celery-beat with `Cannot convert schedule type <saleor.core.schedules.sale_webhook_schedule object at 0x7fabfdaacb20> to model`
    Usage:
  - Database backend: `celery --app saleor.celeryconf:app beat --scheduler saleor.schedulers.schedulers.DatabaseScheduler`
  - Shelve backend: `celery --app saleor.celeryconf:app beat --scheduler saleor.schedulers.schedulers.PersistentScheduler`
- Fix problem with updating draft order with active Avalara - #10183 by @IKarbowiak
- Fix stock validation and allocation for order with local collection point - #10218 by @IKarbowiak
- Fix stock allocation for order with global collection point - #10225 by @IKarbowiak
- Fix assigning an email address that does not belong to an existing user to draft order (#10320) (97129cf0c)
- Fix gift cards automatic fulfillment (#10325) (6a528259e)

# 3.5.4 [Unreleased]

- Fix ORM crash when generating hundreds of search vector in SQL - #10261 by @NyanKiyoshi
- Fix "stack depth limit exceeded" crash when generating thousands of search vector in SQL - #10279 by @NyanKiyoshi

# 3.5.3 [Released]

- Use custom search vector in order search - #10247 by @fowczarek
- Optimize filtering attributes by dates - #10199 by @tomaszszymanski129

# 3.5.2 [Released]

- Fix stock allocation for order with global collection point - #10225 by @IKarbowiak
- Fix stock validation and allocation for order with local collection point - #10218 @IKarbowiak
- Fix returning GraphQL IDs in the `SALE_TOGGLE` webhook - #10227 by @IKarbowiak

# 3.5.1 [Released]

- Fix inconsistent beat scheduling and compatibility with db scheduler - #10185 by @NyanKiyoshi<br/>
  This fixes the following bugs:

  - `tick()` could decide to never schedule anything else than `send-sale-toggle-notifications` if `send-sale-toggle-notifications` doesn't return `is_due = False` (stuck forever until beat restart or a `is_due = True`)
  - `tick()` was sometimes scheduling other schedulers such as observability to be ran every 5m instead of every 20s
  - `is_due()` from `send-sale-toggle-notifications` was being invoked every 5s on django-celery-beat instead of every 60s
  - `send-sale-toggle-notifications` would crash on django-celery-beat with `Cannot convert schedule type <saleor.core.schedules.sale_webhook_schedule object at 0x7fabfdaacb20> to model`

  Usage:

  - Database backend: `celery --app saleor.celeryconf:app beat --scheduler saleor.schedulers.schedulers.DatabaseScheduler`
  - Shelve backend: `celery --app saleor.celeryconf:app beat --scheduler saleor.schedulers.schedulers.PersistentScheduler`

- Fix problem with updating draft order with active avalara - #10183 by @IKarbowiak
- Fix stock validation and allocation for order with local collection point - #10218 by @IKarbowiak
- Fix stock allocation for order with global collection point - #10225 by @IKarbowiak

# 3.5.0

### GraphQL API

- Allow skipping address validation for checkout mutations (#10084) (7de33b145)
- Add `OrderFilter.numbers` filter - #9967 by @SzymJ
- Expose manifest in the `App` type (#10055) (f0f944066)
- Deprecate `configurationUrl` and `dataPrivacy` fields in apps (#10046) (68bd7c8a2)
- Fix `ProductVariant.created` resolver (#10072) (6c77053a9)
- Add `schemaVersion` field to `Shop` type. #11275 by @zedzior

### Saleor Apps

- Add webhooks `PAGE_TYPE_CREATED`, `PAGE_TYPE_UPDATED` and `PAGE_TYPE_DELETED` - #9859 by @SzymJ
- Add webhooks `ADDRESS_CREATED`, `ADDRESS_UPDATED` and `ADDRESS_DELETED` - #9860 by @SzymJ
- Add webhooks `STAFF_CREATED`, `STAFF_UPDATED` and `STAFF_DELETED` - #9949 by @SzymJ
- Add webhooks `ATTRIBUTE_CREATED`, `ATTRIBUTE_UPDATED` and `ATTRIBUTE_DELETED` - #9991 by @SzymJ
- Add webhooks `ATTRIBUTE_VALUE_CREATED`, `ATTRIBUTE_VALUE_UPDATED` and `ATTRIBUTE_VALUE_DELETED` - #10035 by @SzymJ
- Add webhook `CUSTOMER_DELETED` - #10060 by @SzymJ
- Add webhook for starting and ending sales - #10110 by @IKarbowiak
- Fix returning errors in subscription webhooks payloads - #9905 by @SzymJ
- Build JWT signature when secret key is an empty string (#10139) (c47de896c)
- Use JWS to sign webhooks with secretKey instead of obscure signature (ac065cdce)
- Sign webhook payload using RS256 and private key used JWT infrastructure (#9977) (df7c7d4e8)
- Unquote secret access when calling SQS (#10076) (3ac9714b5)

### Performance

- Add payment transactions data loader (#9940) (799a9f1c9)
- Optimize 0139_fulfil_orderline_token_old_id_created_at migration (#9935) (63073a86b)

### Other changes

- Introduce plain text attribute - #9907 by @IKarbowiak
- Add `metadata` fields to `OrderLine` and `CheckoutLine` models - #10040 by @SzymJ
- Add full-text search for Orders (#9937) (61aa89f06)
- Stop auto-assigning default addresses to checkout - #9933 by @SzymJ
- Fix inaccurate tax calculations - #9799 by @IKarbowiak
- Fix incorrect default value used in `PaymentInput.storePaymentMethod` - #9943 by @korycins
- Improve checkout total base calculations - #10048 by @IKarbowiak
- Improve click & collect and stock allocation - #10043 by @IKarbowiak
- Fix product media reordering (#10118) (de8a1847f)
- Add custom SearchVector class (#10109) (bf74f5efb)
- Improve checkout total base calculations (527b67f9b)
- Fix invoice download URL in send-invoice email (#10014) (667837a09)
- Fix invalid undiscounted total on order line (22ccacb59)
- Fix Avalara for free shipping (#9973) (90c076e33)
- Fix Avalara when voucher with `apply_once_per_order` settings is used (#9959) (fad5cdf46)
- Use Saleor's custom UvicornWorker to avoid lifespan warnings (#9915) (9090814b9)
- Add Azure blob storage support (#9866) (ceee97e83)

# 3.4.0

### Breaking changes

- Hide private metadata in notification payloads - #9849 by @maarcingebala
  - From now on, the `private_metadata` field in `NOTIFY_USER` webhook payload is deprecated and it will return an empty dictionary. This change also affects `AdminEmailPlugin`, `UserEmailPlugin`, and `SendgridEmailPlugin`.

### Other changes

#### GraphQL API

- Add new fields to `Order` type to show authorize/charge status #9795
  - Add new fields to Order type:
    - `totalAuthorized`
    - `totalCharged`
    - `authorizeStatus`
    - `chargeStatus`
  - Add filters to `Order`:
    - `authorizeStatus`
    - `chargeStatus`
- Add mutations for managing a payment transaction attached to order/checkout. - #9564 by @korycins
  - add fields:
    - `order.transactions`
    - `checkout.transactions`
  - add mutations:
    - `transactionCreate`
    - `transactionUpdate`
    - `transactionRequestAction`
  - add new webhook event:
    - `TRANSACTION_ACTION_REQUEST`
- Unify checkout's ID fields. - #9862 by @korycins
  - Deprecate `checkoutID` and `token` in all Checkout's mutations. Use `id` instead.
  - Deprecate `token` in `checkout` query. Use `id` instead.
- Add `unitPrice`, `undiscountedUnitPrice`, `undiscountedTotalPrice` fields to `CheckoutLine` type - #9821 by @fowczarek
- Fix invalid `ADDED_PRODUCTS` event parameter for `OrderLinesCreate` mutation - #9653 by @IKarbowiak
- Update sorting field descriptions - add info where channel slug is required (#9695) (391743098)
- Fix using enum values in permission descriptions (#9697) (dbb783e1f)
- Change gateway validation in `checkoutPaymentCreate` mutation (#9530) (cf1d49bdc)
- Fix invalid `ADDED_PRODUCTS` event parameter for `OrderLinesCreate` mutation (#9653) (a0d8aa8f1)
- Fix resolver for `Product.created` field (#9737) (0af00cb70)
- Allow fetching by id all order data for new orders (#9728) (71c19c951)
- Provide a reference for the rich text format (#9744) (f2207c408)
- Improve event schema field descriptions - #9880 by @patrys

#### Saleor Apps

- Add menu webhooks: `MENU_CREATED`, `MENU_UPDATED`, `MENU_DELETED`, `MENU_ITEM_CREATED`, `MENU_ITEM_UPDATED`, `MENU_ITEM_DELETED` - #9651 by @SzymJ
- Add voucher webhooks: `VOUCHER_CREATED`, `VOUCHER_UPDATED`, `VOUCHER_DELETED` - #9657 by @SzymJ
- Add app webhooks: `APP_INSTALLED`, `APP_UPDATED`, `APP_DELETED`, `APP_STATUS_CHANGED` - #9698 by @SzymJ
- Add warehouse webhoks: `WAREHOUSE_CREATED`, `WAREHOUSE_UPDATED`, `WAREHOUSE_DELETED` - #9746 by @SzymJ
- Expose order alongside fulfillment in fulfillment-based subscriptions used by webhooks (#9847)
- Fix webhooks payload not having field for `is_published` (#9800) (723f93c50)
- Add support for `ORDER_*` mounting points for Apps (#9694) (cc728ef7e)
- Add missing shipping method data in order and checkout events payloads. (#9692) (dabd1a221)
- Use the human-readable order number in notification payloads (#9863) (f10c5fd5f)

#### Models

- Migrate order discount id from int to UUID - #9729 by @IKarbowiak
  - Changed the order discount `id` from `int` to `UUID`, the old ids still can be used
    for old order discounts.
- Migrate order line id from int to UUID - #9637 by @IKarbowiak
  - Changed the order line `id` from `int` to `UUID`, the old ids still can be used
    for old order lines.
- Migrate checkout line id from int to UUID - #9675 by @IKarbowiak
  - Changed the checkout line `id` from `int` to `UUID`, the old ids still can be used
    for old checkout lines.

#### Performance

- Fix memory consumption of `delete_event_payloads_task` (#9806) (2823edc68)
- Add webhook events dataloader (#9790) (e88eef35e)
- Add dataloader for fulfillment warehouse resolver (#9740) (9d14fadb2)
- Fix order type resolvers performance (#9723) (13b5a95e7)
- Improve warehouse filtering performance (#9622) (a1a7a223b)
- Add dataloader for fulfillment lines (#9707) (68fb4bf4a)

#### Other

- Observability reporter - #9803 by @przlada
- Update sample products set - #9796 by @mirekm
- Fix for sending incorrect prices to Avatax - #9633 by @korycins
- Fix tax-included flag sending to Avatax - #9820
- Fix AttributeError: 'Options' object has no attribute 'Model' in `search_tasks.py` - #9824
- Fix Braintree merchant accounts mismatch error - #9778
- Stricter signatures for resolvers and mutations - #9649

# 3.3.1

- Drop manual calls to emit post_migrate in migrations (#9647) (b32308802)
- Fix search indexing of empty variants (#9640) (31833a717)

# 3.3.0

### Breaking changes

- PREVIEW_FEATURE: replace error code `NOT_FOUND` with `CHECKOUT_NOT_FOUND` for mutation `OrderCreateFromCheckout` - #9569 by @korycins

### Other changes

- Fix filtering product attributes by date range - #9543 by @IKarbowiak
- Fix for raising Permission Denied when anonymous user calls `checkout.customer` field - #9573 by @korycins
- Use fulltext search for products (#9344) (4b6f25964) by @patrys
- Precise timestamps for publication dates - #9581 by @IKarbowiak
  - Change `publicationDate` fields to `publishedAt` date time fields.
    - Types and inputs where `publicationDate` is deprecated and `publishedAt` field should be used instead:
      - `Product`
      - `ProductChannelListing`
      - `CollectionChannelListing`
      - `Page`
      - `PublishableChannelListingInput`
      - `ProductChannelListingAddInput`
      - `PageCreateInput`
      - `PageInput`
  - Change `availableForPurchaseDate` fields to `availableForPurchaseAt` date time field.
    - Deprecate `Product.availableForPurchase` field, the `Product.availableForPurchaseAt` should be used instead.
    - Deprecate `ProductChannelListing.availableForPurchase` field, the `ProductChannelListing.availableForPurchaseAt` should be used instead.
  - Deprecate `publicationDate` on `CollectionInput` and `CollectionCreateInput`.
  - Deprecate `PUBLICATION_DATE` in `CollectionSortField`, the `PUBLISHED_AT` should be used instead.
  - Deprecate `PUBLICATION_DATE` in `PageSortField`, the `PUBLISHED_AT` should be used instead.
  - Add a new column `published at` to export products. The new field should be used instead of `publication_date`.
- Add an alternative API for fetching metadata - #9231 by @patrys
- New webhook events related to gift card changes (#9588) (52adcd10d) by @SzymJ
- New webhook events for changes related to channels (#9570) (e5d78c63e) by @SzymJ
- Tighten the schema types for output fields (#9605) (81418cb4c) by @patrys
- Include permissions in schema descriptions of protected fields (#9428) (f0a988e79) by @maarcingebala
- Update address database (#9585) (1f5e84e4a) by @patrys
- Handle pagination with invalid cursor that is valid base64 (#9521) (3c12a1e95) by @jakubkuc
- Handle all Braintree errors (#9503) (20f21c34a) by @L3str4nge
- Fix `recalculate_order` dismissing weight unit (#9527) (9aea31774)
- Fix filtering product attributes by date range - #9543 by @IKarbowiak
- Fix for raising Permission Denied when anonymous user calls `checkout.customer` field - #9573 by @korycins
- Optimize stock warehouse resolver performance (955489bff) by @tomaszszymanski129
- Improve shipping zone filters performance (#9540) (7841ec536) by @tomaszszymanski129

# 3.2.0

### Breaking changes

- Convert IDs from DB to GraphQL format in all notification payloads (email plugins and the `NOTIFY` webhook)- #9388 by @L3str4nge
- Migrate order id from int to UUID - #9324 by @IKarbowiak
  - Changed the order `id` changed from `int` to `UUID`, the old ids still can be used
    for old orders.
  - Deprecated the `order.token` field, the `order.id` should be used instead.
  - Deprecated the `token` field in order payload, the `id` field should be used
    instead.
- Enable JWT expiration by default - #9483 by @maarcingebala

### Other changes

#### Saleor Apps

- Introduce custom prices - #9393 by @IKarbowiak
  - Add `HANDLE_CHECKOUTS` permission (only for apps)
- Add subscription webhooks (#9394) @jakubkuc
- Add `language_code` field to webhook payload for `Order`, `Checkout` and `Customer` - #9433 by @rafalp
- Refactor app tokens - #9438 by @IKarbowiak
  - Store app tokens hashes instead of plain text.
- Add category webhook events - #9490 by @SzymJ
- Fix access to own resources by App - #9425 by @korycins
- Add `handle_checkouts` permission - #9402 by @korycins
- Return `user_email` or order user's email in order payload `user_email` field (#9419) (c2d248655)
- Mutation `CategoryBulkDelete` now trigger `category_delete` event - #9533 by @SzymJ
- Add webhooks `SHIPPING_PRICE_CREATED`, `SHIPPING_PRICE_UPDATED`, `SHIPPING_PRICE_DELETED`, `SHIPPING_ZONE_CREATED`, `SHIPPING_ZONE_UPDATED`, `SHIPPING_ZONE_DELETED` - #9522 by @SzymJ

#### Plugins

- Add OpenID Connect Plugin - #9406 by @korycins
- Allow plugins to create their custom error code - #9300 by @LeOndaz

#### Other

- Use full-text search for products search API - #9344 by @patrys

- Include required permission in mutations' descriptions - #9363 by @maarcingebala
- Make GraphQL list items non-nullable - #9391 by @maarcingebala
- Port a better schema printer from GraphQL Core 3.x - #9389 by @patrys
- Fix failing `checkoutCustomerAttach` mutation - #9401 by @IKarbowiak
- Add new mutation `orderCreateFromCheckout` - #9343 by @korycins
- Assign missing user to context - #9520 by @korycins
- Add default ordering to order discounts - #9517 by @fowczarek
- Raise formatted error when trying to assign assigned media to variant - #9496 by @L3str4nge
- Update `orderNumber` field in `OrderEvent` type - #9447 by @IKarbowiak
- Do not create `AttributeValues` when values are not provided - #9446 @IKarbowiak
- Add response status code to event delivery attempt - #9456 by @przlada
- Don't rely on counting objects when reindexing - #9442 by @patrys
- Allow filtering attribute values by ids - #9399 by @IKarbowiak
- Fix errors handling for `orderFulfillApprove` mutation - #9491 by @SzymJ
- Fix shipping methods caching - #9472 by @tomaszszymanski129
- Fix payment flow - #9504 by @IKarbowiak
- Fix etting external methods did not throw an error when that method didn't exist - #9498 by @SethThoburn
- Reduce placeholder image size - #9484 by @jbergstroem
- Improve menus filtering performance - #9539 by @tomaszszymanski129
- Remove EventDeliveries without webhooks and make webhook field non-nullable - #9507 by @jakubkuc
- Improve discount filters performance - #9541 by @tomaszszymanski129
- Change webhooks to be called on commit in atomic transactions - #9532 by @jakubkuc
- Drop distinct and icontains in favor of ilike in apps filtering - #9534 by @tomaszszymanski129
- Refactor csv filters to improve performance - #9535 by @tomaszszymanski129
- Improve attributes filters performance - #9542 by @tomaszszymanski129
- Rename models fields from created to created_at - #9537 by @IKarbowiak

# 3.1.10

- Migration dependencies fix - #9590 by @SzymJ

# 3.1.9

- Use ordering by PK in `queryset_in_batches` (#9493) (4e49c52d2)

# 3.1.8

- Fix shipping methods caching (#9472) (0361f40)
- Fix logging of excessive logger informations (#9441) (d1c5d26)

# 3.1.7

- Handle `ValidationError` in metadata mutations (#9380) (75deaf6ea)
- Fix order and checkout payload serializers (#9369) (8219b6e9b)
- Fix filtering products ordered by collection (#9285) (57aed02a2)
- Cast `shipping_method_id` to int (#9364) (8d0584710)
- Catch "update_fields did not affect any rows" errors and return response with message (#9225) (29c7644fc)
- Fix "str object has no attribute input type" error (#9345) (34c64b5ee)
- Fix `graphene-django` middleware imports (#9360) (2af1cc55d)
- Fix preorders to update stock `quantity_allocated` (#9308) (8cf83df81)
- Do not drop attribute value files when value is deleted (#9320) (57b2888bf)
- Always cast database ID to int in data loader (#9340) (dbc5ec3e3)
- Fix removing references when user removes the referenced object (#9162) (68b33d95a)
- Pass correct list of order lines to `order_added_products_event` (#9286) (db3550f64)
- Fix flaky order payload serializer test (#9387) (d73bd6f9d)

# 3.1.6

- Fix unhandled GraphQL errors after removing `graphene-django` (#9398) (4090e6f2a)

# 3.1.5

- Fix checkout payload (#9333) (61b928e33)
- Revert "3.1 Add checking if given attributes are variant attributes in ProductVariantCreate mutation (#9134)" (#9334) (dfee09db3)

# 3.1.4

- Add `CREATED_AT` and `LAST_MODIFIED_AT` sorting to some GraphQL fields - #9245 by @rafalp
  - Added `LAST_MODIFIED_AT` sort option to `ExportFileSortingInput`
  - Added `CREATED_AT` and `LAST_MODIFIED_AT` sort options to `OrderSortingInput` type
  - Added `LAST_MODIFIED_AT` and `PUBLISHED_AT` sort options to `ProductOrder` type
  - Added `CREATED_AT` and `LAST_MODIFIED_AT` sort options to `SaleSortingInput` type
  - Added `CREATED_AT` and `LAST_MODIFIED_AT` sort options to `UserSortingInput` type
  - Added `ProductVariantSortingInput` type with `LAST_MODIFIED_AT` sort option
  - Deprecated `UPDATED_AT` sort option on `ExportFileSortingInput`
  - Deprecated `LAST_MODIFIED` and `PUBLICATION_DATE` sort options on `ProductOrder` type
  - Deprecated `CREATION_DATE` sort option on `OrderSortingInput` type
- Fix sending empty emails (#9317) (3e8503d8a)
- Add checking if given attributes are variant attributes in ProductVariantCreate mutation (#9134) (409ca7d23)
- Add command to update search indexes (#9315) (fdd81bbfe)
- Upgrade required Node and NPM versions used by release-it tool (#9293) (3f96a9c30)
- Update link to community pages (#9291) (2d96f5c60)
- General cleanup (#9282) (78f59c6a3)
- Fix `countries` resolver performance (#9318) (dc58ef2c4)
- Fix multiple refunds in NP Atobarai - #9222
- Fix dataloaders, filter out productmedia to be removed (#9299) (825ec3cad)
- Fix migration issue between 3.0 and main (#9323) (fec80cd63)
- Drop wishlist models (#9313) (7c9576925)

# 3.1.3

- Add command to update search indexes (#9315) (6be8461c0)
- Fix countries resolver performance (#9318) (e177f3957)

# 3.1.2

### Breaking changes

- Require `MANAGE_ORDERS` permission in `User.orders` query (#9128) (521dfd639)
  - only staff with `manage orders` and can fetch customer orders
  - the customer can fetch his own orders, except drafts

### Other changes

- Fix failing `on_failure` export tasks method (#9160) (efab6db9d)
- Fix mutations breaks on partially invalid IDs (#9227) (e3b6df2eb)
- Fix voucher migrations (#9249) (3c565ba0c)
- List the missing permissions where possible (#9250) (f8df1aa0d)
- Invalidate stocks dataloader (#9188) (e2366a5e6)
- Override `graphene.JSONString` to have more meaningful message in error message (#9171) (2a0c5a71a)
- Small schema fixes (#9224) (932e64808)
- Support Braintree subaccounts (#9191) (035bf705c)
- Split checkout mutations into separate files (#9266) (1d37b0aa3)

# 3.1.1

- Drop product channel listings when removing last available variant (#9232) (b92d3b686)
- Handle product media deletion in a Celery task (#9187) (2b10fc236)
- Filter Customer/Order/Sale/Product/ProductVariant by datetime of last modification (#9137) (55a845c7b)
- Add support for hiding plugins (#9219) (bc9405307)
- Fix missing update of payment methods when using stored payment method (#9158) (ee4bf520b)
- Fix invalid paths in VCR cassettes (#9236) (f6c268d2e)
- Fix Razorpay comment to be inline with code (#9238) (de417af24)
- Remove `graphene-federation` dependency (#9184) (dd43364f7)

# 3.1.0

### Breaking changes

#### Plugins

- Don't run plugins when calculating checkout's total price for available shipping methods resolution - #9121 by @rafalp
  - Use either net or gross price depending on store configuration.

### Other changes

#### Saleor Apps

- Add API for webhook payloads and deliveries - #8227 by @jakubkuc
- Extend app by `AppExtension` - #7701 by @korycins
- Add webhooks for stock changes: `PRODUCT_VARIANT_OUT_OF_STOCK` and `PRODUCT_VARIANT_BACK_IN_STOCK` - #7590 by @mstrumeck
- Add `COLLECTION_CREATED`, `COLLECTION_UPDATED`, `COLLECTION_DELETED` events and webhooks - #8974 by @rafalp
- Add draft orders webhooks by @jakubkuc
- Add support for providing shipping methods by Saleor Apps - #7975 by @bogdal:
  - Add `SHIPPING_LIST_METHODS_FOR_CHECKOUT` sync webhook
- Add sales webhooks - #8157 @kuchichan
- Allow fetching unpublished pages by apps with manage pages permission - #9181 by @IKarbowiak

#### Metadata

- Add ability to use metadata mutations with tokens as an identifier for orders and checkouts - #8426 by @IKarbowiak

#### Attributes

- Introduce swatch attributes - #7261 by @IKarbowiak
- Add `variant_selection` to `ProductAttributeAssign` operations - #8235 by @kuchichan
- Refactor attributes validation - #8905 by @IKarbowiak
  - in create mutations: require all required attributes
  - in update mutations: do not require providing any attributes; when any attribute is given, validate provided values.

#### Other features and changes

- Add gift cards - #7827 by @IKarbowiak, @tomaszszymanski129
- Add Click & Collect - #7673 by @kuchichan
- Add fulfillment confirmation - #7675 by @tomaszszymanski129
- Make SKU an optional field on `ProductVariant` - #7633 by @rafalp
- Possibility to pass metadata in input of `checkoutPaymentCreate` - #8076 by @mateuszgrzyb
- Add `ExternalNotificationTrigger` mutation - #7821 by @mstrumeck
- Extend `accountRegister` mutation to consume first & last name - #8184 by @piotrgrundas
- Introduce sales/vouchers per product variant - #8064 by @kuchichan
- Batch loads in queries for Apollo Federation - #8273 by @rafalp
- Reserve stocks for checkouts - #7589 by @rafalp
- Add query complexity limit to GraphQL API - #8526 by @rafalp
- Add `quantity_limit_per_customer` field to ProductVariant #8405 by @kuchichan
- Make collections names non-unique - #8986 by @rafalp
- Add validation of unavailable products in the checkout. Mutations: `CheckoutShippingMethodUpdate`,
  `CheckoutAddPromoCode`, `CheckoutPaymentCreate` will raise a ValidationError when product in the checkout is
  unavailable - #8978 by @IKarbowiak
- Add `withChoices` flag for Attribute type - #7733 by @dexon44
- Update required permissions for attribute options - #9204 by @IKarbowiak
  - Product attribute options can be fetched by requestors with manage product types and attributes permission.
  - Page attribute options can be fetched by requestors with manage page types and attributes permission.
- Deprecate interface field `PaymentData.reuse_source` - #7988 by @mateuszgrzyb
- Deprecate `setup_future_usage` from `checkoutComplete.paymentData` input - will be removed in Saleor 4.0 - #7994 by @mateuszgrzyb
- Fix shipping address issue in `availableCollectionPoints` resolver for checkout - #8143 by @kuchichan
- Fix cursor-based pagination in products search - #8011 by @rafalp
- Fix crash when querying external shipping methods `translation` field - #8971 by @rafalp
- Fix crash when too long translation strings were passed to `translate` mutations - #8942 by @rafalp
- Raise ValidationError in `CheckoutAddPromoCode`, `CheckoutPaymentCreate` when product in the checkout is
  unavailable - #8978 by @IKarbowiak
- Remove `graphene-django` dependency - #9170 by @rafalp
- Fix disabled warehouses appearing as valid click and collect points when checkout contains only preorders - #9052 by @rafalp
- Fix failing `on_failure` export tasks method - #9160 by @IKarbowiak

# 3.0.0

### Breaking changes

#### Behavior

- Add multichannel - #6242 by @fowczarek @d-wysocki
- Add email interface as a plugin - #6301 by @korycins
- Add unconfirmed order editing - #6829 by @tomaszszymanski129
  - Removed mutations for draft order lines manipulation: `draftOrderLinesCreate`, `draftOrderLineDelete`, `draftOrderLineUpdate`
  - Added instead: `orderLinesCreate`, `orderLineDelete`, `orderLineUpdate` mutations instead.
  - Order events enums `DRAFT_ADDED_PRODUCTS` and `DRAFT_REMOVED_PRODUCTS` are now `ADDED_PRODUCTS` and `REMOVED_PRODUCTS`
- Remove resolving users location from GeoIP; drop `PaymentInput.billingAddress` input field - #6784 by @maarcingebala
- Always create new checkout in `checkoutCreate` mutation - #7318 by @IKarbowiak
  - deprecate `created` return field on `checkoutCreate` mutation
- Return empty values list for attribute without choices - #7394 by @fowczarek
  - `values` for attributes without choices from now are empty list.
  - attributes with choices - `DROPDOWN` and `MULTISELECT`
  - attributes without choices - `FILE`, `REFERENCE`, `NUMERIC` and `RICH_TEXT`
- Unify checkout identifier in checkout mutations and queries - #7511 by @IKarbowiak
- Propagate sale and voucher discounts over specific lines - #8793 by @korycins
  - Use a new interface for response received from plugins/pluginManager. Methods `calculate_checkout_line_unit_price`
    and `calculate_checkout_line_total` returns `TaxedPricesData` instead of `TaxedMoney`.
- Attach sale discount info to the line when adding variant to order - #8821 by @IKarbowiak
  - Use a new interface for the response received from plugins/pluginManager.
    Methods `calculate_order_line_unit` and `calculate_order_line_total` returns
    `OrderTaxedPricesData` instead of `TaxedMoney`.
  - Rename checkout interfaces: `CheckoutTaxedPricesData` instead of `TaxedPricesData`
    and `CheckoutPricesData` instead of `PricesData`
- Sign JWT tokens with RS256 instead of HS256 - #7990 by @korycins
- Add support for filtering available shipping methods by Saleor Apps - #8399 by @kczan, @stnatic
  - Introduce `ShippingMethodData` interface as a root object type for ShippingMethod object
- Limit number of user addresses - #9173 by @IKarbowiak

#### GraphQL Schema

- Drop deprecated meta mutations - #6422 by @maarcingebala
- Drop deprecated service accounts and webhooks API - #6431 by @maarcingebala
- Drop deprecated fields from the `ProductVariant` type: `quantity`, `quantityAllocated`, `stockQuantity`, `isAvailable` - #6436 by @maarcingebala
- Drop authorization keys API - #6631 by @maarcingebala
- Drop `type` field from `AttributeValue` type - #6710 by @IKarbowiak
- Drop deprecated `taxRate` field from `ProductType` - #6795 by @d-wysocki
- Drop deprecated queries and mutations - #7199 by @IKarbowiak
  - drop `url` field from `Category` type
  - drop `url` field from `Category` type
  - drop `url` field from `Product` type
  - drop `localized` fild from `Money` type
  - drop `permissions` field from `User` type
  - drop `navigation` field from `Shop` type
  - drop `isActive` from `AppInput`
  - drop `value` from `AttributeInput`
  - drop `customerId` from `checkoutCustomerAttach`
  - drop `stockAvailability` argument from `products` query
  - drop `created` and `status` arguments from `orders` query
  - drop `created` argument from `draftOrders` query
  - drop `productType` from `ProductFilter`
  - deprecate specific error fields `<TypeName>Errors`, typed `errors` fields and remove deprecation
- Drop top-level `checkoutLine` query from the schema with related resolver, use `checkout` query instead - #7623 by @dexon44
- Change error class in `CollectionBulkDelete` to `CollectionErrors` - #7061 by @d-wysocki
- Make quantity field on `StockInput` required - #7082 by @IKarbowiak
- Add description to shipping method - #7116 by @IKarbowiak
  - `ShippingMethod` was extended with `description` field.
  - `ShippingPriceInput` was extended with `description` field
  - Extended `shippingPriceUpdate`, `shippingPriceCreate` mutation to add/edit description
  - Input field in `shippingPriceTranslate` changed to `ShippingPriceTranslationInput`
- Split `ShippingMethod` into `ShippingMethod` and `ShippingMethodType` (#8399):
  - `ShippingMethod` is used to represent methods offered for checkouts and orders
  - `ShippingMethodType` is used to manage shipping method configurations in Saleor
  - Deprecate `availableShippingMethods` on `Order` and `Checkout`. Use `shippingMethods` and refer to the `active` field instead

#### Saleor Apps

- Drop `CHECKOUT_QUANTITY_CHANGED` webhook - #6797 by @d-wysocki
- Change the payload of the order webhook to handle discounts list - #6874 by @korycins:
  - added fields: `Order.discounts`, `OrderLine.unit_discount_amount`, `OrderLine.unit_discount_type`, `OrderLine.unit_discount_reason`,
  - removed fields: `Order.discount_amount`, `Order.discount_name`, `Order.translated_discount_name`
- Remove triggering a webhook event `PRODUCT_UPDATED` when calling `ProductVariantCreate` mutation. Use `PRODUCT_VARIANT_CREATED` instead - #6963 by @piotrgrundas
- Make `order` property of invoice webhook payload contain order instead of order lines - #7081 by @pdblaszczyk
  - Affected webhook events: `INVOICE_REQUESTED`, `INVOICE_SENT`, `INVOICE_DELETED`
- Added `CHECKOUT_FILTER_SHIPPING_METHODS`, `ORDER_FILTER_SHIPPING_METHODS` sync webhooks - #8399 by @kczan, @stnatic

#### Plugins

- Drop `apply_taxes_to_shipping_price_range` plugin hook - #6746 by @maarcingebala
- Refactor listing payment gateways - #7050 by @maarcingebala:
  - Breaking changes in plugin methods: removed `get_payment_gateway` and `get_payment_gateway_for_checkout`; instead `get_payment_gateways` was added.
- Improve checkout performance - introduce `CheckoutInfo` data class - #6958 by @IKarbowiak;
  - Introduced changes in plugin methods definitions in the following methods, the `checkout` parameter changed to `checkout_info`:
    - `calculate_checkout_total`
    - `calculate_checkout_subtotal`
    - `calculate_checkout_shipping`
    - `get_checkout_shipping_tax_rate`
    - `calculate_checkout_line_total`
    - `calculate_checkout_line_unit_price`
    - `get_checkout_line_tax_rate`
    - `preprocess_order_creation`
  - `preprocess_order_creation` was extend with `lines_info` parameter
- Fix Avalara caching - #7036 by @fowczarek:
  - Introduced changes in plugin methods definitions:
    - `calculate_checkout_line_total` was extended with `lines` parameter
    - `calculate_checkout_line_unit_price` was extended with `lines` parameter
    - `get_checkout_line_tax_rate` was extended with `lines` parameter
  - To get proper taxes we should always send the whole checkout to Avalara.
- Extend plugins manager to configure plugins for each plugins - #7198 by @korycins:
  - Introduce changes in API:
    - `paymentInitialize` - add `channel` parameter. Optional when only one channel exists.
    - `pluginUpdate` - add `channel` parameter.
    - `availablePaymentGateways` - add `channel` parameter.
    - `storedPaymentSources` - add `channel` parameter.
    - `requestPasswordReset` - add `channel` parameter.
    - `requestEmailChange` - add `channel` parameter.
    - `confirmEmailChange` - add `channel` parameter.
    - `accountRequestDeletion` - add `channel` parameter.
    - change structure of type `Plugin`:
      - add `globalConfiguration` field for storing configuration when a plugin is globally configured
      - add `channelConfigurations` field for storing plugin configuration for each channel
      - removed `configuration` field, use `globalConfiguration` and `channelConfigurations` instead
    - change structure of input `PluginFilterInput`:
      - add `statusInChannels` field
      - add `type` field
      - removed `active` field. Use `statusInChannels` instead
  - Change plugin webhook endpoint - #7332 by @korycins.
    - Use /plugins/channel/<channel_slug>/<plugin_id> for plugins with channel configuration
    - Use /plugins/global/<plugin_id> for plugins with global configuration
    - Remove /plugin/<plugin_id> endpoint
- Fix doubling price in checkout for products without tax - #7056 by @IKarbowiak:
  - Introduce changes in plugins method:
    - `calculate_checkout_subtotal` has been dropped from plugins;
    - for correct subtotal calculation, `calculate_checkout_line_total` must be set (manager method for calculating checkout subtotal uses `calculate_checkout_line_total` method)
- Deprecated Stripe plugin - will be removed in Saleor 4.0
  - rename `StripeGatewayPlugin` to `DeprecatedStripeGatewayPlugin`.
  - introduce new `StripeGatewayPlugin` plugin.

### Other changes

#### Features

- Migrate from Draft.js to Editor.js format - #6430, #6456 by @IKarbowiak
- Allow using `Bearer` as an authorization prefix - #6996 by @korycins
- Add product rating - #6284 by @korycins
- Add order confirmation - #6498 by @tomaszszymanski12
- Extend Vatlayer functionalities - #7101 by @korycins:
  - Allow users to enter a list of exceptions (country ISO codes) that will use the source country rather than the destination country for tax purposes.
  - Allow users to enter a list of countries for which no VAT will be added.
- Extend order with origin and original order values - #7326 by @IKarbowiak
- Allow impersonating user by an app/staff - #7754 by @korycins:
  - Add `customerId` to `checkoutCustomerAttach` mutation
  - Add new permission `IMPERSONATE_USER`
- Add possibility to apply a discount to order/order line with status `DRAFT` - #6930 by @korycins
- Implement database read replicas - #8516, #8751 by @fowczarek
- Propagate sale and voucher discounts over specific lines - #8793 by @korycins
  - The created order lines from checkout will now have fulfilled all undiscounted fields with a default price value
    (without any discounts).
  - Order line will now include a voucher discount (in the case when the voucher is for specific products or have a
    flag apply_once_per_order). In that case, `Order.discounts` will not have a relation to `OrderDiscount` object.
  - Webhook payload for `OrderLine` will now include two new fields, `sale_id` (graphql ID of applied sale) and
    `voucher_code` (code of the valid voucher applied to this line).
  - When any sale or voucher discount was applied, `line.discount_reason` will be fulfilled.
  - New interface for handling more data for prices: `PricesData` and `TaxedPricesData` used in checkout calculations
    and in plugins/pluginManager.
- Attach sale discount info to the line when adding variant to order - #8821 by @IKarbowiak
  - Rename checkout interfaces: `CheckoutTaxedPricesData` instead of `TaxedPricesData`
    and `CheckoutPricesData` instead of `PricesData`
  - New interface for handling more data for prices: `OrderTaxedPricesData` used in plugins/pluginManager.
- Add uploading video URLs to product gallery - #6838 by @GrzegorzDerdak
- Add generic `FileUpload` mutation - #6470 by @IKarbowiak

#### Metadata

- Allow passing metadata to `accountRegister` mutation - #7152 by @piotrgrundas
- Copy metadata fields when creating reissue - #7358 by @IKarbowiak
- Add metadata to shipping zones and shipping methods - #6340 by @maarcingebala
- Add metadata to menu and menu item - #6648 by @tomaszszymanski129
- Add metadata to warehouse - #6727 by @d-wysocki
- Added support for querying objects by metadata fields - #6683 by @LeOndaz, #7421 by @korycins
- Change metadata mutations to use token for order and checkout as an identifier - #8542 by @IKarbowiak
  - After changes, using the order `id` for changing order metadata is deprecated

#### Attributes

- Add rich text attribute input - #7059 by @piotrgrundas
- Support setting value for AttributeValue mutations - #7037 by @piotrgrundas
- Add boolean attributes - #7454 by @piotrgrundas
- Add date & date time attributes - #7500 by @piotrgrundas
- Add file attributes - #6568 by @IKarbowiak
- Add page reference attributes - #6624 by @IKarbowiak
- Add product reference attributes - #6711 by @IKarbowiak
- Add numeric attributes - #6790 by @IKarbowiak
- Add `withChoices` flag for Attribute type - #7733 by @CossackDex
- Return empty results when filtering by non-existing attribute - #7025 by @maarcingebala
- Add Page Types - #6261 by @IKarbowiak

#### Plugins

- Add interface for integrating the auth plugins - #6799 by @korycins
- Add Sendgrid plugin - #6793 by @korycins
- Trigger `checkout_updated` plugin method for checkout metadata mutations - #7392 by @maarcingebala

#### Saleor Apps

- Add synchronous payment webhooks - #7044 by @maarcingebala
- Add `CUSTOMER_UPDATED` webhook, add addresses field to customer `CUSTOMER_CREATED` webhook - #6898 by @piotrgrundas
- Add `PRODUCT_VARIANT_CREATED`, `PRODUCT_VARIANT_UPDATED`, `PRODUCT_VARIANT_DELETED` webhooks, fix attributes field for `PRODUCT_CREATED`, `PRODUCT_UPDATED` webhooks - #6963 by @piotrgrundas
- Trigger `PRODUCT_UPDATED` webhook for collections and categories mutations - #7051 by @d-wysocki
- Extend order webhook payload with fulfillment fields - #7364, #7347 by @korycins
  - fulfillments extended with:
    - `total_refund_amount`
    - `shipping_refund_amount`
    - `lines`
  - fulfillment lines extended with:
    - `total_price_net_amount`
    - `total_price_gross_amount`
    - `undiscounted_unit_price_net`
    - `undiscounted_unit_price_gross`
    - `unit_price_net`
- Extend order payload with undiscounted prices and add psp_reference to payment model - #7339 by @IKarbowiak
  - order payload extended with the following fields:
    - `undiscounted_total_net_amount`
    - `undiscounted_total_gross_amount`
    - `psp_reference` on `payment`
  - order lines extended with:
    - `undiscounted_unit_price_net_amount`
    - `undiscounted_unit_price_gross_amount`
    - `undiscounted_total_price_net_amount`
    - `undiscounted_total_price_gross_amount`
- Add `product_id`, `product_variant_id`, `attribute_id` and `page_id` when it is possible for `AttributeValue` translations webhook - #7783 by @fowczarek
- Add draft orders webhooks - #8102 by @jakubkuc
- Add page webhooks: `PAGE_CREATED`, `PAGE_UPDATED` and `PAGE_DELETED` - #6787 by @d-wysocki
- Add `PRODUCT_DELETED` webhook - #6794 by @d-wysocki
- Add `page_type_id` in translations webhook - #7825 by @fowczarek
- Fix failing account mutations for app - #7569 by @IKarbowiak
- Add app support for events - #7622 by @IKarbowiak
- Fix creating translations with app - #6804 by @krzysztofwolski
- Change the `app` query to return info about the currently authenticated app - #6928 by @d-wysocki
- Mark `X-` headers as deprecated and add headers without prefix. All deprecated headers will be removed in Saleor 4.0 - #8179 by @L3str4nge
  - X-Saleor-Event -> Saleor-Event
  - X-Saleor-Domain -> Saleor-Domain
  - X-Saleor-Signature -> Saleor-Signature
  - X-Saleor-HMAC-SHA256 -> Saleor-HMAC-SHA256

#### Other changes

- Add query contains only schema validation - #6827 by @fowczarek
- Add introspection caching - #6871 by @fowczarek
- Fix Sentry reporting - #6902 by @fowczarek
- Deprecate API fields `Order.discount`, `Order.discountName`, `Order.translatedDiscountName` - #6874 by @korycins
- Fix argument validation in page resolver - #6960 by @fowczarek
- Drop `data` field from checkout line model - #6961 by @fowczarek
- Fix `totalCount` on connection resolver without `first` or `last` - #6975 by @fowczarek
- Fix variant resolver on `DigitalContent` - #6983 by @fowczarek
- Fix resolver by id and slug for product and product variant - #6985 by @d-wysocki
- Add optional support for reporting resource limits via a stub field in `shop` - #6967 by @NyanKiyoshi
- Update checkout quantity when checkout lines are deleted - #7002 by @IKarbowiak
- Fix available shipping methods - return also weight methods without weight limits - #7021 by @IKarbowiak
- Validate discount value for percentage vouchers and sales - #7033 by @d-wysocki
- Add field `languageCode` to types: `AccountInput`, `AccountRegisterInput`, `CheckoutCreateInput`, `CustomerInput`, `Order`, `User`. Add field `languageCodeEnum` to `Order` type. Add new mutation `CheckoutLanguageCodeUpdate`. Deprecate field `Order.languageCode`. - #6609 by @korycins
- Extend `Transaction` type with gateway response and `Payment` type with filter - #7062 by @IKarbowiak
- Fix invalid tax rates for lines - #7058 by @IKarbowiak
- Allow seeing unconfirmed orders - #7072 by @IKarbowiak
- Raise `GraphQLError` when too big integer value is provided - #7076 by @IKarbowiak
- Do not update draft order addresses when user is changing - #7088 by @IKarbowiak
- Recalculate draft order when product/variant was deleted - #7085 by @d-wysocki
- Added validation for `DraftOrderCreate` with negative quantity line - #7085 by @d-wysocki
- Remove HTML tags from product `description_plaintext` - #7094 by @d-wysocki
- Fix failing product tasks when instances are removed - #7092 by @IKarbowiak
- Update GraphQL endpoint to only match exactly `/graphql/` without trailing characters - #7117 by @IKarbowiak
- Introduce `traced_resolver` decorator instead of Graphene middleware - #7159 by @tomaszszymanski129
- Fix failing export when exporting attribute without values - #7131 by @IKarbowiak
- Fix incorrect payment data for Klarna - #7150 by @IKarbowiak
- Drop deleted images from storage - #7129 by @IKarbowiak
- Fix export with empty assignment values - #7214 by @IKarbowiak
- Change exported file name - #7222 by @IKarbowiak
- Fix core sorting on related fields - #7195 by @tomaszszymanski129
- Use GraphQL IDs instead of database IDs in export - #7240 by @IKarbowiak
- Fix draft order tax mismatch - #7226 by @IKarbowiak
  - Introduce `calculate_order_line_total` plugin method
- Update core logging for better Celery tasks handling - #7251 by @tomaszszymanski129
- Raise `ValidationError` when refund cannot be performed - #7260 by @IKarbowiak
- Fix customer addresses missing after customer creation - #7327 by @tomaszszymanski129
- Fix invoice generation - #7376 by @tomaszszymanski129
- Allow defining only one field in translations - #7363 by @IKarbowiak
- Allow filtering pages by ids - #7393 by @IKarbowiak
- Fix validate `min_spent` on vouchers to use net or gross value depends on `settings.display_gross_prices` - #7408 by @d-wysocki
- Fix invoice generation - #7376 by tomaszszymanski129
- Add hash to uploading images #7453 by @IKarbowiak
- Add file format validation for uploaded images - #7447 by @IKarbowiak
- Fix attaching params for address form errors - #7485 by @IKarbowiak
- Update draft order validation - #7253 by @IKarbowiak
  - Extend Order type with errors: [OrderError!]! field
  - Create tasks for deleting order lines by deleting products or variants
- Fix doubled checkout total price for one line and zero shipping price - #7532 by @IKarbowiak
- Deprecate nested objects in `TranslatableContent` types - #7522 by @IKarbowiak
- Modify order of auth middleware calls - #7572 by @tomaszszymanski129
- Drop assigning cheapest shipping method in checkout - #7767 by @maarcingebala
- Deprecate `query` argument in `sales` and `vouchers` queries - #7806 by @maarcingebala
- Allow translating objects by translatable content ID - #7803 by @maarcingebala
- Configure a periodic task for removing empty allocations - #7885 by @fowczarek
- Fix missing transaction id in Braintree - #8110 by @fowczarek
- Fix GraphQL federation support - #7771 #8107 by @rafalp
- Fix cursor-based pagination in products search - #8011 #8211 by @rafalp
- Batch loads in queries for Apollo Federation - #8362 by @rafalp
- Add workaround for failing Avatax when line has price 0 - #8610 by @korycins
- Add option to set tax code for shipping in Avatax configuration view - #8596 by @korycins
- Fix Avalara tax fetching from cache - #8647 by @fowczarek
- Fix incorrect stock allocation - #8931 by @IKarbowiak
- Fix incorrect handling of unavailable products in checkout - #8978, #9119 by @IKarbowiak, @korycins
- Add draft orders webhooks - #8102 by @jakubkuc
- Handle `SameSite` cookie attribute in jwt refresh token middleware - #8209 by @jakubkuc
- Fix creating translations with app - #6804 by @krzysztofwolski
- Add possibility to provide external payment ID during the conversion draft order to order - #6320 by @korycins
- Add basic rating for `Products` - #6284 by @korycins
- Add metadata to shipping zones and shipping methods - #6340 by @maarcingebala
- Add Page Types - #6261 by @IKarbowiak
- Migrate draftjs content to editorjs format - #6430 by @IKarbowiak
- Add editorjs sanitizer - #6456 by @IKarbowiak
- Add generic FileUpload mutation - #6470 by @IKarbowiak
- Order confirmation backend - #6498 by @tomaszszymanski129
- Handle `SameSite` cookie attribute in JWT refresh token middleware - #8209 by @jakubkuc
- Add possibility to provide external payment ID during the conversion draft order to order - #6320 by @korycins9
- Fix password reset request - #6351 by @Manfred-Madelaine-pro, Ambroise and Pierre
- Refund products support - #6530 by @korycins
- Add possibility to exclude products from shipping method - #6506 by @korycins
- Add `Shop.availableShippingMethods` query - #6551 by @IKarbowiak
- Add delivery time to shipping method - #6564 by @IKarbowiak
- Shipping zone description - #6653 by @tomaszszymanski129
- Get tax rate from plugins - #6649 by @IKarbowiak
- Added support for querying user by email - #6632 @LeOndaz
- Add order shipping tax rate - #6678 by @IKarbowiak
- Deprecate field `descriptionJSON` from `Product`, `Category`, `Collection` and field `contentJSON` from `Page` - #6692 by @d-wysocki
- Fix products visibility - #6704 by @IKarbowiak
- Fix page `contentJson` field to return JSON - #6832 by @d-wysocki
- Add SearchRank to search product by name and description. New enum added to `ProductOrderField` - `RANK` - which returns results sorted by search rank - #6872 by @d-wysocki
- Allocate stocks for order lines in a bulk way - #6877 by @IKarbowiak
- Deallocate stocks for order lines in a bulk way - #6896 by @IKarbowiak
- Prevent negative available quantity - #6897 by @d-wysocki
- Add default sorting by rank for search products - #6936 by @d-wysocki
- Fix exporting product description to xlsx - #6959 by @IKarbowiak
- Add `Shop.version` field to query API version - #6980 by @maarcingebala
- Add new authorization header `Authorization-Bearer` - #6998 by @korycins
- Add field `paymentMethodType` to `Payment` object - #7073 by @korycins
- Unify Warehouse Address API - #7481 by @d-wysocki
  - deprecate `companyName` on `Warehouse` type
  - remove `companyName` on `WarehouseInput` type
  - remove `WarehouseAddressInput` on `WarehouseUpdateInput` and `WarehouseCreateInput`, and change it to `AddressInput`
- Fix passing incorrect customer email to payment gateways - #7486 by @korycins
- Add HTTP meta tag for Content-Security-Policy in GraphQL Playground - #7662 by @NyanKiyoshi
- Add additional validation for `from_global_id_or_error` function - #8780 by @CossackDex

# 2.11.1

- Add support for Apple Pay on the web - #6466 by @korycins

## 2.11.0

### Features

- Add products export - #5255 by @IKarbowiak
- Add external apps support - #5767 by @korycins
- Invoices backend - #5732 by @tomaszszymanski129
- Adyen drop-in integration - #5914 by @korycins, @IKarbowiak
- Add a callback view to plugins - #5884 by @korycins
- Support pushing webhook events to message queues - #5940 by @patrys, @korycins
- Send a confirmation email when the order is canceled or refunded - #6017
- No secure cookie in debug mode - #6082 by @patrys, @orzechdev
- Add searchable and available for purchase flags to product - #6060 by @IKarbowiak
- Add `TotalPrice` to `OrderLine` - #6068 @fowczarek
- Add `PRODUCT_UPDATED` webhook event - #6100 by @tomaszszymanski129
- Search orders by GraphQL payment ID - #6135 by @korycins
- Search orders by a custom key provided by payment gateway - #6135 by @korycins
- Add ability to set a default product variant - #6140 by @tomaszszymanski129
- Allow product variants to be sortable - #6138 by @tomaszszymanski129
- Allow fetching stocks for staff users only with `MANAGE_ORDERS` permissions - #6139 by @fowczarek
- Add filtering to `ProductVariants` query and option to fetch variant by SKU in `ProductVariant` query - #6190 by @fowczarek
- Add filtering by Product IDs to `products` query - #6224 by @GrzegorzDerdak
- Add `change_currency` command - #6016 by @maarcingebala
- Add dummy credit card payment - #5822 by @IKarbowiak
- Add custom implementation of UUID scalar - #5646 by @koradon
- Add `AppTokenVerify` mutation - #5716 by @korycins

### Breaking Changes

- Refactored JWT support. Requires handling of JWT token in the storefront (a case when the backend returns the exception about the invalid token). - #5734, #5816 by @korycins
- New logging setup will now output JSON logs in production mode for ease of feeding them into log collection systems like Logstash or CloudWatch Logs - #5699 by @patrys
- Deprecate `WebhookEventType.CHECKOUT_QUANTITY_CHANGED` - #5837 by @korycins
- Anonymize and update order and payment fields; drop `PaymentSecureConfirm` mutation, drop Payment type fields: `extraData`, `billingAddress`, `billingEmail`, drop `gatewayResponse` from `Transaction` type - #5926 by @IKarbowiak
- Switch the HTTP stack from WSGI to ASGI based on Uvicorn - #5960 by @patrys
- Add `MANAGE_PRODUCT_TYPES_AND_ATTRIBUTES` permission, which is now required to access all attributes and product types related mutations - #6219 by @IKarbowiak

### Fixes

- Fix payment fields in order payload for webhooks - #5862 by @korycins
- Fix specific product voucher in draft orders - #5727 by @fowczarek
- Explicit country assignment in default shipping zones - #5736 by @maarcingebala
- Drop `json_content` field from the `Menu` model - #5761 by @maarcingebala
- Strip warehouse name in mutations - #5766 by @koradon
- Add missing order events during checkout flow - #5684 by @koradon
- Update Google Merchant to get tax rate based by plugin manager - #5823 by @gabmartinez
- Allow unicode in slug fields - #5877 by @IKarbowiak
- Fix empty plugin object result after `PluginUpdate` mutation - #5968 by @gabmartinez
- Allow finishing checkout when price amount is 0 - #6064 by @IKarbowiak
- Fix incorrect tax calculation for Avatax - #6035 by @korycins
- Fix incorrect calculation of subtotal with active Avatax - #6035 by @korycins
- Fix incorrect assignment of tax code for Avatax - #6035 by @korycins
- Do not allow negative product price - #6091 by @IKarbowiak
- Handle None as attribute value - #6092 by @IKarbowiak
- Fix for calling `order_created` before the order was saved - #6095 by @korycins
- Update default decimal places - #6098 by @IKarbowiak
- Avoid assigning the same pictures twice to a variant - #6112 by @IKarbowiak
- Fix crashing system when Avalara is improperly configured - #6117 by @IKarbowiak
- Fix for failing finalising draft order - #6133 by @korycins
- Remove corresponding draft order lines when variant is removing - #6119 by @IKarbowiak
- Update required perms for apps management - #6173 by @IKarbowiak
- Raise an error for an empty key in metadata - #6176 by @IKarbowiak
- Add attributes to product error - #6181 by @IKarbowiak
- Allow to add product variant with 0 price to draft order - #6189 by @IKarbowiak
- Fix deleting product when default variant is deleted - #6186 by @IKarbowiak
- Fix get unpublished products, product variants and collection as app - #6194 by @fowczarek
- Set `OrderFulfillStockInput` fields as required - #6196 by @IKarbowiak
- Fix attribute filtering by categories and collections - #6214 by @fowczarek
- Fix `is_visible` when `publication_date` is today - #6225 by @korycins
- Fix filtering products by multiple attributes - #6215 by @GrzegorzDerdak
- Add attributes validation while creating/updating a product's variant - #6269 by @GrzegorzDerdak
- Add metadata to page model - #6292 by @dominik-zeglen
- Fix for unnecessary attributes validation while updating simple product - #6300 by @GrzegorzDerdak
- Include order line total price to webhook payload - #6354 by @korycins
- Fix for fulfilling an order when product quantity equals allocated quantity - #6333 by @GrzegorzDerdak
- Fix for the ability to filter products on collection - #6363 by @GrzegorzDerdak

## 2.10.2

- Add command to change currencies in the database - #5906 by @d-wysocki

## 2.10.1

- Fix multiplied stock quantity - #5675 by @fowczarek
- Fix invalid allocation after migration - #5678 by @fowczarek
- Fix order mutations as app - #5680 by @fowczarek
- Prevent creating checkout/draft order with unpublished product - #5676 by @d-wysocki

## 2.10.0

- OpenTracing support - #5188 by @tomaszszymanski129
- Account confirmation email - #5126 by @tomaszszymanski129
- Relocate `Checkout` and `CheckoutLine` methods into separate module and update checkout related plugins to use them - #4980 by @krzysztofwolski
- Fix problem with free shipping voucher - #4942 by @IKarbowiak
- Add sub-categories to random data - #4949 by @IKarbowiak
- Deprecate `localized` field in Money type - #4952 by @IKarbowiak
- Fix for shipping API not applying taxes - #4913 by @kswiatek92
- Query object translation with only `manage_translation` permission - #4914 by @fowczarek
- Add customer note to draft orders API - #4973 by @IKarbowiak
- Allow to delete category and leave products - #4970 by @IKarbowiak
- Remove thumbnail generation from migration - #3494 by @kswiatek92
- Rename 'shipping_date' field in fulfillment model to 'created' - #2433 by @kswiatek92
- Reduce number of queries for 'checkoutComplete' mutation - #4989 by @IKarbowiak
- Force PyTest to ignore the environment variable containing the Django settings module - #4992 by @NyanKiyoshi
- Extend JWT token payload with user information - #4987 by @salwator
- Optimize the queries for product list in the dashboard - #4995 by @IKarbowiak
- Drop dashboard 1.0 - #5000 by @IKarbowiak
- Fixed serialization error on weight fields when running `loaddata` and `dumpdb` - #5005 by @NyanKiyoshi
- Fixed JSON encoding error on Google Analytics reporting - #5004 by @NyanKiyoshi
- Create custom field to translation, use new translation types in translations query - #5007 by @fowczarek
- Take allocated stock into account in `StockAvailability` filter - #5019 by @simonbru
- Generate matching postal codes for US addresses - #5033 by @maarcingebala
- Update debug toolbar - #5032 by @IKarbowiak
- Allow staff member to receive notification about customers orders - #4993 by @kswiatek92
- Add user's global id to the JWT payload - #5039 by @salwator
- Make middleware path resolving lazy - #5041 by @NyanKiyoshi
- Generate slug on saving the attribute value - #5055 by @fowczarek
- Fix order status after order update - #5072 by @fowczarek
- Extend top-level connection resolvers with ability to sort results - #5018 by @fowczarek
- Drop storefront 1.0 - #5043 by @IKarbowiak
- Replace permissions strings with enums - #5038 by @kswiatek92
- Remove gateways forms and templates - #5075 by @IKarbowiak
- Add `Wishlist` models and GraphQL endpoints - #5021 by @derenio
- Remove deprecated code - #5107 by @IKarbowiak
- Fix voucher start date filtering - #5133 by @dominik-zeglen
- Search by sku in products query - #5117 by @fowczarek
- Send fulfillment update email - #5118 by @IKarbowiak
- Add address query - #5148 by @kswiatek92
- Add `checkout_quantity_changed` webhook - #5042 by @derenio
- Remove unnecessary `manage_orders` permission - #5142 by @kswiatek92
- Mutation to change the user email - #5076 by @kswiatek92
- Add MyPy checks - #5150 by @IKarbowiak
- Move extracting user or service account to utils - #5152 by @kswiatek92
- Deprecate order status/created arguments - #5076 by @kswiatek92
- Fix getting title field in page mutations #5160 by @maarcingebala
- Copy public and private metadata from the checkout to the order upon creation - #5165 by @dankolbman
- Add warehouses and stocks- #4986 by @szewczykmira
- Add permission groups - #5176, #5513 by @IKarbowiak
- Drop `gettext` occurrences - #5189 by @IKarbowiak
- Fix `product_created` webhook - #5187 by @dzkb
- Drop unused resolver `resolve_availability` - #5190 by @maarcingebala
- Fix permission for `checkoutCustomerAttach` mutation - #5192 by @maarcingebala
- Restrict access to user field - #5194 by @maarcingebala
- Unify permission for service account API client in test - #5197 by @fowczarek
- Add additional confirmation step to `checkoutComplete` mutation - #5179 by @salwator
- Allow sorting warehouses by name - #5211 by @dominik-zeglen
- Add anonymization to GraphQL's `webhookSamplePayload` endpoint - #5161 @derenio
- Add slug to `Warehouse`, `Product` and `ProductType` models - #5196 by @IKarbowiak
- Add mutation for assigning, unassigning shipping zones to warehouse - #5217 by @kswiatek92
- Fix passing addresses to `PaymentData` objects - #5223 by @maarcingebala
- Return `null` when querying `me` as an anonymous user - #5231 by @maarcingebala
- Added `PLAYGROUND_ENABLED` environment variable/setting to allow to enable the GraphQL playground when `DEBUG` is disabled - #5254 by @NyanKiyoshi
- Fix access to order query when request from service account - #5258 by @fowczarek
- Customer shouldn't be able to see draft orders by token - #5259 by @fowczarek
- Customer shouldn't be able to query checkout with another customer - #5268 by @fowczarek
- Added integration support of Jaeger Tracing - #5282 by @NyanKiyoshi
- Return `null` when querying `me` as an anonymous user - #5231 as @maarcingebala
- Add `fulfillment created` webhook - @szewczykmira
- Unify metadata API - #5178 by @fowczarek
- Add compiled versions of emails to the repository - #5260 by @tomaszszymanski129
- Add required prop to fields where applicable - #5293 by @dominik-zeglen
- Drop `get_absolute_url` methods - #5299 by @IKarbowiak
- Add `--force` flag to `cleardb` command - #5302 by @maarcingebala
- Require non-empty message in `orderAddNote` mutation - #5316 by @maarcingebala
- Stock management refactor - #5323 by @IKarbowiak
- Add discount error codes - #5348 by @IKarbowiak
- Add benchmarks to checkout mutations - #5339 by @fowczarek
- Add pagination tests - #5363 by @fowczarek
- Add ability to assign multiple warehouses in mutations to create/update a shipping zone - #5399 by @fowczarek
- Add filter by ids to the `warehouses` query - #5414 by @fowczarek
- Add shipping rate price validation - #5411 by @kswiatek92
- Remove unused settings and environment variables - #5420 by @maarcingebala
- Add product price validation - #5413 by @kswiatek92
- Add attribute validation to `attributeAssign` mutation - #5423 by @kswiatek92
- Add possibility to update/delete more than one item in metadata - #5446 by @koradon
- Check if image exists before validating - #5425 by @kswiatek92
- Fix warehouses query not working without id - #5441 by @koradon
- Add `accountErrors` to `CreateToken` mutation - #5437, #5465 by @koradon
- Raise `GraphQLError` if filter has invalid IDs - #5460 by @gabmartinez
- Use `AccountErrorCode.INVALID_CREDENTIALS` instead of `INVALID_PASSWORD` - #5495 by @koradon
- Add tests for pagination - #5468 by @koradon
- Add `Job` abstract model and interface - #5510 by @IKarbowiak
- Refactor implementation of allocation - #5445 by @fowczarek
- Fix `WeightScalar` - #5530 by @koradon
- Add `OrderFulfill` mutation - #5525 by @fowczarek
- Add "It Works" page - #5494 by @IKarbowiak and @dominik-zeglen
- Extend errors in `OrderFulfill` mutation - #5553 by @fowczarek
- Refactor `OrderCancel` mutation for multiple warehouses - #5554 by @fowczarek
- Add negative weight validation - #5564 by @fowczarek
- Add error when user pass empty object as address - #5585 by @fowczarek
- Fix payment creation without shipping method - #5444 by @d-wysocki
- Fix checkout and order flow with variant without inventory tracking - #5599 by @fowczarek
- Fixed JWT expired token being flagged as unhandled error rather than handled. - #5603 by @NyanKiyoshi
- Refactor read-only middleware - #5602 by @maarcingebala
- Fix availability for variants without inventory tracking - #5605 by @fowczarek
- Drop support for configuring Vatlayer plugin from settings file. - #5614 by @korycins
- Add ability to query category, collection or product by slug - #5574 by @koradon
- Add `quantityAvailable` field to `ProductVariant` type - #5628 by @fowczarek
- Use tags rather than time-based logs for information on requests - #5608 by @NyanKiyoshi

## 2.9.0

### API

- Add mutation to change customer's first name last name - #4489 by @fowczarek
- Add mutation to delete customer's account - #4494 by @fowczarek
- Add mutation to change customer's password - #4656 by @fowczarek
- Add ability to customize email sender address in emails sent by Saleor - #4820 by @NyanKiyoshi
- Add ability to filter attributes per global ID - #4640 by @NyanKiyoshi
- Add ability to search product types by value (through the name) - #4647 by @NyanKiyoshi
- Add queries and mutation for serving and saving the configuration of all plugins - #4576 by @korycins
- Add `redirectUrl` to staff and user create mutations - #4717 by @fowczarek
- Add error codes to mutations responses - #4676 by @Kwaidan00
- Add translations to countries in `shop` query - #4732 by @fowczarek
- Add support for sorting product by their attribute values through given attribute ID - #4740 by @NyanKiyoshi
- Add descriptions for queries and query arguments - #4758 by @maarcingebala
- Add support for Apollo Federation - #4825 by @salwator
- Add mutation to create multiple product variants at once - #4735 by @fowczarek
- Add default value to custom errors - #4797 by @fowczarek
- Extend `availablePaymentGateways` field with gateways' configuration data - #4774 by @salwator
- Change `AddressValidationRules` API - #4655 by @Kwaidan00
- Use search in a consistent way; add sort by product type name and publication status to `products` query. - #4715 by @fowczarek
- Unify `menuItemMove` mutation with other reordering mutations - #4734 by @NyanKiyoshi
- Don't create an order when the payment was unsuccessful - #4500 by @NyanKiyoshi
- Don't require shipping information in checkout for digital orders - #4573 by @NyanKiyoshi
- Drop `manage_users` permission from the `permissions` query - #4854 by @maarcingebala
- Deprecate `inCategory` and `inCollection` attributes filters in favor of `filter` argument - #4700 by @NyanKiyoshi & @khalibloo
- Remove `PaymentGatewayEnum` from the schema, as gateways now are dynamic plugins - #4756 by @salwator
- Require `manage_products` permission to query `costPrice` and `stockQuantity` fields - #4753 by @NyanKiyoshi
- Refactor account mutations - #4510, #4668 by @fowczarek
- Fix generating random avatars when updating staff accounts - #4521 by @maarcingebala
- Fix updating JSON menu representation in mutations - #4524 by @maarcingebala
- Fix setting variant's `priceOverride` and `costPrice` to `null` - #4754 by @NyanKiyoshi
- Fix fetching staff user without `manage_users` permission - #4835 by @fowczarek
- Ensure that a GraphQL query is a string - #4836 by @nix010
- Add ability to configure the password reset link - #4863 by @fowczarek
- Fixed a performance issue where Saleor would sometimes run huge, unneeded prefetches when resolving categories or collections - #5291 by @NyanKiyoshi
- uWSGI now forces the django application to directly load on startup instead of being lazy - #5357 by @NyanKiyoshi

### Core

- Add enterprise-grade attributes management - #4351 by @dominik-zeglen and @NyanKiyoshi
- Add extensions manager - #4497 by @korycins
- Add service accounts - backend support - #4689 by @korycins
- Add support for webhooks - #4731 by @korycins
- Migrate the attributes mapping from HStore to many-to-many relation - #4663 by @NyanKiyoshi
- Create general abstraction for object metadata - #4447 by @salwator
- Add metadata to `Order` and `Fulfillment` models - #4513, #4866 by @szewczykmira
- Migrate the tax calculations to plugins - #4497 by @korycins
- Rewrite payment gateways using plugin architecture - #4669 by @salwator
- Rewrite Stripe integration to use PaymentIntents API - #4606 by @salwator
- Refactor password recovery system - #4617 by @fowczarek
- Add functionality to sort products by their "minimal variant price" - #4416 by @derenio
- Add voucher's "once per customer" feature - #4442 by @fowczarek
- Add validations for minimum password length in settings - #4735 by @fowczarek
- Add form to configure payments in the dashboard - #4807 by @szewczykmira
- Change `unique_together` in `AttributeValue` - #4805 by @fowczarek
- Change max length of SKU to 255 characters - #4811 by @lex111
- Distinguish `OrderLine` product name and variant name - #4702 by @fowczarek
- Fix updating order status after automatic fulfillment of digital products - #4709 by @korycins
- Fix error when updating or creating a sale with missing required values - #4778 by @NyanKiyoshi
- Fix error filtering pages by URL in the dashboard 1.0 - #4776 by @NyanKiyoshi
- Fix display of the products tax rate in the details page of dashboard 1.0 - #4780 by @NyanKiyoshi
- Fix adding the same product into a collection multiple times - #4518 by @NyanKiyoshi
- Fix crash when placing an order when a customer happens to have the same address more than once - #4824 by @NyanKiyoshi
- Fix time zone based tests - #4468 by @fowczarek
- Fix serializing empty URLs as a string when creating menu items - #4616 by @maarcingebala
- The invalid IP address in HTTP requests now fallback to the requester's IP address. - #4597 by @NyanKiyoshi
- Fix product variant update with current attribute values - #4936 by @fowczarek
- Update checkout last field and add auto now fields to save with update_fields parameter - #5177 by @IKarbowiak

### Dashboard 2.0

- Allow selecting the number of rows displayed in dashboard's list views - #4414 by @benekex2
- Add ability to toggle visible columns in product list - #4608 by @dominik-zeglen
- Add voucher settings - #4556 by @benekex2
- Contrast improvements - #4508 by @benekex2
- Display menu item form errors - #4551 by @dominik-zeglen
- Do not allow random IDs to appear in snapshots - #4495 by @dominik-zeglen
- Input UI changes - #4542 by @benekex2
- Implement new menu design - #4476 by @benekex2
- Refetch attribute list after closing modal - #4615 by @dominik-zeglen
- Add config for Testcafe - #4553 by @dominik-zeglen
- Fix product type taxes select - #4453 by @benekex2
- Fix form reloading - #4467 by @dominik-zeglen
- Fix voucher limit value when checkbox unchecked - #4456 by @benekex2
- Fix searches and pickers - #4487 by @dominik-zeglen
- Fix dashboard menu styles - #4491 by @benekex2
- Fix menu responsiveness - #4511 by @benekex2
- Fix loosing focus while typing in the product description field - #4549 by @dominik-zeglen
- Fix MUI warnings - #4588 by @dominik-zeglen
- Fix bulk action checkboxes - #4618 by @dominik-zeglen
- Fix rendering user avatar when it's empty #4546 by @maarcingebala
- Remove Dashboard 2.0 files form Saleor repository - #4631 by @dominik-zeglen
- Fix CreateToken mutation to use NonNull on errors field #5415 by @gabmartinez

### Other notable changes

- Replace Pipenv with Poetry - #3894 by @michaljelonek
- Upgrade `django-prices` to v2.1 - #4639 by @NyanKiyoshi
- Disable reports from uWSGI about broken pipe and write errors from disconnected clients - #4596 by @NyanKiyoshi
- Fix the random failures of `populatedb` trying to create users with an existing email - #4769 by @NyanKiyoshi
- Enforce `pydocstyle` for Python docstrings over the project - #4562 by @NyanKiyoshi
- Move Django Debug Toolbar to dev requirements - #4454 by @derenio
- Change license for artwork to CC-BY 4.0
- New translations:
  - Greek

## 2.8.0

### Core

- Avatax backend support - #4310 by @korycins
- Add ability to store used payment sources in gateways (first implemented in Braintree) - #4195 by @salwator
- Add ability to specify a minimal quantity of checkout items for a voucher - #4427 by @fowczarek
- Change the type of start and end date fields from Date to DateTime - #4293 by @fowczarek
- Revert the custom dynamic middlewares - #4452 by @NyanKiyoshi

### Dashboard 2.0

- UX improvements in Vouchers section - #4362 by @benekex2
- Add company address configuration - #4432 by @benekex2
- Require name when saving a custom list filter - #4269 by @benekex2
- Use `esModuleInterop` flag in `tsconfig.json` to simplify imports - #4372 by @dominik-zeglen
- Use hooks instead of a class component in forms - #4374 by @dominik-zeglen
- Drop CSRF token header from API client - #4357 by @dominik-zeglen
- Fix various bugs in the product section - #4429 by @dominik-zeglen

### Other notable changes

- Fix error when creating a checkout with voucher code - #4292 by @NyanKiyoshi
- Fix error when users enter an invalid phone number in an address - #4404 by @NyanKiyoshi
- Fix error when adding a note to an anonymous order - #4319 by @NyanKiyoshi
- Fix gift card duplication error in the `populatedb` script - #4336 by @fowczarek
- Fix vouchers apply once per order - #4339 by @fowczarek
- Fix discount tests failing at random - #4401 by @korycins
- Add `SPECIFIC_PRODUCT` type to `VoucherType` - #4344 by @fowczarek
- New translations:
  - Icelandic
- Refactored the backend side of `checkoutCreate` to improve performances and prevent side effects over the user's checkout if the checkout creation was to fail. - #4367 by @NyanKiyoshi
- Refactored the logic of cleaning the checkout shipping method over the API, so users do not lose the shipping method when updating their checkout. If the shipping method becomes invalid, it will be replaced by the cheapest available. - #4367 by @NyanKiyoshi & @szewczykmira
- Refactored process of getting available shipping methods to make it easier to understand and prevent human-made errors. - #4367 by @NyanKiyoshi
- Moved 3D secure option to Braintree plugin configuration and update config structure mechanism - #4751 by @salwator

## 2.7.0

### API

- Create order only when payment is successful - #4154 by @NyanKiyoshi
- Order Events containing order lines or fulfillment lines now return the line object in the GraphQL API - #4114 by @NyanKiyoshi
- GraphQL now prints exceptions to stderr as well as returning them or not - #4148 by @NyanKiyoshi
- Refactored API resolvers to static methods with root typing - #4155 by @NyanKiyoshi
- Add phone validation in the GraphQL API to handle the library upgrade - #4156 by @NyanKiyoshi

### Core

- Add basic Gift Cards support in the backend - #4025 by @fowczarek
- Add the ability to sort products within a collection - #4123 by @NyanKiyoshi
- Implement customer events - #4094 by @NyanKiyoshi
- Merge "authorize" and "capture" operations - #4098 by @korycins, @NyanKiyoshi
- Separate the Django middlewares from the GraphQL API middlewares - #4102 by @NyanKiyoshi, #4186 by @cmiacz

### Dashboard 2.0

- Add navigation section - #4012 by @dominik-zeglen
- Add filtering on product list - #4193 by @dominik-zeglen
- Add filtering on orders list - #4237 by @dominik-zeglen
- Change input style and improve Storybook stories - #4115 by @dominik-zeglen
- Migrate deprecated fields in Dashboard 2.0 - #4121 by @benekex2
- Add multiple select checkbox - #4133, #4146 by @benekex2
- Rename menu items in Dashboard 2.0 - #4172 by @benekex2
- Category delete modal improvements - #4171 by @benekex2
- Close modals on click outside - #4236 - by @benekex2
- Use date localize hook in translations - #4202 by @dominik-zeglen
- Unify search API - #4200 by @dominik-zeglen
- Default default PAGINATE_BY - #4238 by @dominik-zeglen
- Create generic filtering interface - #4221 by @dominik-zeglen
- Add default state to rich text editor = #4281 by @dominik-zeglen
- Fix translation discard button - #4109 by @benekex2
- Fix draftail options and icons - #4132 by @benekex2
- Fix typos and messages in Dashboard 2.0 - #4168 by @benekex2
- Fix view all orders button - #4173 by @benekex2
- Fix visibility card view - #4198 by @benekex2
- Fix query refetch after selecting an object in list - #4272 by @dominik-zeglen
- Fix image selection in variants - #4270 by @benekex2
- Fix collection search - #4267 by @dominik-zeglen
- Fix quantity height in draft order edit - #4273 by @benekex2
- Fix checkbox clickable area size - #4280 by @dominik-zeglen
- Fix breaking object selection in menu section - #4282 by @dominik-zeglen
- Reset selected items when tab switch - #4268 by @benekex2

### Other notable changes

- Add support for Google Cloud Storage - #4127 by @chetabahana
- Adding a nonexistent variant to checkout no longer crashes - #4166 by @NyanKiyoshi
- Disable storage of Celery results - #4169 by @NyanKiyoshi
- Disable polling in Playground - #4188 by @maarcingebala
- Cleanup code for updated function names and unused argument - #4090 by @jxltom
- Users can now add multiple "Add to Cart" forms in a single page - #4165 by @NyanKiyoshi
- Fix incorrect argument in `get_client_token` in Braintree integration - #4182 by @maarcingebala
- Fix resolving attribute values when transforming them to HStore - #4161 by @maarcingebala
- Fix wrong calculation of subtotal in cart page - #4145 by @korycins
- Fix margin calculations when product/variant price is set to zero - #4170 by @MahmoudRizk
- Fix applying discounts in checkout's subtotal calculation in API - #4192 by @maarcingebala
- Fix GATEWAYS_ENUM to always contain all implemented payment gateways - #4108 by @koradon

## 2.6.0

### API

- Add unified filtering interface in resolvers - #3952, #4078 by @korycins
- Add mutations for bulk actions - #3935, #3954, #3967, #3969, #3970 by @akjanik
- Add mutation for reordering menu items - #3958 by @NyanKiyoshi
- Optimize queries for single nodes - #3968 @NyanKiyoshi
- Refactor error handling in mutations #3891 by @maarcingebala & @akjanik
- Specify mutation permissions through Meta classes - #3980 by @NyanKiyoshi
- Unify pricing access in products and variants - #3948 by @NyanKiyoshi
- Use only_fields instead of exclude_fields in type definitions - #3940 by @michaljelonek
- Prefetch collections when getting sales of a bunch of products - #3961 by @NyanKiyoshi
- Remove unnecessary dedents from GraphQL schema so new Playground can work - #4045 by @salwator
- Restrict resolving payment by ID - #4009 @NyanKiyoshi
- Require `checkoutId` for updating checkout's shipping and billing address - #4074 by @jxltom
- Handle errors in `TokenVerify` mutation - #3981 by @fowczarek
- Unify argument names in types and resolvers - #3942 by @NyanKiyoshi

### Core

- Use Black as the default code formatting tool - #3852 by @krzysztofwolski and @NyanKiyoshi
- Dropped Python 3.5 support - #4028 by @korycins
- Rename Cart to Checkout - #3963 by @michaljelonek
- Use data classes to exchange data with payment gateways - #4028 by @korycins
- Refactor order events - #4018 by @NyanKiyoshi

### Dashboard 2.0

- Add bulk actions - #3955 by @dominik-zeglen
- Add user avatar management - #4030 by @benekex2
- Add navigation drawer support on mobile devices - #3839 by @benekex2
- Fix rendering validation errors in product form - #4024 by @benekex2
- Move dialog windows to query string rather than router paths - #3953 by @dominik-zeglen
- Update order events types - #4089 by @jxltom
- Code cleanup by replacing render props with react hooks - #4010 by @dominik-zeglen

### Other notable changes

- Add setting to enable Django Debug Toolbar - #3983 by @koradon
- Use newest GraphQL Playground - #3971 by @salwator
- Ensure adding to quantities in the checkout is respecting the limits - #4005 by @NyanKiyoshi
- Fix country area choices - #4008 by @fowczarek
- Fix price_range_as_dict function - #3999 by @zodiacfireworks
- Fix the product listing not showing in the voucher when there were products selected - #4062 by @NyanKiyoshi
- Fix crash in Dashboard 1.0 when updating an order address's phone number - #4061 by @NyanKiyoshi
- Reduce the time of tests execution by using dummy password hasher - #4083 by @korycins
- Set up explicit **hash** function - #3979 by @akjanik
- Unit tests use none as media root - #3975 by @korycins
- Update file field styles with materializecss template filter - #3998 by @zodiacfireworks
- New translations:
  - Albanian
  - Colombian Spanish
  - Lithuanian

## 2.5.0

### API

- Add query to fetch draft orders - #3809 by @michaljelonek
- Add bulk delete mutations - #3838 by @michaljelonek
- Add `languageCode` enum to API - #3819 by @michaljelonek, #3854 by @jxltom
- Duplicate address instances in checkout mutations - #3866 by @pawelzar
- Restrict access to `orders` query for unauthorized users - #3861 by @pawelzar
- Support setting address as default in address mutations - #3787 by @jxltom
- Fix phone number validation in GraphQL when country prefix not given - #3905 by @patrys
- Report pretty stack traces in DEBUG mode - #3918 by @patrys

### Core

- Drop support for Django 2.1 and Django 1.11 (previous LTS) - #3929 by @patrys
- Fulfillment of digital products - #3868 by @korycins
- Introduce avatars for staff accounts - #3878 by @pawelzar
- Refactor the account avatars path from a relative to absolute - #3938 by @NyanKiyoshi

### Dashboard 2.0

- Add translations section - #3884 by @dominik-zeglen
- Add light/dark theme - #3856 by @dominik-zeglen
- Add customer's address book view - #3826 by @dominik-zeglen
- Add "Add variant" button on the variant details page = #3914 by @dominik-zeglen
- Add back arrows in "Configure" subsections - #3917 by @dominik-zeglen
- Display avatars in staff views - #3922 by @dominik-zeglen
- Prevent user from changing his own status and permissions - #3922 by @dominik-zeglen
- Fix crashing product create view - #3837, #3910 by @dominik-zeglen
- Fix layout in staff members details page - #3857 by @dominik-zeglen
- Fix unfocusing rich text editor - #3902 by @dominik-zeglen
- Improve accessibility - #3856 by @dominik-zeglen

### Other notable changes

- Improve user and staff management in dashboard 1.0 - #3781 by @jxltom
- Fix default product tax rate in Dashboard 1.0 - #3880 by @pawelzar
- Fix logo in docs - #3928 by @michaljelonek
- Fix name of logo file - #3867 by @jxltom
- Fix variants for juices in example data - #3926 by @michaljelonek
- Fix alignment of the cart dropdown on new bootstrap version - #3937 by @NyanKiyoshi
- Refactor the account avatars path from a relative to absolute - #3938 by @NyanKiyoshi
- New translations:
  - Armenian
  - Portuguese
  - Swahili
  - Thai

## 2.4.0

### API

- Add model translations support in GraphQL API - #3789 by @michaljelonek
- Add mutations to manage addresses for authenticated customers - #3772 by @Kwaidan00, @maarcingebala
- Add mutation to apply vouchers in checkout - #3739 by @Kwaidan00
- Add thumbnail field to `OrderLine` type - #3737 by @michaljelonek
- Add a query to fetch order by token - #3740 by @michaljelonek
- Add city choices and city area type to address validator API - #3788 by @jxltom
- Fix access to unpublished objects in API - #3724 by @Kwaidan00
- Fix bug where errors are not returned when creating fulfillment with a non-existent order line - #3777 by @jxltom
- Fix `productCreate` mutation when no product type was provided - #3804 by @michaljelonek
- Enable database search in products query - #3736 by @michaljelonek
- Use authenticated user's email as default email in creating checkout - #3726 by @jxltom
- Generate voucher code if it wasn't provided in mutation - #3717 by @Kwaidan00
- Improve limitation of vouchers by country - #3707 by @michaljelonek
- Only include canceled fulfillments for staff in fulfillment API - #3778 by @jxltom
- Support setting address as when creating customer address #3782 by @jxltom
- Fix generating slug from title - #3816 by @maarcingebala
- Add `variant` field to `OrderLine` type - #3820 by @maarcingebala

### Core

- Add JSON fields to store rich-text content - #3756 by @michaljelonek
- Add function to recalculate total order weight - #3755 by @Kwaidan00, @maarcingebala
- Unify cart creation logic in API and Django views - #3761, #3790 by @maarcingebala
- Unify payment creation logic in API and Django views - #3715 by @maarcingebala
- Support partially charged and refunded payments - #3735 by @jxltom
- Support partial fulfillment of ordered items - #3754 by @jxltom
- Fix applying discounts when a sale has no end date - #3595 by @cprinos

### Dashboard 2.0

- Add "Discounts" section - #3654 by @dominik-zeglen
- Add "Pages" section; introduce Draftail WYSIWYG editor - #3751 by @dominik-zeglen
- Add "Shipping Methods" section - #3770 by @dominik-zeglen
- Add support for date and datetime components - #3708 by @dominik-zeglen
- Restyle app layout - #3811 by @dominik-zeglen

### Other notable changes

- Unify model field names related to models' public access - `publication_date` and `is_published` - #3706 by @michaljelonek
- Improve filter orders by payment status - #3749 @jxltom
- Refactor translations in emails - #3701 by @Kwaidan00
- Use exact image versions in docker-compose - #3742 by @ashishnitinpatil
- Sort order payment and history in descending order - #3747 by @jxltom
- Disable style-loader in dev mode - #3720 by @jxltom
- Add ordering to shipping method - #3806 by @michaljelonek
- Add missing type definition for dashboard 2.0 - #3776 by @jxltom
- Add header and footer for checkout success pages #3752 by @jxltom
- Add instructions for using local assets in Docker - #3723 by @michaljelonek
- Update S3 deployment documentation to include CORS configuration note - #3743 by @NyanKiyoshi
- Fix missing migrations for is_published field of product and page model - #3757 by @jxltom
- Fix problem with l10n in Braintree payment gateway template - #3691 by @Kwaidan00
- Fix bug where payment is not filtered from active ones when creating payment - #3732 by @jxltom
- Fix incorrect cart badge location - #3786 by @jxltom
- Fix storefront styles after bootstrap is updated to 4.3.1 - #3753 by @jxltom
- Fix logo size in different browser and devices with different sizes - #3722 by @jxltom
- Rename dumpdata file `db.json` to `populatedb_data.json` - #3810 by @maarcingebala
- Prefetch collections for product availability - #3813 by @michaljelonek
- Bump django-graphql-jwt - #3814 by @michaljelonek
- Fix generating slug from title - #3816 by @maarcingebala
- New translations:
  - Estonian
  - Indonesian

## 2.3.1

- Fix access to private variant fields in API - #3773 by maarcingebala
- Limit access of quantity and allocated quantity to staff in GraphQL API #3780 by @jxltom

## 2.3.0

### API

- Return user's last checkout in the `User` type - #3578 by @fowczarek
- Automatically assign checkout to the logged in user - #3587 by @fowczarek
- Expose `chargeTaxesOnShipping` field in the `Shop` type - #3603 by @fowczarek
- Expose list of enabled payment gateways - #3639 by @fowczarek
- Validate uploaded files in a unified way - #3633 by @fowczarek
- Add mutation to trigger fetching tax rates - #3622 by @fowczarek
- Use USERNAME_FIELD instead of hard-code email field when resolving user - #3577 by @jxltom
- Require variant and quantity fields in `CheckoutLineInput` type - #3592 by @jxltom
- Preserve order of nodes in `get_nodes_or_error` function - #3632 by @jxltom
- Add list mutations for `Voucher` and `Sale` models - #3669 by @michaljelonek
- Use proper type for countries in `Voucher` type - #3664 by @michaljelonek
- Require email in when creating checkout in API - #3667 by @michaljelonek
- Unify returning errors in the `tokenCreate` mutation - #3666 by @michaljelonek
- Use `Date` field in Sale/Voucher inputs - #3672 by @michaljelonek
- Refactor checkout mutations - #3610 by @fowczarek
- Refactor `clean_instance`, so it does not returns errors anymore - #3597 by @akjanik
- Handle GraphqQL syntax errors - #3576 by @jxltom

### Core

- Refactor payments architecture - #3519 by @michaljelonek
- Improve Docker and `docker-compose` configuration - #3657 by @michaljelonek
- Allow setting payment status manually for dummy gateway in Storefront 1.0 - #3648 by @jxltom
- Infer default transaction kind from operation type - #3646 by @jxltom
- Get correct payment status for order without any payments - #3605 by @jxltom
- Add default ordering by `id` for `CartLine` model - #3593 by @jxltom
- Fix "set password" email sent to customer created in the dashboard - #3688 by @Kwaidan00

### Dashboard 2.0

- ️Add taxes section - #3622 by @dominik-zeglen
- Add drag'n'drop image upload - #3611 by @dominik-zeglen
- Unify grid handling - #3520 by @dominik-zeglen
- Add component generator - #3670 by @dominik-zeglen
- Throw Typescript errors while snapshotting - #3611 by @dominik-zeglen
- Simplify mutation's error checking - #3589 by @dominik-zeglen
- Fix order cancelling - #3624 by @dominik-zeglen
- Fix logo placement - #3602 by @dominik-zeglen

### Other notable changes

- Register Celery task for updating exchange rates - #3599 by @jxltom
- Fix handling different attributes with the same slug - #3626 by @jxltom
- Add missing migrations for tax rate choices - #3629 by @jxltom
- Fix `TypeError` on calling `get_client_token` - #3660 by @michaljelonek
- Make shipping required as default when creating product types - #3655 by @jxltom
- Display payment status on customer's account page in Storefront 1.0 - #3637 by @jxltom
- Make order fields sequence in Dashboard 1.0 same as in Dashboard 2.0 - #3606 by @jxltom
- Fix returning products for homepage for the currently viewing user - #3598 by @jxltom
- Allow filtering payments by status in Dashboard 1.0 - #3608 by @jxltom
- Fix typo in the definition of order status - #3649 by @jxltom
- Add margin for order notes section - #3650 by @jxltom
- Fix logo position - #3609, #3616 by @jxltom
- Storefront visual improvements - #3696 by @piotrgrundas
- Fix product list price filter - #3697 by @Kwaidan00
- Redirect to success page after successful payment - #3693 by @Kwaidan00

## 2.2.0

### API

- Use `PermissionEnum` as input parameter type for `permissions` field - #3434 by @maarcingebala
- Add "authorize" and "charge" mutations for payments - #3426 by @jxltom
- Add alt text to product thumbnails and background images of collections and categories - #3429 by @fowczarek
- Fix passing decimal arguments = #3457 by @fowczarek
- Allow sorting products by the update date - #3470 by @jxltom
- Validate and clear the shipping method in draft order mutations - #3472 by @fowczarek
- Change tax rate field to choice field - #3478 by @fowczarek
- Allow filtering attributes by collections - #3508 by @maarcingebala
- Resolve to `None` when empty object ID was passed as mutation argument - #3497 by @maarcingebala
- Change `errors` field type from [Error] to [Error!] - #3489 by @fowczarek
- Support creating default variant for product types that don't use multiple variants - #3505 by @fowczarek
- Validate SKU when creating a default variant - #3555 by @fowczarek
- Extract enums to separate files - #3523 by @maarcingebala

### Core

- Add Stripe payment gateway - #3408 by @jxltom
- Add `first_name` and `last_name` fields to the `User` model - #3101 by @fowczarek
- Improve several payment validations - #3418 by @jxltom
- Optimize payments related database queries - #3455 by @jxltom
- Add publication date to collections - #3369 by @k-brk
- Fix hard-coded site name in order PDFs - #3526 by @NyanKiyoshi
- Update favicons to the new style - #3483 by @dominik-zeglen
- Fix migrations for default currency - #3235 by @bykof
- Remove Elasticsearch from `docker-compose.yml` - #3482 by @maarcingebala
- Resort imports in tests - #3471 by @jxltom
- Fix the no shipping orders payment crash on Stripe - #3550 by @NyanKiyoshi
- Bump backend dependencies - #3557 by @maarcingebala. This PR removes security issue CVE-2019-3498 which was present in Django 2.1.4. Saleor however wasn't vulnerable to this issue as it doesn't use the affected `django.views.defaults.page_not_found()` view.
- Generate random data using the default currency - #3512 by @stephenmoloney
- New translations:
  - Catalan
  - Serbian

### Dashboard 2.0

- Restyle product selection dialogs - #3499 by @dominik-zeglen, @maarcingebala
- Fix minor visual bugs in Dashboard 2.0 - #3433 by @dominik-zeglen
- Display warning if order draft has missing data - #3431 by @dominik-zeglen
- Add description field to collections - #3435 by @dominik-zeglen
- Add query batching - #3443 by @dominik-zeglen
- Use autocomplete fields in country selection - #3443 by @dominik-zeglen
- Add alt text to categories and collections - #3461 by @dominik-zeglen
- Use first and last name of a customer or staff member in UI - #3247 by @Bonifacy1, @dominik-zeglen
- Show error page if an object was not found - #3463 by @dominik-zeglen
- Fix simple product's inventory data saving bug - #3474 by @dominik-zeglen
- Replace `thumbnailUrl` with `thumbnail { url }` - #3484 by @dominik-zeglen
- Change "Feature on Homepage" switch behavior - #3481 by @dominik-zeglen
- Expand payment section in order view - #3502 by @dominik-zeglen
- Change TypeScript loader to speed up the build process - #3545 by @patrys

### Bugfixes

- Do not show `Pay For Order` if order is partly paid since partial payment is not supported - #3398 by @jxltom
- Fix attribute filters in the products category view - #3535 by @fowczarek
- Fix storybook dependencies conflict - #3544 by @dominik-zeglen

## 2.1.0

### API

- Change selected connection fields to lists - #3307 by @fowczarek
- Require pagination in connections - #3352 by @maarcingebala
- Replace Graphene view with a custom one - #3263 by @patrys
- Change `sortBy` parameter to use enum type - #3345 by @fowczarek
- Add `me` query to fetch data of a logged-in user - #3202, #3316 by @fowczarek
- Add `canFinalize` field to the Order type - #3356 by @fowczarek
- Extract resolvers and mutations to separate files - #3248 by @fowczarek
- Add VAT tax rates field to country - #3392 by @michaljelonek
- Allow creating orders without users - #3396 by @fowczarek

### Core

- Add Razorpay payment gatway - #3205 by @NyanKiyoshi
- Use standard tax rate as a default tax rate value - #3340 by @fowczarek
- Add description field to the Collection model - #3275 by @fowczarek
- Enforce the POST method on VAT rates fetching - #3337 by @NyanKiyoshi
- Generate thumbnails for category/collection background images - #3270 by @NyanKiyoshi
- Add warm-up support in product image creation mutation - #3276 by @NyanKiyoshi
- Fix error in the `populatedb` script when running it not from the project root - #3272 by @NyanKiyoshi
- Make Webpack rebuilds fast - #3290 by @patrys
- Skip installing Chromium to make deployment faster - #3227 by @jxltom
- Add default test runner - #3258 by @jxltom
- Add Transifex client to Pipfile - #3321 by @jxltom
- Remove additional pytest arguments in tox - #3338 by @jxltom
- Remove test warnings - #3339 by @jxltom
- Remove runtime warning when product has discount - #3310 by @jxltom
- Remove `django-graphene-jwt` warnings - #3228 by @jxltom
- Disable deprecated warnings - #3229 by @jxltom
- Add `AWS_S3_ENDPOINT_URL` setting to support DigitalOcean spaces. - #3281 by @hairychris
- Add `.gitattributes` file to hide diffs for generated files on Github - #3055 by @NyanKiyoshi
- Add database sequence reset to `populatedb` - #3406 by @michaljelonek
- Get authorized amount from succeeded auth transactions - #3417 by @jxltom
- Resort imports by `isort` - #3412 by @jxltom

### Dashboard 2.0

- Add confirmation modal when leaving view with unsaved changes - #3375 by @dominik-zeglen
- Add dialog loading and error states - #3359 by @dominik-zeglen
- Split paths and urls - #3350 by @dominik-zeglen
- Derive state from props in forms - #3360 by @dominik-zeglen
- Apply debounce to autocomplete fields - #3351 by @dominik-zeglen
- Use Apollo signatures - #3353 by @dominik-zeglen
- Add order note field in the order details view - #3346 by @dominik-zeglen
- Add app-wide progress bar - #3312 by @dominik-zeglen
- Ensure that all queries are built on top of TypedQuery - #3309 by @dominik-zeglen
- Close modal windows automatically - #3296 by @dominik-zeglen
- Move URLs to separate files - #3295 by @dominik-zeglen
- Add basic filters for products and orders list - #3237 by @Bonifacy1
- Fetch default currency from API - #3280 by @dominik-zeglen
- Add `displayName` property to components - #3238 by @Bonifacy1
- Add window titles - #3279 by @dominik-zeglen
- Add paginator component - #3265 by @dominik-zeglen
- Update Material UI to 3.6 - #3387 by @patrys
- Upgrade React, Apollo, Webpack and Babel - #3393 by @patrys
- Add pagination for required connections - #3411 by @dominik-zeglen

### Bugfixes

- Fix language codes - #3311 by @jxltom
- Fix resolving empty attributes list - #3293 by @maarcingebala
- Fix range filters not being applied - #3385 by @michaljelonek
- Remove timeout for updating image height - #3344 by @jxltom
- Return error if checkout was not found - #3289 by @maarcingebala
- Solve an auto-resize conflict between Materialize and medium-editor - #3367 by @adonig
- Fix calls to `ngettext_lazy` - #3380 by @patrys
- Filter preauthorized order from succeeded transactions - #3399 by @jxltom
- Fix incorrect country code in fixtures - #3349 by @bingimar
- Fix updating background image of a collection - #3362 by @fowczarek & @dominik-zeglen

### Docs

- Document settings related to generating thumbnails on demand - #3329 by @NyanKiyoshi
- Improve documentation for Heroku deployment - #3170 by @raybesiga
- Update documentation on Docker deployment - #3326 by @jxltom
- Document payment gateway configuration - #3376 by @NyanKiyoshi

## 2.0.0

### API

- Add mutation to delete a customer; add `isActive` field in `customerUpdate` mutation - #3177 by @maarcingebala
- Add mutations to manage authorization keys - #3082 by @maarcingebala
- Add queries for dashboard homepage - #3146 by @maarcingebala
- Allows user to unset homepage collection - #3140 by @oldPadavan
- Use enums as permission codes - #3095 by @the-bionic
- Return absolute image URLs - #3182 by @maarcingebala
- Add `backgroundImage` field to `CategoryInput` - #3153 by @oldPadavan
- Add `dateJoined` and `lastLogin` fields in `User` type - #3169 by @maarcingebala
- Separate `parent` input field from `CategoryInput` - #3150 by @akjanik
- Remove duplicated field in Order type - #3180 by @maarcingebala
- Handle empty `backgroundImage` field in API - #3159 by @maarcingebala
- Generate name-based slug in collection mutations - #3145 by @akjanik
- Remove products field from `collectionUpdate` mutation - #3141 by @oldPadavan
- Change `items` field in `Menu` type from connection to list - #3032 by @oldPadavan
- Make `Meta.description` required in `BaseMutation` - #3034 by @oldPadavan
- Apply `textwrap.dedent` to GraphQL descriptions - #3167 by @fowczarek

### Dashboard 2.0

- Add collection management - #3135 by @dominik-zeglen
- Add customer management - #3176 by @dominik-zeglen
- Add homepage view - #3155, #3178 by @Bonifacy1 and @dominik-zeglen
- Add product type management - #3052 by @dominik-zeglen
- Add site settings management - #3071 by @dominik-zeglen
- Escape node IDs in URLs - #3115 by @dominik-zeglen
- Restyle categories section - #3072 by @Bonifacy1

### Other

- Change relation between `ProductType` and `Attribute` models - #3097 by @maarcingebala
- Remove `quantity-allocated` generation in `populatedb` script - #3084 by @MartinSeibert
- Handle `Money` serialization - #3131 by @Pacu2
- Do not collect unnecessary static files - #3050 by @jxltom
- Remove host mounted volume in `docker-compose` - #3091 by @tiangolo
- Remove custom services names in `docker-compose` - #3092 by @tiangolo
- Replace COUNTRIES with countries.countries - #3079 by @neeraj1909
- Installing dev packages in docker since tests are needed - #3078 by @jxltom
- Remove comparing string in address-form-panel template - #3074 by @tomcio1205
- Move updating variant names to a Celery task - #3189 by @fowczarek

### Bugfixes

- Fix typo in `clean_input` method - #3100 by @the-bionic
- Fix typo in `ShippingMethod` model - #3099 by @the-bionic
- Remove duplicated variable declaration - #3094 by @the-bionic

### Docs

- Add createdb note to getting started for Windows - #3106 by @ajostergaard
- Update docs on pipenv - #3045 by @jxltom<|MERGE_RESOLUTION|>--- conflicted
+++ resolved
@@ -118,11 +118,9 @@
 - [Preview] Add `CustomerBulkUpdate` mutation - #12268 by @SzymJ
 
 ### Other changes
-<<<<<<< HEAD
 - Add celery beat task for expiring unconfirmed not paid orders - #11960 by @kadewu:
   - Add `expireOrdersAfter` to `orderSettings` for `Channel` type.
   - Add `ORDER_EXPIRED` webhook triggered when `Order` is marked as expired.
-=======
 - Create order discounts for all voucher types - #12272 by @IKarbowiak
 - Core now supports Dev Containers for local development - #12391 by @patrys
 - Use mailhog smtp server on Dev Container - #12402 by @carlosa54
@@ -131,7 +129,6 @@
 
 - Add `requiredSaleorVersion` field to the App manifest determining the required Saleor version as semver range - #12164 by @przlada
 - Add new field `author` to the App manifest - #12166 by @przlada
->>>>>>> ea2e4916
 
 # 3.12.0
 
