--- conflicted
+++ resolved
@@ -56,11 +56,8 @@
 - Deprecate `draftOrderInput.discount` field - #17294 by @zedzior
 - `GiftCardCreate` and `GiftCardUpdate` mutations now allows to set `metadata` and `privateMetadata` fields via `GiftCardCreateInput` and `GiftCardUpdateInput` - #17399 by @lkostrowski
 - Improved error handling when trying to set invalid metadata. Now, invalid metadata should properly return `error.field` containing `metadata` or `privateMetadata`, instead generic `input` - #17470 by @lkostrowski
-<<<<<<< HEAD
 - `CheckoutCreateInput` now accepts `metadata` and `privateMetadata` fields, so `checkoutCreate` can now create checkout with metadata in a single call - #17503 by @lkostrowski
-=======
 - `orderUpdate` mutation now allows to update `metadata` and `privateMetadata` via `OrderUpdateInput` - #1508 by @lkostrowski
->>>>>>> 7a00d35e
 
 ### Webhooks
 
