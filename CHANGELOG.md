# Changelog

All notable, unreleased changes to this project will be documented in this file. For the released changes, please visit the [Releases](https://github.com/mirumee/saleor/releases) page.

## [Unreleased]

- Add metadata to shipping zones and shipping methods - by @maarcingebala #6340
- Drop deprecated meta mutations - #6422 by @maarcingebala
<<<<<<< HEAD
- Add Page Types - #6261 by @IKarbowiak
=======
- Migrate draftjs content to editorjs format - by @IKarbowiak #6430
>>>>>>> f48e509e

## 2.11.0

### Features

- Add products export - #5255 by @IKarbowiak
- Add external apps support - #5767 by @korycins
- Invoices backend - #5732 by @tomaszszymanski129
- Adyen drop-in integration - #5914 by @korycins, @IKarbowiak
- Add a callback view to plugins - #5884 by @korycins
- Support pushing webhook events to message queues - #5940 by @patrys, @korycins
- Send a confirmation email when the order is canceled or refunded - #6017
- No secure cookie in debug mode - #6082 by @patrys, @orzechdev
- Add searchable and available for purchase flags to product - #6060 by @IKarbowiak
- Add `TotalPrice` to `OrderLine` - #6068 @fowczarek
- Add `PRODUCT_UPDATED` webhook event - #6100 by @tomaszszymanski129
- Search orders by GraphQL payment ID - #6135 by @korycins
- Search orders by a custom key provided by payment gateway - #6135 by @korycins
- Add ability to set a default product variant - #6140 by @tomaszszymanski129
- Allow product variants to be sortable - #6138 by @tomaszszymanski129
- Allow fetching stocks for staff users only with `MANAGE_ORDERS` permissions - #6139 by @fowczarek
- Add filtering to `ProductVariants` query and option to fetch variant by SKU in `ProductVariant` query - #6190 by @fowczarek
- Add filtering by Product IDs to `products` query - #6224 by @GrzegorzDerdak
- Add `change_currency` command - #6016 by @maarcingebala
- Add dummy credit card payment - #5822 by @IKarbowiak
- Add custom implementation of UUID scalar - #5646 by @koradon
- Add `AppTokenVerify` mutation - #5716 by @korycins

### Breaking Changes

- Refactored JWT support. Requires handling of JWT token in the storefront (a case when the backend returns the exception about the invalid token). - #5734, #5816 by @korycins
- New logging setup will now output JSON logs in production mode for ease of feeding them into log collection systems like Logstash or CloudWatch Logs - #5699 by @patrys
- Deprecate `WebhookEventType.CHECKOUT_QUANTITY_CHANGED` - #5837 by @korycins
- Anonymize and update order and payment fields; drop `PaymentSecureConfirm` mutation, drop Payment type fields: `extraData`, `billingAddress`, `billingEmail`, drop `gatewayResponse` from `Transaction` type - #5926 by @IKarbowiak
- Switch the HTTP stack from WSGI to ASGI based on Uvicorn - #5960 by @patrys
- Add `MANAGE_PRODUCT_TYPES_AND_ATTRIBUTES` permission, which is now required to access all attributes and product types related mutations - #6219 by @IKarbowiak

### Fixes

- Fix payment fields in order payload for webhooks - #5862 by @korycins
- Fix specific product voucher in draft orders - #5727 by @fowczarek
- Explicit country assignment in default shipping zones - #5736 by @maarcingebala
- Drop `json_content` field from the `Menu` model - #5761 by @maarcingebala
- Strip warehouse name in mutations - #5766 by @koradon
- Add missing order events during checkout flow - #5684 by @koradon
- Update Google Merchant to get tax rate based by plugin manager - #5823 by @gabmartinez
- Allow unicode in slug fields - #5877 by @IKarbowiak
- Fix empty plugin object result after `PluginUpdate` mutation - #5968 by @gabmartinez
- Allow finishing checkout when price amount is 0 - #6064 by @IKarbowiak
- Fix incorrect tax calculation for Avatax - #6035 by @korycins
- Fix incorrect calculation of subtotal with active Avatax - #6035 by @korycins
- Fix incorrect assignment of tax code for Avatax - #6035 by @korycins
- Do not allow negative product price - #6091 by @IKarbowiak
- Handle None as attribute value - #6092 by @IKarbowiak
- Fix for calling `order_created` before the order was saved - #6095 by @korycins
- Update default decimal places - #6098 by @IKarbowiak
- Avoid assigning the same pictures twice to a variant - #6112 by @IKarbowiak
- Fix crashing system when Avalara is improperly configured - #6117 by @IKarbowiak
- Fix for failing finalising draft order - #6133 by @korycins
- Remove corresponding draft order lines when variant is removing - #6119 by @IKarbowiak
- Update required perms for apps management - #6173 by @IKarbowiak
- Raise an error for an empty key in metadata - #6176 by @IKarbowiak
- Add attributes to product error - #6181 by @IKarbowiak
- Allow to add product variant with 0 price to draft order - #6189 by @IKarbowiak
- Fix deleting product when default variant is deleted - #6186 by @IKarbowiak
- Fix get unpublished products, product variants and collection as app - #6194 by @fowczarek
- Set `OrderFulfillStockInput` fields as required - #6196 by @IKarbowiak
- Fix attribute filtering by categories and collections - #6214 by @fowczarek
- Fix `is_visible` when `publication_date` is today - #6225 by @korycins
- Fix filtering products by multiple attributes - #6215 by @GrzegorzDerdak
- Add attributes validation while creating/updating a product's variant - #6269 by @GrzegorzDerdak
- Add metadata to page model - #6292 by @dominik-zeglen
- Fix for unnecesary attributes validation while updating simple product - #6300 by @GrzegorzDerdak
- Include order line total price to webhook payload - #6354 by @korycins
- Fix for fulfilling an order when product quantity equals allocated quantity - #6333 by @GrzegorzDerdak
- Fix for the ability to filter products on collection - #6363 by @GrzegorzDerdak

## 2.10.2

- Add command to change currencies in the database - #5906 by @d-wysocki

## 2.10.1

- Fix multiplied stock quantity - #5675 by @fowczarek
- Fix invalid allocation after migration - #5678 by @fowczarek
- Fix order mutations as app - #5680 by @fowczarek
- Prevent creating checkout/draft order with unpublished product - #5676 by @d-wysocki

## 2.10.0

- OpenTracing support - #5188 by @tomaszszymanski129
- Account confirmation email - #5126 by @tomaszszymanski129
- Relocate `Checkout` and `CheckoutLine` methods into separate module and update checkout related plugins to use them - #4980 by @krzysztofwolski
- Fix problem with free shipping voucher - #4942 by @IKarbowiak
- Add sub-categories to random data - #4949 by @IKarbowiak
- Deprecate `localized` field in Money type - #4952 by @IKarbowiak
- Fix for shipping API not applying taxes - #4913 by @kswiatek92
- Query object translation with only `manage_translation` permission - #4914 by @fowczarek
- Add customer note to draft orders API - #4973 by @IKarbowiak
- Allow to delete category and leave products - #4970 by @IKarbowiak
- Remove thumbnail generation from migration - #3494 by @kswiatek92
- Rename 'shipping_date' field in fulfillment model to 'created' - #2433 by @kswiatek92
- Reduce number of queries for 'checkoutComplete' mutation - #4989 by @IKarbowiak
- Force PyTest to ignore the environment variable containing the Django settings module - #4992 by @NyanKiyoshi
- Extend JWT token payload with user information - #4987 by @salwator
- Optimize the queries for product list in the dashboard - #4995 by @IKarbowiak
- Drop dashboard 1.0 - #5000 by @IKarbowiak
- Fixed serialization error on weight fields when running `loaddata` and `dumpdb` - #5005 by @NyanKiyoshi
- Fixed JSON encoding error on Google Analytics reporting - #5004 by @NyanKiyoshi
- Create custom field to translation, use new translation types in translations query - #5007 by @fowczarek
- Take allocated stock into account in `StockAvailability` filter - #5019 by @simonbru
- Generate matching postal codes for US addresses - #5033 by @maarcingebala
- Update debug toolbar - #5032 by @IKarbowiak
- Allow staff member to receive notification about customers orders - #4993 by @kswiatek92
- Add user's global id to the JWT payload - #5039 by @salwator
- Make middleware path resolving lazy - #5041 by @NyanKiyoshi
- Generate slug on saving the attribute value - #5055 by @fowczarek
- Fix order status after order update - #5072 by @fowczarek
- Extend top-level connection resolvers with ability to sort results - #5018 by @fowczarek
- Drop storefront 1.0 - #5043 by @IKarbowiak
- Replace permissions strings with enums - #5038 by @kswiatek92
- Remove gateways forms and templates - #5075 by @IKarbowiak
- Add `Wishlist` models and GraphQL endpoints - #5021 by @derenio
- Remove deprecated code - #5107 by @IKarbowiak
- Fix voucher start date filtering - #5133 by @dominik-zeglen
- Search by sku in products query - #5117 by @fowczarek
- Send fulfillment update email - #5118 by @IKarbowiak
- Add address query - #5148 by @kswiatek92
- Add `checkout_quantity_changed` webhook - #5042 by @derenio
- Remove unnecessary `manage_orders` permission - #5142 by @kswiatek92
- Mutation to change the user email - #5076 by @kswiatek92
- Add MyPy checks - #5150 by @IKarbowiak
- Move extracting user or service account to utils - #5152 by @kswiatek92
- Deprecate order status/created arguments - #5076 by @kswiatek92
- Fix getting title field in page mutations #5160 by @maarcingebala
- Copy public and private metadata from the checkout to the order upon creation - #5165 by @dankolbman
- Add warehouses and stocks- #4986 by @szewczykmira
- Add permission groups - #5176, #5513 by @IKarbowiak
- Drop `gettext` occurrences - #5189 by @IKarbowiak
- Fix `product_created` webhook - #5187 by @dzkb
- Drop unused resolver `resolve_availability` - #5190 by @maarcingebala
- Fix permission for `checkoutCustomerAttach` mutation - #5192 by @maarcingebala
- Restrict access to user field - #5194 by @maarcingebala
- Unify permission for service account API client in test - #5197 by @fowczarek
- Add additional confirmation step to `checkoutComplete` mutation - #5179 by @salwator
- Allow sorting warehouses by name - #5211 by @dominik-zeglen
- Add anonymization to GraphQL's `webhookSamplePayload` endpoint - #5161 @derenio
- Add slug to `Warehouse`, `Product` and `ProductType` models - #5196 by @IKarbowiak
- Add mutation for assigning, unassigning shipping zones to warehouse - #5217 by @kswiatek92
- Fix passing addresses to `PaymentData` objects - #5223 by @maarcingebala
- Return `null` when querying `me` as an anonymous user - #5231 by @maarcingebala
- Added `PLAYGROUND_ENABLED` environment variable/setting to allow to enable the GraphQL playground when `DEBUG` is disabled - #5254 by @NyanKiyoshi
- Fix access to order query when request from service account - #5258 by @fowczarek
- Customer shouldn't be able to see draft orders by token - #5259 by @fowczarek
- Customer shouldn't be able to query checkout with another customer - #5268 by @fowczarek
- Added integration support of Jaeger Tracing - #5282 by @NyanKiyoshi
- Return `null` when querying `me` as an anonymous user - #5231 as @maarcingebala
- Add `fulfillment created` webhook - @szewczykmira
- Unify metadata API - #5178 by @fowczarek
- Add compiled versions of emails to the repository - #5260 by @tomaszszymanski129
- Add required prop to fields where applicable - #5293 by @dominik-zeglen
- Drop `get_absolute_url` methods - #5299 by @IKarbowiak
- Add `--force` flag to `cleardb` command - #5302 by @maarcingebala
- Require non-empty message in `orderAddNote` mutation - #5316 by @maarcingebala
- Stock management refactor - #5323 by @IKarbowiak
- Add discount error codes - #5348 by @IKarbowiak
- Add benchmarks to checkout mutations - #5339 by @fowczarek
- Add pagination tests - #5363 by @fowczarek
- Add ability to assign multiple warehouses in mutations to create/update a shipping zone - #5399 by @fowczarek
- Add filter by ids to the `warehouses` query - #5414 by @fowczarek
- Add shipping rate price validation - #5411 by @kswiatek92
- Remove unused settings and environment variables - #5420 by @maarcingebala
- Add product price validation - #5413 by @kswiatek92
- Add attribute validation to `attributeAssign` mutation - #5423 by @kswiatek92
- Add possibility to update/delete more than one item in metadata - #5446 by @koradon
- Check if image exists before validating - #5425 by @kswiatek92
- Fix warehouses query not working without id - #5441 by @koradon
- Add `accountErrors` to `CreateToken` mutation - #5437, #5465 by @koradon
- Raise `GraphQLError` if filter has invalid IDs - #5460 by @gabmartinez
- Use `AccountErrorCode.INVALID_CREDENTIALS` instead of `INVALID_PASSWORD` - #5495 by @koradon
- Add tests for pagination - #5468 by @koradon
- Add `Job` abstract model and interface - #5510 by @IKarbowiak
- Refactor implementation of allocation - #5445 by @fowczarek
- Fix `WeightScalar` - #5530 by @koradon
- Add `OrderFulfill` mutation - #5525 by @fowczarek
- Add "It Works" page - #5494 by @IKarbowiak and @dominik-zeglen
- Extend errors in `OrderFulfill` mutation - #5553 by @fowczarek
- Refactor `OrderCancel` mutation for multiple warehouses - #5554 by @fowczarek
- Add negative weight validation - #5564 by @fowczarek
- Add error when user pass empty object as address - #5585 by @fowczarek
- Fix payment creation without shipping method - #5444 by @d-wysocki
- Fix checkout and order flow with variant without inventory tracking - #5599 by @fowczarek
- Fixed JWT expired token being flagged as unhandled error rather than handled. - #5603 by @NyanKiyoshi
- Refactor read-only middleware - #5602 by @maarcingebala
- Fix availability for variants without inventory tracking - #5605 by @fowczarek
- Drop support for configuring Vatlayer plugin from settings file. - #5614 by @korycins
- Add ability to query category, collection or product by slug - #5574 by @koradon
- Add `quantityAvailable` field to `ProductVariant` type - #5628 by @fowczarek
- Use tags rather than time-based logs for information on requests - #5608 by @NyanKiyoshi

## 2.9.0

### API

- Add mutation to change customer's first name last name - #4489 by @fowczarek
- Add mutation to delete customer's account - #4494 by @fowczarek
- Add mutation to change customer's password - #4656 by @fowczarek
- Add ability to customize email sender address in emails sent by Saleor - #4820 by @NyanKiyoshi
- Add ability to filter attributes per global ID - #4640 by @NyanKiyoshi
- Add ability to search product types by value (through the name) - #4647 by @NyanKiyoshi
- Add queries and mutation for serving and saving the configuration of all plugins - #4576 by @korycins
- Add `redirectUrl` to staff and user create mutations - #4717 by @fowczarek
- Add error codes to mutations responses - #4676 by @Kwaidan00
- Add translations to countries in `shop` query - #4732 by @fowczarek
- Add support for sorting product by their attribute values through given attribute ID - #4740 by @NyanKiyoshi
- Add descriptions for queries and query arguments - #4758 by @maarcingebala
- Add support for Apollo Federation - #4825 by @salwator
- Add mutation to create multiple product variants at once - #4735 by @fowczarek
- Add default value to custom errors - #4797 by @fowczarek
- Extend `availablePaymentGateways` field with gateways' configuration data - #4774 by @salwator
- Change `AddressValidationRules` API - #4655 by @Kwaidan00
- Use search in a consistent way; add sort by product type name and publication status to `products` query. - #4715 by @fowczarek
- Unify `menuItemMove` mutation with other reordering mutations - #4734 by @NyanKiyoshi
- Don't create an order when the payment was unsuccessful - #4500 by @NyanKiyoshi
- Don't require shipping information in checkout for digital orders - #4573 by @NyanKiyoshi
- Drop `manage_users` permission from the `permissions` query - #4854 by @maarcingebala
- Deprecate `inCategory` and `inCollection` attributes filters in favor of `filter` argument - #4700 by @NyanKiyoshi & @khalibloo
- Remove `PaymentGatewayEnum` from the schema, as gateways now are dynamic plugins - #4756 by @salwator
- Require `manage_products` permission to query `costPrice` and `stockQuantity` fields - #4753 by @NyanKiyoshi
- Refactor account mutations - #4510, #4668 by @fowczarek
- Fix generating random avatars when updating staff accounts - #4521 by @maarcingebala
- Fix updating JSON menu representation in mutations - #4524 by @maarcingebala
- Fix setting variant's `priceOverride` and `costPrice` to `null` - #4754 by @NyanKiyoshi
- Fix fetching staff user without `manage_users` permission - #4835 by @fowczarek
- Ensure that a GraphQL query is a string - #4836 by @nix010
- Add ability to configure the password reset link - #4863 by @fowczarek
- Fixed a performance issue where Saleor would sometimes run huge, unneeded prefetches when resolving categories or collections - #5291 by @NyanKiyoshi
- uWSGI now forces the django application to directly load on startup instead of being lazy - #5357 by @NyanKiyoshi

### Core

- Add enterprise-grade attributes management - #4351 by @dominik-zeglen and @NyanKiyoshi
- Add extensions manager - #4497 by @korycins
- Add service accounts - backend support - #4689 by @korycins
- Add support for webhooks - #4731 by @korycins
- Migrate the attributes mapping from HStore to many-to-many relation - #4663 by @NyanKiyoshi
- Create general abstraction for object metadata - #4447 by @salwator
- Add metadata to `Order` and `Fulfillment` models - #4513, #4866 by @szewczykmira
- Migrate the tax calculations to plugins - #4497 by @korycins
- Rewrite payment gateways using plugin architecture - #4669 by @salwator
- Rewrite Stripe integration to use PaymentIntents API - #4606 by @salwator
- Refactor password recovery system - #4617 by @fowczarek
- Add functionality to sort products by their "minimal variant price" - #4416 by @derenio
- Add voucher's "once per customer" feature - #4442 by @fowczarek
- Add validations for minimum password length in settings - #4735 by @fowczarek
- Add form to configure payments in the dashboard - #4807 by @szewczykmira
- Change `unique_together` in `AttributeValue` - #4805 by @fowczarek
- Change max length of SKU to 255 characters - #4811 by @lex111
- Distinguish `OrderLine` product name and variant name - #4702 by @fowczarek
- Fix updating order status after automatic fulfillment of digital products - #4709 by @korycins
- Fix error when updating or creating a sale with missing required values - #4778 by @NyanKiyoshi
- Fix error filtering pages by URL in the dashboard 1.0 - #4776 by @NyanKiyoshi
- Fix display of the products tax rate in the details page of dashboard 1.0 - #4780 by @NyanKiyoshi
- Fix adding the same product into a collection multiple times - #4518 by @NyanKiyoshi
- Fix crash when placing an order when a customer happens to have the same address more than once - #4824 by @NyanKiyoshi
- Fix time zone based tests - #4468 by @fowczarek
- Fix serializing empty URLs as a string when creating menu items - #4616 by @maarcingebala
- The invalid IP address in HTTP requests now fallback to the requester's IP address. - #4597 by @NyanKiyoshi
- Fix product variant update with current attribute values - #4936 by @fowczarek
- Update checkout last field and add auto now fields to save with update_fields parameter - #5177 by @IKarbowiak

### Dashboard 2.0

- Allow selecting the number of rows displayed in dashboard's list views - #4414 by @benekex2
- Add ability to toggle visible columns in product list - #4608 by @dominik-zeglen
- Add voucher settings - #4556 by @benekex2
- Contrast improvements - #4508 by @benekex2
- Display menu item form errors - #4551 by @dominik-zeglen
- Do not allow random IDs to appear in snapshots - #4495 by @dominik-zeglen
- Input UI changes - #4542 by @benekex2
- Implement new menu design - #4476 by @benekex2
- Refetch attribute list after closing modal - #4615 by @dominik-zeglen
- Add config for Testcafe - #4553 by @dominik-zeglen
- Fix product type taxes select - #4453 by @benekex2
- Fix form reloading - #4467 by @dominik-zeglen
- Fix voucher limit value when checkbox unchecked - #4456 by @benekex2
- Fix searches and pickers - #4487 by @dominik-zeglen
- Fix dashboard menu styles - #4491 by @benekex2
- Fix menu responsiveness - #4511 by @benekex2
- Fix loosing focus while typing in the product description field - #4549 by @dominik-zeglen
- Fix MUI warnings - #4588 by @dominik-zeglen
- Fix bulk action checkboxes - #4618 by @dominik-zeglen
- Fix rendering user avatar when it's empty #4546 by @maarcingebala
- Remove Dashboard 2.0 files form Saleor repository - #4631 by @dominik-zeglen
- Fix CreateToken mutation to use NonNull on errors field #5415 by @gabmartinez

### Other notable changes

- Replace Pipenv with Poetry - #3894 by @michaljelonek
- Upgrade `django-prices` to v2.1 - #4639 by @NyanKiyoshi
- Disable reports from uWSGI about broken pipe and write errors from disconnected clients - #4596 by @NyanKiyoshi
- Fix the random failures of `populatedb` trying to create users with an existing email - #4769 by @NyanKiyoshi
- Enforce `pydocstyle` for Python docstrings over the project - #4562 by @NyanKiyoshi
- Move Django Debug Toolbar to dev requirements - #4454 by @derenio
- Change license for artwork to CC-BY 4.0
- New translations:
  - Greek

## 2.8.0

### Core

- Avatax backend support - #4310 by @korycins
- Add ability to store used payment sources in gateways (first implemented in Braintree) - #4195 by @salwator
- Add ability to specify a minimal quantity of checkout items for a voucher - #4427 by @fowczarek
- Change the type of start and end date fields from Date to DateTime - #4293 by @fowczarek
- Revert the custom dynamic middlewares - #4452 by @NyanKiyoshi

### Dashboard 2.0

- UX improvements in Vouchers section - #4362 by @benekex2
- Add company address configuration - #4432 by @benekex2
- Require name when saving a custom list filter - #4269 by @benekex2
- Use `esModuleInterop` flag in `tsconfig.json` to simplify imports - #4372 by @dominik-zeglen
- Use hooks instead of a class component in forms - #4374 by @dominik-zeglen
- Drop CSRF token header from API client - #4357 by @dominik-zeglen
- Fix various bugs in the product section - #4429 by @dominik-zeglen

### Other notable changes

- Fix error when creating a checkout with voucher code - #4292 by @NyanKiyoshi
- Fix error when users enter an invalid phone number in an address - #4404 by @NyanKiyoshi
- Fix error when adding a note to an anonymous order - #4319 by @NyanKiyoshi
- Fix gift card duplication error in the `populatedb` script - #4336 by @fowczarek
- Fix vouchers apply once per order - #4339 by @fowczarek
- Fix discount tests failing at random - #4401 by @korycins
- Add `SPECIFIC_PRODUCT` type to `VoucherType` - #4344 by @fowczarek
- New translations:
  - Icelandic
- Refactored the backend side of `checkoutCreate` to improve performances and prevent side effects over the user's checkout if the checkout creation was to fail. - #4367 by @NyanKiyoshi
- Refactored the logic of cleaning the checkout shipping method over the API, so users do not lose the shipping method when updating their checkout. If the shipping method becomes invalid, it will be replaced by the cheapest available. - #4367 by @NyanKiyoshi & @szewczykmira
- Refactored process of getting available shipping methods to make it easier to understand and prevent human-made errors. - #4367 by @NyanKiyoshi
- Moved 3D secure option to Braintree plugin configuration and update config structure mechanism - #4751 by @salwator

## 2.7.0

### API

- Create order only when payment is successful - #4154 by @NyanKiyoshi
- Order Events containing order lines or fulfillment lines now return the line object in the GraphQL API - #4114 by @NyanKiyoshi
- GraphQL now prints exceptions to stderr as well as returning them or not - #4148 by @NyanKiyoshi
- Refactored API resolvers to static methods with root typing - #4155 by @NyanKiyoshi
- Add phone validation in the GraphQL API to handle the library upgrade - #4156 by @NyanKiyoshi

### Core

- Add basic Gift Cards support in the backend - #4025 by @fowczarek
- Add the ability to sort products within a collection - #4123 by @NyanKiyoshi
- Implement customer events - #4094 by @NyanKiyoshi
- Merge "authorize" and "capture" operations - #4098 by @korycins, @NyanKiyoshi
- Separate the Django middlewares from the GraphQL API middlewares - #4102 by @NyanKiyoshi, #4186 by @cmiacz

### Dashboard 2.0

- Add navigation section - #4012 by @dominik-zeglen
- Add filtering on product list - #4193 by @dominik-zeglen
- Add filtering on orders list - #4237 by @dominik-zeglen
- Change input style and improve Storybook stories - #4115 by @dominik-zeglen
- Migrate deprecated fields in Dashboard 2.0 - #4121 by @benekex2
- Add multiple select checkbox - #4133, #4146 by @benekex2
- Rename menu items in Dashboard 2.0 - #4172 by @benekex2
- Category delete modal improvements - #4171 by @benekex2
- Close modals on click outside - #4236 - by @benekex2
- Use date localize hook in translations - #4202 by @dominik-zeglen
- Unify search API - #4200 by @dominik-zeglen
- Default default PAGINATE_BY - #4238 by @dominik-zeglen
- Create generic filtering interface - #4221 by @dominik-zeglen
- Add default state to rich text editor = #4281 by @dominik-zeglen
- Fix translation discard button - #4109 by @benekex2
- Fix draftail options and icons - #4132 by @benekex2
- Fix typos and messages in Dashboard 2.0 - #4168 by @benekex2
- Fix view all orders button - #4173 by @benekex2
- Fix visibility card view - #4198 by @benekex2
- Fix query refetch after selecting an object in list - #4272 by @dominik-zeglen
- Fix image selection in variants - #4270 by @benekex2
- Fix collection search - #4267 by @dominik-zeglen
- Fix quantity height in draft order edit - #4273 by @benekex2
- Fix checkbox clickable area size - #4280 by @dominik-zeglen
- Fix breaking object selection in menu section - #4282 by @dominik-zeglen
- Reset selected items when tab switch - #4268 by @benekex2

### Other notable changes

- Add support for Google Cloud Storage - #4127 by @chetabahana
- Adding a nonexistent variant to checkout no longer crashes - #4166 by @NyanKiyoshi
- Disable storage of Celery results - #4169 by @NyanKiyoshi
- Disable polling in Playground - #4188 by @maarcingebala
- Cleanup code for updated function names and unused argument - #4090 by @jxltom
- Users can now add multiple "Add to Cart" forms in a single page - #4165 by @NyanKiyoshi
- Fix incorrect argument in `get_client_token` in Braintree integration - #4182 by @maarcingebala
- Fix resolving attribute values when transforming them to HStore - #4161 by @maarcingebala
- Fix wrong calculation of subtotal in cart page - #4145 by @korycins
- Fix margin calculations when product/variant price is set to zero - #4170 by @MahmoudRizk
- Fix applying discounts in checkout's subtotal calculation in API - #4192 by @maarcingebala
- Fix GATEWAYS_ENUM to always contain all implemented payment gateways - #4108 by @koradon

## 2.6.0

### API

- Add unified filtering interface in resolvers - #3952, #4078 by @korycins
- Add mutations for bulk actions - #3935, #3954, #3967, #3969, #3970 by @akjanik
- Add mutation for reordering menu items - #3958 by @NyanKiyoshi
- Optimize queries for single nodes - #3968 @NyanKiyoshi
- Refactor error handling in mutations #3891 by @maarcingebala & @akjanik
- Specify mutation permissions through Meta classes - #3980 by @NyanKiyoshi
- Unify pricing access in products and variants - #3948 by @NyanKiyoshi
- Use only_fields instead of exclude_fields in type definitions - #3940 by @michaljelonek
- Prefetch collections when getting sales of a bunch of products - #3961 by @NyanKiyoshi
- Remove unnecessary dedents from GraphQL schema so new Playground can work - #4045 by @salwator
- Restrict resolving payment by ID - #4009 @NyanKiyoshi
- Require `checkoutId` for updating checkout's shipping and billing address - #4074 by @jxltom
- Handle errors in `TokenVerify` mutation - #3981 by @fowczarek
- Unify argument names in types and resolvers - #3942 by @NyanKiyoshi

### Core

- Use Black as the default code formatting tool - #3852 by @krzysztofwolski and @NyanKiyoshi
- Dropped Python 3.5 support - #4028 by @korycins
- Rename Cart to Checkout - #3963 by @michaljelonek
- Use data classes to exchange data with payment gateways - #4028 by @korycins
- Refactor order events - #4018 by @NyanKiyoshi

### Dashboard 2.0

- Add bulk actions - #3955 by @dominik-zeglen
- Add user avatar management - #4030 by @benekex2
- Add navigation drawer support on mobile devices - #3839 by @benekex2
- Fix rendering validation errors in product form - #4024 by @benekex2
- Move dialog windows to query string rather than router paths - #3953 by @dominik-zeglen
- Update order events types - #4089 by @jxltom
- Code cleanup by replacing render props with react hooks - #4010 by @dominik-zeglen

### Other notable changes

- Add setting to enable Django Debug Toolbar - #3983 by @koradon
- Use newest GraphQL Playground - #3971 by @salwator
- Ensure adding to quantities in the checkout is respecting the limits - #4005 by @NyanKiyoshi
- Fix country area choices - #4008 by @fowczarek
- Fix price_range_as_dict function - #3999 by @zodiacfireworks
- Fix the product listing not showing in the voucher when there were products selected - #4062 by @NyanKiyoshi
- Fix crash in Dashboard 1.0 when updating an order address's phone number - #4061 by @NyanKiyoshi
- Reduce the time of tests execution by using dummy password hasher - #4083 by @korycins
- Set up explicit **hash** function - #3979 by @akjanik
- Unit tests use none as media root - #3975 by @korycins
- Update file field styles with materializecss template filter - #3998 by @zodiacfireworks
- New translations:
  - Albanian
  - Colombian Spanish
  - Lithuanian

## 2.5.0

### API

- Add query to fetch draft orders - #3809 by @michaljelonek
- Add bulk delete mutations - #3838 by @michaljelonek
- Add `languageCode` enum to API - #3819 by @michaljelonek, #3854 by @jxltom
- Duplicate address instances in checkout mutations - #3866 by @pawelzar
- Restrict access to `orders` query for unauthorized users - #3861 by @pawelzar
- Support setting address as default in address mutations - #3787 by @jxltom
- Fix phone number validation in GraphQL when country prefix not given - #3905 by @patrys
- Report pretty stack traces in DEBUG mode - #3918 by @patrys

### Core

- Drop support for Django 2.1 and Django 1.11 (previous LTS) - #3929 by @patrys
- Fulfillment of digital products - #3868 by @korycins
- Introduce avatars for staff accounts - #3878 by @pawelzar
- Refactor the account avatars path from a relative to absolute - #3938 by @NyanKiyoshi

### Dashboard 2.0

- Add translations section - #3884 by @dominik-zeglen
- Add light/dark theme - #3856 by @dominik-zeglen
- Add customer's address book view - #3826 by @dominik-zeglen
- Add "Add variant" button on the variant details page = #3914 by @dominik-zeglen
- Add back arrows in "Configure" subsections - #3917 by @dominik-zeglen
- Display avatars in staff views - #3922 by @dominik-zeglen
- Prevent user from changing his own status and permissions - #3922 by @dominik-zeglen
- Fix crashing product create view - #3837, #3910 by @dominik-zeglen
- Fix layout in staff members details page - #3857 by @dominik-zeglen
- Fix unfocusing rich text editor - #3902 by @dominik-zeglen
- Improve accessibility - #3856 by @dominik-zeglen

### Other notable changes

- Improve user and staff management in dashboard 1.0 - #3781 by @jxltom
- Fix default product tax rate in Dashboard 1.0 - #3880 by @pawelzar
- Fix logo in docs - #3928 by @michaljelonek
- Fix name of logo file - #3867 by @jxltom
- Fix variants for juices in example data - #3926 by @michaljelonek
- Fix alignment of the cart dropdown on new bootstrap version - #3937 by @NyanKiyoshi
- Refactor the account avatars path from a relative to absolute - #3938 by @NyanKiyoshi
- New translations:
  - Armenian
  - Portuguese
  - Swahili
  - Thai

## 2.4.0

### API

- Add model translations support in GraphQL API - #3789 by @michaljelonek
- Add mutations to manage addresses for authenticated customers - #3772 by @Kwaidan00, @maarcingebala
- Add mutation to apply vouchers in checkout - #3739 by @Kwaidan00
- Add thumbnail field to `OrderLine` type - #3737 by @michaljelonek
- Add a query to fetch order by token - #3740 by @michaljelonek
- Add city choices and city area type to address validator API - #3788 by @jxltom
- Fix access to unpublished objects in API - #3724 by @Kwaidan00
- Fix bug where errors are not returned when creating fulfillment with a non-existent order line - #3777 by @jxltom
- Fix `productCreate` mutation when no product type was provided - #3804 by @michaljelonek
- Enable database search in products query - #3736 by @michaljelonek
- Use authenticated user's email as default email in creating checkout - #3726 by @jxltom
- Generate voucher code if it wasn't provided in mutation - #3717 by @Kwaidan00
- Improve limitation of vouchers by country - #3707 by @michaljelonek
- Only include canceled fulfillments for staff in fulfillment API - #3778 by @jxltom
- Support setting address as when creating customer address #3782 by @jxltom
- Fix generating slug from title - #3816 by @maarcingebala
- Add `variant` field to `OrderLine` type - #3820 by @maarcingebala

### Core

- Add JSON fields to store rich-text content - #3756 by @michaljelonek
- Add function to recalculate total order weight - #3755 by @Kwaidan00, @maarcingebala
- Unify cart creation logic in API and Django views - #3761, #3790 by @maarcingebala
- Unify payment creation logic in API and Django views - #3715 by @maarcingebala
- Support partially charged and refunded payments - #3735 by @jxltom
- Support partial fulfillment of ordered items - #3754 by @jxltom
- Fix applying discounts when a sale has no end date - #3595 by @cprinos

### Dashboard 2.0

- Add "Discounts" section - #3654 by @dominik-zeglen
- Add "Pages" section; introduce Draftail WYSIWYG editor - #3751 by @dominik-zeglen
- Add "Shipping Methods" section - #3770 by @dominik-zeglen
- Add support for date and datetime components - #3708 by @dominik-zeglen
- Restyle app layout - #3811 by @dominik-zeglen

### Other notable changes

- Unify model field names related to models' public access - `publication_date` and `is_published` - #3706 by @michaljelonek
- Improve filter orders by payment status - #3749 @jxltom
- Refactor translations in emails - #3701 by @Kwaidan00
- Use exact image versions in docker-compose - #3742 by @ashishnitinpatil
- Sort order payment and history in descending order - #3747 by @jxltom
- Disable style-loader in dev mode - #3720 by @jxltom
- Add ordering to shipping method - #3806 by @michaljelonek
- Add missing type definition for dashboard 2.0 - #3776 by @jxltom
- Add header and footer for checkout success pages #3752 by @jxltom
- Add instructions for using local assets in Docker - #3723 by @michaljelonek
- Update S3 deployment documentation to include CORS configuration note - #3743 by @NyanKiyoshi
- Fix missing migrations for is_published field of product and page model - #3757 by @jxltom
- Fix problem with l10n in Braintree payment gateway template - #3691 by @Kwaidan00
- Fix bug where payment is not filtered from active ones when creating payment - #3732 by @jxltom
- Fix incorrect cart badge location - #3786 by @jxltom
- Fix storefront styles after bootstrap is updated to 4.3.1 - #3753 by @jxltom
- Fix logo size in different browser and devices with different sizes - #3722 by @jxltom
- Rename dumpdata file `db.json` to `populatedb_data.json` - #3810 by @maarcingebala
- Prefetch collections for product availability - #3813 by @michaljelonek
- Bump django-graphql-jwt - #3814 by @michaljelonek
- Fix generating slug from title - #3816 by @maarcingebala
- New translations:
  - Estonian
  - Indonesian

## 2.3.1

- Fix access to private variant fields in API - #3773 by maarcingebala
- Limit access of quantity and allocated quantity to staff in GraphQL API #3780 by @jxltom

## 2.3.0

### API

- Return user's last checkout in the `User` type - #3578 by @fowczarek
- Automatically assign checkout to the logged in user - #3587 by @fowczarek
- Expose `chargeTaxesOnShipping` field in the `Shop` type - #3603 by @fowczarek
- Expose list of enabled payment gateways - #3639 by @fowczarek
- Validate uploaded files in a unified way - #3633 by @fowczarek
- Add mutation to trigger fetching tax rates - #3622 by @fowczarek
- Use USERNAME_FIELD instead of hard-code email field when resolving user - #3577 by @jxltom
- Require variant and quantity fields in `CheckoutLineInput` type - #3592 by @jxltom
- Preserve order of nodes in `get_nodes_or_error` function - #3632 by @jxltom
- Add list mutations for `Voucher` and `Sale` models - #3669 by @michaljelonek
- Use proper type for countries in `Voucher` type - #3664 by @michaljelonek
- Require email in when creating checkout in API - #3667 by @michaljelonek
- Unify returning errors in the `tokenCreate` mutation - #3666 by @michaljelonek
- Use `Date` field in Sale/Voucher inputs - #3672 by @michaljelonek
- Refactor checkout mutations - #3610 by @fowczarek
- Refactor `clean_instance`, so it does not returns errors anymore - #3597 by @akjanik
- Handle GraphqQL syntax errors - #3576 by @jxltom

### Core

- Refactor payments architecture - #3519 by @michaljelonek
- Improve Docker and `docker-compose` configuration - #3657 by @michaljelonek
- Allow setting payment status manually for dummy gateway in Storefront 1.0 - #3648 by @jxltom
- Infer default transaction kind from operation type - #3646 by @jxltom
- Get correct payment status for order without any payments - #3605 by @jxltom
- Add default ordering by `id` for `CartLine` model - #3593 by @jxltom
- Fix "set password" email sent to customer created in the dashboard - #3688 by @Kwaidan00

### Dashboard 2.0

- ️Add taxes section - #3622 by @dominik-zeglen
- Add drag'n'drop image upload - #3611 by @dominik-zeglen
- Unify grid handling - #3520 by @dominik-zeglen
- Add component generator - #3670 by @dominik-zeglen
- Throw Typescript errors while snapshotting - #3611 by @dominik-zeglen
- Simplify mutation's error checking - #3589 by @dominik-zeglen
- Fix order cancelling - #3624 by @dominik-zeglen
- Fix logo placement - #3602 by @dominik-zeglen

### Other notable changes

- Register Celery task for updating exchange rates - #3599 by @jxltom
- Fix handling different attributes with the same slug - #3626 by @jxltom
- Add missing migrations for tax rate choices - #3629 by @jxltom
- Fix `TypeError` on calling `get_client_token` - #3660 by @michaljelonek
- Make shipping required as default when creating product types - #3655 by @jxltom
- Display payment status on customer's account page in Storefront 1.0 - #3637 by @jxltom
- Make order fields sequence in Dashboard 1.0 same as in Dashboard 2.0 - #3606 by @jxltom
- Fix returning products for homepage for the currently viewing user - #3598 by @jxltom
- Allow filtering payments by status in Dashboard 1.0 - #3608 by @jxltom
- Fix typo in the definition of order status - #3649 by @jxltom
- Add margin for order notes section - #3650 by @jxltom
- Fix logo position - #3609, #3616 by @jxltom
- Storefront visual improvements - #3696 by @piotrgrundas
- Fix product list price filter - #3697 by @Kwaidan00
- Redirect to success page after successful payment - #3693 by @Kwaidan00

## 2.2.0

### API

- Use `PermissionEnum` as input parameter type for `permissions` field - #3434 by @maarcingebala
- Add "authorize" and "charge" mutations for payments - #3426 by @jxltom
- Add alt text to product thumbnails and background images of collections and categories - #3429 by @fowczarek
- Fix passing decimal arguments = #3457 by @fowczarek
- Allow sorting products by the update date - #3470 by @jxltom
- Validate and clear the shipping method in draft order mutations - #3472 by @fowczarek
- Change tax rate field to choice field - #3478 by @fowczarek
- Allow filtering attributes by collections - #3508 by @maarcingebala
- Resolve to `None` when empty object ID was passed as mutation argument - #3497 by @maarcingebala
- Change `errors` field type from [Error] to [Error!] - #3489 by @fowczarek
- Support creating default variant for product types that don't use multiple variants - #3505 by @fowczarek
- Validate SKU when creating a default variant - #3555 by @fowczarek
- Extract enums to separate files - #3523 by @maarcingebala

### Core

- Add Stripe payment gateway - #3408 by @jxltom
- Add `first_name` and `last_name` fields to the `User` model - #3101 by @fowczarek
- Improve several payment validations - #3418 by @jxltom
- Optimize payments related database queries - #3455 by @jxltom
- Add publication date to collections - #3369 by @k-brk
- Fix hard-coded site name in order PDFs - #3526 by @NyanKiyoshi
- Update favicons to the new style - #3483 by @dominik-zeglen
- Fix migrations for default currency - #3235 by @bykof
- Remove Elasticsearch from `docker-compose.yml` - #3482 by @maarcingebala
- Resort imports in tests - #3471 by @jxltom
- Fix the no shipping orders payment crash on Stripe - #3550 by @NyanKiyoshi
- Bump backend dependencies - #3557 by @maarcingebala. This PR removes security issue CVE-2019-3498 which was present in Django 2.1.4. Saleor however wasn't vulnerable to this issue as it doesn't use the affected `django.views.defaults.page_not_found()` view.
- Generate random data using the default currency - #3512 by @stephenmoloney
- New translations:
  - Catalan
  - Serbian

### Dashboard 2.0

- Restyle product selection dialogs - #3499 by @dominik-zeglen, @maarcingebala
- Fix minor visual bugs in Dashboard 2.0 - #3433 by @dominik-zeglen
- Display warning if order draft has missing data - #3431 by @dominik-zeglen
- Add description field to collections - #3435 by @dominik-zeglen
- Add query batching - #3443 by @dominik-zeglen
- Use autocomplete fields in country selection - #3443 by @dominik-zeglen
- Add alt text to categories and collections - #3461 by @dominik-zeglen
- Use first and last name of a customer or staff member in UI - #3247 by @Bonifacy1, @dominik-zeglen
- Show error page if an object was not found - #3463 by @dominik-zeglen
- Fix simple product's inventory data saving bug - #3474 by @dominik-zeglen
- Replace `thumbnailUrl` with `thumbnail { url }` - #3484 by @dominik-zeglen
- Change "Feature on Homepage" switch behavior - #3481 by @dominik-zeglen
- Expand payment section in order view - #3502 by @dominik-zeglen
- Change TypeScript loader to speed up the build process - #3545 by @patrys

### Bugfixes

- Do not show `Pay For Order` if order is partly paid since partial payment is not supported - #3398 by @jxltom
- Fix attribute filters in the products category view - #3535 by @fowczarek
- Fix storybook dependencies conflict - #3544 by @dominik-zeglen

## 2.1.0

### API

- Change selected connection fields to lists - #3307 by @fowczarek
- Require pagination in connections - #3352 by @maarcingebala
- Replace Graphene view with a custom one - #3263 by @patrys
- Change `sortBy` parameter to use enum type - #3345 by @fowczarek
- Add `me` query to fetch data of a logged-in user - #3202, #3316 by @fowczarek
- Add `canFinalize` field to the Order type - #3356 by @fowczarek
- Extract resolvers and mutations to separate files - #3248 by @fowczarek
- Add VAT tax rates field to country - #3392 by @michaljelonek
- Allow creating orders without users - #3396 by @fowczarek

### Core

- Add Razorpay payment gatway - #3205 by @NyanKiyoshi
- Use standard tax rate as a default tax rate value - #3340 by @fowczarek
- Add description field to the Collection model - #3275 by @fowczarek
- Enforce the POST method on VAT rates fetching - #3337 by @NyanKiyoshi
- Generate thumbnails for category/collection background images - #3270 by @NyanKiyoshi
- Add warm-up support in product image creation mutation - #3276 by @NyanKiyoshi
- Fix error in the `populatedb` script when running it not from the project root - #3272 by @NyanKiyoshi
- Make Webpack rebuilds fast - #3290 by @patrys
- Skip installing Chromium to make deployment faster - #3227 by @jxltom
- Add default test runner - #3258 by @jxltom
- Add Transifex client to Pipfile - #3321 by @jxltom
- Remove additional pytest arguments in tox - #3338 by @jxltom
- Remove test warnings - #3339 by @jxltom
- Remove runtime warning when product has discount - #3310 by @jxltom
- Remove `django-graphene-jwt` warnings - #3228 by @jxltom
- Disable deprecated warnings - #3229 by @jxltom
- Add `AWS_S3_ENDPOINT_URL` setting to support DigitalOcean spaces. - #3281 by @hairychris
- Add `.gitattributes` file to hide diffs for generated files on Github - #3055 by @NyanKiyoshi
- Add database sequence reset to `populatedb` - #3406 by @michaljelonek
- Get authorized amount from succeeded auth transactions - #3417 by @jxltom
- Resort imports by `isort` - #3412 by @jxltom

### Dashboard 2.0

- Add confirmation modal when leaving view with unsaved changes - #3375 by @dominik-zeglen
- Add dialog loading and error states - #3359 by @dominik-zeglen
- Split paths and urls - #3350 by @dominik-zeglen
- Derive state from props in forms - #3360 by @dominik-zeglen
- Apply debounce to autocomplete fields - #3351 by @dominik-zeglen
- Use Apollo signatures - #3353 by @dominik-zeglen
- Add order note field in the order details view - #3346 by @dominik-zeglen
- Add app-wide progress bar - #3312 by @dominik-zeglen
- Ensure that all queries are built on top of TypedQuery - #3309 by @dominik-zeglen
- Close modal windows automatically - #3296 by @dominik-zeglen
- Move URLs to separate files - #3295 by @dominik-zeglen
- Add basic filters for products and orders list - #3237 by @Bonifacy1
- Fetch default currency from API - #3280 by @dominik-zeglen
- Add `displayName` property to components - #3238 by @Bonifacy1
- Add window titles - #3279 by @dominik-zeglen
- Add paginator component - #3265 by @dominik-zeglen
- Update Material UI to 3.6 - #3387 by @patrys
- Upgrade React, Apollo, Webpack and Babel - #3393 by @patrys
- Add pagination for required connections - #3411 by @dominik-zeglen

### Bugfixes

- Fix language codes - #3311 by @jxltom
- Fix resolving empty attributes list - #3293 by @maarcingebala
- Fix range filters not being applied - #3385 by @michaljelonek
- Remove timeout for updating image height - #3344 by @jxltom
- Return error if checkout was not found - #3289 by @maarcingebala
- Solve an auto-resize conflict between Materialize and medium-editor - #3367 by @adonig
- Fix calls to `ngettext_lazy` - #3380 by @patrys
- Filter preauthorized order from succeeded transactions - #3399 by @jxltom
- Fix incorrect country code in fixtures - #3349 by @bingimar
- Fix updating background image of a collection - #3362 by @fowczarek & @dominik-zeglen

### Docs

- Document settings related to generating thumbnails on demand - #3329 by @NyanKiyoshi
- Improve documentation for Heroku deployment - #3170 by @raybesiga
- Update documentation on Docker deployment - #3326 by @jxltom
- Document payment gateway configuration - #3376 by @NyanKiyoshi

## 2.0.0

### API

- Add mutation to delete a customer; add `isActive` field in `customerUpdate` mutation - #3177 by @maarcingebala
- Add mutations to manage authorization keys - #3082 by @maarcingebala
- Add queries for dashboard homepage - #3146 by @maarcingebala
- Allows user to unset homepage collection - #3140 by @oldPadavan
- Use enums as permission codes - #3095 by @the-bionic
- Return absolute image URLs - #3182 by @maarcingebala
- Add `backgroundImage` field to `CategoryInput` - #3153 by @oldPadavan
- Add `dateJoined` and `lastLogin` fields in `User` type - #3169 by @maarcingebala
- Separate `parent` input field from `CategoryInput` - #3150 by @akjanik
- Remove duplicated field in Order type - #3180 by @maarcingebala
- Handle empty `backgroundImage` field in API - #3159 by @maarcingebala
- Generate name-based slug in collection mutations - #3145 by @akjanik
- Remove products field from `collectionUpdate` mutation - #3141 by @oldPadavan
- Change `items` field in `Menu` type from connection to list - #3032 by @oldPadavan
- Make `Meta.description` required in `BaseMutation` - #3034 by @oldPadavan
- Apply `textwrap.dedent` to GraphQL descriptions - #3167 by @fowczarek

### Dashboard 2.0

- Add collection management - #3135 by @dominik-zeglen
- Add customer management - #3176 by @dominik-zeglen
- Add homepage view - #3155, #3178 by @Bonifacy1 and @dominik-zeglen
- Add product type management - #3052 by @dominik-zeglen
- Add site settings management - #3071 by @dominik-zeglen
- Escape node IDs in URLs - #3115 by @dominik-zeglen
- Restyle categories section - #3072 by @Bonifacy1

### Other

- Change relation between `ProductType` and `Attribute` models - #3097 by @maarcingebala
- Remove `quantity-allocated` generation in `populatedb` script - #3084 by @MartinSeibert
- Handle `Money` serialization - #3131 by @Pacu2
- Do not collect unnecessary static files - #3050 by @jxltom
- Remove host mounted volume in `docker-compose` - #3091 by @tiangolo
- Remove custom services names in `docker-compose` - #3092 by @tiangolo
- Replace COUNTRIES with countries.countries - #3079 by @neeraj1909
- Installing dev packages in docker since tests are needed - #3078 by @jxltom
- Remove comparing string in address-form-panel template - #3074 by @tomcio1205
- Move updating variant names to a Celery task - #3189 by @fowczarek

### Bugfixes

- Fix typo in `clean_input` method - #3100 by @the-bionic
- Fix typo in `ShippingMethod` model - #3099 by @the-bionic
- Remove duplicated variable declaration - #3094 by @the-bionic

### Docs

- Add createdb note to getting started for Windows - #3106 by @ajostergaard
- Update docs on pipenv - #3045 by @jxltom<|MERGE_RESOLUTION|>--- conflicted
+++ resolved
@@ -4,13 +4,10 @@
 
 ## [Unreleased]
 
-- Add metadata to shipping zones and shipping methods - by @maarcingebala #6340
+- Add metadata to shipping zones and shipping methods - #6340 by @maarcingebala
 - Drop deprecated meta mutations - #6422 by @maarcingebala
-<<<<<<< HEAD
+- Migrate draftjs content to editorjs format - by @IKarbowiak #6430
 - Add Page Types - #6261 by @IKarbowiak
-=======
-- Migrate draftjs content to editorjs format - by @IKarbowiak #6430
->>>>>>> f48e509e
 
 ## 2.11.0
 
