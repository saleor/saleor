# Changelog

All notable, unreleased changes to this project will be documented in this file. For the released changes, please visit the [Releases](https://github.com/mirumee/saleor/releases) page.


# Unreleased

### Breaking changes

- Migrate order id from int to UUID - #9324 by @IKarbowiak
  - Changed the order `id` changed from `int` to `UUID`, the old ids still can be used
  for old orders.
  - Deprecated the `order.token` field, the `order.id` should be used instead.
  - Deprecated the `token` field in order payload, the `id` field should be used
  instead.

### Other changes
- Fix failing `checkoutCustomerAttach` mutation - #9401 by @IKarbowiak
<<<<<<< HEAD
- Add handling Webhook payload via graphql subscriptions (#9394)  @jakubkuc
=======
- Add new mutation `orderCreateFromCheckout` - #9343 by @korycins
- Add `language_code` field to webhook payload for `Order`, `Checkout` and `Customer` - #9433 by @rafalp

>>>>>>> 80773fe1

# 3.1.7

- Handle `ValidationError` in metadata mutations (#9380) (75deaf6ea)
- Fix order and checkout payload serializers (#9369) (8219b6e9b)
- Fix filtering products ordered by collection (#9285) (57aed02a2)
- Cast `shipping_method_id` to int (#9364) (8d0584710)
- Catch "update_fields did not affect any rows" errors and return response with message (#9225) (29c7644fc)
- Fix "str object has no attribute input type" error (#9345) (34c64b5ee)
- Fix `graphene-django` middleware imports (#9360) (2af1cc55d)
- Fix preorders to update stock `quantity_allocated` (#9308) (8cf83df81)
- Do not drop attribute value files when value is deleted (#9320) (57b2888bf)
- Always cast database ID to int in data loader (#9340) (dbc5ec3e3)
- Fix removing references when user removes the referenced object (#9162) (68b33d95a)
- Pass correct list of order lines to `order_added_products_event` (#9286) (db3550f64)
- Fix flaky order payload serializer test (#9387) (d73bd6f9d)


# 3.1.6
- Fix unhandled GraphQL errors after removing `graphene-django` (#9398) (4090e6f2a)


# 3.1.5

- Fix checkout payload (#9333) (61b928e33)
- Revert "3.1 Add checking if given attributes are variant attributes in ProductVariantCreate mutation (#9134)" (#9334) (dfee09db3)


# 3.1.4

- Add `CREATED_AT` and `LAST_MODIFIED_AT` sorting to some GraphQL fields - #9245 by @rafalp
  - Added `LAST_MODIFIED_AT` sort option to `ExportFileSortingInput`
  - Added `CREATED_AT` and `LAST_MODIFIED_AT` sort options to `OrderSortingInput` type
  - Added `LAST_MODIFIED_AT` and `PUBLISHED_AT` sort options to `ProductOrder` type
  - Added `CREATED_AT` and `LAST_MODIFIED_AT` sort options to `SaleSortingInput` type
  - Added `CREATED_AT` and `LAST_MODIFIED_AT` sort options to `UserSortingInput` type
  - Added `ProductVariantSortingInput` type with `LAST_MODIFIED_AT` sort option
  - Deprecated `UPDATED_AT` sort option on `ExportFileSortingInput`
  - Deprecated `LAST_MODIFIED` and `PUBLICATION_DATE` sort options on `ProductOrder` type
  - Deprecated `CREATION_DATE` sort option on `OrderSortingInput` type
- Fix sending empty emails (#9317) (3e8503d8a)
- Add checking if given attributes are variant attributes in ProductVariantCreate mutation (#9134) (409ca7d23)
- Add command to update search indexes (#9315) (fdd81bbfe)
- Upgrade required Node and NPM versions used by release-it tool (#9293) (3f96a9c30)
- Update link to community pages (#9291) (2d96f5c60)
- General cleanup (#9282) (78f59c6a3)
- Fix `countries` resolver performance (#9318) (dc58ef2c4)
- Fix multiple refunds in NP Atobarai - #9222
- Fix dataloaders, filter out productmedia to be removed (#9299) (825ec3cad)
- Fix migration issue between 3.0 and main (#9323) (fec80cd63)
- Drop wishlist models (#9313) (7c9576925)


# 3.1.3

- Add command to update search indexes (#9315) (6be8461c0)
- Fix countries resolver performance (#9318) (e177f3957)


# 3.1.2

### Breaking changes
- Require `MANAGE_ORDERS` permission in `User.orders` query (#9128) (521dfd639)
  - only staff with `manage orders` and can fetch customer orders
  - the customer can fetch his own orders, except drafts

### Other changes
- Fix failing `on_failure` export tasks method (#9160) (efab6db9d)
- Fix mutations breaks on partially invalid IDs (#9227) (e3b6df2eb)
- Fix voucher migrations (#9249) (3c565ba0c)
- List the missing permissions where possible (#9250) (f8df1aa0d)
- Invalidate stocks dataloader (#9188) (e2366a5e6)
- Override `graphene.JSONString` to have more meaningful message in error message (#9171) (2a0c5a71a)
- Small schema fixes (#9224) (932e64808)
- Support Braintree subaccounts (#9191) (035bf705c)
- Split checkout mutations into separate files (#9266) (1d37b0aa3)


# 3.1.1

- Drop product channel listings when removing last available variant (#9232) (b92d3b686)
- Handle product media deletion in a Celery task (#9187) (2b10fc236)
- Filter Customer/Order/Sale/Product/ProductVariant by datetime of last modification (#9137) (55a845c7b)
- Add support for hiding plugins (#9219) (bc9405307)
- Fix missing update of payment methods when using stored payment method (#9158) (ee4bf520b)
- Fix invalid paths in VCR cassettes (#9236) (f6c268d2e)
- Fix Razorpay comment to be inline with code (#9238) (de417af24)
- Remove `graphene-federation` dependency (#9184) (dd43364f7)


# 3.1.0

### Breaking changes

#### Plugins

- Don't run plugins when calculating checkout's total price for available shipping methods resolution - #9121 by @rafalp
  - Use either net or gross price depending on store configuration.

### Other changes

#### Saleor Apps

- Add API for webhook payloads and deliveries - #8227 by @jakubkuc
- Extend app by `AppExtension` - #7701 by @korycins
- Add webhooks for stock changes: `PRODUCT_VARIANT_OUT_OF_STOCK` and `PRODUCT_VARIANT_BACK_IN_STOCK` - #7590 by @mstrumeck
- Add `COLLECTION_CREATED`, `COLLECTION_UPDATED`, `COLLECTION_DELETED` events and webhooks - #8974 by @rafalp
- Add draft orders webhooks by @jakubkuc
- Add support for providing shipping methods by Saleor Apps - #7975 by @bogdal:
  - Add `SHIPPING_LIST_METHODS_FOR_CHECKOUT` sync webhook
- Add sales webhooks - #8157 @kuchichan
- Allow fetching unpublished pages by apps with manage pages permission - #9181 by @IKarbowiak

#### Metadata
- Add ability to use metadata mutations with tokens as an identifier for orders and checkouts - #8426 by @IKarbowiak

#### Attributes
- Introduce swatch attributes - #7261 by @IKarbowiak
- Add `variant_selection` to `ProductAttributeAssign` operations - #8235 by @kuchichan
- Refactor attributes validation - #8905 by @IKarbowiak
  - in create mutations: require all required attributes
  - in update mutations: do not require providing any attributes; when any attribute is given, validate provided values.

#### Other features and changes
- Add gift cards - #7827 by @IKarbowiak, @tomaszszymanski129
- Add Click & Collect - #7673 by @kuchichan
- Add fulfillment confirmation - #7675 by @tomaszszymanski129
- Make SKU an optional field on `ProductVariant` - #7633 by @rafalp
- Possibility to pass metadata in input of `checkoutPaymentCreate` - #8076 by @mateuszgrzyb
- Add `ExternalNotificationTrigger` mutation - #7821 by @mstrumeck
- Extend `accountRegister` mutation to consume first & last name - #8184 by @piotrgrundas
- Introduce sales/vouchers per product variant - #8064 by @kuchichan
- Batch loads in queries for Apollo Federation - #8273 by @rafalp
- Reserve stocks for checkouts - #7589 by @rafalp
- Add query complexity limit to GraphQL API - #8526 by @rafalp
- Add `quantity_limit_per_customer` field to ProductVariant #8405 by @kuchichan
- Make collections names non-unique - #8986 by @rafalp
- Add validation of unavailable products in the checkout. Mutations: `CheckoutShippingMethodUpdate`,
  `CheckoutAddPromoCode`, `CheckoutPaymentCreate` will raise a ValidationError when product in the checkout is
  unavailable - #8978 by @IKarbowiak
- Add `withChoices` flag for Attribute type - #7733 by @dexon44
- Update required permissions for attribute options - #9204 by @IKarbowiak
  - Product attribute options can be fetched by requestors with manage product types and attributes permission.
  - Page attribute options can be fetched by requestors with manage page types and attributes permission.
- Deprecate interface field `PaymentData.reuse_source` - #7988 by @mateuszgrzyb
- Deprecate `setup_future_usage` from `checkoutComplete.paymentData` input - will be removed in Saleor 4.0 - #7994 by @mateuszgrzyb
- Fix shipping address issue in `availableCollectionPoints` resolver for checkout - #8143 by @kuchichan
- Fix cursor-based pagination in products search - #8011 by @rafalp
- Fix crash when querying external shipping methods `translation` field - #8971 by @rafalp
- Fix crash when too long translation strings were passed to `translate` mutations - #8942 by @rafalp
- Raise ValidationError in `CheckoutAddPromoCode`, `CheckoutPaymentCreate` when product in the checkout is
unavailable - #8978 by @IKarbowiak
- Remove `graphene-django` dependency - #9170 by @rafalp
- Fix disabled warehouses appearing as valid click and collect points when checkout contains only preorders - #9052 by @rafalp
- Fix failing `on_failure` export tasks method - #9160 by @IKarbowiak


# 3.0.0

### Breaking changes

#### Behavior

- Add multichannel - #6242 by @fowczarek @d-wysocki
- Add email interface as a plugin - #6301 by @korycins
- Add unconfirmed order editing - #6829 by @tomaszszymanski129
  - Removed mutations for draft order lines manipulation: `draftOrderLinesCreate`, `draftOrderLineDelete`, `draftOrderLineUpdate`
  - Added instead: `orderLinesCreate`, `orderLineDelete`, `orderLineUpdate` mutations instead.
  - Order events enums `DRAFT_ADDED_PRODUCTS` and `DRAFT_REMOVED_PRODUCTS` are now `ADDED_PRODUCTS` and `REMOVED_PRODUCTS`
- Remove resolving users location from GeoIP; drop `PaymentInput.billingAddress` input field - #6784 by @maarcingebala
- Always create new checkout in `checkoutCreate` mutation - #7318 by @IKarbowiak
  - deprecate `created` return field on `checkoutCreate` mutation
- Return empty values list for attribute without choices - #7394 by @fowczarek
  - `values` for attributes without choices from now are empty list.
  - attributes with choices - `DROPDOWN` and `MULTISELECT`
  - attributes without choices - `FILE`, `REFERENCE`, `NUMERIC` and `RICH_TEXT`
- Unify checkout identifier in checkout mutations and queries - #7511 by @IKarbowiak
- Propagate sale and voucher discounts over specific lines - #8793 by @korycins
  - Use a new interface for response received from plugins/pluginManager. Methods `calculate_checkout_line_unit_price`
    and `calculate_checkout_line_total` returns `TaxedPricesData` instead of `TaxedMoney`.
- Attach sale discount info to the line when adding variant to order - #8821 by @IKarbowiak
  - Use a new interface for the response received from plugins/pluginManager.
    Methods `calculate_order_line_unit` and `calculate_order_line_total` returns
    `OrderTaxedPricesData` instead of `TaxedMoney`.
  - Rename checkout interfaces: `CheckoutTaxedPricesData` instead of `TaxedPricesData`
    and `CheckoutPricesData` instead of `PricesData`
- Sign JWT tokens with RS256 instead of HS256 - #7990 by @korycins
- Add support for filtering available shipping methods by Saleor Apps - #8399 by @kczan, @stnatic
  - Introduce `ShippingMethodData` interface as a root object type for ShippingMethod object
- Limit number of user addresses - #9173 by @IKarbowiak

#### GraphQL Schema

- Drop deprecated meta mutations - #6422 by @maarcingebala
- Drop deprecated service accounts and webhooks API - #6431 by @maarcingebala
- Drop deprecated fields from the `ProductVariant` type: `quantity`, `quantityAllocated`, `stockQuantity`, `isAvailable` - #6436 by @maarcingebala
- Drop authorization keys API - #6631 by @maarcingebala
- Drop `type` field from `AttributeValue` type - #6710 by @IKarbowiak
- Drop deprecated `taxRate` field from `ProductType` - #6795 by @d-wysocki
- Drop deprecated queries and mutations - #7199 by @IKarbowiak
  - drop `url` field from `Category` type
  - drop `url` field from `Category` type
  - drop `url` field from `Product` type
  - drop `localized` fild from `Money` type
  - drop `permissions` field from `User` type
  - drop `navigation` field from `Shop` type
  - drop `isActive` from `AppInput`
  - drop `value` from `AttributeInput`
  - drop `customerId` from `checkoutCustomerAttach`
  - drop `stockAvailability` argument from `products` query
  - drop `created` and `status` arguments from `orders` query
  - drop `created` argument from `draftOrders` query
  - drop `productType` from `ProductFilter`
  - deprecate specific error fields `<TypeName>Errors`, typed `errors` fields and remove deprecation
- Drop top-level `checkoutLine` query from the schema with related resolver, use `checkout` query instead - #7623 by @dexon44
- Change error class in `CollectionBulkDelete` to `CollectionErrors` - #7061 by @d-wysocki
- Make quantity field on `StockInput` required - #7082 by @IKarbowiak
- Add description to shipping method - #7116 by @IKarbowiak
  - `ShippingMethod` was extended with `description` field.
  - `ShippingPriceInput` was extended with `description` field
  - Extended `shippingPriceUpdate`, `shippingPriceCreate` mutation to add/edit description
  - Input field in `shippingPriceTranslate` changed to `ShippingPriceTranslationInput`
- Split `ShippingMethod` into `ShippingMethod` and `ShippingMethodType` (#8399):
  - `ShippingMethod` is used to represent methods offered for checkouts and orders
  - `ShippingMethodType` is used to manage shipping method configurations in Saleor
  - Deprecate `availableShippingMethods` on `Order` and `Checkout`. Use `shippingMethods` and refer to the `active` field instead

#### Saleor Apps

- Drop `CHECKOUT_QUANTITY_CHANGED` webhook - #6797 by @d-wysocki
- Change the payload of the order webhook to handle discounts list - #6874 by @korycins:
  - added fields: `Order.discounts`, `OrderLine.unit_discount_amount`, `OrderLine.unit_discount_type`, `OrderLine.unit_discount_reason`,
  - removed fields: `Order.discount_amount`, `Order.discount_name`, `Order.translated_discount_name`
- Remove triggering a webhook event `PRODUCT_UPDATED` when calling `ProductVariantCreate` mutation. Use `PRODUCT_VARIANT_CREATED` instead - #6963 by @piotrgrundas
- Make `order` property of invoice webhook payload contain order instead of order lines - #7081 by @pdblaszczyk
  - Affected webhook events: `INVOICE_REQUESTED`, `INVOICE_SENT`, `INVOICE_DELETED`
- Added `CHECKOUT_FILTER_SHIPPING_METHODS`, `ORDER_FILTER_SHIPPING_METHODS` sync webhooks - #8399 by @kczan, @stnatic

#### Plugins

- Drop `apply_taxes_to_shipping_price_range` plugin hook - #6746 by @maarcingebala
- Refactor listing payment gateways - #7050 by @maarcingebala:
  - Breaking changes in plugin methods: removed `get_payment_gateway` and `get_payment_gateway_for_checkout`; instead `get_payment_gateways` was added.
- Improve checkout performance - introduce `CheckoutInfo` data class - #6958 by @IKarbowiak;
  - Introduced changes in plugin methods definitions in the following methods, the `checkout` parameter changed to `checkout_info`:
    - `calculate_checkout_total`
    - `calculate_checkout_subtotal`
    - `calculate_checkout_shipping`
    - `get_checkout_shipping_tax_rate`
    - `calculate_checkout_line_total`
    - `calculate_checkout_line_unit_price`
    - `get_checkout_line_tax_rate`
    - `preprocess_order_creation`
  - `preprocess_order_creation` was extend with `lines_info` parameter
- Fix Avalara caching - #7036 by @fowczarek:
  - Introduced changes in plugin methods definitions:
    - `calculate_checkout_line_total` was extended with `lines` parameter
    - `calculate_checkout_line_unit_price` was extended with `lines` parameter
    - `get_checkout_line_tax_rate` was extended with `lines` parameter
  - To get proper taxes we should always send the whole checkout to Avalara.
- Extend plugins manager to configure plugins for each plugins - #7198 by @korycins:
  - Introduce changes in API:
    - `paymentInitialize` - add `channel` parameter. Optional when only one channel exists.
    - `pluginUpdate` - add `channel` parameter.
    - `availablePaymentGateways` - add `channel` parameter.
    - `storedPaymentSources` - add `channel` parameter.
    - `requestPasswordReset` - add `channel` parameter.
    - `requestEmailChange` - add `channel` parameter.
    - `confirmEmailChange` - add `channel` parameter.
    - `accountRequestDeletion` - add `channel` parameter.
    - change structure of type `Plugin`:
      - add `globalConfiguration` field for storing configuration when a plugin is globally configured
      - add `channelConfigurations` field for storing plugin configuration for each channel
      - removed `configuration` field, use `globalConfiguration` and `channelConfigurations` instead
    - change structure of input `PluginFilterInput`:
      - add `statusInChannels` field
      - add `type` field
      - removed `active` field. Use `statusInChannels` instead
  - Change plugin webhook endpoint - #7332 by @korycins.
    - Use /plugins/channel/<channel_slug>/<plugin_id> for plugins with channel configuration
    - Use /plugins/global/<plugin_id> for plugins with global configuration
    - Remove /plugin/<plugin_id> endpoint
- Fix doubling price in checkout for products without tax - #7056 by @IKarbowiak:
  - Introduce changes in plugins method:
    - `calculate_checkout_subtotal` has been dropped from plugins;
    - for correct subtotal calculation, `calculate_checkout_line_total` must be set (manager method for calculating checkout subtotal uses `calculate_checkout_line_total` method)
- Deprecated Stripe plugin - will be removed in Saleor 4.0
  - rename `StripeGatewayPlugin` to `DeprecatedStripeGatewayPlugin`.
  - introduce new `StripeGatewayPlugin` plugin.

### Other changes

#### Features

- Migrate from Draft.js to Editor.js format - #6430, #6456 by @IKarbowiak
- Allow using `Bearer` as an authorization prefix - #6996 by @korycins
- Add product rating - #6284 by @korycins
- Add order confirmation - #6498 by @tomaszszymanski12
- Extend Vatlayer functionalities - #7101 by @korycins:
  - Allow users to enter a list of exceptions (country ISO codes) that will use the source country rather than the destination country for tax purposes.
  - Allow users to enter a list of countries for which no VAT will be added.
- Extend order with origin and original order values - #7326 by @IKarbowiak
- Allow impersonating user by an app/staff - #7754 by @korycins:
  - Add `customerId` to `checkoutCustomerAttach` mutation
  - Add new permission `IMPERSONATE_USER`
- Add possibility to apply a discount to order/order line with status `DRAFT` - #6930 by @korycins
- Implement database read replicas - #8516, #8751 by @fowczarek
- Propagate sale and voucher discounts over specific lines - #8793 by @korycins
  - The created order lines from checkout will now have fulfilled all undiscounted fields with a default price value
    (without any discounts).
  - Order line will now include a voucher discount (in the case when the voucher is for specific products or have a
    flag apply_once_per_order). In that case, `Order.discounts` will not have a relation to `OrderDiscount` object.
  - Webhook payload for `OrderLine` will now include two new fields, `sale_id` (graphql ID of applied sale) and
    `voucher_code` (code of the valid voucher applied to this line).
  - When any sale or voucher discount was applied, `line.discount_reason` will be fulfilled.
  - New interface for handling more data for prices: `PricesData` and `TaxedPricesData` used in checkout calculations
    and in plugins/pluginManager.
- Attach sale discount info to the line when adding variant to order - #8821 by @IKarbowiak
  - Rename checkout interfaces: `CheckoutTaxedPricesData` instead of `TaxedPricesData`
    and `CheckoutPricesData` instead of `PricesData`
  - New interface for handling more data for prices: `OrderTaxedPricesData` used in plugins/pluginManager.
- Add uploading video URLs to product gallery - #6838 by @GrzegorzDerdak
- Add generic `FileUpload` mutation - #6470 by @IKarbowiak

#### Metadata
- Allow passing metadata to `accountRegister` mutation - #7152 by @piotrgrundas
- Copy metadata fields when creating reissue - #7358 by @IKarbowiak
- Add metadata to shipping zones and shipping methods - #6340 by @maarcingebala
- Add metadata to menu and menu item - #6648 by @tomaszszymanski129
- Add metadata to warehouse - #6727 by @d-wysocki
- Added support for querying objects by metadata fields - #6683 by @LeOndaz, #7421 by @korycins
- Change metadata mutations to use token for order and checkout as an identifier - #8542 by @IKarbowiak
  - After changes, using the order `id` for changing order metadata is deprecated

#### Attributes
- Add rich text attribute input - #7059 by @piotrgrundas
- Support setting value for AttributeValue mutations - #7037 by @piotrgrundas
- Add boolean attributes - #7454 by @piotrgrundas
- Add date & date time attributes - #7500 by @piotrgrundas
- Add file attributes - #6568 by @IKarbowiak
- Add page reference attributes - #6624 by @IKarbowiak
- Add product reference attributes - #6711 by @IKarbowiak
- Add numeric attributes - #6790 by @IKarbowiak
- Add `withChoices` flag for Attribute type - #7733 by @CossackDex
- Return empty results when filtering by non-existing attribute - #7025 by @maarcingebala
- Add Page Types - #6261 by @IKarbowiak

#### Plugins
- Add interface for integrating the auth plugins - #6799 by @korycins
- Add Sendgrid plugin - #6793 by @korycins
- Trigger `checkout_updated` plugin method for checkout metadata mutations - #7392 by @maarcingebala

#### Saleor Apps
- Add synchronous payment webhooks - #7044 by @maarcingebala
- Add `CUSTOMER_UPDATED` webhook, add addresses field to customer `CUSTOMER_CREATED` webhook - #6898 by @piotrgrundas
- Add `PRODUCT_VARIANT_CREATED`, `PRODUCT_VARIANT_UPDATED`, `PRODUCT_VARIANT_DELETED` webhooks, fix attributes field for `PRODUCT_CREATED`, `PRODUCT_UPDATED` webhooks - #6963 by @piotrgrundas
- Trigger `PRODUCT_UPDATED` webhook for collections and categories mutations - #7051 by @d-wysocki
- Extend order webhook payload with fulfillment fields - #7364, #7347 by @korycins
  - fulfillments extended with:
    - `total_refund_amount`
    - `shipping_refund_amount`
    - `lines`
  - fulfillment lines extended with:
    - `total_price_net_amount`
    - `total_price_gross_amount`
    - `undiscounted_unit_price_net`
    - `undiscounted_unit_price_gross`
    - `unit_price_net`
- Extend order payload with undiscounted prices and add psp_reference to payment model - #7339 by @IKarbowiak
  - order payload extended with the following fields:
    - `undiscounted_total_net_amount`
    - `undiscounted_total_gross_amount`
    - `psp_reference` on `payment`
  - order lines extended with:
    - `undiscounted_unit_price_net_amount`
    - `undiscounted_unit_price_gross_amount`
    - `undiscounted_total_price_net_amount`
    - `undiscounted_total_price_gross_amount`
- Add `product_id`, `product_variant_id`, `attribute_id` and `page_id` when it is possible for `AttributeValue` translations webhook - #7783 by @fowczarek
- Add draft orders webhooks - #8102 by @jakubkuc
- Add page webhooks: `PAGE_CREATED`, `PAGE_UPDATED` and `PAGE_DELETED` - #6787 by @d-wysocki
- Add `PRODUCT_DELETED` webhook - #6794 by @d-wysocki
- Add `page_type_id` in translations webhook - #7825 by @fowczarek
- Fix failing account mutations for app - #7569 by @IKarbowiak
- Add app support for events - #7622 by @IKarbowiak
- Fix creating translations with app - #6804 by @krzysztofwolski
- Change the `app` query to return info about the currently authenticated app - #6928 by @d-wysocki
- Mark `X-` headers as deprecated and add headers without prefix. All deprecated headers will be removed in Saleor 4.0 - #8179 by @L3str4nge
  - X-Saleor-Event -> Saleor-Event
  - X-Saleor-Domain -> Saleor-Domain
  - X-Saleor-Signature -> Saleor-Signature
  - X-Saleor-HMAC-SHA256 -> Saleor-HMAC-SHA256

#### Other changes
- Add query contains only schema validation - #6827 by @fowczarek
- Add introspection caching - #6871 by @fowczarek
- Fix Sentry reporting - #6902 by @fowczarek
- Deprecate API fields `Order.discount`, `Order.discountName`, `Order.translatedDiscountName` - #6874 by @korycins
- Fix argument validation in page resolver - #6960 by @fowczarek
- Drop `data` field from checkout line model - #6961 by @fowczarek
- Fix `totalCount` on connection resolver without `first` or `last` - #6975 by @fowczarek
- Fix variant resolver on `DigitalContent` - #6983 by @fowczarek
- Fix resolver by id and slug for product and product variant - #6985 by @d-wysocki
- Add optional support for reporting resource limits via a stub field in `shop` - #6967 by @NyanKiyoshi
- Update checkout quantity when checkout lines are deleted - #7002 by @IKarbowiak
- Fix available shipping methods - return also weight methods without weight limits - #7021 by @IKarbowiak
- Validate discount value for percentage vouchers and sales - #7033 by @d-wysocki
- Add field `languageCode` to types: `AccountInput`, `AccountRegisterInput`, `CheckoutCreateInput`, `CustomerInput`, `Order`, `User`. Add field `languageCodeEnum` to `Order` type. Add new mutation `CheckoutLanguageCodeUpdate`. Deprecate field `Order.languageCode`. - #6609 by @korycins
- Extend `Transaction` type with gateway response and `Payment` type with filter - #7062 by @IKarbowiak
- Fix invalid tax rates for lines - #7058 by @IKarbowiak
- Allow seeing unconfirmed orders - #7072 by @IKarbowiak
- Raise `GraphQLError` when too big integer value is provided - #7076 by @IKarbowiak
- Do not update draft order addresses when user is changing - #7088 by @IKarbowiak
- Recalculate draft order when product/variant was deleted - #7085 by @d-wysocki
- Added validation for `DraftOrderCreate` with negative quantity line - #7085 by @d-wysocki
- Remove HTML tags from product `description_plaintext` - #7094 by @d-wysocki
- Fix failing product tasks when instances are removed - #7092 by @IKarbowiak
- Update GraphQL endpoint to only match exactly `/graphql/` without trailing characters - #7117 by @IKarbowiak
- Introduce `traced_resolver` decorator instead of Graphene middleware - #7159 by @tomaszszymanski129
- Fix failing export when exporting attribute without values - #7131 by @IKarbowiak
- Fix incorrect payment data for Klarna - #7150 by @IKarbowiak
- Drop deleted images from storage - #7129 by @IKarbowiak
- Fix export with empty assignment values - #7214 by @IKarbowiak
- Change exported file name - #7222 by @IKarbowiak
- Fix core sorting on related fields - #7195 by @tomaszszymanski129
- Use GraphQL IDs instead of database IDs in export - #7240 by @IKarbowiak
- Fix draft order tax mismatch - #7226 by @IKarbowiak
  - Introduce `calculate_order_line_total` plugin method
- Update core logging for better Celery tasks handling - #7251 by @tomaszszymanski129
- Raise `ValidationError` when refund cannot be performed - #7260 by @IKarbowiak
- Fix customer addresses missing after customer creation - #7327 by @tomaszszymanski129
- Fix invoice generation - #7376 by @tomaszszymanski129
- Allow defining only one field in translations - #7363 by @IKarbowiak
- Allow filtering pages by ids - #7393 by @IKarbowiak
- Fix validate `min_spent` on vouchers to use net or gross value depends on `settings.display_gross_prices` - #7408 by @d-wysocki
- Fix invoice generation - #7376 by tomaszszymanski129
- Add hash to uploading images #7453 by @IKarbowiak
- Add file format validation for uploaded images - #7447 by @IKarbowiak
- Fix attaching params for address form errors - #7485 by @IKarbowiak
- Update draft order validation - #7253 by @IKarbowiak
  - Extend Order type with errors: [OrderError!]! field
  - Create tasks for deleting order lines by deleting products or variants
- Fix doubled checkout total price for one line and zero shipping price - #7532 by @IKarbowiak
- Deprecate nested objects in `TranslatableContent` types - #7522 by @IKarbowiak
- Modify order of auth middleware calls - #7572 by @tomaszszymanski129
- Drop assigning cheapest shipping method in checkout - #7767 by @maarcingebala
- Deprecate `query` argument in `sales` and `vouchers` queries - #7806 by @maarcingebala
- Allow translating objects by translatable content ID - #7803 by @maarcingebala
- Configure a periodic task for removing empty allocations - #7885 by @fowczarek
- Fix missing transaction id in Braintree - #8110 by @fowczarek
- Fix GraphQL federation support - #7771 #8107 by @rafalp
- Fix cursor-based pagination in products search - #8011 #8211 by @rafalp
- Batch loads in queries for Apollo Federation - #8362 by @rafalp
- Add workaround for failing Avatax when line has price 0 - #8610 by @korycins
- Add option to set tax code for shipping in Avatax configuration view - #8596 by @korycins
- Fix Avalara tax fetching from cache - #8647 by @fowczarek
- Fix incorrect stock allocation - #8931 by @IKarbowiak
- Fix incorrect handling of unavailable products in checkout - #8978, #9119 by @IKarbowiak, @korycins
- Add draft orders webhooks - #8102 by @jakubkuc
- Handle `SameSite` cookie attribute in jwt refresh token middleware - #8209 by @jakubkuc
- Fix creating translations with app - #6804 by @krzysztofwolski
- Add possibility to provide external payment ID during the conversion draft order to order - #6320 by @korycins
- Add basic rating for `Products` - #6284 by @korycins
- Add metadata to shipping zones and shipping methods - #6340 by @maarcingebala
- Add Page Types - #6261 by @IKarbowiak
- Migrate draftjs content to editorjs format - #6430 by @IKarbowiak
- Add editorjs sanitizer - #6456 by @IKarbowiak
- Add generic FileUpload mutation - #6470 by @IKarbowiak
- Order confirmation backend - #6498 by @tomaszszymanski129
- Handle `SameSite` cookie attribute in JWT refresh token middleware - #8209 by @jakubkuc
- Add possibility to provide external payment ID during the conversion draft order to order - #6320 by @korycins9
- Fix password reset request - #6351 by @Manfred-Madelaine-pro, Ambroise and Pierre
- Refund products support - #6530 by @korycins
- Add possibility to exclude products from shipping method - #6506 by @korycins
- Add `Shop.availableShippingMethods` query - #6551 by @IKarbowiak
- Add delivery time to shipping method - #6564 by @IKarbowiak
- Shipping zone description - #6653 by @tomaszszymanski129
- Get tax rate from plugins - #6649 by @IKarbowiak
- Added support for querying user by email - #6632 @LeOndaz
- Add order shipping tax rate - #6678 by @IKarbowiak
- Deprecate field `descriptionJSON` from `Product`, `Category`, `Collection` and field `contentJSON` from `Page` - #6692 by @d-wysocki
- Fix products visibility - #6704 by @IKarbowiak
- Fix page `contentJson` field to return JSON - #6832 by @d-wysocki
- Add SearchRank to search product by name and description. New enum added to `ProductOrderField` - `RANK` - which returns results sorted by search rank - #6872 by @d-wysocki
- Allocate stocks for order lines in a bulk way - #6877 by @IKarbowiak
- Deallocate stocks for order lines in a bulk way - #6896 by @IKarbowiak
- Prevent negative available quantity - #6897 by @d-wysocki
- Add default sorting by rank for search products - #6936 by @d-wysocki
- Fix exporting product description to xlsx - #6959 by @IKarbowiak
- Add `Shop.version` field to query API version - #6980 by @maarcingebala
- Add new authorization header `Authorization-Bearer` - #6998 by @korycins
- Add field `paymentMethodType` to `Payment` object - #7073 by @korycins
- Unify Warehouse Address API - #7481 by @d-wysocki
  - deprecate `companyName` on `Warehouse` type
  - remove `companyName` on `WarehouseInput` type
  - remove `WarehouseAddressInput` on `WarehouseUpdateInput` and `WarehouseCreateInput`, and change it to `AddressInput`
- Fix passing incorrect customer email to payment gateways - #7486 by @korycins
- Add HTTP meta tag for Content-Security-Policy in GraphQL Playground - #7662 by @NyanKiyoshi
- Add additional validation for `from_global_id_or_error` function - #8780 by @CossackDex
# 2.11.1

- Add support for Apple Pay on the web - #6466 by @korycins

## 2.11.0

### Features

- Add products export - #5255 by @IKarbowiak
- Add external apps support - #5767 by @korycins
- Invoices backend - #5732 by @tomaszszymanski129
- Adyen drop-in integration - #5914 by @korycins, @IKarbowiak
- Add a callback view to plugins - #5884 by @korycins
- Support pushing webhook events to message queues - #5940 by @patrys, @korycins
- Send a confirmation email when the order is canceled or refunded - #6017
- No secure cookie in debug mode - #6082 by @patrys, @orzechdev
- Add searchable and available for purchase flags to product - #6060 by @IKarbowiak
- Add `TotalPrice` to `OrderLine` - #6068 @fowczarek
- Add `PRODUCT_UPDATED` webhook event - #6100 by @tomaszszymanski129
- Search orders by GraphQL payment ID - #6135 by @korycins
- Search orders by a custom key provided by payment gateway - #6135 by @korycins
- Add ability to set a default product variant - #6140 by @tomaszszymanski129
- Allow product variants to be sortable - #6138 by @tomaszszymanski129
- Allow fetching stocks for staff users only with `MANAGE_ORDERS` permissions - #6139 by @fowczarek
- Add filtering to `ProductVariants` query and option to fetch variant by SKU in `ProductVariant` query - #6190 by @fowczarek
- Add filtering by Product IDs to `products` query - #6224 by @GrzegorzDerdak
- Add `change_currency` command - #6016 by @maarcingebala
- Add dummy credit card payment - #5822 by @IKarbowiak
- Add custom implementation of UUID scalar - #5646 by @koradon
- Add `AppTokenVerify` mutation - #5716 by @korycins

### Breaking Changes

- Refactored JWT support. Requires handling of JWT token in the storefront (a case when the backend returns the exception about the invalid token). - #5734, #5816 by @korycins
- New logging setup will now output JSON logs in production mode for ease of feeding them into log collection systems like Logstash or CloudWatch Logs - #5699 by @patrys
- Deprecate `WebhookEventType.CHECKOUT_QUANTITY_CHANGED` - #5837 by @korycins
- Anonymize and update order and payment fields; drop `PaymentSecureConfirm` mutation, drop Payment type fields: `extraData`, `billingAddress`, `billingEmail`, drop `gatewayResponse` from `Transaction` type - #5926 by @IKarbowiak
- Switch the HTTP stack from WSGI to ASGI based on Uvicorn - #5960 by @patrys
- Add `MANAGE_PRODUCT_TYPES_AND_ATTRIBUTES` permission, which is now required to access all attributes and product types related mutations - #6219 by @IKarbowiak

### Fixes

- Fix payment fields in order payload for webhooks - #5862 by @korycins
- Fix specific product voucher in draft orders - #5727 by @fowczarek
- Explicit country assignment in default shipping zones - #5736 by @maarcingebala
- Drop `json_content` field from the `Menu` model - #5761 by @maarcingebala
- Strip warehouse name in mutations - #5766 by @koradon
- Add missing order events during checkout flow - #5684 by @koradon
- Update Google Merchant to get tax rate based by plugin manager - #5823 by @gabmartinez
- Allow unicode in slug fields - #5877 by @IKarbowiak
- Fix empty plugin object result after `PluginUpdate` mutation - #5968 by @gabmartinez
- Allow finishing checkout when price amount is 0 - #6064 by @IKarbowiak
- Fix incorrect tax calculation for Avatax - #6035 by @korycins
- Fix incorrect calculation of subtotal with active Avatax - #6035 by @korycins
- Fix incorrect assignment of tax code for Avatax - #6035 by @korycins
- Do not allow negative product price - #6091 by @IKarbowiak
- Handle None as attribute value - #6092 by @IKarbowiak
- Fix for calling `order_created` before the order was saved - #6095 by @korycins
- Update default decimal places - #6098 by @IKarbowiak
- Avoid assigning the same pictures twice to a variant - #6112 by @IKarbowiak
- Fix crashing system when Avalara is improperly configured - #6117 by @IKarbowiak
- Fix for failing finalising draft order - #6133 by @korycins
- Remove corresponding draft order lines when variant is removing - #6119 by @IKarbowiak
- Update required perms for apps management - #6173 by @IKarbowiak
- Raise an error for an empty key in metadata - #6176 by @IKarbowiak
- Add attributes to product error - #6181 by @IKarbowiak
- Allow to add product variant with 0 price to draft order - #6189 by @IKarbowiak
- Fix deleting product when default variant is deleted - #6186 by @IKarbowiak
- Fix get unpublished products, product variants and collection as app - #6194 by @fowczarek
- Set `OrderFulfillStockInput` fields as required - #6196 by @IKarbowiak
- Fix attribute filtering by categories and collections - #6214 by @fowczarek
- Fix `is_visible` when `publication_date` is today - #6225 by @korycins
- Fix filtering products by multiple attributes - #6215 by @GrzegorzDerdak
- Add attributes validation while creating/updating a product's variant - #6269 by @GrzegorzDerdak
- Add metadata to page model - #6292 by @dominik-zeglen
- Fix for unnecessary attributes validation while updating simple product - #6300 by @GrzegorzDerdak
- Include order line total price to webhook payload - #6354 by @korycins
- Fix for fulfilling an order when product quantity equals allocated quantity - #6333 by @GrzegorzDerdak
- Fix for the ability to filter products on collection - #6363 by @GrzegorzDerdak

## 2.10.2

- Add command to change currencies in the database - #5906 by @d-wysocki

## 2.10.1

- Fix multiplied stock quantity - #5675 by @fowczarek
- Fix invalid allocation after migration - #5678 by @fowczarek
- Fix order mutations as app - #5680 by @fowczarek
- Prevent creating checkout/draft order with unpublished product - #5676 by @d-wysocki

## 2.10.0

- OpenTracing support - #5188 by @tomaszszymanski129
- Account confirmation email - #5126 by @tomaszszymanski129
- Relocate `Checkout` and `CheckoutLine` methods into separate module and update checkout related plugins to use them - #4980 by @krzysztofwolski
- Fix problem with free shipping voucher - #4942 by @IKarbowiak
- Add sub-categories to random data - #4949 by @IKarbowiak
- Deprecate `localized` field in Money type - #4952 by @IKarbowiak
- Fix for shipping API not applying taxes - #4913 by @kswiatek92
- Query object translation with only `manage_translation` permission - #4914 by @fowczarek
- Add customer note to draft orders API - #4973 by @IKarbowiak
- Allow to delete category and leave products - #4970 by @IKarbowiak
- Remove thumbnail generation from migration - #3494 by @kswiatek92
- Rename 'shipping_date' field in fulfillment model to 'created' - #2433 by @kswiatek92
- Reduce number of queries for 'checkoutComplete' mutation - #4989 by @IKarbowiak
- Force PyTest to ignore the environment variable containing the Django settings module - #4992 by @NyanKiyoshi
- Extend JWT token payload with user information - #4987 by @salwator
- Optimize the queries for product list in the dashboard - #4995 by @IKarbowiak
- Drop dashboard 1.0 - #5000 by @IKarbowiak
- Fixed serialization error on weight fields when running `loaddata` and `dumpdb` - #5005 by @NyanKiyoshi
- Fixed JSON encoding error on Google Analytics reporting - #5004 by @NyanKiyoshi
- Create custom field to translation, use new translation types in translations query - #5007 by @fowczarek
- Take allocated stock into account in `StockAvailability` filter - #5019 by @simonbru
- Generate matching postal codes for US addresses - #5033 by @maarcingebala
- Update debug toolbar - #5032 by @IKarbowiak
- Allow staff member to receive notification about customers orders - #4993 by @kswiatek92
- Add user's global id to the JWT payload - #5039 by @salwator
- Make middleware path resolving lazy - #5041 by @NyanKiyoshi
- Generate slug on saving the attribute value - #5055 by @fowczarek
- Fix order status after order update - #5072 by @fowczarek
- Extend top-level connection resolvers with ability to sort results - #5018 by @fowczarek
- Drop storefront 1.0 - #5043 by @IKarbowiak
- Replace permissions strings with enums - #5038 by @kswiatek92
- Remove gateways forms and templates - #5075 by @IKarbowiak
- Add `Wishlist` models and GraphQL endpoints - #5021 by @derenio
- Remove deprecated code - #5107 by @IKarbowiak
- Fix voucher start date filtering - #5133 by @dominik-zeglen
- Search by sku in products query - #5117 by @fowczarek
- Send fulfillment update email - #5118 by @IKarbowiak
- Add address query - #5148 by @kswiatek92
- Add `checkout_quantity_changed` webhook - #5042 by @derenio
- Remove unnecessary `manage_orders` permission - #5142 by @kswiatek92
- Mutation to change the user email - #5076 by @kswiatek92
- Add MyPy checks - #5150 by @IKarbowiak
- Move extracting user or service account to utils - #5152 by @kswiatek92
- Deprecate order status/created arguments - #5076 by @kswiatek92
- Fix getting title field in page mutations #5160 by @maarcingebala
- Copy public and private metadata from the checkout to the order upon creation - #5165 by @dankolbman
- Add warehouses and stocks- #4986 by @szewczykmira
- Add permission groups - #5176, #5513 by @IKarbowiak
- Drop `gettext` occurrences - #5189 by @IKarbowiak
- Fix `product_created` webhook - #5187 by @dzkb
- Drop unused resolver `resolve_availability` - #5190 by @maarcingebala
- Fix permission for `checkoutCustomerAttach` mutation - #5192 by @maarcingebala
- Restrict access to user field - #5194 by @maarcingebala
- Unify permission for service account API client in test - #5197 by @fowczarek
- Add additional confirmation step to `checkoutComplete` mutation - #5179 by @salwator
- Allow sorting warehouses by name - #5211 by @dominik-zeglen
- Add anonymization to GraphQL's `webhookSamplePayload` endpoint - #5161 @derenio
- Add slug to `Warehouse`, `Product` and `ProductType` models - #5196 by @IKarbowiak
- Add mutation for assigning, unassigning shipping zones to warehouse - #5217 by @kswiatek92
- Fix passing addresses to `PaymentData` objects - #5223 by @maarcingebala
- Return `null` when querying `me` as an anonymous user - #5231 by @maarcingebala
- Added `PLAYGROUND_ENABLED` environment variable/setting to allow to enable the GraphQL playground when `DEBUG` is disabled - #5254 by @NyanKiyoshi
- Fix access to order query when request from service account - #5258 by @fowczarek
- Customer shouldn't be able to see draft orders by token - #5259 by @fowczarek
- Customer shouldn't be able to query checkout with another customer - #5268 by @fowczarek
- Added integration support of Jaeger Tracing - #5282 by @NyanKiyoshi
- Return `null` when querying `me` as an anonymous user - #5231 as @maarcingebala
- Add `fulfillment created` webhook - @szewczykmira
- Unify metadata API - #5178 by @fowczarek
- Add compiled versions of emails to the repository - #5260 by @tomaszszymanski129
- Add required prop to fields where applicable - #5293 by @dominik-zeglen
- Drop `get_absolute_url` methods - #5299 by @IKarbowiak
- Add `--force` flag to `cleardb` command - #5302 by @maarcingebala
- Require non-empty message in `orderAddNote` mutation - #5316 by @maarcingebala
- Stock management refactor - #5323 by @IKarbowiak
- Add discount error codes - #5348 by @IKarbowiak
- Add benchmarks to checkout mutations - #5339 by @fowczarek
- Add pagination tests - #5363 by @fowczarek
- Add ability to assign multiple warehouses in mutations to create/update a shipping zone - #5399 by @fowczarek
- Add filter by ids to the `warehouses` query - #5414 by @fowczarek
- Add shipping rate price validation - #5411 by @kswiatek92
- Remove unused settings and environment variables - #5420 by @maarcingebala
- Add product price validation - #5413 by @kswiatek92
- Add attribute validation to `attributeAssign` mutation - #5423 by @kswiatek92
- Add possibility to update/delete more than one item in metadata - #5446 by @koradon
- Check if image exists before validating - #5425 by @kswiatek92
- Fix warehouses query not working without id - #5441 by @koradon
- Add `accountErrors` to `CreateToken` mutation - #5437, #5465 by @koradon
- Raise `GraphQLError` if filter has invalid IDs - #5460 by @gabmartinez
- Use `AccountErrorCode.INVALID_CREDENTIALS` instead of `INVALID_PASSWORD` - #5495 by @koradon
- Add tests for pagination - #5468 by @koradon
- Add `Job` abstract model and interface - #5510 by @IKarbowiak
- Refactor implementation of allocation - #5445 by @fowczarek
- Fix `WeightScalar` - #5530 by @koradon
- Add `OrderFulfill` mutation - #5525 by @fowczarek
- Add "It Works" page - #5494 by @IKarbowiak and @dominik-zeglen
- Extend errors in `OrderFulfill` mutation - #5553 by @fowczarek
- Refactor `OrderCancel` mutation for multiple warehouses - #5554 by @fowczarek
- Add negative weight validation - #5564 by @fowczarek
- Add error when user pass empty object as address - #5585 by @fowczarek
- Fix payment creation without shipping method - #5444 by @d-wysocki
- Fix checkout and order flow with variant without inventory tracking - #5599 by @fowczarek
- Fixed JWT expired token being flagged as unhandled error rather than handled. - #5603 by @NyanKiyoshi
- Refactor read-only middleware - #5602 by @maarcingebala
- Fix availability for variants without inventory tracking - #5605 by @fowczarek
- Drop support for configuring Vatlayer plugin from settings file. - #5614 by @korycins
- Add ability to query category, collection or product by slug - #5574 by @koradon
- Add `quantityAvailable` field to `ProductVariant` type - #5628 by @fowczarek
- Use tags rather than time-based logs for information on requests - #5608 by @NyanKiyoshi

## 2.9.0

### API

- Add mutation to change customer's first name last name - #4489 by @fowczarek
- Add mutation to delete customer's account - #4494 by @fowczarek
- Add mutation to change customer's password - #4656 by @fowczarek
- Add ability to customize email sender address in emails sent by Saleor - #4820 by @NyanKiyoshi
- Add ability to filter attributes per global ID - #4640 by @NyanKiyoshi
- Add ability to search product types by value (through the name) - #4647 by @NyanKiyoshi
- Add queries and mutation for serving and saving the configuration of all plugins - #4576 by @korycins
- Add `redirectUrl` to staff and user create mutations - #4717 by @fowczarek
- Add error codes to mutations responses - #4676 by @Kwaidan00
- Add translations to countries in `shop` query - #4732 by @fowczarek
- Add support for sorting product by their attribute values through given attribute ID - #4740 by @NyanKiyoshi
- Add descriptions for queries and query arguments - #4758 by @maarcingebala
- Add support for Apollo Federation - #4825 by @salwator
- Add mutation to create multiple product variants at once - #4735 by @fowczarek
- Add default value to custom errors - #4797 by @fowczarek
- Extend `availablePaymentGateways` field with gateways' configuration data - #4774 by @salwator
- Change `AddressValidationRules` API - #4655 by @Kwaidan00
- Use search in a consistent way; add sort by product type name and publication status to `products` query. - #4715 by @fowczarek
- Unify `menuItemMove` mutation with other reordering mutations - #4734 by @NyanKiyoshi
- Don't create an order when the payment was unsuccessful - #4500 by @NyanKiyoshi
- Don't require shipping information in checkout for digital orders - #4573 by @NyanKiyoshi
- Drop `manage_users` permission from the `permissions` query - #4854 by @maarcingebala
- Deprecate `inCategory` and `inCollection` attributes filters in favor of `filter` argument - #4700 by @NyanKiyoshi & @khalibloo
- Remove `PaymentGatewayEnum` from the schema, as gateways now are dynamic plugins - #4756 by @salwator
- Require `manage_products` permission to query `costPrice` and `stockQuantity` fields - #4753 by @NyanKiyoshi
- Refactor account mutations - #4510, #4668 by @fowczarek
- Fix generating random avatars when updating staff accounts - #4521 by @maarcingebala
- Fix updating JSON menu representation in mutations - #4524 by @maarcingebala
- Fix setting variant's `priceOverride` and `costPrice` to `null` - #4754 by @NyanKiyoshi
- Fix fetching staff user without `manage_users` permission - #4835 by @fowczarek
- Ensure that a GraphQL query is a string - #4836 by @nix010
- Add ability to configure the password reset link - #4863 by @fowczarek
- Fixed a performance issue where Saleor would sometimes run huge, unneeded prefetches when resolving categories or collections - #5291 by @NyanKiyoshi
- uWSGI now forces the django application to directly load on startup instead of being lazy - #5357 by @NyanKiyoshi

### Core

- Add enterprise-grade attributes management - #4351 by @dominik-zeglen and @NyanKiyoshi
- Add extensions manager - #4497 by @korycins
- Add service accounts - backend support - #4689 by @korycins
- Add support for webhooks - #4731 by @korycins
- Migrate the attributes mapping from HStore to many-to-many relation - #4663 by @NyanKiyoshi
- Create general abstraction for object metadata - #4447 by @salwator
- Add metadata to `Order` and `Fulfillment` models - #4513, #4866 by @szewczykmira
- Migrate the tax calculations to plugins - #4497 by @korycins
- Rewrite payment gateways using plugin architecture - #4669 by @salwator
- Rewrite Stripe integration to use PaymentIntents API - #4606 by @salwator
- Refactor password recovery system - #4617 by @fowczarek
- Add functionality to sort products by their "minimal variant price" - #4416 by @derenio
- Add voucher's "once per customer" feature - #4442 by @fowczarek
- Add validations for minimum password length in settings - #4735 by @fowczarek
- Add form to configure payments in the dashboard - #4807 by @szewczykmira
- Change `unique_together` in `AttributeValue` - #4805 by @fowczarek
- Change max length of SKU to 255 characters - #4811 by @lex111
- Distinguish `OrderLine` product name and variant name - #4702 by @fowczarek
- Fix updating order status after automatic fulfillment of digital products - #4709 by @korycins
- Fix error when updating or creating a sale with missing required values - #4778 by @NyanKiyoshi
- Fix error filtering pages by URL in the dashboard 1.0 - #4776 by @NyanKiyoshi
- Fix display of the products tax rate in the details page of dashboard 1.0 - #4780 by @NyanKiyoshi
- Fix adding the same product into a collection multiple times - #4518 by @NyanKiyoshi
- Fix crash when placing an order when a customer happens to have the same address more than once - #4824 by @NyanKiyoshi
- Fix time zone based tests - #4468 by @fowczarek
- Fix serializing empty URLs as a string when creating menu items - #4616 by @maarcingebala
- The invalid IP address in HTTP requests now fallback to the requester's IP address. - #4597 by @NyanKiyoshi
- Fix product variant update with current attribute values - #4936 by @fowczarek
- Update checkout last field and add auto now fields to save with update_fields parameter - #5177 by @IKarbowiak

### Dashboard 2.0

- Allow selecting the number of rows displayed in dashboard's list views - #4414 by @benekex2
- Add ability to toggle visible columns in product list - #4608 by @dominik-zeglen
- Add voucher settings - #4556 by @benekex2
- Contrast improvements - #4508 by @benekex2
- Display menu item form errors - #4551 by @dominik-zeglen
- Do not allow random IDs to appear in snapshots - #4495 by @dominik-zeglen
- Input UI changes - #4542 by @benekex2
- Implement new menu design - #4476 by @benekex2
- Refetch attribute list after closing modal - #4615 by @dominik-zeglen
- Add config for Testcafe - #4553 by @dominik-zeglen
- Fix product type taxes select - #4453 by @benekex2
- Fix form reloading - #4467 by @dominik-zeglen
- Fix voucher limit value when checkbox unchecked - #4456 by @benekex2
- Fix searches and pickers - #4487 by @dominik-zeglen
- Fix dashboard menu styles - #4491 by @benekex2
- Fix menu responsiveness - #4511 by @benekex2
- Fix loosing focus while typing in the product description field - #4549 by @dominik-zeglen
- Fix MUI warnings - #4588 by @dominik-zeglen
- Fix bulk action checkboxes - #4618 by @dominik-zeglen
- Fix rendering user avatar when it's empty #4546 by @maarcingebala
- Remove Dashboard 2.0 files form Saleor repository - #4631 by @dominik-zeglen
- Fix CreateToken mutation to use NonNull on errors field #5415 by @gabmartinez

### Other notable changes

- Replace Pipenv with Poetry - #3894 by @michaljelonek
- Upgrade `django-prices` to v2.1 - #4639 by @NyanKiyoshi
- Disable reports from uWSGI about broken pipe and write errors from disconnected clients - #4596 by @NyanKiyoshi
- Fix the random failures of `populatedb` trying to create users with an existing email - #4769 by @NyanKiyoshi
- Enforce `pydocstyle` for Python docstrings over the project - #4562 by @NyanKiyoshi
- Move Django Debug Toolbar to dev requirements - #4454 by @derenio
- Change license for artwork to CC-BY 4.0
- New translations:
  - Greek

## 2.8.0

### Core

- Avatax backend support - #4310 by @korycins
- Add ability to store used payment sources in gateways (first implemented in Braintree) - #4195 by @salwator
- Add ability to specify a minimal quantity of checkout items for a voucher - #4427 by @fowczarek
- Change the type of start and end date fields from Date to DateTime - #4293 by @fowczarek
- Revert the custom dynamic middlewares - #4452 by @NyanKiyoshi

### Dashboard 2.0

- UX improvements in Vouchers section - #4362 by @benekex2
- Add company address configuration - #4432 by @benekex2
- Require name when saving a custom list filter - #4269 by @benekex2
- Use `esModuleInterop` flag in `tsconfig.json` to simplify imports - #4372 by @dominik-zeglen
- Use hooks instead of a class component in forms - #4374 by @dominik-zeglen
- Drop CSRF token header from API client - #4357 by @dominik-zeglen
- Fix various bugs in the product section - #4429 by @dominik-zeglen

### Other notable changes

- Fix error when creating a checkout with voucher code - #4292 by @NyanKiyoshi
- Fix error when users enter an invalid phone number in an address - #4404 by @NyanKiyoshi
- Fix error when adding a note to an anonymous order - #4319 by @NyanKiyoshi
- Fix gift card duplication error in the `populatedb` script - #4336 by @fowczarek
- Fix vouchers apply once per order - #4339 by @fowczarek
- Fix discount tests failing at random - #4401 by @korycins
- Add `SPECIFIC_PRODUCT` type to `VoucherType` - #4344 by @fowczarek
- New translations:
  - Icelandic
- Refactored the backend side of `checkoutCreate` to improve performances and prevent side effects over the user's checkout if the checkout creation was to fail. - #4367 by @NyanKiyoshi
- Refactored the logic of cleaning the checkout shipping method over the API, so users do not lose the shipping method when updating their checkout. If the shipping method becomes invalid, it will be replaced by the cheapest available. - #4367 by @NyanKiyoshi & @szewczykmira
- Refactored process of getting available shipping methods to make it easier to understand and prevent human-made errors. - #4367 by @NyanKiyoshi
- Moved 3D secure option to Braintree plugin configuration and update config structure mechanism - #4751 by @salwator

## 2.7.0

### API

- Create order only when payment is successful - #4154 by @NyanKiyoshi
- Order Events containing order lines or fulfillment lines now return the line object in the GraphQL API - #4114 by @NyanKiyoshi
- GraphQL now prints exceptions to stderr as well as returning them or not - #4148 by @NyanKiyoshi
- Refactored API resolvers to static methods with root typing - #4155 by @NyanKiyoshi
- Add phone validation in the GraphQL API to handle the library upgrade - #4156 by @NyanKiyoshi

### Core

- Add basic Gift Cards support in the backend - #4025 by @fowczarek
- Add the ability to sort products within a collection - #4123 by @NyanKiyoshi
- Implement customer events - #4094 by @NyanKiyoshi
- Merge "authorize" and "capture" operations - #4098 by @korycins, @NyanKiyoshi
- Separate the Django middlewares from the GraphQL API middlewares - #4102 by @NyanKiyoshi, #4186 by @cmiacz

### Dashboard 2.0

- Add navigation section - #4012 by @dominik-zeglen
- Add filtering on product list - #4193 by @dominik-zeglen
- Add filtering on orders list - #4237 by @dominik-zeglen
- Change input style and improve Storybook stories - #4115 by @dominik-zeglen
- Migrate deprecated fields in Dashboard 2.0 - #4121 by @benekex2
- Add multiple select checkbox - #4133, #4146 by @benekex2
- Rename menu items in Dashboard 2.0 - #4172 by @benekex2
- Category delete modal improvements - #4171 by @benekex2
- Close modals on click outside - #4236 - by @benekex2
- Use date localize hook in translations - #4202 by @dominik-zeglen
- Unify search API - #4200 by @dominik-zeglen
- Default default PAGINATE_BY - #4238 by @dominik-zeglen
- Create generic filtering interface - #4221 by @dominik-zeglen
- Add default state to rich text editor = #4281 by @dominik-zeglen
- Fix translation discard button - #4109 by @benekex2
- Fix draftail options and icons - #4132 by @benekex2
- Fix typos and messages in Dashboard 2.0 - #4168 by @benekex2
- Fix view all orders button - #4173 by @benekex2
- Fix visibility card view - #4198 by @benekex2
- Fix query refetch after selecting an object in list - #4272 by @dominik-zeglen
- Fix image selection in variants - #4270 by @benekex2
- Fix collection search - #4267 by @dominik-zeglen
- Fix quantity height in draft order edit - #4273 by @benekex2
- Fix checkbox clickable area size - #4280 by @dominik-zeglen
- Fix breaking object selection in menu section - #4282 by @dominik-zeglen
- Reset selected items when tab switch - #4268 by @benekex2

### Other notable changes

- Add support for Google Cloud Storage - #4127 by @chetabahana
- Adding a nonexistent variant to checkout no longer crashes - #4166 by @NyanKiyoshi
- Disable storage of Celery results - #4169 by @NyanKiyoshi
- Disable polling in Playground - #4188 by @maarcingebala
- Cleanup code for updated function names and unused argument - #4090 by @jxltom
- Users can now add multiple "Add to Cart" forms in a single page - #4165 by @NyanKiyoshi
- Fix incorrect argument in `get_client_token` in Braintree integration - #4182 by @maarcingebala
- Fix resolving attribute values when transforming them to HStore - #4161 by @maarcingebala
- Fix wrong calculation of subtotal in cart page - #4145 by @korycins
- Fix margin calculations when product/variant price is set to zero - #4170 by @MahmoudRizk
- Fix applying discounts in checkout's subtotal calculation in API - #4192 by @maarcingebala
- Fix GATEWAYS_ENUM to always contain all implemented payment gateways - #4108 by @koradon

## 2.6.0

### API

- Add unified filtering interface in resolvers - #3952, #4078 by @korycins
- Add mutations for bulk actions - #3935, #3954, #3967, #3969, #3970 by @akjanik
- Add mutation for reordering menu items - #3958 by @NyanKiyoshi
- Optimize queries for single nodes - #3968 @NyanKiyoshi
- Refactor error handling in mutations #3891 by @maarcingebala & @akjanik
- Specify mutation permissions through Meta classes - #3980 by @NyanKiyoshi
- Unify pricing access in products and variants - #3948 by @NyanKiyoshi
- Use only_fields instead of exclude_fields in type definitions - #3940 by @michaljelonek
- Prefetch collections when getting sales of a bunch of products - #3961 by @NyanKiyoshi
- Remove unnecessary dedents from GraphQL schema so new Playground can work - #4045 by @salwator
- Restrict resolving payment by ID - #4009 @NyanKiyoshi
- Require `checkoutId` for updating checkout's shipping and billing address - #4074 by @jxltom
- Handle errors in `TokenVerify` mutation - #3981 by @fowczarek
- Unify argument names in types and resolvers - #3942 by @NyanKiyoshi

### Core

- Use Black as the default code formatting tool - #3852 by @krzysztofwolski and @NyanKiyoshi
- Dropped Python 3.5 support - #4028 by @korycins
- Rename Cart to Checkout - #3963 by @michaljelonek
- Use data classes to exchange data with payment gateways - #4028 by @korycins
- Refactor order events - #4018 by @NyanKiyoshi

### Dashboard 2.0

- Add bulk actions - #3955 by @dominik-zeglen
- Add user avatar management - #4030 by @benekex2
- Add navigation drawer support on mobile devices - #3839 by @benekex2
- Fix rendering validation errors in product form - #4024 by @benekex2
- Move dialog windows to query string rather than router paths - #3953 by @dominik-zeglen
- Update order events types - #4089 by @jxltom
- Code cleanup by replacing render props with react hooks - #4010 by @dominik-zeglen

### Other notable changes

- Add setting to enable Django Debug Toolbar - #3983 by @koradon
- Use newest GraphQL Playground - #3971 by @salwator
- Ensure adding to quantities in the checkout is respecting the limits - #4005 by @NyanKiyoshi
- Fix country area choices - #4008 by @fowczarek
- Fix price_range_as_dict function - #3999 by @zodiacfireworks
- Fix the product listing not showing in the voucher when there were products selected - #4062 by @NyanKiyoshi
- Fix crash in Dashboard 1.0 when updating an order address's phone number - #4061 by @NyanKiyoshi
- Reduce the time of tests execution by using dummy password hasher - #4083 by @korycins
- Set up explicit **hash** function - #3979 by @akjanik
- Unit tests use none as media root - #3975 by @korycins
- Update file field styles with materializecss template filter - #3998 by @zodiacfireworks
- New translations:
  - Albanian
  - Colombian Spanish
  - Lithuanian

## 2.5.0

### API

- Add query to fetch draft orders - #3809 by @michaljelonek
- Add bulk delete mutations - #3838 by @michaljelonek
- Add `languageCode` enum to API - #3819 by @michaljelonek, #3854 by @jxltom
- Duplicate address instances in checkout mutations - #3866 by @pawelzar
- Restrict access to `orders` query for unauthorized users - #3861 by @pawelzar
- Support setting address as default in address mutations - #3787 by @jxltom
- Fix phone number validation in GraphQL when country prefix not given - #3905 by @patrys
- Report pretty stack traces in DEBUG mode - #3918 by @patrys

### Core

- Drop support for Django 2.1 and Django 1.11 (previous LTS) - #3929 by @patrys
- Fulfillment of digital products - #3868 by @korycins
- Introduce avatars for staff accounts - #3878 by @pawelzar
- Refactor the account avatars path from a relative to absolute - #3938 by @NyanKiyoshi

### Dashboard 2.0

- Add translations section - #3884 by @dominik-zeglen
- Add light/dark theme - #3856 by @dominik-zeglen
- Add customer's address book view - #3826 by @dominik-zeglen
- Add "Add variant" button on the variant details page = #3914 by @dominik-zeglen
- Add back arrows in "Configure" subsections - #3917 by @dominik-zeglen
- Display avatars in staff views - #3922 by @dominik-zeglen
- Prevent user from changing his own status and permissions - #3922 by @dominik-zeglen
- Fix crashing product create view - #3837, #3910 by @dominik-zeglen
- Fix layout in staff members details page - #3857 by @dominik-zeglen
- Fix unfocusing rich text editor - #3902 by @dominik-zeglen
- Improve accessibility - #3856 by @dominik-zeglen

### Other notable changes

- Improve user and staff management in dashboard 1.0 - #3781 by @jxltom
- Fix default product tax rate in Dashboard 1.0 - #3880 by @pawelzar
- Fix logo in docs - #3928 by @michaljelonek
- Fix name of logo file - #3867 by @jxltom
- Fix variants for juices in example data - #3926 by @michaljelonek
- Fix alignment of the cart dropdown on new bootstrap version - #3937 by @NyanKiyoshi
- Refactor the account avatars path from a relative to absolute - #3938 by @NyanKiyoshi
- New translations:
  - Armenian
  - Portuguese
  - Swahili
  - Thai

## 2.4.0

### API

- Add model translations support in GraphQL API - #3789 by @michaljelonek
- Add mutations to manage addresses for authenticated customers - #3772 by @Kwaidan00, @maarcingebala
- Add mutation to apply vouchers in checkout - #3739 by @Kwaidan00
- Add thumbnail field to `OrderLine` type - #3737 by @michaljelonek
- Add a query to fetch order by token - #3740 by @michaljelonek
- Add city choices and city area type to address validator API - #3788 by @jxltom
- Fix access to unpublished objects in API - #3724 by @Kwaidan00
- Fix bug where errors are not returned when creating fulfillment with a non-existent order line - #3777 by @jxltom
- Fix `productCreate` mutation when no product type was provided - #3804 by @michaljelonek
- Enable database search in products query - #3736 by @michaljelonek
- Use authenticated user's email as default email in creating checkout - #3726 by @jxltom
- Generate voucher code if it wasn't provided in mutation - #3717 by @Kwaidan00
- Improve limitation of vouchers by country - #3707 by @michaljelonek
- Only include canceled fulfillments for staff in fulfillment API - #3778 by @jxltom
- Support setting address as when creating customer address #3782 by @jxltom
- Fix generating slug from title - #3816 by @maarcingebala
- Add `variant` field to `OrderLine` type - #3820 by @maarcingebala

### Core

- Add JSON fields to store rich-text content - #3756 by @michaljelonek
- Add function to recalculate total order weight - #3755 by @Kwaidan00, @maarcingebala
- Unify cart creation logic in API and Django views - #3761, #3790 by @maarcingebala
- Unify payment creation logic in API and Django views - #3715 by @maarcingebala
- Support partially charged and refunded payments - #3735 by @jxltom
- Support partial fulfillment of ordered items - #3754 by @jxltom
- Fix applying discounts when a sale has no end date - #3595 by @cprinos

### Dashboard 2.0

- Add "Discounts" section - #3654 by @dominik-zeglen
- Add "Pages" section; introduce Draftail WYSIWYG editor - #3751 by @dominik-zeglen
- Add "Shipping Methods" section - #3770 by @dominik-zeglen
- Add support for date and datetime components - #3708 by @dominik-zeglen
- Restyle app layout - #3811 by @dominik-zeglen

### Other notable changes

- Unify model field names related to models' public access - `publication_date` and `is_published` - #3706 by @michaljelonek
- Improve filter orders by payment status - #3749 @jxltom
- Refactor translations in emails - #3701 by @Kwaidan00
- Use exact image versions in docker-compose - #3742 by @ashishnitinpatil
- Sort order payment and history in descending order - #3747 by @jxltom
- Disable style-loader in dev mode - #3720 by @jxltom
- Add ordering to shipping method - #3806 by @michaljelonek
- Add missing type definition for dashboard 2.0 - #3776 by @jxltom
- Add header and footer for checkout success pages #3752 by @jxltom
- Add instructions for using local assets in Docker - #3723 by @michaljelonek
- Update S3 deployment documentation to include CORS configuration note - #3743 by @NyanKiyoshi
- Fix missing migrations for is_published field of product and page model - #3757 by @jxltom
- Fix problem with l10n in Braintree payment gateway template - #3691 by @Kwaidan00
- Fix bug where payment is not filtered from active ones when creating payment - #3732 by @jxltom
- Fix incorrect cart badge location - #3786 by @jxltom
- Fix storefront styles after bootstrap is updated to 4.3.1 - #3753 by @jxltom
- Fix logo size in different browser and devices with different sizes - #3722 by @jxltom
- Rename dumpdata file `db.json` to `populatedb_data.json` - #3810 by @maarcingebala
- Prefetch collections for product availability - #3813 by @michaljelonek
- Bump django-graphql-jwt - #3814 by @michaljelonek
- Fix generating slug from title - #3816 by @maarcingebala
- New translations:
  - Estonian
  - Indonesian

## 2.3.1

- Fix access to private variant fields in API - #3773 by maarcingebala
- Limit access of quantity and allocated quantity to staff in GraphQL API #3780 by @jxltom

## 2.3.0

### API

- Return user's last checkout in the `User` type - #3578 by @fowczarek
- Automatically assign checkout to the logged in user - #3587 by @fowczarek
- Expose `chargeTaxesOnShipping` field in the `Shop` type - #3603 by @fowczarek
- Expose list of enabled payment gateways - #3639 by @fowczarek
- Validate uploaded files in a unified way - #3633 by @fowczarek
- Add mutation to trigger fetching tax rates - #3622 by @fowczarek
- Use USERNAME_FIELD instead of hard-code email field when resolving user - #3577 by @jxltom
- Require variant and quantity fields in `CheckoutLineInput` type - #3592 by @jxltom
- Preserve order of nodes in `get_nodes_or_error` function - #3632 by @jxltom
- Add list mutations for `Voucher` and `Sale` models - #3669 by @michaljelonek
- Use proper type for countries in `Voucher` type - #3664 by @michaljelonek
- Require email in when creating checkout in API - #3667 by @michaljelonek
- Unify returning errors in the `tokenCreate` mutation - #3666 by @michaljelonek
- Use `Date` field in Sale/Voucher inputs - #3672 by @michaljelonek
- Refactor checkout mutations - #3610 by @fowczarek
- Refactor `clean_instance`, so it does not returns errors anymore - #3597 by @akjanik
- Handle GraphqQL syntax errors - #3576 by @jxltom

### Core

- Refactor payments architecture - #3519 by @michaljelonek
- Improve Docker and `docker-compose` configuration - #3657 by @michaljelonek
- Allow setting payment status manually for dummy gateway in Storefront 1.0 - #3648 by @jxltom
- Infer default transaction kind from operation type - #3646 by @jxltom
- Get correct payment status for order without any payments - #3605 by @jxltom
- Add default ordering by `id` for `CartLine` model - #3593 by @jxltom
- Fix "set password" email sent to customer created in the dashboard - #3688 by @Kwaidan00

### Dashboard 2.0

- ️Add taxes section - #3622 by @dominik-zeglen
- Add drag'n'drop image upload - #3611 by @dominik-zeglen
- Unify grid handling - #3520 by @dominik-zeglen
- Add component generator - #3670 by @dominik-zeglen
- Throw Typescript errors while snapshotting - #3611 by @dominik-zeglen
- Simplify mutation's error checking - #3589 by @dominik-zeglen
- Fix order cancelling - #3624 by @dominik-zeglen
- Fix logo placement - #3602 by @dominik-zeglen

### Other notable changes

- Register Celery task for updating exchange rates - #3599 by @jxltom
- Fix handling different attributes with the same slug - #3626 by @jxltom
- Add missing migrations for tax rate choices - #3629 by @jxltom
- Fix `TypeError` on calling `get_client_token` - #3660 by @michaljelonek
- Make shipping required as default when creating product types - #3655 by @jxltom
- Display payment status on customer's account page in Storefront 1.0 - #3637 by @jxltom
- Make order fields sequence in Dashboard 1.0 same as in Dashboard 2.0 - #3606 by @jxltom
- Fix returning products for homepage for the currently viewing user - #3598 by @jxltom
- Allow filtering payments by status in Dashboard 1.0 - #3608 by @jxltom
- Fix typo in the definition of order status - #3649 by @jxltom
- Add margin for order notes section - #3650 by @jxltom
- Fix logo position - #3609, #3616 by @jxltom
- Storefront visual improvements - #3696 by @piotrgrundas
- Fix product list price filter - #3697 by @Kwaidan00
- Redirect to success page after successful payment - #3693 by @Kwaidan00

## 2.2.0

### API

- Use `PermissionEnum` as input parameter type for `permissions` field - #3434 by @maarcingebala
- Add "authorize" and "charge" mutations for payments - #3426 by @jxltom
- Add alt text to product thumbnails and background images of collections and categories - #3429 by @fowczarek
- Fix passing decimal arguments = #3457 by @fowczarek
- Allow sorting products by the update date - #3470 by @jxltom
- Validate and clear the shipping method in draft order mutations - #3472 by @fowczarek
- Change tax rate field to choice field - #3478 by @fowczarek
- Allow filtering attributes by collections - #3508 by @maarcingebala
- Resolve to `None` when empty object ID was passed as mutation argument - #3497 by @maarcingebala
- Change `errors` field type from [Error] to [Error!] - #3489 by @fowczarek
- Support creating default variant for product types that don't use multiple variants - #3505 by @fowczarek
- Validate SKU when creating a default variant - #3555 by @fowczarek
- Extract enums to separate files - #3523 by @maarcingebala

### Core

- Add Stripe payment gateway - #3408 by @jxltom
- Add `first_name` and `last_name` fields to the `User` model - #3101 by @fowczarek
- Improve several payment validations - #3418 by @jxltom
- Optimize payments related database queries - #3455 by @jxltom
- Add publication date to collections - #3369 by @k-brk
- Fix hard-coded site name in order PDFs - #3526 by @NyanKiyoshi
- Update favicons to the new style - #3483 by @dominik-zeglen
- Fix migrations for default currency - #3235 by @bykof
- Remove Elasticsearch from `docker-compose.yml` - #3482 by @maarcingebala
- Resort imports in tests - #3471 by @jxltom
- Fix the no shipping orders payment crash on Stripe - #3550 by @NyanKiyoshi
- Bump backend dependencies - #3557 by @maarcingebala. This PR removes security issue CVE-2019-3498 which was present in Django 2.1.4. Saleor however wasn't vulnerable to this issue as it doesn't use the affected `django.views.defaults.page_not_found()` view.
- Generate random data using the default currency - #3512 by @stephenmoloney
- New translations:
  - Catalan
  - Serbian

### Dashboard 2.0

- Restyle product selection dialogs - #3499 by @dominik-zeglen, @maarcingebala
- Fix minor visual bugs in Dashboard 2.0 - #3433 by @dominik-zeglen
- Display warning if order draft has missing data - #3431 by @dominik-zeglen
- Add description field to collections - #3435 by @dominik-zeglen
- Add query batching - #3443 by @dominik-zeglen
- Use autocomplete fields in country selection - #3443 by @dominik-zeglen
- Add alt text to categories and collections - #3461 by @dominik-zeglen
- Use first and last name of a customer or staff member in UI - #3247 by @Bonifacy1, @dominik-zeglen
- Show error page if an object was not found - #3463 by @dominik-zeglen
- Fix simple product's inventory data saving bug - #3474 by @dominik-zeglen
- Replace `thumbnailUrl` with `thumbnail { url }` - #3484 by @dominik-zeglen
- Change "Feature on Homepage" switch behavior - #3481 by @dominik-zeglen
- Expand payment section in order view - #3502 by @dominik-zeglen
- Change TypeScript loader to speed up the build process - #3545 by @patrys

### Bugfixes

- Do not show `Pay For Order` if order is partly paid since partial payment is not supported - #3398 by @jxltom
- Fix attribute filters in the products category view - #3535 by @fowczarek
- Fix storybook dependencies conflict - #3544 by @dominik-zeglen

## 2.1.0

### API

- Change selected connection fields to lists - #3307 by @fowczarek
- Require pagination in connections - #3352 by @maarcingebala
- Replace Graphene view with a custom one - #3263 by @patrys
- Change `sortBy` parameter to use enum type - #3345 by @fowczarek
- Add `me` query to fetch data of a logged-in user - #3202, #3316 by @fowczarek
- Add `canFinalize` field to the Order type - #3356 by @fowczarek
- Extract resolvers and mutations to separate files - #3248 by @fowczarek
- Add VAT tax rates field to country - #3392 by @michaljelonek
- Allow creating orders without users - #3396 by @fowczarek

### Core

- Add Razorpay payment gatway - #3205 by @NyanKiyoshi
- Use standard tax rate as a default tax rate value - #3340 by @fowczarek
- Add description field to the Collection model - #3275 by @fowczarek
- Enforce the POST method on VAT rates fetching - #3337 by @NyanKiyoshi
- Generate thumbnails for category/collection background images - #3270 by @NyanKiyoshi
- Add warm-up support in product image creation mutation - #3276 by @NyanKiyoshi
- Fix error in the `populatedb` script when running it not from the project root - #3272 by @NyanKiyoshi
- Make Webpack rebuilds fast - #3290 by @patrys
- Skip installing Chromium to make deployment faster - #3227 by @jxltom
- Add default test runner - #3258 by @jxltom
- Add Transifex client to Pipfile - #3321 by @jxltom
- Remove additional pytest arguments in tox - #3338 by @jxltom
- Remove test warnings - #3339 by @jxltom
- Remove runtime warning when product has discount - #3310 by @jxltom
- Remove `django-graphene-jwt` warnings - #3228 by @jxltom
- Disable deprecated warnings - #3229 by @jxltom
- Add `AWS_S3_ENDPOINT_URL` setting to support DigitalOcean spaces. - #3281 by @hairychris
- Add `.gitattributes` file to hide diffs for generated files on Github - #3055 by @NyanKiyoshi
- Add database sequence reset to `populatedb` - #3406 by @michaljelonek
- Get authorized amount from succeeded auth transactions - #3417 by @jxltom
- Resort imports by `isort` - #3412 by @jxltom

### Dashboard 2.0

- Add confirmation modal when leaving view with unsaved changes - #3375 by @dominik-zeglen
- Add dialog loading and error states - #3359 by @dominik-zeglen
- Split paths and urls - #3350 by @dominik-zeglen
- Derive state from props in forms - #3360 by @dominik-zeglen
- Apply debounce to autocomplete fields - #3351 by @dominik-zeglen
- Use Apollo signatures - #3353 by @dominik-zeglen
- Add order note field in the order details view - #3346 by @dominik-zeglen
- Add app-wide progress bar - #3312 by @dominik-zeglen
- Ensure that all queries are built on top of TypedQuery - #3309 by @dominik-zeglen
- Close modal windows automatically - #3296 by @dominik-zeglen
- Move URLs to separate files - #3295 by @dominik-zeglen
- Add basic filters for products and orders list - #3237 by @Bonifacy1
- Fetch default currency from API - #3280 by @dominik-zeglen
- Add `displayName` property to components - #3238 by @Bonifacy1
- Add window titles - #3279 by @dominik-zeglen
- Add paginator component - #3265 by @dominik-zeglen
- Update Material UI to 3.6 - #3387 by @patrys
- Upgrade React, Apollo, Webpack and Babel - #3393 by @patrys
- Add pagination for required connections - #3411 by @dominik-zeglen

### Bugfixes

- Fix language codes - #3311 by @jxltom
- Fix resolving empty attributes list - #3293 by @maarcingebala
- Fix range filters not being applied - #3385 by @michaljelonek
- Remove timeout for updating image height - #3344 by @jxltom
- Return error if checkout was not found - #3289 by @maarcingebala
- Solve an auto-resize conflict between Materialize and medium-editor - #3367 by @adonig
- Fix calls to `ngettext_lazy` - #3380 by @patrys
- Filter preauthorized order from succeeded transactions - #3399 by @jxltom
- Fix incorrect country code in fixtures - #3349 by @bingimar
- Fix updating background image of a collection - #3362 by @fowczarek & @dominik-zeglen

### Docs

- Document settings related to generating thumbnails on demand - #3329 by @NyanKiyoshi
- Improve documentation for Heroku deployment - #3170 by @raybesiga
- Update documentation on Docker deployment - #3326 by @jxltom
- Document payment gateway configuration - #3376 by @NyanKiyoshi

## 2.0.0

### API

- Add mutation to delete a customer; add `isActive` field in `customerUpdate` mutation - #3177 by @maarcingebala
- Add mutations to manage authorization keys - #3082 by @maarcingebala
- Add queries for dashboard homepage - #3146 by @maarcingebala
- Allows user to unset homepage collection - #3140 by @oldPadavan
- Use enums as permission codes - #3095 by @the-bionic
- Return absolute image URLs - #3182 by @maarcingebala
- Add `backgroundImage` field to `CategoryInput` - #3153 by @oldPadavan
- Add `dateJoined` and `lastLogin` fields in `User` type - #3169 by @maarcingebala
- Separate `parent` input field from `CategoryInput` - #3150 by @akjanik
- Remove duplicated field in Order type - #3180 by @maarcingebala
- Handle empty `backgroundImage` field in API - #3159 by @maarcingebala
- Generate name-based slug in collection mutations - #3145 by @akjanik
- Remove products field from `collectionUpdate` mutation - #3141 by @oldPadavan
- Change `items` field in `Menu` type from connection to list - #3032 by @oldPadavan
- Make `Meta.description` required in `BaseMutation` - #3034 by @oldPadavan
- Apply `textwrap.dedent` to GraphQL descriptions - #3167 by @fowczarek

### Dashboard 2.0

- Add collection management - #3135 by @dominik-zeglen
- Add customer management - #3176 by @dominik-zeglen
- Add homepage view - #3155, #3178 by @Bonifacy1 and @dominik-zeglen
- Add product type management - #3052 by @dominik-zeglen
- Add site settings management - #3071 by @dominik-zeglen
- Escape node IDs in URLs - #3115 by @dominik-zeglen
- Restyle categories section - #3072 by @Bonifacy1

### Other

- Change relation between `ProductType` and `Attribute` models - #3097 by @maarcingebala
- Remove `quantity-allocated` generation in `populatedb` script - #3084 by @MartinSeibert
- Handle `Money` serialization - #3131 by @Pacu2
- Do not collect unnecessary static files - #3050 by @jxltom
- Remove host mounted volume in `docker-compose` - #3091 by @tiangolo
- Remove custom services names in `docker-compose` - #3092 by @tiangolo
- Replace COUNTRIES with countries.countries - #3079 by @neeraj1909
- Installing dev packages in docker since tests are needed - #3078 by @jxltom
- Remove comparing string in address-form-panel template - #3074 by @tomcio1205
- Move updating variant names to a Celery task - #3189 by @fowczarek

### Bugfixes

- Fix typo in `clean_input` method - #3100 by @the-bionic
- Fix typo in `ShippingMethod` model - #3099 by @the-bionic
- Remove duplicated variable declaration - #3094 by @the-bionic

### Docs

- Add createdb note to getting started for Windows - #3106 by @ajostergaard
- Update docs on pipenv - #3045 by @jxltom<|MERGE_RESOLUTION|>--- conflicted
+++ resolved
@@ -16,13 +16,9 @@
 
 ### Other changes
 - Fix failing `checkoutCustomerAttach` mutation - #9401 by @IKarbowiak
-<<<<<<< HEAD
-- Add handling Webhook payload via graphql subscriptions (#9394)  @jakubkuc
-=======
 - Add new mutation `orderCreateFromCheckout` - #9343 by @korycins
 - Add `language_code` field to webhook payload for `Order`, `Checkout` and `Customer` - #9433 by @rafalp
-
->>>>>>> 80773fe1
+- Add handling webhook payload via GraphQL subscriptions (#9394)  @jakubkuc
 
 # 3.1.7
 
