# Changelog

All notable, unreleased changes to this project will be documented in this file. For the released changes, please visit the [Releases](https://github.com/mirumee/saleor/releases) page.

3.14.0 [Unreleased]

### Breaking changes

- `path` field for errors related with product variants input in `ProductBulkCreate` will return more detailed paths: `variants.1.stocks.0.warehouse` instead of `variants.1.warehouses` - #12534 by @SzymJ
- The `discounts` field has been removed from the listed plugin manager methods. Instead of the `discounts` argument, an applied `discount` is now assigned to each line in the `CheckoutLineInfo` inside the `CheckoutInfo` object. - #11934 by @fowczarek
  - `calculate_checkout_total`
  - `calculate_checkout_subtotal`
  - `calculate_checkout_shipping`
  - `get_checkout_shipping_tax_rate`
  - `calculate_checkout_line_total`
  - `calculate_checkout_line_unit_price`
  - `get_checkout_line_tax_rate`
  - `preprocess_order_creation`

### GraphQL API

- Add `path` field to `ProductVariantBulkError` - #12534 by @SzymJ
- Allow setting metadata during user creating and updating - #12577 by @IKarbowiak
  - The following mutations have been updated:
    - `customerCreate`
    - `customerUpdate`
    - `staffCreate`
    - `staffUpdate`
    - `accountUpdate`
    - `customerBulkUpdate`
- Add mutation to create checkout from order - #12628 by @korycins
- Allow setting metadata during invoice creating and updating - #12641 by @IKarbowiak
- Introduce channel permissions - #10423 by @IKarbowiak
  - Limit staff users to access only certain channels. Granted permissions only apply to channels that the user has already been given access to.
- Add `enable_account_confirmation_by_email` to `SiteSettings` model and allow to update it via `shopSettingsUpdate` mutation - #12781 by @SzymJ

### Saleor Apps
- Introduce channel permissions - #10423 by @IKarbowiak
  - Extend the OpenID connect configuration with `Staff user domains` and `Default permission group name for new staff users`.
  - When the OpenID plugin is active, the default staff permission group is created and all staff users are assigned to it.
  - To ensure the proper functioning of OAuth permissions, ensure that the
  `Default permission group name for new staff users` is set to a permission group with no channel restrictions.

### Other changes
- Fix saving `description_plaintext` for product - #12586 by @SzymJ
- Remove default `EMAIL_URL` value pointing to console output; from now on EMAIL_URL has to be set explicitly - #12580 by @maarcingebala
- Fix sending `product_created` event in `ProductBulkCreate` mutation - #12605 by @SzymJ
- Add `ORDER_REFUNDED`, `ORDER_FULLY_REFUNDED`, `ORDER_PAID` webhooks - #12533 by @korycins
- Add functionality to automatically delete expired orders - #12710 by @korycins
- Handle error raised by 0Auth when fetching token - #12672 by @IKarbowiakg
- Fix adding new lines to draft order when existing line has deleted product - #12711 by @SzymJ
<<<<<<< HEAD
- Add `price_override` to `OrderLine` for set custom price in mutation `OrderLineCreateInput` - #12855 by @KirillPlaksin
=======
- Upgrade checkout `complete_checkout` to assign guest checkout to account if exists - #12758 by @FremahA
- Remove `ENABLE_ACCOUNT_CONFIRMATION_BY_EMAIL` env variable from settings - ##12781 by @Szym
>>>>>>> a5766c2b

# 3.13.0

### Highlights

- Improve support for handling transactions - #10350 by @korycins

  - API changes:

    - Add new mutations:
      - `transactionEventReport` - Report the event for the transaction.
      - `orderGrantRefundCreate` - Add granted refund to the order.
      - `orderGrantRefundUpdate` - Update granted refund.
    - Add new types:
      - `OrderGrantedRefund` - The details of the granted refund.
    - Add new webhooks:
      - `TRANSACTION_CHARGE_REQUESTED` - triggered when a staff user request charge for the transaction.
      - `TRANSACTION_REFUND_REQUESTED` - triggered when a staff user request refund for the transaction.
      - `TRANSACTION_CANCELATION_REQUESTED` - triggered when a staff user request cancelation for the transaction.
    - Add new webhook subscriptions:
      - `TransactionChargeRequested` - Event sent when transaction charge is requested.
      - `TransactionRefundRequested` - Event sent when transaction refund is requested.
      - `TransactionCancelationRequested` - Event sent when transaction cancelation is requested.
    - Add new fields:
      - `OrderSettings.markAsPaidStrategy` - Determine what strategy will be used to mark the order as paid.
      - `TransactionItem`:
        - `authorizePendingAmount` - Total amount of ongoing authorization requests for the transaction.
        - `refundPendingAmount` - Total amount of ongoing refund requests for the transaction.
        - `cancelPendingAmount` - Total amount of ongoing cancel requests for the transaction.
        - `chargePendingAmount` - Total amount of ongoing charge requests for the transaction.
        - `canceledAmount` - Total amount canceled for this transaction.
        - `name` - Name of the transaction.
        - `message` - Message related to the transaction.
        - `pspReference` - PSP reference of transaction.
        - `createdBy` - User or App that created the transaction.
        - `externalUrl` - The URL that will allow to redirect user to payment provider page with transaction details.
      - `TransactionEvent`:
        - `pspReference` - PSP reference related to the event.
        - `message` - Message related to the transaction's event.
        - `externalUrl` - The URL that will allow to redirect user to payment provider page with transaction event details.
        - `amount` - The amount related to this event.
        - `type` - The type of action related to this event.
        - `createdBy` - User or App that created the event.
      - `Order`:
        - `totalCharged` - Amount charged for the order.
        - `totalCanceled` - Amount canceled for the order.
        - `grantedRefunds` - List of granted refunds.
        - `totalGrantedRefund` - Total amount of granted refund.
        - `totalRefunded` - Total refund amount for the order.
        - `totalRefundPending` - Total amount of ongoing refund requests for the order's transactions.
        - `totalAuthorizePending` - Total amount of ongoing authorization requests for the order's transactions.
        - `totalChargePending` - Total amount of ongoing charge requests for the order's transactions.
        - `totalCancelPending` - Total amount of ongoing cancel requests for the order's transactions.
        - `totalRemainingGrant` - The difference between the granted refund and the pending and refunded amounts.
      - `OrderEventsEnum`:
        - `TRANSACTION_CHARGE_REQUESTED`
        - `TRANSACTION_CANCEL_REQUESTED`
        - `TRANSACTION_MARK_AS_PAID_FAILED`
    - Add new input fields:

      - `TransactionCreateInput` & `TransactionUpdateInput`:
        - `name` - The name of the transaction.
        - `message` - The message of the transaction.
        - `pspReference` - The PSP Reference of the transaction.
        - `amountCanceled` - Amount canceled by this transaction.
        - `externalUrl` - The URL that will allow to redirect user to payment provider page with transaction.
      - `TransactionEventInput`:
        - `pspReference` - The PSP Reference of the transaction.
        - `message` - Message related to the transaction's event.

    - Deprecate webhooks:
      - `TRANSACTION_ACTION_REQUEST` - Use `TRANSACTION_CHARGE_REQUESTED`, `TRANSACTION_REFUND_REQUESTED`, `TRANSACTION_CANCELATION_REQUESTED` instead.
    - Deprecate object fields:

      - `TransactionItem`:
        - `voidedAmount` - Use `canceledAmount`. This field will be removed in Saleor 3.14 (Preview feature).
        - `status` - Not needed anymore. The transaction amounts will be used to determine a current status of transactions. This field will be removed in Saleor 3.14 (Preview feature).
        - `reference` - Use `pspReference` instead. This field will be removed in Saleor 3.14 (Preview feature).
      - `TransactionEvent`:
        - `status` - Use `type` instead. This field will be removed in Saleor 3.14 (Preview feature).
        - `reference` - Use `pspReference` instead. This field will be removed in Saleor 3.14 (Preview feature).
        - `name` - Use `message` instead. This field will be removed in Saleor 3.14 (Preview feature).
      - `TransactionActionEnum`
        - `VOID` - Use `CANCEL` instead. This field will be removed in Saleor 3.14 (Preview feature).
      - `Order`:
        - `totalCaptured` - Use `totalCharged` instead. Will be removed in Saleor 4.0
      - `OrderEvent`:
        - `status` - Use `TransactionEvent` to track the status of `TransactionItem`. This field will be removed in Saleor 3.14 (Preview feature).
      - `OrderEventsEnum`:
        - `TRANSACTION_CAPTURE_REQUESTED` - Use `TRANSACTION_CHARGE_REQUESTED` instead. This field will be removed in Saleor 3.14 (Preview feature).
        - `TRANSACTION_VOID_REQUESTED` - Use `TRANSACTION_CANCEL_REQUESTED` instead. This field will be removed in Saleor 3.14 (Preview feature).

    - Deprecate input fields:
      - `TransactionCreateInput` & `TransactionUpdateInput`:
        - `status` - Not needed anymore. The transaction amounts will be used to determine the current status of transactions. This input field will be removed in Saleor 3.14 (Preview feature).
        - `type` - Use `name` and `message` instead. This input field will be removed in Saleor 3.14 (Preview feature).
        - `reference` - Use `pspReference` instead. This input field will be removed in Saleor 3.14 (Preview feature).
        - `amountVoided` - Use `amountCanceled` instead. This input field will be removed in Saleor 3.14 (Preview feature).
      - `TransactionEventInput`:
        - `status` - Status will be calculated by Saleor. This input field will be removed in Saleor 3.14 (Preview feature).
        - `reference` - Use `pspReference` instead. This input field will be removed in Saleor 3.14 (Preview feature).
        - `name` - Use `message` instead. This field will be removed in Saleor 3.14 (Preview feature).

- Support for payment apps - #12179 by @korycins
  - Add new mutations:
    - `paymentGatewayInitialize` - Initialize the payment gateway to process a payment.
    - `transactionInitialize` - Initiate payment processing.
    - `transactionProcess` - Process the initialized payment.
  - Add new synchronous webhooks:
    - `PAYMENT_GATEWAY_INITIALIZE_SESSION` - Triggered when a customer requests the initialization of a payment gateway.
    - `TRANSACTION_INITIALIZE_SESSION` - Triggered when a customer requests the initialization of a payment processing.
    - `TRANSACTION_PROCESS_SESSION` - Triggered when a customer requests processing the initialized payment.

### Breaking changes

- **Feature preview breaking change**:

  - Improve support for handling transactions - #10350 by @korycins
    - For all new `transactionItem` created by `transactionCreate`, any update action can be done only by the same app/user that performed `transactionCreate` action. This change impacts only on new `transactionItem,` the already existing will work in the same way as previously.
    - `transactionRequestAction` mutation can't be executed with `MANAGE_ORDERS` permission. Permission `HANDLE_PAYMENTS` is required.
    - Drop calling `TRANSACTION_ACTION_REQUEST` webhook inside a mutation related to `Payment` types. The related mutations: `orderVoid`, `orderCapture`, `orderRefund`, `orderFulfillmentRefundProducts`, `orderFulfillmentReturnProducts`. Use a dedicated mutation for triggering an action: `transactionRequestAction`.

  See the [3.12 to 3.13](https://docs.saleor.io/docs/3.x/upgrade-guides/3-12-to-3-13) upgrade guide for more details.

### GraphQL API

- [Preview] Add `StockBulkUpdate` mutation - #12139 by @SzymJ
- Upgrade GraphiQL to `2.4.0` for playground - #12271 by @zaiste
- Add new object type `AppManifestRequiredSaleorVersion` - #12164 by @przlada
  - Add new optional field `Manifest.requiredSaleorVersion`
  - Add `requiredSaleorVersion` validation to `appInstall` and `appFetchManifest` mutations
- Add new field `author` to `Manifest` and `App` object types - #12166 by @przlada
- Add backward compatibility for `taxCode` field - #12325 by @maarcingebala
- Support resolving `Order` as an entity in Apollo Federation - #12328 by @binary-koan
- [Preview] Add `ProductBulkCreate` mutation - #12177 by @SzymJ
- [Preview] Add `CustomerBulkUpdate` mutation - #12268 by @SzymJ

### Saleor Apps

- Add `requiredSaleorVersion` field to the App manifest determining the required Saleor version as semver range - #12164 by @przlada
- Add new field `author` to the App manifest - #12166 by @przlada
- Add `GIFT_CARD_SENT` asynchronous event to webhooks - #12472 by @rafalp

### Other changes

- Add Celery beat task for expiring unconfirmed not paid orders - #11960 by @kadewu:
  - Add `expireOrdersAfter` to `orderSettings` for `Channel` type.
  - Add `ORDER_EXPIRED` webhook triggered when `Order` is marked as expired.
- Create order discounts for all voucher types - #12272 by @IKarbowiak
- Core now supports Dev Containers for local development - #12391 by @patrys
- Use Mailhog SMTP server on Dev Container - #12402 by @carlosa54
- Publish schema.graphql on releases - #12431 by @maarcingebala
- Fix missing webhook triggers for `order_updated` and `order_fully_paid` when an order is paid with a `transactionItem` - #12508 by @korycins
- Remove Mailhog in favor of Mailpit - #12447 by @carlosa54

# 3.12.0

### Breaking changes

- `stocks` and `channelListings` inputs for preview `ProductVariantBulkUpdate` mutation has been changed. Both inputs have been extended by:

  - `create` input - list of items that should be created
  - `update` input - list of items that should be updated
  - `remove` input - list of objects ID's that should be removed

  If your platform relies on this [Preview] feature, make sure you update your mutations stocks and channel listings inputs from:

  ```
     {
      "stocks/channelListings": [
        {
          ...
        }
      ]
     }
  ```

  to:

  ```
     {
      "stocks/channelListings": {
        "create": [
          {
           ...
          }
        ]
      }
     }
  ```

- Change the discount rounding mode - #12041 by @IKarbowiak

  - Change the rounding mode from `ROUND_DOWN` to `ROUND_HALF_UP` - it affects the discount amount and total price of future checkouts and orders with a percentage discount applied.
    The discount amount might be 0.01 greater, and the total price might be 0.01 lower.
    E.g. if you had an order for $13 and applied a 12.5% discount, you would get $11.38 with a $1.62 discount, but now it will be calculated as $11.37 with $1.63 discount.

- Media and image fields now default to returning 4K thumbnails instead of original uploads - #11996 by @patrys
- Include specific products voucher in checkout discount - #12191 by @IKarbowiak
  - Make the `specific product` and `apply once per order` voucher discounts visible on `checkout.discount` field.
    Previously, the discount amount for these vouchers was shown as 0.

### GraphQL API

- Added support for all attributes types in `BulkAttributeValueInput` - #12095 by @SzymJ
- Add possibility to remove `stocks` and `channel listings` in `ProductVariantBulkUpdate` mutation.
- Move `orderSettings` query to `Channel` type - #11417 by @kadewu:
  - Mutation `Channel.channelCreate` and `Channel.channelUpdate` have new `orderSettings` input.
  - Deprecate `Shop.orderSettings` query. Use `Channel.orderSettings` query instead.
  - Deprecate `Shop.orderSettingsUpdate` mutation. Use `Channel.channelUpdate` instead.
- Add meta fields to `ProductMedia` model - #11894 by @zedzior
- Make `oldPassword` argument on `passwordChange` mutation optional; support accounts without usable passwords - @11999 by @rafalp
- Added support for AVIF images, added `AVIF` and `ORIGINAL` to `ThumbnailFormatEnum` - #11998 by @patrys
- Introduce custom headers for webhook requests - #11978 by @zedzior
- Improve GraphQL playground by storing headers in the local storage - #12176 by @zaiste
- Fixes for GraphiQL playground - #12192 by @zaiste

### Other changes

- Fix saving `metadata` in `ProductVariantBulkCreate` and `ProductVariantBulkupdate` mutations - #12097 by @SzymJ
- Enhance webhook's subscription query validation. Apply the validation and event inheritance to manifest validation - #11797 by @zedzior
- Fix GraphQL playground when the `operationName` is set across different tabs - #11936 by @zaiste
- Add new asynchronous events related to media: #11918 by @zedzior
  - `PRODUCT_MEDIA CREATED`
  - `PRODUCT_MEDIA_UPDATED`
  - `PRODUCT_MEDIA_DELETED`
  - `THUMBNAIL_CREATED`
- CORS is now handled in the ASGI layer - #11415 by @patrys
- Added native support for gzip compression - #11833 by @patrys
- Set flat rates as the default tax calculation strategy - #12069 by @maarcingebala
  - Enables flat rates for channels in which no tax calculation method was set.
- Users created by the OIDC plugin now have unusable password set instead of empty string - #12103 by @rafalp
- Fix thumbnail generation long image names - #12435 by @KirillPlaksin

# 3.11.0

### Highlights

Just so you know, changes mentioned in this section are in a preview state and can be subject to changes in the future.

- Bulk mutations for creating and updating multiple product variants in one mutation call - #11392 by @SzymJ
- Ability to run subscription webhooks in a dry-run mode - #11548 by @zedzior
- Preview of new `where` filtering API which allows joining multiple filters with `AND`/`OR` operators; currently available only in the `attributes` query - #11737 by @IKarbowiak

### GraphQL API

- [Preview] Add `productVariantBulkUpdate` mutation - #11392 by @SzymJ
- [Preview] Add new error handling policies in `productVariantBulkCreate` mutation - #11392 by @SzymJ
- [Preview] Add `webhookDryRun` mutation - #11548 by @zedzior
- [Preview] Add `webhookTrigger` mutation - #11687 by @zedzior
- Fix adding an invalid label to meta fields - #11718 by @IKarbowiak
- Add filter by `checkoutToken` to `Query.orders`. - #11689 by @kadewu
- [Preview] Attribute filters improvement - #11737 by @IKarbowiak
  - introduce `where` option on `attributes` query
  - add `search` option on `attributes` query
  - deprecate `product.variant` field
  - deprecate the following `Attribute` fields: `filterableInStorefront`, `storefrontSearchPosition`, `availableInGrid`.

### Other changes

- Allow `webhookCreate` and `webhookUpdate` mutations to inherit events from `query` field - #11736 by @zedzior
- Add new `PRODUCT_VARIANT_STOCK_UPDATED` event - #11665 by @jakubkuc
- Disable websocket support by default in `uvicorn` worker configuration - #11785 by @NyanKiyoshi
- Fix send user email change notification - #11840 by @jakubkuc
- Fix trigger the `FULFILLMENT_APPPROVED` webhook for partial fulfillments - #11824 by @d-wysocki

# 3.10.0 [Unreleased]

### Breaking changes

### GraphQL API

- Add ability to filter and sort products of a category - #10917 by @yemeksepeti-cihankarluk, @ogunheper
  - Add `filter` argument to `Category.products`
  - Add `sortBy` argument to `Category.products`
- Extend invoice object types with `Order` references - #11505 by @przlada
  - Add `Invoice.order` field
  - Add `InvoiceRequested.order`, `InvoiceDeleted.order` and `InvoiceSent.order` fields
- Add support for metadata for `Address` model - #11701 by @IKarbowiak
- Allow to mutate objects, by newly added `externalReference` field, instead of Saleor-assigned ID. Apply to following models: #11410 by @zedzior
  - `Product`
  - `ProductVariant`
  - `Attribute`
  - `AttributeValue`
  - `Order`
  - `User`
  - `Warehouse`

### Other changes

- Fix fetching the `checkout.availableCollectionPoints` - #11489 by @IKarbowiak
- Move checkout metadata to separate model - #11264 by @jakubkuc
- Add ability to set a custom Celery queue for async webhook - #11511 by @NyanKiyoshi
- Remove `CUSTOMER_UPDATED` webhook trigger from address mutations - #11395 by @jakubkuc
- Drop `Django.Auth` - #11305 by @fowczarek
- Add address validation to AddressCreate - #11639 by @jakubkuc
- Propagate voucher discount between checkout lines when charge_taxes is disabled - #11632 by @maarcingebala
- Fix stock events triggers - #11714 by @jakubkuc
- Accept the gift card code provided in the input - by @mociepka
- Fix `GIFT_CARD_CREATED` event not firing when order with gift cards is fulfilled - #11924 by @rafalp

# 3.9.0

### Highlights

- Flat tax rates - #9784 by @maarcingebala

### Breaking changes

- Drop Vatlayer plugin - #9784 by @maarcingebala
  - The following fields are no longer used:
    - `Product.chargeTaxes` - from now on, presence of `Product.taxClass` instance decides whether to charge taxes for a product. As a result, the "Charge Taxes" column in CSV product exports returns empty values.
    - `Shop.chargeTaxesOnShipping` - from now on, presence of `ShippingMethod.taxClass` decides whether to charge taxes for a shipping method.
    - `Shop.includeTaxesInPrices`, `Shop.displayGrossPrices` - configuration moved to `Channel.taxConfiguration`.
  - Removed the following plugin manager methods:
    - `assign_tax_code_to_object_meta`
    - `apply_taxes_to_product`
    - `fetch_taxes_data`
    - `get_tax_rate_percentage_value`
    - `update_taxes_for_order_lines`

### GraphQL API

- Add `attribute` field to `AttributeValueTranslatableContent` type. #11028 by @zedzior
- Add new properties in the `Product` type - #10537 by @kadewu
  - Add new fields: `Product.attribute`, `Product.variant`
  - Add `sortBy` argument to `Product.media`
- Allow assigning attribute value using its ID. Add to `AttributeValueInput` dedicated field for each input type. #11206 by @zedzior

### Other changes

- Re-enable 5 minute database connection persistence by default - #11074 + #11100 by @NyanKiyoshi
  <br/>Set `DB_CONN_MAX_AGE=0` to disable this behavior (adds overhead to requests)
- Bump cryptography to 38.0.3: use OpenSSL 3.0.7 - #11126 by @NyanKiyoshi
- Add exif image validation - #11224 by @IKarbowiak
- Include fully qualified API URL `Saleor-Api-Url` in communication with Apps. #11223 by @przlada
- Add metadata on order line payload notifications. #10954 by @CarlesLopezMagem
- Make email authentication case-insensitive. #11284 by @zedzior
- Fix the observability reporter to obfuscate URLs. #11282 by @przlada
- Add HTTP headers filtering to observability reporter. #11285 by @przlada
- Deactivate Webhook before deleting and handle IntegrityErrors - #11239 @jakubkuc

# 3.8.0

### Highlights

- Add tax exemption API for checkouts (`taxExemptionManage` mutation) - #10344 by @SzymJ
- Switch GraphQL Playground to GraphiQL V2

### Breaking changes

- Verify JWT tokens whenever they are provided with the request. Before, they were only validated when an operation required any permissions. For example: when refreshing a token, the request shouldn't include the expired one.

### GraphQL API

- Add the ability to filter by slug. #10578 by @kadewu
  - Affected types: Attribute, Category, Collection, Menu, Page, Product, ProductType, Warehouse
  - Deprecated `slug` in filter for `menus`. Use `slugs` instead
- Add new `products` filters. #10784 by @kadewu
  - `isAvailable`
  - `publishedFrom`
  - `availableFrom`
  - `isVisibleInListing`
- Add the ability to filter payments by a list of ids. #10821 by @kadewu
- Add the ability to filter customers by ids. #10694 by @kadewu
- Add `User.checkouts` field. #10862 by @zedzior
- Add optional field `audience` to mutation `tokenCreate`. If provided, the created tokens will have key `aud` with value: `custom:{audience-input-value}` - #10845 by @korycins
- Use `AttributeValue.name` instead of `AttributeValue.slug` to determine uniqueness of a value instance for dropdown and multi-select attributes. - #10881 by @jakubkuc
- Allow sorting products by `CREATED_AT` field. #10900 by @zedzior
- Add ability to pass metadata directly in create/update mutations for product app models - #10689 by @SzymJ
- Add ability to use SKU argument in `productVariantUpdate`, `productVariantDelete`, `productVariantBulkDelete`, `productVariantStocksUpdate`, `productVariantStocksDelete`, `productVariantChannelListingUpdate` mutations - #10861 by @SzymJ
- Add sorting by `CREATED_AT` field. #10911 by @zedzior
  - Affected types: GiftCard, Page.
  - Deprecated `CREATION_DATE` sort field on Page type. Use `CREATED_AT` instead.

### Other changes

- Reference attribute linking to product variants - #10468 by @IKarbowiak
- Add base shipping price to `Order` - #10771 by @fowczarek
- GraphQL view no longer generates error logs when the HTTP request doesn't contain a GraphQL query - #10901 by @NyanKiyoshi
- Add `iss` field to JWT tokens - #10842 by @korycins
- Drop `py` and `tox` dependencies from dev requirements - #11054 by @NyanKiyoshi

### Saleor Apps

- Add `iss` field to JWT tokens - #10842 by @korycins
- Add new field `audience` to App manifest. If provided, App's JWT access token will have `aud` field. - #10845 by @korycins
- Add new asynchronous events for objects metadata updates - #10520 by @rafalp
  - `CHECKOUT_METADATA_UPDATED`
  - `COLLECTION_METADATA_UPDATED`
  - `CUSTOMER_METADATA_UPDATED`
  - `FULFILLMENT_METADATA_UPDATED`
  - `GIFT_CARD_METADATA_UPDATED`
  - `ORDER_METADATA_UPDATED`
  - `PRODUCT_METADATA_UPDATED`
  - `PRODUCT_VARIANT_METADATA_UPDATED`
  - `SHIPPING_ZONE_METADATA_UPDATED`
  - `TRANSACTION_ITEM_METADATA_UPDATED`
  - `WAREHOUSE_METADATA_UPDATED`
  - `VOUCHER_METADATA_UPDATED`

# 3.7.0

### Highlights

- Allow explicitly setting the name of a product variant - #10456 by @SzymJ
  - Added `name` parameter to the `ProductVariantInput` input
- Add a new stock allocation strategy based on the order of warehouses within a channel - #10416 by @IKarbowiak
  - Add `channelReorderWarehouses` mutation to sort warehouses to set their priority
  - Extend the `Channel` type with the `stockSettings` field
  - Extend `ChannelCreateInput` and `ChannelUpdateInput` with `stockSettings`

### Breaking changes

- Refactor warehouse mutations - #10239 by @IKarbowiak
  - Providing the value in `shippingZone` filed in `WarehouseCreate` mutation will raise a ValidationError.
    Use `WarehouseShippingZoneAssign` to assign shipping zones to a warehouse.

### GraphQL API

- Hide Subscription type from Apollo Federation (#10439) (f5132dfd3)
- Mark `Webhook.secretKey` as deprecated (#10436) (ba445e6e8)

### Saleor Apps

- Trigger the `SALE_DELETED` webhook when deleting sales in bulk (#10461) (2052841e9)
- Add `FULFILLMENT_APPROVED` webhook - #10621 by @IKarbowiak

### Other changes

- Add support for `bcrypt` password hashes - #10346 by @pkucmus
- Add the ability to set taxes configuration per channel in the Avatax plugin - #10445 by @mociepka

# 3.6.0

### Breaking changes

- Drop `django-versatileimagefield` package; add a proxy view to generate thumbnails on-demand - #9988 by @IKarbowiak
  - Drop `create_thumbnails` command
- Change return type from `CheckoutTaxedPricesData` to `TaxedMoney` in plugin manager methods `calculate_checkout_line_total`, `calculate_checkout_line_unit_price` - #9526 by @fowczarek, @mateuszgrzyb, @stnatic

### Saleor Apps

- Add GraphQL subscription support for synchronous webhook events - #9763 by @jakubkuc
- Add support for the CUSTOMER\_\* app mount points (#10163) by @krzysztofwolski
- Add permission group webhooks: `PERMISSION_GROUP_CREATED`, `PERMISSION_GROUP_UPDATED`, `PERMISSION_GROUP_DELETED` - #10214 by @SzymJ
- Add `ACCOUNT_ACTIVATED` and `ACCOUNT_DEACTIVATED` events - #10136 by @tomaszszymanski129
- Allow apps to query data protected by MANAGE_STAFF permission (#10103) (4eb93d3f5)
- Fix returning sale's GraphQL ID in the `SALE_TOGGLE` payload (#10227) (0625c43bf)
- Add descriptions to async webhooks event types (#10250) (7a906bf7f)

### GraphQL API

- Add `CHECKOUT_CALCULATE_TAXES` and `ORDER_CALCULATE_TAXES` to `WebhookEventTypeSyncEnum` #9526 by @fowczarek, @mateuszgrzyb, @stnatic
- Add `forceNewLine` flag to lines input in `CheckoutLinesAdd`, `CheckoutCreate`, `DraftOrderCreate`, `OrderCreate`, `OrderLinesCreate` mutations to support same variant in multiple lines - #10095 by @SzymJ
- Add `VoucherFilter.ids` filter - #10157 by @Jakubkuc
- Add API to display shippable countries for a channel - #10111 by @korycins
- Improve filters' descriptions - #10240 by @dekoza
- Add query for transaction item and extend transaction item type with order (#10154) (b19423a86)

### Plugins

- Add a new method to plugin manager: `get_taxes_for_checkout`, `get_taxes_for_order` - #9526 by @fowczarek, @mateuszgrzyb, @stnatic
- Allow promoting customer users to staff (#10115) (2d56af4e3)
- Allow values of different attributes to share the same slug (#10138) (834d9500b)
- Fix payment status for orders with total 0 (#10147) (ec2c9a820)
- Fix failed event delivery request headers (#10108) (d1b652115)
- Fix create_fake_user ID generation (#10186) (86e2c69a9)
- Fix returning values in JSONString scalar (#10124) (248d2b604)
- Fix problem with updating draft order with active Avalara (#10183) (af270b8c9)
- Make API not strip query params from redirect URL (#10116) (75176e568)
- Update method for setting filter descriptions (#10240) (65643ec7c)
- Add expires option to CELERY_BEAT_SCHEDULE (#10205) (c6c5e46bd)
- Recalculate order prices on marking as paid mutations (#10260) (4e45b83e7)
- Fix triggering `ORDER_CANCELED` event at the end of transaction (#10242) (d9eecb2ca)
- Fix post-migrate called for each app module (#10252) (60205eb56)
- Only handle known URLs (disable appending slash to URLs automatically) - #10290 by @patrys

### Other changes

- Add synchronous tax calculation via webhooks - #9526 by @fowczarek, @mateuszgrzyb, @stnatic
- Allow values of different attributes to share the same slug - #10138 by @IKarbowiak
- Add query for transaction item and extend transaction item type with order - #10154 by @IKarbowiak
- Populate the initial database with default warehouse, channel, category, and product type - #10244 by @jakubkuc
- Fix inconsistent beat scheduling and compatibility with DB scheduler - #10185 by @NyanKiyoshi<br/>
  This fixes the following bugs:
  - `tick()` could decide to never schedule anything else than `send-sale-toggle-notifications` if `send-sale-toggle-notifications` doesn't return `is_due = False` (stuck forever until beat restart or a `is_due = True`)
  - `tick()` was sometimes scheduling other schedulers such as observability to be run every 5m instead of every 20s
  - `is_due()` from `send-sale-toggle-notifications` was being invoked every 5s on django-celery-beat instead of every 60s
  - `send-sale-toggle-notifications` would crash on django-celery-beat with `Cannot convert schedule type <saleor.core.schedules.sale_webhook_schedule object at 0x7fabfdaacb20> to model`
    Usage:
  - Database backend: `celery --app saleor.celeryconf:app beat --scheduler saleor.schedulers.schedulers.DatabaseScheduler`
  - Shelve backend: `celery --app saleor.celeryconf:app beat --scheduler saleor.schedulers.schedulers.PersistentScheduler`
- Fix problem with updating draft order with active Avalara - #10183 by @IKarbowiak
- Fix stock validation and allocation for order with local collection point - #10218 by @IKarbowiak
- Fix stock allocation for order with global collection point - #10225 by @IKarbowiak
- Fix assigning an email address that does not belong to an existing user to draft order (#10320) (97129cf0c)
- Fix gift cards automatic fulfillment (#10325) (6a528259e)

# 3.5.4 [Unreleased]

- Fix ORM crash when generating hundreds of search vector in SQL - #10261 by @NyanKiyoshi
- Fix "stack depth limit exceeded" crash when generating thousands of search vector in SQL - #10279 by @NyanKiyoshi

# 3.5.3 [Released]

- Use custom search vector in order search - #10247 by @fowczarek
- Optimize filtering attributes by dates - #10199 by @tomaszszymanski129

# 3.5.2 [Released]

- Fix stock allocation for order with global collection point - #10225 by @IKarbowiak
- Fix stock validation and allocation for order with local collection point - #10218 @IKarbowiak
- Fix returning GraphQL IDs in the `SALE_TOGGLE` webhook - #10227 by @IKarbowiak

# 3.5.1 [Released]

- Fix inconsistent beat scheduling and compatibility with db scheduler - #10185 by @NyanKiyoshi<br/>
  This fixes the following bugs:

  - `tick()` could decide to never schedule anything else than `send-sale-toggle-notifications` if `send-sale-toggle-notifications` doesn't return `is_due = False` (stuck forever until beat restart or a `is_due = True`)
  - `tick()` was sometimes scheduling other schedulers such as observability to be ran every 5m instead of every 20s
  - `is_due()` from `send-sale-toggle-notifications` was being invoked every 5s on django-celery-beat instead of every 60s
  - `send-sale-toggle-notifications` would crash on django-celery-beat with `Cannot convert schedule type <saleor.core.schedules.sale_webhook_schedule object at 0x7fabfdaacb20> to model`

  Usage:

  - Database backend: `celery --app saleor.celeryconf:app beat --scheduler saleor.schedulers.schedulers.DatabaseScheduler`
  - Shelve backend: `celery --app saleor.celeryconf:app beat --scheduler saleor.schedulers.schedulers.PersistentScheduler`

- Fix problem with updating draft order with active avalara - #10183 by @IKarbowiak
- Fix stock validation and allocation for order with local collection point - #10218 by @IKarbowiak
- Fix stock allocation for order with global collection point - #10225 by @IKarbowiak

# 3.5.0

### GraphQL API

- Allow skipping address validation for checkout mutations (#10084) (7de33b145)
- Add `OrderFilter.numbers` filter - #9967 by @SzymJ
- Expose manifest in the `App` type (#10055) (f0f944066)
- Deprecate `configurationUrl` and `dataPrivacy` fields in apps (#10046) (68bd7c8a2)
- Fix `ProductVariant.created` resolver (#10072) (6c77053a9)
- Add `schemaVersion` field to `Shop` type. #11275 by @zedzior

### Saleor Apps

- Add webhooks `PAGE_TYPE_CREATED`, `PAGE_TYPE_UPDATED` and `PAGE_TYPE_DELETED` - #9859 by @SzymJ
- Add webhooks `ADDRESS_CREATED`, `ADDRESS_UPDATED` and `ADDRESS_DELETED` - #9860 by @SzymJ
- Add webhooks `STAFF_CREATED`, `STAFF_UPDATED` and `STAFF_DELETED` - #9949 by @SzymJ
- Add webhooks `ATTRIBUTE_CREATED`, `ATTRIBUTE_UPDATED` and `ATTRIBUTE_DELETED` - #9991 by @SzymJ
- Add webhooks `ATTRIBUTE_VALUE_CREATED`, `ATTRIBUTE_VALUE_UPDATED` and `ATTRIBUTE_VALUE_DELETED` - #10035 by @SzymJ
- Add webhook `CUSTOMER_DELETED` - #10060 by @SzymJ
- Add webhook for starting and ending sales - #10110 by @IKarbowiak
- Fix returning errors in subscription webhooks payloads - #9905 by @SzymJ
- Build JWT signature when secret key is an empty string (#10139) (c47de896c)
- Use JWS to sign webhooks with secretKey instead of obscure signature (ac065cdce)
- Sign webhook payload using RS256 and private key used JWT infrastructure (#9977) (df7c7d4e8)
- Unquote secret access when calling SQS (#10076) (3ac9714b5)

### Performance

- Add payment transactions data loader (#9940) (799a9f1c9)
- Optimize 0139_fulfil_orderline_token_old_id_created_at migration (#9935) (63073a86b)

### Other changes

- Introduce plain text attribute - #9907 by @IKarbowiak
- Add `metadata` fields to `OrderLine` and `CheckoutLine` models - #10040 by @SzymJ
- Add full-text search for Orders (#9937) (61aa89f06)
- Stop auto-assigning default addresses to checkout - #9933 by @SzymJ
- Fix inaccurate tax calculations - #9799 by @IKarbowiak
- Fix incorrect default value used in `PaymentInput.storePaymentMethod` - #9943 by @korycins
- Improve checkout total base calculations - #10048 by @IKarbowiak
- Improve click & collect and stock allocation - #10043 by @IKarbowiak
- Fix product media reordering (#10118) (de8a1847f)
- Add custom SearchVector class (#10109) (bf74f5efb)
- Improve checkout total base calculations (527b67f9b)
- Fix invoice download URL in send-invoice email (#10014) (667837a09)
- Fix invalid undiscounted total on order line (22ccacb59)
- Fix Avalara for free shipping (#9973) (90c076e33)
- Fix Avalara when voucher with `apply_once_per_order` settings is used (#9959) (fad5cdf46)
- Use Saleor's custom UvicornWorker to avoid lifespan warnings (#9915) (9090814b9)
- Add Azure blob storage support (#9866) (ceee97e83)

# 3.4.0

### Breaking changes

- Hide private metadata in notification payloads - #9849 by @maarcingebala
  - From now on, the `private_metadata` field in `NOTIFY_USER` webhook payload is deprecated and it will return an empty dictionary. This change also affects `AdminEmailPlugin`, `UserEmailPlugin`, and `SendgridEmailPlugin`.

### Other changes

#### GraphQL API

- Add new fields to `Order` type to show authorize/charge status #9795
  - Add new fields to Order type:
    - `totalAuthorized`
    - `totalCharged`
    - `authorizeStatus`
    - `chargeStatus`
  - Add filters to `Order`:
    - `authorizeStatus`
    - `chargeStatus`
- Add mutations for managing a payment transaction attached to order/checkout. - #9564 by @korycins
  - add fields:
    - `order.transactions`
    - `checkout.transactions`
  - add mutations:
    - `transactionCreate`
    - `transactionUpdate`
    - `transactionRequestAction`
  - add new webhook event:
    - `TRANSACTION_ACTION_REQUEST`
- Unify checkout's ID fields. - #9862 by @korycins
  - Deprecate `checkoutID` and `token` in all Checkout's mutations. Use `id` instead.
  - Deprecate `token` in `checkout` query. Use `id` instead.
- Add `unitPrice`, `undiscountedUnitPrice`, `undiscountedTotalPrice` fields to `CheckoutLine` type - #9821 by @fowczarek
- Fix invalid `ADDED_PRODUCTS` event parameter for `OrderLinesCreate` mutation - #9653 by @IKarbowiak
- Update sorting field descriptions - add info where channel slug is required (#9695) (391743098)
- Fix using enum values in permission descriptions (#9697) (dbb783e1f)
- Change gateway validation in `checkoutPaymentCreate` mutation (#9530) (cf1d49bdc)
- Fix invalid `ADDED_PRODUCTS` event parameter for `OrderLinesCreate` mutation (#9653) (a0d8aa8f1)
- Fix resolver for `Product.created` field (#9737) (0af00cb70)
- Allow fetching by id all order data for new orders (#9728) (71c19c951)
- Provide a reference for the rich text format (#9744) (f2207c408)
- Improve event schema field descriptions - #9880 by @patrys

#### Saleor Apps

- Add menu webhooks: `MENU_CREATED`, `MENU_UPDATED`, `MENU_DELETED`, `MENU_ITEM_CREATED`, `MENU_ITEM_UPDATED`, `MENU_ITEM_DELETED` - #9651 by @SzymJ
- Add voucher webhooks: `VOUCHER_CREATED`, `VOUCHER_UPDATED`, `VOUCHER_DELETED` - #9657 by @SzymJ
- Add app webhooks: `APP_INSTALLED`, `APP_UPDATED`, `APP_DELETED`, `APP_STATUS_CHANGED` - #9698 by @SzymJ
- Add warehouse webhoks: `WAREHOUSE_CREATED`, `WAREHOUSE_UPDATED`, `WAREHOUSE_DELETED` - #9746 by @SzymJ
- Expose order alongside fulfillment in fulfillment-based subscriptions used by webhooks (#9847)
- Fix webhooks payload not having field for `is_published` (#9800) (723f93c50)
- Add support for `ORDER_*` mounting points for Apps (#9694) (cc728ef7e)
- Add missing shipping method data in order and checkout events payloads. (#9692) (dabd1a221)
- Use the human-readable order number in notification payloads (#9863) (f10c5fd5f)

#### Models

- Migrate order discount id from int to UUID - #9729 by @IKarbowiak
  - Changed the order discount `id` from `int` to `UUID`, the old ids still can be used
    for old order discounts.
- Migrate order line id from int to UUID - #9637 by @IKarbowiak
  - Changed the order line `id` from `int` to `UUID`, the old ids still can be used
    for old order lines.
- Migrate checkout line id from int to UUID - #9675 by @IKarbowiak
  - Changed the checkout line `id` from `int` to `UUID`, the old ids still can be used
    for old checkout lines.

#### Performance

- Fix memory consumption of `delete_event_payloads_task` (#9806) (2823edc68)
- Add webhook events dataloader (#9790) (e88eef35e)
- Add dataloader for fulfillment warehouse resolver (#9740) (9d14fadb2)
- Fix order type resolvers performance (#9723) (13b5a95e7)
- Improve warehouse filtering performance (#9622) (a1a7a223b)
- Add dataloader for fulfillment lines (#9707) (68fb4bf4a)

#### Other

- Observability reporter - #9803 by @przlada
- Update sample products set - #9796 by @mirekm
- Fix for sending incorrect prices to Avatax - #9633 by @korycins
- Fix tax-included flag sending to Avatax - #9820
- Fix AttributeError: 'Options' object has no attribute 'Model' in `search_tasks.py` - #9824
- Fix Braintree merchant accounts mismatch error - #9778
- Stricter signatures for resolvers and mutations - #9649

# 3.3.1

- Drop manual calls to emit post_migrate in migrations (#9647) (b32308802)
- Fix search indexing of empty variants (#9640) (31833a717)

# 3.3.0

### Breaking changes

- PREVIEW_FEATURE: replace error code `NOT_FOUND` with `CHECKOUT_NOT_FOUND` for mutation `OrderCreateFromCheckout` - #9569 by @korycins

### Other changes

- Fix filtering product attributes by date range - #9543 by @IKarbowiak
- Fix for raising Permission Denied when anonymous user calls `checkout.customer` field - #9573 by @korycins
- Use fulltext search for products (#9344) (4b6f25964) by @patrys
- Precise timestamps for publication dates - #9581 by @IKarbowiak
  - Change `publicationDate` fields to `publishedAt` date time fields.
    - Types and inputs where `publicationDate` is deprecated and `publishedAt` field should be used instead:
      - `Product`
      - `ProductChannelListing`
      - `CollectionChannelListing`
      - `Page`
      - `PublishableChannelListingInput`
      - `ProductChannelListingAddInput`
      - `PageCreateInput`
      - `PageInput`
  - Change `availableForPurchaseDate` fields to `availableForPurchaseAt` date time field.
    - Deprecate `Product.availableForPurchase` field, the `Product.availableForPurchaseAt` should be used instead.
    - Deprecate `ProductChannelListing.availableForPurchase` field, the `ProductChannelListing.availableForPurchaseAt` should be used instead.
  - Deprecate `publicationDate` on `CollectionInput` and `CollectionCreateInput`.
  - Deprecate `PUBLICATION_DATE` in `CollectionSortField`, the `PUBLISHED_AT` should be used instead.
  - Deprecate `PUBLICATION_DATE` in `PageSortField`, the `PUBLISHED_AT` should be used instead.
  - Add a new column `published at` to export products. The new field should be used instead of `publication_date`.
- Add an alternative API for fetching metadata - #9231 by @patrys
- New webhook events related to gift card changes (#9588) (52adcd10d) by @SzymJ
- New webhook events for changes related to channels (#9570) (e5d78c63e) by @SzymJ
- Tighten the schema types for output fields (#9605) (81418cb4c) by @patrys
- Include permissions in schema descriptions of protected fields (#9428) (f0a988e79) by @maarcingebala
- Update address database (#9585) (1f5e84e4a) by @patrys
- Handle pagination with invalid cursor that is valid base64 (#9521) (3c12a1e95) by @jakubkuc
- Handle all Braintree errors (#9503) (20f21c34a) by @L3str4nge
- Fix `recalculate_order` dismissing weight unit (#9527) (9aea31774)
- Fix filtering product attributes by date range - #9543 by @IKarbowiak
- Fix for raising Permission Denied when anonymous user calls `checkout.customer` field - #9573 by @korycins
- Optimize stock warehouse resolver performance (955489bff) by @tomaszszymanski129
- Improve shipping zone filters performance (#9540) (7841ec536) by @tomaszszymanski129

# 3.2.0

### Breaking changes

- Convert IDs from DB to GraphQL format in all notification payloads (email plugins and the `NOTIFY` webhook)- #9388 by @L3str4nge
- Migrate order id from int to UUID - #9324 by @IKarbowiak
  - Changed the order `id` changed from `int` to `UUID`, the old ids still can be used
    for old orders.
  - Deprecated the `order.token` field, the `order.id` should be used instead.
  - Deprecated the `token` field in order payload, the `id` field should be used
    instead.
- Enable JWT expiration by default - #9483 by @maarcingebala

### Other changes

#### Saleor Apps

- Introduce custom prices - #9393 by @IKarbowiak
  - Add `HANDLE_CHECKOUTS` permission (only for apps)
- Add subscription webhooks (#9394) @jakubkuc
- Add `language_code` field to webhook payload for `Order`, `Checkout` and `Customer` - #9433 by @rafalp
- Refactor app tokens - #9438 by @IKarbowiak
  - Store app tokens hashes instead of plain text.
- Add category webhook events - #9490 by @SzymJ
- Fix access to own resources by App - #9425 by @korycins
- Add `handle_checkouts` permission - #9402 by @korycins
- Return `user_email` or order user's email in order payload `user_email` field (#9419) (c2d248655)
- Mutation `CategoryBulkDelete` now trigger `category_delete` event - #9533 by @SzymJ
- Add webhooks `SHIPPING_PRICE_CREATED`, `SHIPPING_PRICE_UPDATED`, `SHIPPING_PRICE_DELETED`, `SHIPPING_ZONE_CREATED`, `SHIPPING_ZONE_UPDATED`, `SHIPPING_ZONE_DELETED` - #9522 by @SzymJ

#### Plugins

- Add OpenID Connect Plugin - #9406 by @korycins
- Allow plugins to create their custom error code - #9300 by @LeOndaz

#### Other

- Use full-text search for products search API - #9344 by @patrys

- Include required permission in mutations' descriptions - #9363 by @maarcingebala
- Make GraphQL list items non-nullable - #9391 by @maarcingebala
- Port a better schema printer from GraphQL Core 3.x - #9389 by @patrys
- Fix failing `checkoutCustomerAttach` mutation - #9401 by @IKarbowiak
- Add new mutation `orderCreateFromCheckout` - #9343 by @korycins
- Assign missing user to context - #9520 by @korycins
- Add default ordering to order discounts - #9517 by @fowczarek
- Raise formatted error when trying to assign assigned media to variant - #9496 by @L3str4nge
- Update `orderNumber` field in `OrderEvent` type - #9447 by @IKarbowiak
- Do not create `AttributeValues` when values are not provided - #9446 @IKarbowiak
- Add response status code to event delivery attempt - #9456 by @przlada
- Don't rely on counting objects when reindexing - #9442 by @patrys
- Allow filtering attribute values by ids - #9399 by @IKarbowiak
- Fix errors handling for `orderFulfillApprove` mutation - #9491 by @SzymJ
- Fix shipping methods caching - #9472 by @tomaszszymanski129
- Fix payment flow - #9504 by @IKarbowiak
- Fix etting external methods did not throw an error when that method didn't exist - #9498 by @SethThoburn
- Reduce placeholder image size - #9484 by @jbergstroem
- Improve menus filtering performance - #9539 by @tomaszszymanski129
- Remove EventDeliveries without webhooks and make webhook field non-nullable - #9507 by @jakubkuc
- Improve discount filters performance - #9541 by @tomaszszymanski129
- Change webhooks to be called on commit in atomic transactions - #9532 by @jakubkuc
- Drop distinct and icontains in favor of ilike in apps filtering - #9534 by @tomaszszymanski129
- Refactor csv filters to improve performance - #9535 by @tomaszszymanski129
- Improve attributes filters performance - #9542 by @tomaszszymanski129
- Rename models fields from created to created_at - #9537 by @IKarbowiak

# 3.1.10

- Migration dependencies fix - #9590 by @SzymJ

# 3.1.9

- Use ordering by PK in `queryset_in_batches` (#9493) (4e49c52d2)

# 3.1.8

- Fix shipping methods caching (#9472) (0361f40)
- Fix logging of excessive logger informations (#9441) (d1c5d26)

# 3.1.7

- Handle `ValidationError` in metadata mutations (#9380) (75deaf6ea)
- Fix order and checkout payload serializers (#9369) (8219b6e9b)
- Fix filtering products ordered by collection (#9285) (57aed02a2)
- Cast `shipping_method_id` to int (#9364) (8d0584710)
- Catch "update_fields did not affect any rows" errors and return response with message (#9225) (29c7644fc)
- Fix "str object has no attribute input type" error (#9345) (34c64b5ee)
- Fix `graphene-django` middleware imports (#9360) (2af1cc55d)
- Fix preorders to update stock `quantity_allocated` (#9308) (8cf83df81)
- Do not drop attribute value files when value is deleted (#9320) (57b2888bf)
- Always cast database ID to int in data loader (#9340) (dbc5ec3e3)
- Fix removing references when user removes the referenced object (#9162) (68b33d95a)
- Pass correct list of order lines to `order_added_products_event` (#9286) (db3550f64)
- Fix flaky order payload serializer test (#9387) (d73bd6f9d)

# 3.1.6

- Fix unhandled GraphQL errors after removing `graphene-django` (#9398) (4090e6f2a)

# 3.1.5

- Fix checkout payload (#9333) (61b928e33)
- Revert "3.1 Add checking if given attributes are variant attributes in ProductVariantCreate mutation (#9134)" (#9334) (dfee09db3)

# 3.1.4

- Add `CREATED_AT` and `LAST_MODIFIED_AT` sorting to some GraphQL fields - #9245 by @rafalp
  - Added `LAST_MODIFIED_AT` sort option to `ExportFileSortingInput`
  - Added `CREATED_AT` and `LAST_MODIFIED_AT` sort options to `OrderSortingInput` type
  - Added `LAST_MODIFIED_AT` and `PUBLISHED_AT` sort options to `ProductOrder` type
  - Added `CREATED_AT` and `LAST_MODIFIED_AT` sort options to `SaleSortingInput` type
  - Added `CREATED_AT` and `LAST_MODIFIED_AT` sort options to `UserSortingInput` type
  - Added `ProductVariantSortingInput` type with `LAST_MODIFIED_AT` sort option
  - Deprecated `UPDATED_AT` sort option on `ExportFileSortingInput`
  - Deprecated `LAST_MODIFIED` and `PUBLICATION_DATE` sort options on `ProductOrder` type
  - Deprecated `CREATION_DATE` sort option on `OrderSortingInput` type
- Fix sending empty emails (#9317) (3e8503d8a)
- Add checking if given attributes are variant attributes in ProductVariantCreate mutation (#9134) (409ca7d23)
- Add command to update search indexes (#9315) (fdd81bbfe)
- Upgrade required Node and NPM versions used by release-it tool (#9293) (3f96a9c30)
- Update link to community pages (#9291) (2d96f5c60)
- General cleanup (#9282) (78f59c6a3)
- Fix `countries` resolver performance (#9318) (dc58ef2c4)
- Fix multiple refunds in NP Atobarai - #9222
- Fix dataloaders, filter out productmedia to be removed (#9299) (825ec3cad)
- Fix migration issue between 3.0 and main (#9323) (fec80cd63)
- Drop wishlist models (#9313) (7c9576925)

# 3.1.3

- Add command to update search indexes (#9315) (6be8461c0)
- Fix countries resolver performance (#9318) (e177f3957)

# 3.1.2

### Breaking changes

- Require `MANAGE_ORDERS` permission in `User.orders` query (#9128) (521dfd639)
  - only staff with `manage orders` and can fetch customer orders
  - the customer can fetch his own orders, except drafts

### Other changes

- Fix failing `on_failure` export tasks method (#9160) (efab6db9d)
- Fix mutations breaks on partially invalid IDs (#9227) (e3b6df2eb)
- Fix voucher migrations (#9249) (3c565ba0c)
- List the missing permissions where possible (#9250) (f8df1aa0d)
- Invalidate stocks dataloader (#9188) (e2366a5e6)
- Override `graphene.JSONString` to have more meaningful message in error message (#9171) (2a0c5a71a)
- Small schema fixes (#9224) (932e64808)
- Support Braintree subaccounts (#9191) (035bf705c)
- Split checkout mutations into separate files (#9266) (1d37b0aa3)

# 3.1.1

- Drop product channel listings when removing last available variant (#9232) (b92d3b686)
- Handle product media deletion in a Celery task (#9187) (2b10fc236)
- Filter Customer/Order/Sale/Product/ProductVariant by datetime of last modification (#9137) (55a845c7b)
- Add support for hiding plugins (#9219) (bc9405307)
- Fix missing update of payment methods when using stored payment method (#9158) (ee4bf520b)
- Fix invalid paths in VCR cassettes (#9236) (f6c268d2e)
- Fix Razorpay comment to be inline with code (#9238) (de417af24)
- Remove `graphene-federation` dependency (#9184) (dd43364f7)

# 3.1.0

### Breaking changes

#### Plugins

- Don't run plugins when calculating checkout's total price for available shipping methods resolution - #9121 by @rafalp
  - Use either net or gross price depending on store configuration.

### Other changes

#### Saleor Apps

- Add API for webhook payloads and deliveries - #8227 by @jakubkuc
- Extend app by `AppExtension` - #7701 by @korycins
- Add webhooks for stock changes: `PRODUCT_VARIANT_OUT_OF_STOCK` and `PRODUCT_VARIANT_BACK_IN_STOCK` - #7590 by @mstrumeck
- Add `COLLECTION_CREATED`, `COLLECTION_UPDATED`, `COLLECTION_DELETED` events and webhooks - #8974 by @rafalp
- Add draft orders webhooks by @jakubkuc
- Add support for providing shipping methods by Saleor Apps - #7975 by @bogdal:
  - Add `SHIPPING_LIST_METHODS_FOR_CHECKOUT` sync webhook
- Add sales webhooks - #8157 @kuchichan
- Allow fetching unpublished pages by apps with manage pages permission - #9181 by @IKarbowiak

#### Metadata

- Add ability to use metadata mutations with tokens as an identifier for orders and checkouts - #8426 by @IKarbowiak

#### Attributes

- Introduce swatch attributes - #7261 by @IKarbowiak
- Add `variant_selection` to `ProductAttributeAssign` operations - #8235 by @kuchichan
- Refactor attributes validation - #8905 by @IKarbowiak
  - in create mutations: require all required attributes
  - in update mutations: do not require providing any attributes; when any attribute is given, validate provided values.

#### Other features and changes

- Add gift cards - #7827 by @IKarbowiak, @tomaszszymanski129
- Add Click & Collect - #7673 by @kuchichan
- Add fulfillment confirmation - #7675 by @tomaszszymanski129
- Make SKU an optional field on `ProductVariant` - #7633 by @rafalp
- Possibility to pass metadata in input of `checkoutPaymentCreate` - #8076 by @mateuszgrzyb
- Add `ExternalNotificationTrigger` mutation - #7821 by @mstrumeck
- Extend `accountRegister` mutation to consume first & last name - #8184 by @piotrgrundas
- Introduce sales/vouchers per product variant - #8064 by @kuchichan
- Batch loads in queries for Apollo Federation - #8273 by @rafalp
- Reserve stocks for checkouts - #7589 by @rafalp
- Add query complexity limit to GraphQL API - #8526 by @rafalp
- Add `quantity_limit_per_customer` field to ProductVariant #8405 by @kuchichan
- Make collections names non-unique - #8986 by @rafalp
- Add validation of unavailable products in the checkout. Mutations: `CheckoutShippingMethodUpdate`,
  `CheckoutAddPromoCode`, `CheckoutPaymentCreate` will raise a ValidationError when product in the checkout is
  unavailable - #8978 by @IKarbowiak
- Add `withChoices` flag for Attribute type - #7733 by @dexon44
- Update required permissions for attribute options - #9204 by @IKarbowiak
  - Product attribute options can be fetched by requestors with manage product types and attributes permission.
  - Page attribute options can be fetched by requestors with manage page types and attributes permission.
- Deprecate interface field `PaymentData.reuse_source` - #7988 by @mateuszgrzyb
- Deprecate `setup_future_usage` from `checkoutComplete.paymentData` input - will be removed in Saleor 4.0 - #7994 by @mateuszgrzyb
- Fix shipping address issue in `availableCollectionPoints` resolver for checkout - #8143 by @kuchichan
- Fix cursor-based pagination in products search - #8011 by @rafalp
- Fix crash when querying external shipping methods `translation` field - #8971 by @rafalp
- Fix crash when too long translation strings were passed to `translate` mutations - #8942 by @rafalp
- Raise ValidationError in `CheckoutAddPromoCode`, `CheckoutPaymentCreate` when product in the checkout is
  unavailable - #8978 by @IKarbowiak
- Remove `graphene-django` dependency - #9170 by @rafalp
- Fix disabled warehouses appearing as valid click and collect points when checkout contains only preorders - #9052 by @rafalp
- Fix failing `on_failure` export tasks method - #9160 by @IKarbowiak

# 3.0.0

### Breaking changes

#### Behavior

- Add multichannel - #6242 by @fowczarek @d-wysocki
- Add email interface as a plugin - #6301 by @korycins
- Add unconfirmed order editing - #6829 by @tomaszszymanski129
  - Removed mutations for draft order lines manipulation: `draftOrderLinesCreate`, `draftOrderLineDelete`, `draftOrderLineUpdate`
  - Added instead: `orderLinesCreate`, `orderLineDelete`, `orderLineUpdate` mutations instead.
  - Order events enums `DRAFT_ADDED_PRODUCTS` and `DRAFT_REMOVED_PRODUCTS` are now `ADDED_PRODUCTS` and `REMOVED_PRODUCTS`
- Remove resolving users location from GeoIP; drop `PaymentInput.billingAddress` input field - #6784 by @maarcingebala
- Always create new checkout in `checkoutCreate` mutation - #7318 by @IKarbowiak
  - deprecate `created` return field on `checkoutCreate` mutation
- Return empty values list for attribute without choices - #7394 by @fowczarek
  - `values` for attributes without choices from now are empty list.
  - attributes with choices - `DROPDOWN` and `MULTISELECT`
  - attributes without choices - `FILE`, `REFERENCE`, `NUMERIC` and `RICH_TEXT`
- Unify checkout identifier in checkout mutations and queries - #7511 by @IKarbowiak
- Propagate sale and voucher discounts over specific lines - #8793 by @korycins
  - Use a new interface for response received from plugins/pluginManager. Methods `calculate_checkout_line_unit_price`
    and `calculate_checkout_line_total` returns `TaxedPricesData` instead of `TaxedMoney`.
- Attach sale discount info to the line when adding variant to order - #8821 by @IKarbowiak
  - Use a new interface for the response received from plugins/pluginManager.
    Methods `calculate_order_line_unit` and `calculate_order_line_total` returns
    `OrderTaxedPricesData` instead of `TaxedMoney`.
  - Rename checkout interfaces: `CheckoutTaxedPricesData` instead of `TaxedPricesData`
    and `CheckoutPricesData` instead of `PricesData`
- Sign JWT tokens with RS256 instead of HS256 - #7990 by @korycins
- Add support for filtering available shipping methods by Saleor Apps - #8399 by @kczan, @stnatic
  - Introduce `ShippingMethodData` interface as a root object type for ShippingMethod object
- Limit number of user addresses - #9173 by @IKarbowiak

#### GraphQL Schema

- Drop deprecated meta mutations - #6422 by @maarcingebala
- Drop deprecated service accounts and webhooks API - #6431 by @maarcingebala
- Drop deprecated fields from the `ProductVariant` type: `quantity`, `quantityAllocated`, `stockQuantity`, `isAvailable` - #6436 by @maarcingebala
- Drop authorization keys API - #6631 by @maarcingebala
- Drop `type` field from `AttributeValue` type - #6710 by @IKarbowiak
- Drop deprecated `taxRate` field from `ProductType` - #6795 by @d-wysocki
- Drop deprecated queries and mutations - #7199 by @IKarbowiak
  - drop `url` field from `Category` type
  - drop `url` field from `Category` type
  - drop `url` field from `Product` type
  - drop `localized` fild from `Money` type
  - drop `permissions` field from `User` type
  - drop `navigation` field from `Shop` type
  - drop `isActive` from `AppInput`
  - drop `value` from `AttributeInput`
  - drop `customerId` from `checkoutCustomerAttach`
  - drop `stockAvailability` argument from `products` query
  - drop `created` and `status` arguments from `orders` query
  - drop `created` argument from `draftOrders` query
  - drop `productType` from `ProductFilter`
  - deprecate specific error fields `<TypeName>Errors`, typed `errors` fields and remove deprecation
- Drop top-level `checkoutLine` query from the schema with related resolver, use `checkout` query instead - #7623 by @dexon44
- Change error class in `CollectionBulkDelete` to `CollectionErrors` - #7061 by @d-wysocki
- Make quantity field on `StockInput` required - #7082 by @IKarbowiak
- Add description to shipping method - #7116 by @IKarbowiak
  - `ShippingMethod` was extended with `description` field.
  - `ShippingPriceInput` was extended with `description` field
  - Extended `shippingPriceUpdate`, `shippingPriceCreate` mutation to add/edit description
  - Input field in `shippingPriceTranslate` changed to `ShippingPriceTranslationInput`
- Split `ShippingMethod` into `ShippingMethod` and `ShippingMethodType` (#8399):
  - `ShippingMethod` is used to represent methods offered for checkouts and orders
  - `ShippingMethodType` is used to manage shipping method configurations in Saleor
  - Deprecate `availableShippingMethods` on `Order` and `Checkout`. Use `shippingMethods` and refer to the `active` field instead

#### Saleor Apps

- Drop `CHECKOUT_QUANTITY_CHANGED` webhook - #6797 by @d-wysocki
- Change the payload of the order webhook to handle discounts list - #6874 by @korycins:
  - added fields: `Order.discounts`, `OrderLine.unit_discount_amount`, `OrderLine.unit_discount_type`, `OrderLine.unit_discount_reason`,
  - removed fields: `Order.discount_amount`, `Order.discount_name`, `Order.translated_discount_name`
- Remove triggering a webhook event `PRODUCT_UPDATED` when calling `ProductVariantCreate` mutation. Use `PRODUCT_VARIANT_CREATED` instead - #6963 by @piotrgrundas
- Make `order` property of invoice webhook payload contain order instead of order lines - #7081 by @pdblaszczyk
  - Affected webhook events: `INVOICE_REQUESTED`, `INVOICE_SENT`, `INVOICE_DELETED`
- Added `CHECKOUT_FILTER_SHIPPING_METHODS`, `ORDER_FILTER_SHIPPING_METHODS` sync webhooks - #8399 by @kczan, @stnatic

#### Plugins

- Drop `apply_taxes_to_shipping_price_range` plugin hook - #6746 by @maarcingebala
- Refactor listing payment gateways - #7050 by @maarcingebala:
  - Breaking changes in plugin methods: removed `get_payment_gateway` and `get_payment_gateway_for_checkout`; instead `get_payment_gateways` was added.
- Improve checkout performance - introduce `CheckoutInfo` data class - #6958 by @IKarbowiak;
  - Introduced changes in plugin methods definitions in the following methods, the `checkout` parameter changed to `checkout_info`:
    - `calculate_checkout_total`
    - `calculate_checkout_subtotal`
    - `calculate_checkout_shipping`
    - `get_checkout_shipping_tax_rate`
    - `calculate_checkout_line_total`
    - `calculate_checkout_line_unit_price`
    - `get_checkout_line_tax_rate`
    - `preprocess_order_creation`
  - `preprocess_order_creation` was extend with `lines_info` parameter
- Fix Avalara caching - #7036 by @fowczarek:
  - Introduced changes in plugin methods definitions:
    - `calculate_checkout_line_total` was extended with `lines` parameter
    - `calculate_checkout_line_unit_price` was extended with `lines` parameter
    - `get_checkout_line_tax_rate` was extended with `lines` parameter
  - To get proper taxes we should always send the whole checkout to Avalara.
- Extend plugins manager to configure plugins for each plugins - #7198 by @korycins:
  - Introduce changes in API:
    - `paymentInitialize` - add `channel` parameter. Optional when only one channel exists.
    - `pluginUpdate` - add `channel` parameter.
    - `availablePaymentGateways` - add `channel` parameter.
    - `storedPaymentSources` - add `channel` parameter.
    - `requestPasswordReset` - add `channel` parameter.
    - `requestEmailChange` - add `channel` parameter.
    - `confirmEmailChange` - add `channel` parameter.
    - `accountRequestDeletion` - add `channel` parameter.
    - change structure of type `Plugin`:
      - add `globalConfiguration` field for storing configuration when a plugin is globally configured
      - add `channelConfigurations` field for storing plugin configuration for each channel
      - removed `configuration` field, use `globalConfiguration` and `channelConfigurations` instead
    - change structure of input `PluginFilterInput`:
      - add `statusInChannels` field
      - add `type` field
      - removed `active` field. Use `statusInChannels` instead
  - Change plugin webhook endpoint - #7332 by @korycins.
    - Use /plugins/channel/<channel_slug>/<plugin_id> for plugins with channel configuration
    - Use /plugins/global/<plugin_id> for plugins with global configuration
    - Remove /plugin/<plugin_id> endpoint
- Fix doubling price in checkout for products without tax - #7056 by @IKarbowiak:
  - Introduce changes in plugins method:
    - `calculate_checkout_subtotal` has been dropped from plugins;
    - for correct subtotal calculation, `calculate_checkout_line_total` must be set (manager method for calculating checkout subtotal uses `calculate_checkout_line_total` method)
- Deprecated Stripe plugin - will be removed in Saleor 4.0
  - rename `StripeGatewayPlugin` to `DeprecatedStripeGatewayPlugin`.
  - introduce new `StripeGatewayPlugin` plugin.

### Other changes

#### Features

- Migrate from Draft.js to Editor.js format - #6430, #6456 by @IKarbowiak
- Allow using `Bearer` as an authorization prefix - #6996 by @korycins
- Add product rating - #6284 by @korycins
- Add order confirmation - #6498 by @tomaszszymanski12
- Extend Vatlayer functionalities - #7101 by @korycins:
  - Allow users to enter a list of exceptions (country ISO codes) that will use the source country rather than the destination country for tax purposes.
  - Allow users to enter a list of countries for which no VAT will be added.
- Extend order with origin and original order values - #7326 by @IKarbowiak
- Allow impersonating user by an app/staff - #7754 by @korycins:
  - Add `customerId` to `checkoutCustomerAttach` mutation
  - Add new permission `IMPERSONATE_USER`
- Add possibility to apply a discount to order/order line with status `DRAFT` - #6930 by @korycins
- Implement database read replicas - #8516, #8751 by @fowczarek
- Propagate sale and voucher discounts over specific lines - #8793 by @korycins
  - The created order lines from checkout will now have fulfilled all undiscounted fields with a default price value
    (without any discounts).
  - Order line will now include a voucher discount (in the case when the voucher is for specific products or have a
    flag apply_once_per_order). In that case, `Order.discounts` will not have a relation to `OrderDiscount` object.
  - Webhook payload for `OrderLine` will now include two new fields, `sale_id` (graphql ID of applied sale) and
    `voucher_code` (code of the valid voucher applied to this line).
  - When any sale or voucher discount was applied, `line.discount_reason` will be fulfilled.
  - New interface for handling more data for prices: `PricesData` and `TaxedPricesData` used in checkout calculations
    and in plugins/pluginManager.
- Attach sale discount info to the line when adding variant to order - #8821 by @IKarbowiak
  - Rename checkout interfaces: `CheckoutTaxedPricesData` instead of `TaxedPricesData`
    and `CheckoutPricesData` instead of `PricesData`
  - New interface for handling more data for prices: `OrderTaxedPricesData` used in plugins/pluginManager.
- Add uploading video URLs to product gallery - #6838 by @GrzegorzDerdak
- Add generic `FileUpload` mutation - #6470 by @IKarbowiak

#### Metadata

- Allow passing metadata to `accountRegister` mutation - #7152 by @piotrgrundas
- Copy metadata fields when creating reissue - #7358 by @IKarbowiak
- Add metadata to shipping zones and shipping methods - #6340 by @maarcingebala
- Add metadata to menu and menu item - #6648 by @tomaszszymanski129
- Add metadata to warehouse - #6727 by @d-wysocki
- Added support for querying objects by metadata fields - #6683 by @LeOndaz, #7421 by @korycins
- Change metadata mutations to use token for order and checkout as an identifier - #8542 by @IKarbowiak
  - After changes, using the order `id` for changing order metadata is deprecated

#### Attributes

- Add rich text attribute input - #7059 by @piotrgrundas
- Support setting value for AttributeValue mutations - #7037 by @piotrgrundas
- Add boolean attributes - #7454 by @piotrgrundas
- Add date & date time attributes - #7500 by @piotrgrundas
- Add file attributes - #6568 by @IKarbowiak
- Add page reference attributes - #6624 by @IKarbowiak
- Add product reference attributes - #6711 by @IKarbowiak
- Add numeric attributes - #6790 by @IKarbowiak
- Add `withChoices` flag for Attribute type - #7733 by @CossackDex
- Return empty results when filtering by non-existing attribute - #7025 by @maarcingebala
- Add Page Types - #6261 by @IKarbowiak

#### Plugins

- Add interface for integrating the auth plugins - #6799 by @korycins
- Add Sendgrid plugin - #6793 by @korycins
- Trigger `checkout_updated` plugin method for checkout metadata mutations - #7392 by @maarcingebala

#### Saleor Apps

- Add synchronous payment webhooks - #7044 by @maarcingebala
- Add `CUSTOMER_UPDATED` webhook, add addresses field to customer `CUSTOMER_CREATED` webhook - #6898 by @piotrgrundas
- Add `PRODUCT_VARIANT_CREATED`, `PRODUCT_VARIANT_UPDATED`, `PRODUCT_VARIANT_DELETED` webhooks, fix attributes field for `PRODUCT_CREATED`, `PRODUCT_UPDATED` webhooks - #6963 by @piotrgrundas
- Trigger `PRODUCT_UPDATED` webhook for collections and categories mutations - #7051 by @d-wysocki
- Extend order webhook payload with fulfillment fields - #7364, #7347 by @korycins
  - fulfillments extended with:
    - `total_refund_amount`
    - `shipping_refund_amount`
    - `lines`
  - fulfillment lines extended with:
    - `total_price_net_amount`
    - `total_price_gross_amount`
    - `undiscounted_unit_price_net`
    - `undiscounted_unit_price_gross`
    - `unit_price_net`
- Extend order payload with undiscounted prices and add psp_reference to payment model - #7339 by @IKarbowiak
  - order payload extended with the following fields:
    - `undiscounted_total_net_amount`
    - `undiscounted_total_gross_amount`
    - `psp_reference` on `payment`
  - order lines extended with:
    - `undiscounted_unit_price_net_amount`
    - `undiscounted_unit_price_gross_amount`
    - `undiscounted_total_price_net_amount`
    - `undiscounted_total_price_gross_amount`
- Add `product_id`, `product_variant_id`, `attribute_id` and `page_id` when it is possible for `AttributeValue` translations webhook - #7783 by @fowczarek
- Add draft orders webhooks - #8102 by @jakubkuc
- Add page webhooks: `PAGE_CREATED`, `PAGE_UPDATED` and `PAGE_DELETED` - #6787 by @d-wysocki
- Add `PRODUCT_DELETED` webhook - #6794 by @d-wysocki
- Add `page_type_id` in translations webhook - #7825 by @fowczarek
- Fix failing account mutations for app - #7569 by @IKarbowiak
- Add app support for events - #7622 by @IKarbowiak
- Fix creating translations with app - #6804 by @krzysztofwolski
- Change the `app` query to return info about the currently authenticated app - #6928 by @d-wysocki
- Mark `X-` headers as deprecated and add headers without prefix. All deprecated headers will be removed in Saleor 4.0 - #8179 by @L3str4nge
  - X-Saleor-Event -> Saleor-Event
  - X-Saleor-Domain -> Saleor-Domain
  - X-Saleor-Signature -> Saleor-Signature
  - X-Saleor-HMAC-SHA256 -> Saleor-HMAC-SHA256

#### Other changes

- Add query contains only schema validation - #6827 by @fowczarek
- Add introspection caching - #6871 by @fowczarek
- Fix Sentry reporting - #6902 by @fowczarek
- Deprecate API fields `Order.discount`, `Order.discountName`, `Order.translatedDiscountName` - #6874 by @korycins
- Fix argument validation in page resolver - #6960 by @fowczarek
- Drop `data` field from checkout line model - #6961 by @fowczarek
- Fix `totalCount` on connection resolver without `first` or `last` - #6975 by @fowczarek
- Fix variant resolver on `DigitalContent` - #6983 by @fowczarek
- Fix resolver by id and slug for product and product variant - #6985 by @d-wysocki
- Add optional support for reporting resource limits via a stub field in `shop` - #6967 by @NyanKiyoshi
- Update checkout quantity when checkout lines are deleted - #7002 by @IKarbowiak
- Fix available shipping methods - return also weight methods without weight limits - #7021 by @IKarbowiak
- Validate discount value for percentage vouchers and sales - #7033 by @d-wysocki
- Add field `languageCode` to types: `AccountInput`, `AccountRegisterInput`, `CheckoutCreateInput`, `CustomerInput`, `Order`, `User`. Add field `languageCodeEnum` to `Order` type. Add new mutation `CheckoutLanguageCodeUpdate`. Deprecate field `Order.languageCode`. - #6609 by @korycins
- Extend `Transaction` type with gateway response and `Payment` type with filter - #7062 by @IKarbowiak
- Fix invalid tax rates for lines - #7058 by @IKarbowiak
- Allow seeing unconfirmed orders - #7072 by @IKarbowiak
- Raise `GraphQLError` when too big integer value is provided - #7076 by @IKarbowiak
- Do not update draft order addresses when user is changing - #7088 by @IKarbowiak
- Recalculate draft order when product/variant was deleted - #7085 by @d-wysocki
- Added validation for `DraftOrderCreate` with negative quantity line - #7085 by @d-wysocki
- Remove HTML tags from product `description_plaintext` - #7094 by @d-wysocki
- Fix failing product tasks when instances are removed - #7092 by @IKarbowiak
- Update GraphQL endpoint to only match exactly `/graphql/` without trailing characters - #7117 by @IKarbowiak
- Introduce `traced_resolver` decorator instead of Graphene middleware - #7159 by @tomaszszymanski129
- Fix failing export when exporting attribute without values - #7131 by @IKarbowiak
- Fix incorrect payment data for Klarna - #7150 by @IKarbowiak
- Drop deleted images from storage - #7129 by @IKarbowiak
- Fix export with empty assignment values - #7214 by @IKarbowiak
- Change exported file name - #7222 by @IKarbowiak
- Fix core sorting on related fields - #7195 by @tomaszszymanski129
- Use GraphQL IDs instead of database IDs in export - #7240 by @IKarbowiak
- Fix draft order tax mismatch - #7226 by @IKarbowiak
  - Introduce `calculate_order_line_total` plugin method
- Update core logging for better Celery tasks handling - #7251 by @tomaszszymanski129
- Raise `ValidationError` when refund cannot be performed - #7260 by @IKarbowiak
- Fix customer addresses missing after customer creation - #7327 by @tomaszszymanski129
- Fix invoice generation - #7376 by @tomaszszymanski129
- Allow defining only one field in translations - #7363 by @IKarbowiak
- Allow filtering pages by ids - #7393 by @IKarbowiak
- Fix validate `min_spent` on vouchers to use net or gross value depends on `settings.display_gross_prices` - #7408 by @d-wysocki
- Fix invoice generation - #7376 by tomaszszymanski129
- Add hash to uploading images #7453 by @IKarbowiak
- Add file format validation for uploaded images - #7447 by @IKarbowiak
- Fix attaching params for address form errors - #7485 by @IKarbowiak
- Update draft order validation - #7253 by @IKarbowiak
  - Extend Order type with errors: [OrderError!]! field
  - Create tasks for deleting order lines by deleting products or variants
- Fix doubled checkout total price for one line and zero shipping price - #7532 by @IKarbowiak
- Deprecate nested objects in `TranslatableContent` types - #7522 by @IKarbowiak
- Modify order of auth middleware calls - #7572 by @tomaszszymanski129
- Drop assigning cheapest shipping method in checkout - #7767 by @maarcingebala
- Deprecate `query` argument in `sales` and `vouchers` queries - #7806 by @maarcingebala
- Allow translating objects by translatable content ID - #7803 by @maarcingebala
- Configure a periodic task for removing empty allocations - #7885 by @fowczarek
- Fix missing transaction id in Braintree - #8110 by @fowczarek
- Fix GraphQL federation support - #7771 #8107 by @rafalp
- Fix cursor-based pagination in products search - #8011 #8211 by @rafalp
- Batch loads in queries for Apollo Federation - #8362 by @rafalp
- Add workaround for failing Avatax when line has price 0 - #8610 by @korycins
- Add option to set tax code for shipping in Avatax configuration view - #8596 by @korycins
- Fix Avalara tax fetching from cache - #8647 by @fowczarek
- Fix incorrect stock allocation - #8931 by @IKarbowiak
- Fix incorrect handling of unavailable products in checkout - #8978, #9119 by @IKarbowiak, @korycins
- Add draft orders webhooks - #8102 by @jakubkuc
- Handle `SameSite` cookie attribute in jwt refresh token middleware - #8209 by @jakubkuc
- Fix creating translations with app - #6804 by @krzysztofwolski
- Add possibility to provide external payment ID during the conversion draft order to order - #6320 by @korycins
- Add basic rating for `Products` - #6284 by @korycins
- Add metadata to shipping zones and shipping methods - #6340 by @maarcingebala
- Add Page Types - #6261 by @IKarbowiak
- Migrate draftjs content to editorjs format - #6430 by @IKarbowiak
- Add editorjs sanitizer - #6456 by @IKarbowiak
- Add generic FileUpload mutation - #6470 by @IKarbowiak
- Order confirmation backend - #6498 by @tomaszszymanski129
- Handle `SameSite` cookie attribute in JWT refresh token middleware - #8209 by @jakubkuc
- Add possibility to provide external payment ID during the conversion draft order to order - #6320 by @korycins9
- Fix password reset request - #6351 by @Manfred-Madelaine-pro, Ambroise and Pierre
- Refund products support - #6530 by @korycins
- Add possibility to exclude products from shipping method - #6506 by @korycins
- Add `Shop.availableShippingMethods` query - #6551 by @IKarbowiak
- Add delivery time to shipping method - #6564 by @IKarbowiak
- Shipping zone description - #6653 by @tomaszszymanski129
- Get tax rate from plugins - #6649 by @IKarbowiak
- Added support for querying user by email - #6632 @LeOndaz
- Add order shipping tax rate - #6678 by @IKarbowiak
- Deprecate field `descriptionJSON` from `Product`, `Category`, `Collection` and field `contentJSON` from `Page` - #6692 by @d-wysocki
- Fix products visibility - #6704 by @IKarbowiak
- Fix page `contentJson` field to return JSON - #6832 by @d-wysocki
- Add SearchRank to search product by name and description. New enum added to `ProductOrderField` - `RANK` - which returns results sorted by search rank - #6872 by @d-wysocki
- Allocate stocks for order lines in a bulk way - #6877 by @IKarbowiak
- Deallocate stocks for order lines in a bulk way - #6896 by @IKarbowiak
- Prevent negative available quantity - #6897 by @d-wysocki
- Add default sorting by rank for search products - #6936 by @d-wysocki
- Fix exporting product description to xlsx - #6959 by @IKarbowiak
- Add `Shop.version` field to query API version - #6980 by @maarcingebala
- Add new authorization header `Authorization-Bearer` - #6998 by @korycins
- Add field `paymentMethodType` to `Payment` object - #7073 by @korycins
- Unify Warehouse Address API - #7481 by @d-wysocki
  - deprecate `companyName` on `Warehouse` type
  - remove `companyName` on `WarehouseInput` type
  - remove `WarehouseAddressInput` on `WarehouseUpdateInput` and `WarehouseCreateInput`, and change it to `AddressInput`
- Fix passing incorrect customer email to payment gateways - #7486 by @korycins
- Add HTTP meta tag for Content-Security-Policy in GraphQL Playground - #7662 by @NyanKiyoshi
- Add additional validation for `from_global_id_or_error` function - #8780 by @CossackDex

# 2.11.1

- Add support for Apple Pay on the web - #6466 by @korycins

## 2.11.0

### Features

- Add products export - #5255 by @IKarbowiak
- Add external apps support - #5767 by @korycins
- Invoices backend - #5732 by @tomaszszymanski129
- Adyen drop-in integration - #5914 by @korycins, @IKarbowiak
- Add a callback view to plugins - #5884 by @korycins
- Support pushing webhook events to message queues - #5940 by @patrys, @korycins
- Send a confirmation email when the order is canceled or refunded - #6017
- No secure cookie in debug mode - #6082 by @patrys, @orzechdev
- Add searchable and available for purchase flags to product - #6060 by @IKarbowiak
- Add `TotalPrice` to `OrderLine` - #6068 @fowczarek
- Add `PRODUCT_UPDATED` webhook event - #6100 by @tomaszszymanski129
- Search orders by GraphQL payment ID - #6135 by @korycins
- Search orders by a custom key provided by payment gateway - #6135 by @korycins
- Add ability to set a default product variant - #6140 by @tomaszszymanski129
- Allow product variants to be sortable - #6138 by @tomaszszymanski129
- Allow fetching stocks for staff users only with `MANAGE_ORDERS` permissions - #6139 by @fowczarek
- Add filtering to `ProductVariants` query and option to fetch variant by SKU in `ProductVariant` query - #6190 by @fowczarek
- Add filtering by Product IDs to `products` query - #6224 by @GrzegorzDerdak
- Add `change_currency` command - #6016 by @maarcingebala
- Add dummy credit card payment - #5822 by @IKarbowiak
- Add custom implementation of UUID scalar - #5646 by @koradon
- Add `AppTokenVerify` mutation - #5716 by @korycins

### Breaking Changes

- Refactored JWT support. Requires handling of JWT token in the storefront (a case when the backend returns the exception about the invalid token). - #5734, #5816 by @korycins
- New logging setup will now output JSON logs in production mode for ease of feeding them into log collection systems like Logstash or CloudWatch Logs - #5699 by @patrys
- Deprecate `WebhookEventType.CHECKOUT_QUANTITY_CHANGED` - #5837 by @korycins
- Anonymize and update order and payment fields; drop `PaymentSecureConfirm` mutation, drop Payment type fields: `extraData`, `billingAddress`, `billingEmail`, drop `gatewayResponse` from `Transaction` type - #5926 by @IKarbowiak
- Switch the HTTP stack from WSGI to ASGI based on Uvicorn - #5960 by @patrys
- Add `MANAGE_PRODUCT_TYPES_AND_ATTRIBUTES` permission, which is now required to access all attributes and product types related mutations - #6219 by @IKarbowiak

### Fixes

- Fix payment fields in order payload for webhooks - #5862 by @korycins
- Fix specific product voucher in draft orders - #5727 by @fowczarek
- Explicit country assignment in default shipping zones - #5736 by @maarcingebala
- Drop `json_content` field from the `Menu` model - #5761 by @maarcingebala
- Strip warehouse name in mutations - #5766 by @koradon
- Add missing order events during checkout flow - #5684 by @koradon
- Update Google Merchant to get tax rate based by plugin manager - #5823 by @gabmartinez
- Allow unicode in slug fields - #5877 by @IKarbowiak
- Fix empty plugin object result after `PluginUpdate` mutation - #5968 by @gabmartinez
- Allow finishing checkout when price amount is 0 - #6064 by @IKarbowiak
- Fix incorrect tax calculation for Avatax - #6035 by @korycins
- Fix incorrect calculation of subtotal with active Avatax - #6035 by @korycins
- Fix incorrect assignment of tax code for Avatax - #6035 by @korycins
- Do not allow negative product price - #6091 by @IKarbowiak
- Handle None as attribute value - #6092 by @IKarbowiak
- Fix for calling `order_created` before the order was saved - #6095 by @korycins
- Update default decimal places - #6098 by @IKarbowiak
- Avoid assigning the same pictures twice to a variant - #6112 by @IKarbowiak
- Fix crashing system when Avalara is improperly configured - #6117 by @IKarbowiak
- Fix for failing finalising draft order - #6133 by @korycins
- Remove corresponding draft order lines when variant is removing - #6119 by @IKarbowiak
- Update required perms for apps management - #6173 by @IKarbowiak
- Raise an error for an empty key in metadata - #6176 by @IKarbowiak
- Add attributes to product error - #6181 by @IKarbowiak
- Allow to add product variant with 0 price to draft order - #6189 by @IKarbowiak
- Fix deleting product when default variant is deleted - #6186 by @IKarbowiak
- Fix get unpublished products, product variants and collection as app - #6194 by @fowczarek
- Set `OrderFulfillStockInput` fields as required - #6196 by @IKarbowiak
- Fix attribute filtering by categories and collections - #6214 by @fowczarek
- Fix `is_visible` when `publication_date` is today - #6225 by @korycins
- Fix filtering products by multiple attributes - #6215 by @GrzegorzDerdak
- Add attributes validation while creating/updating a product's variant - #6269 by @GrzegorzDerdak
- Add metadata to page model - #6292 by @dominik-zeglen
- Fix for unnecessary attributes validation while updating simple product - #6300 by @GrzegorzDerdak
- Include order line total price to webhook payload - #6354 by @korycins
- Fix for fulfilling an order when product quantity equals allocated quantity - #6333 by @GrzegorzDerdak
- Fix for the ability to filter products on collection - #6363 by @GrzegorzDerdak

## 2.10.2

- Add command to change currencies in the database - #5906 by @d-wysocki

## 2.10.1

- Fix multiplied stock quantity - #5675 by @fowczarek
- Fix invalid allocation after migration - #5678 by @fowczarek
- Fix order mutations as app - #5680 by @fowczarek
- Prevent creating checkout/draft order with unpublished product - #5676 by @d-wysocki

## 2.10.0

- OpenTracing support - #5188 by @tomaszszymanski129
- Account confirmation email - #5126 by @tomaszszymanski129
- Relocate `Checkout` and `CheckoutLine` methods into separate module and update checkout related plugins to use them - #4980 by @krzysztofwolski
- Fix problem with free shipping voucher - #4942 by @IKarbowiak
- Add sub-categories to random data - #4949 by @IKarbowiak
- Deprecate `localized` field in Money type - #4952 by @IKarbowiak
- Fix for shipping API not applying taxes - #4913 by @kswiatek92
- Query object translation with only `manage_translation` permission - #4914 by @fowczarek
- Add customer note to draft orders API - #4973 by @IKarbowiak
- Allow to delete category and leave products - #4970 by @IKarbowiak
- Remove thumbnail generation from migration - #3494 by @kswiatek92
- Rename 'shipping_date' field in fulfillment model to 'created' - #2433 by @kswiatek92
- Reduce number of queries for 'checkoutComplete' mutation - #4989 by @IKarbowiak
- Force PyTest to ignore the environment variable containing the Django settings module - #4992 by @NyanKiyoshi
- Extend JWT token payload with user information - #4987 by @salwator
- Optimize the queries for product list in the dashboard - #4995 by @IKarbowiak
- Drop dashboard 1.0 - #5000 by @IKarbowiak
- Fixed serialization error on weight fields when running `loaddata` and `dumpdb` - #5005 by @NyanKiyoshi
- Fixed JSON encoding error on Google Analytics reporting - #5004 by @NyanKiyoshi
- Create custom field to translation, use new translation types in translations query - #5007 by @fowczarek
- Take allocated stock into account in `StockAvailability` filter - #5019 by @simonbru
- Generate matching postal codes for US addresses - #5033 by @maarcingebala
- Update debug toolbar - #5032 by @IKarbowiak
- Allow staff member to receive notification about customers orders - #4993 by @kswiatek92
- Add user's global id to the JWT payload - #5039 by @salwator
- Make middleware path resolving lazy - #5041 by @NyanKiyoshi
- Generate slug on saving the attribute value - #5055 by @fowczarek
- Fix order status after order update - #5072 by @fowczarek
- Extend top-level connection resolvers with ability to sort results - #5018 by @fowczarek
- Drop storefront 1.0 - #5043 by @IKarbowiak
- Replace permissions strings with enums - #5038 by @kswiatek92
- Remove gateways forms and templates - #5075 by @IKarbowiak
- Add `Wishlist` models and GraphQL endpoints - #5021 by @derenio
- Remove deprecated code - #5107 by @IKarbowiak
- Fix voucher start date filtering - #5133 by @dominik-zeglen
- Search by sku in products query - #5117 by @fowczarek
- Send fulfillment update email - #5118 by @IKarbowiak
- Add address query - #5148 by @kswiatek92
- Add `checkout_quantity_changed` webhook - #5042 by @derenio
- Remove unnecessary `manage_orders` permission - #5142 by @kswiatek92
- Mutation to change the user email - #5076 by @kswiatek92
- Add MyPy checks - #5150 by @IKarbowiak
- Move extracting user or service account to utils - #5152 by @kswiatek92
- Deprecate order status/created arguments - #5076 by @kswiatek92
- Fix getting title field in page mutations #5160 by @maarcingebala
- Copy public and private metadata from the checkout to the order upon creation - #5165 by @dankolbman
- Add warehouses and stocks- #4986 by @szewczykmira
- Add permission groups - #5176, #5513 by @IKarbowiak
- Drop `gettext` occurrences - #5189 by @IKarbowiak
- Fix `product_created` webhook - #5187 by @dzkb
- Drop unused resolver `resolve_availability` - #5190 by @maarcingebala
- Fix permission for `checkoutCustomerAttach` mutation - #5192 by @maarcingebala
- Restrict access to user field - #5194 by @maarcingebala
- Unify permission for service account API client in test - #5197 by @fowczarek
- Add additional confirmation step to `checkoutComplete` mutation - #5179 by @salwator
- Allow sorting warehouses by name - #5211 by @dominik-zeglen
- Add anonymization to GraphQL's `webhookSamplePayload` endpoint - #5161 @derenio
- Add slug to `Warehouse`, `Product` and `ProductType` models - #5196 by @IKarbowiak
- Add mutation for assigning, unassigning shipping zones to warehouse - #5217 by @kswiatek92
- Fix passing addresses to `PaymentData` objects - #5223 by @maarcingebala
- Return `null` when querying `me` as an anonymous user - #5231 by @maarcingebala
- Added `PLAYGROUND_ENABLED` environment variable/setting to allow to enable the GraphQL playground when `DEBUG` is disabled - #5254 by @NyanKiyoshi
- Fix access to order query when request from service account - #5258 by @fowczarek
- Customer shouldn't be able to see draft orders by token - #5259 by @fowczarek
- Customer shouldn't be able to query checkout with another customer - #5268 by @fowczarek
- Added integration support of Jaeger Tracing - #5282 by @NyanKiyoshi
- Return `null` when querying `me` as an anonymous user - #5231 as @maarcingebala
- Add `fulfillment created` webhook - @szewczykmira
- Unify metadata API - #5178 by @fowczarek
- Add compiled versions of emails to the repository - #5260 by @tomaszszymanski129
- Add required prop to fields where applicable - #5293 by @dominik-zeglen
- Drop `get_absolute_url` methods - #5299 by @IKarbowiak
- Add `--force` flag to `cleardb` command - #5302 by @maarcingebala
- Require non-empty message in `orderAddNote` mutation - #5316 by @maarcingebala
- Stock management refactor - #5323 by @IKarbowiak
- Add discount error codes - #5348 by @IKarbowiak
- Add benchmarks to checkout mutations - #5339 by @fowczarek
- Add pagination tests - #5363 by @fowczarek
- Add ability to assign multiple warehouses in mutations to create/update a shipping zone - #5399 by @fowczarek
- Add filter by ids to the `warehouses` query - #5414 by @fowczarek
- Add shipping rate price validation - #5411 by @kswiatek92
- Remove unused settings and environment variables - #5420 by @maarcingebala
- Add product price validation - #5413 by @kswiatek92
- Add attribute validation to `attributeAssign` mutation - #5423 by @kswiatek92
- Add possibility to update/delete more than one item in metadata - #5446 by @koradon
- Check if image exists before validating - #5425 by @kswiatek92
- Fix warehouses query not working without id - #5441 by @koradon
- Add `accountErrors` to `CreateToken` mutation - #5437, #5465 by @koradon
- Raise `GraphQLError` if filter has invalid IDs - #5460 by @gabmartinez
- Use `AccountErrorCode.INVALID_CREDENTIALS` instead of `INVALID_PASSWORD` - #5495 by @koradon
- Add tests for pagination - #5468 by @koradon
- Add `Job` abstract model and interface - #5510 by @IKarbowiak
- Refactor implementation of allocation - #5445 by @fowczarek
- Fix `WeightScalar` - #5530 by @koradon
- Add `OrderFulfill` mutation - #5525 by @fowczarek
- Add "It Works" page - #5494 by @IKarbowiak and @dominik-zeglen
- Extend errors in `OrderFulfill` mutation - #5553 by @fowczarek
- Refactor `OrderCancel` mutation for multiple warehouses - #5554 by @fowczarek
- Add negative weight validation - #5564 by @fowczarek
- Add error when user pass empty object as address - #5585 by @fowczarek
- Fix payment creation without shipping method - #5444 by @d-wysocki
- Fix checkout and order flow with variant without inventory tracking - #5599 by @fowczarek
- Fixed JWT expired token being flagged as unhandled error rather than handled. - #5603 by @NyanKiyoshi
- Refactor read-only middleware - #5602 by @maarcingebala
- Fix availability for variants without inventory tracking - #5605 by @fowczarek
- Drop support for configuring Vatlayer plugin from settings file. - #5614 by @korycins
- Add ability to query category, collection or product by slug - #5574 by @koradon
- Add `quantityAvailable` field to `ProductVariant` type - #5628 by @fowczarek
- Use tags rather than time-based logs for information on requests - #5608 by @NyanKiyoshi

## 2.9.0

### API

- Add mutation to change customer's first name last name - #4489 by @fowczarek
- Add mutation to delete customer's account - #4494 by @fowczarek
- Add mutation to change customer's password - #4656 by @fowczarek
- Add ability to customize email sender address in emails sent by Saleor - #4820 by @NyanKiyoshi
- Add ability to filter attributes per global ID - #4640 by @NyanKiyoshi
- Add ability to search product types by value (through the name) - #4647 by @NyanKiyoshi
- Add queries and mutation for serving and saving the configuration of all plugins - #4576 by @korycins
- Add `redirectUrl` to staff and user create mutations - #4717 by @fowczarek
- Add error codes to mutations responses - #4676 by @Kwaidan00
- Add translations to countries in `shop` query - #4732 by @fowczarek
- Add support for sorting product by their attribute values through given attribute ID - #4740 by @NyanKiyoshi
- Add descriptions for queries and query arguments - #4758 by @maarcingebala
- Add support for Apollo Federation - #4825 by @salwator
- Add mutation to create multiple product variants at once - #4735 by @fowczarek
- Add default value to custom errors - #4797 by @fowczarek
- Extend `availablePaymentGateways` field with gateways' configuration data - #4774 by @salwator
- Change `AddressValidationRules` API - #4655 by @Kwaidan00
- Use search in a consistent way; add sort by product type name and publication status to `products` query. - #4715 by @fowczarek
- Unify `menuItemMove` mutation with other reordering mutations - #4734 by @NyanKiyoshi
- Don't create an order when the payment was unsuccessful - #4500 by @NyanKiyoshi
- Don't require shipping information in checkout for digital orders - #4573 by @NyanKiyoshi
- Drop `manage_users` permission from the `permissions` query - #4854 by @maarcingebala
- Deprecate `inCategory` and `inCollection` attributes filters in favor of `filter` argument - #4700 by @NyanKiyoshi & @khalibloo
- Remove `PaymentGatewayEnum` from the schema, as gateways now are dynamic plugins - #4756 by @salwator
- Require `manage_products` permission to query `costPrice` and `stockQuantity` fields - #4753 by @NyanKiyoshi
- Refactor account mutations - #4510, #4668 by @fowczarek
- Fix generating random avatars when updating staff accounts - #4521 by @maarcingebala
- Fix updating JSON menu representation in mutations - #4524 by @maarcingebala
- Fix setting variant's `priceOverride` and `costPrice` to `null` - #4754 by @NyanKiyoshi
- Fix fetching staff user without `manage_users` permission - #4835 by @fowczarek
- Ensure that a GraphQL query is a string - #4836 by @nix010
- Add ability to configure the password reset link - #4863 by @fowczarek
- Fixed a performance issue where Saleor would sometimes run huge, unneeded prefetches when resolving categories or collections - #5291 by @NyanKiyoshi
- uWSGI now forces the django application to directly load on startup instead of being lazy - #5357 by @NyanKiyoshi

### Core

- Add enterprise-grade attributes management - #4351 by @dominik-zeglen and @NyanKiyoshi
- Add extensions manager - #4497 by @korycins
- Add service accounts - backend support - #4689 by @korycins
- Add support for webhooks - #4731 by @korycins
- Migrate the attributes mapping from HStore to many-to-many relation - #4663 by @NyanKiyoshi
- Create general abstraction for object metadata - #4447 by @salwator
- Add metadata to `Order` and `Fulfillment` models - #4513, #4866 by @szewczykmira
- Migrate the tax calculations to plugins - #4497 by @korycins
- Rewrite payment gateways using plugin architecture - #4669 by @salwator
- Rewrite Stripe integration to use PaymentIntents API - #4606 by @salwator
- Refactor password recovery system - #4617 by @fowczarek
- Add functionality to sort products by their "minimal variant price" - #4416 by @derenio
- Add voucher's "once per customer" feature - #4442 by @fowczarek
- Add validations for minimum password length in settings - #4735 by @fowczarek
- Add form to configure payments in the dashboard - #4807 by @szewczykmira
- Change `unique_together` in `AttributeValue` - #4805 by @fowczarek
- Change max length of SKU to 255 characters - #4811 by @lex111
- Distinguish `OrderLine` product name and variant name - #4702 by @fowczarek
- Fix updating order status after automatic fulfillment of digital products - #4709 by @korycins
- Fix error when updating or creating a sale with missing required values - #4778 by @NyanKiyoshi
- Fix error filtering pages by URL in the dashboard 1.0 - #4776 by @NyanKiyoshi
- Fix display of the products tax rate in the details page of dashboard 1.0 - #4780 by @NyanKiyoshi
- Fix adding the same product into a collection multiple times - #4518 by @NyanKiyoshi
- Fix crash when placing an order when a customer happens to have the same address more than once - #4824 by @NyanKiyoshi
- Fix time zone based tests - #4468 by @fowczarek
- Fix serializing empty URLs as a string when creating menu items - #4616 by @maarcingebala
- The invalid IP address in HTTP requests now fallback to the requester's IP address. - #4597 by @NyanKiyoshi
- Fix product variant update with current attribute values - #4936 by @fowczarek
- Update checkout last field and add auto now fields to save with update_fields parameter - #5177 by @IKarbowiak

### Dashboard 2.0

- Allow selecting the number of rows displayed in dashboard's list views - #4414 by @benekex2
- Add ability to toggle visible columns in product list - #4608 by @dominik-zeglen
- Add voucher settings - #4556 by @benekex2
- Contrast improvements - #4508 by @benekex2
- Display menu item form errors - #4551 by @dominik-zeglen
- Do not allow random IDs to appear in snapshots - #4495 by @dominik-zeglen
- Input UI changes - #4542 by @benekex2
- Implement new menu design - #4476 by @benekex2
- Refetch attribute list after closing modal - #4615 by @dominik-zeglen
- Add config for Testcafe - #4553 by @dominik-zeglen
- Fix product type taxes select - #4453 by @benekex2
- Fix form reloading - #4467 by @dominik-zeglen
- Fix voucher limit value when checkbox unchecked - #4456 by @benekex2
- Fix searches and pickers - #4487 by @dominik-zeglen
- Fix dashboard menu styles - #4491 by @benekex2
- Fix menu responsiveness - #4511 by @benekex2
- Fix loosing focus while typing in the product description field - #4549 by @dominik-zeglen
- Fix MUI warnings - #4588 by @dominik-zeglen
- Fix bulk action checkboxes - #4618 by @dominik-zeglen
- Fix rendering user avatar when it's empty #4546 by @maarcingebala
- Remove Dashboard 2.0 files form Saleor repository - #4631 by @dominik-zeglen
- Fix CreateToken mutation to use NonNull on errors field #5415 by @gabmartinez

### Other notable changes

- Replace Pipenv with Poetry - #3894 by @michaljelonek
- Upgrade `django-prices` to v2.1 - #4639 by @NyanKiyoshi
- Disable reports from uWSGI about broken pipe and write errors from disconnected clients - #4596 by @NyanKiyoshi
- Fix the random failures of `populatedb` trying to create users with an existing email - #4769 by @NyanKiyoshi
- Enforce `pydocstyle` for Python docstrings over the project - #4562 by @NyanKiyoshi
- Move Django Debug Toolbar to dev requirements - #4454 by @derenio
- Change license for artwork to CC-BY 4.0
- New translations:
  - Greek

## 2.8.0

### Core

- Avatax backend support - #4310 by @korycins
- Add ability to store used payment sources in gateways (first implemented in Braintree) - #4195 by @salwator
- Add ability to specify a minimal quantity of checkout items for a voucher - #4427 by @fowczarek
- Change the type of start and end date fields from Date to DateTime - #4293 by @fowczarek
- Revert the custom dynamic middlewares - #4452 by @NyanKiyoshi

### Dashboard 2.0

- UX improvements in Vouchers section - #4362 by @benekex2
- Add company address configuration - #4432 by @benekex2
- Require name when saving a custom list filter - #4269 by @benekex2
- Use `esModuleInterop` flag in `tsconfig.json` to simplify imports - #4372 by @dominik-zeglen
- Use hooks instead of a class component in forms - #4374 by @dominik-zeglen
- Drop CSRF token header from API client - #4357 by @dominik-zeglen
- Fix various bugs in the product section - #4429 by @dominik-zeglen

### Other notable changes

- Fix error when creating a checkout with voucher code - #4292 by @NyanKiyoshi
- Fix error when users enter an invalid phone number in an address - #4404 by @NyanKiyoshi
- Fix error when adding a note to an anonymous order - #4319 by @NyanKiyoshi
- Fix gift card duplication error in the `populatedb` script - #4336 by @fowczarek
- Fix vouchers apply once per order - #4339 by @fowczarek
- Fix discount tests failing at random - #4401 by @korycins
- Add `SPECIFIC_PRODUCT` type to `VoucherType` - #4344 by @fowczarek
- New translations:
  - Icelandic
- Refactored the backend side of `checkoutCreate` to improve performances and prevent side effects over the user's checkout if the checkout creation was to fail. - #4367 by @NyanKiyoshi
- Refactored the logic of cleaning the checkout shipping method over the API, so users do not lose the shipping method when updating their checkout. If the shipping method becomes invalid, it will be replaced by the cheapest available. - #4367 by @NyanKiyoshi & @szewczykmira
- Refactored process of getting available shipping methods to make it easier to understand and prevent human-made errors. - #4367 by @NyanKiyoshi
- Moved 3D secure option to Braintree plugin configuration and update config structure mechanism - #4751 by @salwator

## 2.7.0

### API

- Create order only when payment is successful - #4154 by @NyanKiyoshi
- Order Events containing order lines or fulfillment lines now return the line object in the GraphQL API - #4114 by @NyanKiyoshi
- GraphQL now prints exceptions to stderr as well as returning them or not - #4148 by @NyanKiyoshi
- Refactored API resolvers to static methods with root typing - #4155 by @NyanKiyoshi
- Add phone validation in the GraphQL API to handle the library upgrade - #4156 by @NyanKiyoshi

### Core

- Add basic Gift Cards support in the backend - #4025 by @fowczarek
- Add the ability to sort products within a collection - #4123 by @NyanKiyoshi
- Implement customer events - #4094 by @NyanKiyoshi
- Merge "authorize" and "capture" operations - #4098 by @korycins, @NyanKiyoshi
- Separate the Django middlewares from the GraphQL API middlewares - #4102 by @NyanKiyoshi, #4186 by @cmiacz

### Dashboard 2.0

- Add navigation section - #4012 by @dominik-zeglen
- Add filtering on product list - #4193 by @dominik-zeglen
- Add filtering on orders list - #4237 by @dominik-zeglen
- Change input style and improve Storybook stories - #4115 by @dominik-zeglen
- Migrate deprecated fields in Dashboard 2.0 - #4121 by @benekex2
- Add multiple select checkbox - #4133, #4146 by @benekex2
- Rename menu items in Dashboard 2.0 - #4172 by @benekex2
- Category delete modal improvements - #4171 by @benekex2
- Close modals on click outside - #4236 - by @benekex2
- Use date localize hook in translations - #4202 by @dominik-zeglen
- Unify search API - #4200 by @dominik-zeglen
- Default default PAGINATE_BY - #4238 by @dominik-zeglen
- Create generic filtering interface - #4221 by @dominik-zeglen
- Add default state to rich text editor = #4281 by @dominik-zeglen
- Fix translation discard button - #4109 by @benekex2
- Fix draftail options and icons - #4132 by @benekex2
- Fix typos and messages in Dashboard 2.0 - #4168 by @benekex2
- Fix view all orders button - #4173 by @benekex2
- Fix visibility card view - #4198 by @benekex2
- Fix query refetch after selecting an object in list - #4272 by @dominik-zeglen
- Fix image selection in variants - #4270 by @benekex2
- Fix collection search - #4267 by @dominik-zeglen
- Fix quantity height in draft order edit - #4273 by @benekex2
- Fix checkbox clickable area size - #4280 by @dominik-zeglen
- Fix breaking object selection in menu section - #4282 by @dominik-zeglen
- Reset selected items when tab switch - #4268 by @benekex2

### Other notable changes

- Add support for Google Cloud Storage - #4127 by @chetabahana
- Adding a nonexistent variant to checkout no longer crashes - #4166 by @NyanKiyoshi
- Disable storage of Celery results - #4169 by @NyanKiyoshi
- Disable polling in Playground - #4188 by @maarcingebala
- Cleanup code for updated function names and unused argument - #4090 by @jxltom
- Users can now add multiple "Add to Cart" forms in a single page - #4165 by @NyanKiyoshi
- Fix incorrect argument in `get_client_token` in Braintree integration - #4182 by @maarcingebala
- Fix resolving attribute values when transforming them to HStore - #4161 by @maarcingebala
- Fix wrong calculation of subtotal in cart page - #4145 by @korycins
- Fix margin calculations when product/variant price is set to zero - #4170 by @MahmoudRizk
- Fix applying discounts in checkout's subtotal calculation in API - #4192 by @maarcingebala
- Fix GATEWAYS_ENUM to always contain all implemented payment gateways - #4108 by @koradon

## 2.6.0

### API

- Add unified filtering interface in resolvers - #3952, #4078 by @korycins
- Add mutations for bulk actions - #3935, #3954, #3967, #3969, #3970 by @akjanik
- Add mutation for reordering menu items - #3958 by @NyanKiyoshi
- Optimize queries for single nodes - #3968 @NyanKiyoshi
- Refactor error handling in mutations #3891 by @maarcingebala & @akjanik
- Specify mutation permissions through Meta classes - #3980 by @NyanKiyoshi
- Unify pricing access in products and variants - #3948 by @NyanKiyoshi
- Use only_fields instead of exclude_fields in type definitions - #3940 by @michaljelonek
- Prefetch collections when getting sales of a bunch of products - #3961 by @NyanKiyoshi
- Remove unnecessary dedents from GraphQL schema so new Playground can work - #4045 by @salwator
- Restrict resolving payment by ID - #4009 @NyanKiyoshi
- Require `checkoutId` for updating checkout's shipping and billing address - #4074 by @jxltom
- Handle errors in `TokenVerify` mutation - #3981 by @fowczarek
- Unify argument names in types and resolvers - #3942 by @NyanKiyoshi

### Core

- Use Black as the default code formatting tool - #3852 by @krzysztofwolski and @NyanKiyoshi
- Dropped Python 3.5 support - #4028 by @korycins
- Rename Cart to Checkout - #3963 by @michaljelonek
- Use data classes to exchange data with payment gateways - #4028 by @korycins
- Refactor order events - #4018 by @NyanKiyoshi

### Dashboard 2.0

- Add bulk actions - #3955 by @dominik-zeglen
- Add user avatar management - #4030 by @benekex2
- Add navigation drawer support on mobile devices - #3839 by @benekex2
- Fix rendering validation errors in product form - #4024 by @benekex2
- Move dialog windows to query string rather than router paths - #3953 by @dominik-zeglen
- Update order events types - #4089 by @jxltom
- Code cleanup by replacing render props with react hooks - #4010 by @dominik-zeglen

### Other notable changes

- Add setting to enable Django Debug Toolbar - #3983 by @koradon
- Use newest GraphQL Playground - #3971 by @salwator
- Ensure adding to quantities in the checkout is respecting the limits - #4005 by @NyanKiyoshi
- Fix country area choices - #4008 by @fowczarek
- Fix price_range_as_dict function - #3999 by @zodiacfireworks
- Fix the product listing not showing in the voucher when there were products selected - #4062 by @NyanKiyoshi
- Fix crash in Dashboard 1.0 when updating an order address's phone number - #4061 by @NyanKiyoshi
- Reduce the time of tests execution by using dummy password hasher - #4083 by @korycins
- Set up explicit **hash** function - #3979 by @akjanik
- Unit tests use none as media root - #3975 by @korycins
- Update file field styles with materializecss template filter - #3998 by @zodiacfireworks
- New translations:
  - Albanian
  - Colombian Spanish
  - Lithuanian

## 2.5.0

### API

- Add query to fetch draft orders - #3809 by @michaljelonek
- Add bulk delete mutations - #3838 by @michaljelonek
- Add `languageCode` enum to API - #3819 by @michaljelonek, #3854 by @jxltom
- Duplicate address instances in checkout mutations - #3866 by @pawelzar
- Restrict access to `orders` query for unauthorized users - #3861 by @pawelzar
- Support setting address as default in address mutations - #3787 by @jxltom
- Fix phone number validation in GraphQL when country prefix not given - #3905 by @patrys
- Report pretty stack traces in DEBUG mode - #3918 by @patrys

### Core

- Drop support for Django 2.1 and Django 1.11 (previous LTS) - #3929 by @patrys
- Fulfillment of digital products - #3868 by @korycins
- Introduce avatars for staff accounts - #3878 by @pawelzar
- Refactor the account avatars path from a relative to absolute - #3938 by @NyanKiyoshi

### Dashboard 2.0

- Add translations section - #3884 by @dominik-zeglen
- Add light/dark theme - #3856 by @dominik-zeglen
- Add customer's address book view - #3826 by @dominik-zeglen
- Add "Add variant" button on the variant details page = #3914 by @dominik-zeglen
- Add back arrows in "Configure" subsections - #3917 by @dominik-zeglen
- Display avatars in staff views - #3922 by @dominik-zeglen
- Prevent user from changing his own status and permissions - #3922 by @dominik-zeglen
- Fix crashing product create view - #3837, #3910 by @dominik-zeglen
- Fix layout in staff members details page - #3857 by @dominik-zeglen
- Fix unfocusing rich text editor - #3902 by @dominik-zeglen
- Improve accessibility - #3856 by @dominik-zeglen

### Other notable changes

- Improve user and staff management in dashboard 1.0 - #3781 by @jxltom
- Fix default product tax rate in Dashboard 1.0 - #3880 by @pawelzar
- Fix logo in docs - #3928 by @michaljelonek
- Fix name of logo file - #3867 by @jxltom
- Fix variants for juices in example data - #3926 by @michaljelonek
- Fix alignment of the cart dropdown on new bootstrap version - #3937 by @NyanKiyoshi
- Refactor the account avatars path from a relative to absolute - #3938 by @NyanKiyoshi
- New translations:
  - Armenian
  - Portuguese
  - Swahili
  - Thai

## 2.4.0

### API

- Add model translations support in GraphQL API - #3789 by @michaljelonek
- Add mutations to manage addresses for authenticated customers - #3772 by @Kwaidan00, @maarcingebala
- Add mutation to apply vouchers in checkout - #3739 by @Kwaidan00
- Add thumbnail field to `OrderLine` type - #3737 by @michaljelonek
- Add a query to fetch order by token - #3740 by @michaljelonek
- Add city choices and city area type to address validator API - #3788 by @jxltom
- Fix access to unpublished objects in API - #3724 by @Kwaidan00
- Fix bug where errors are not returned when creating fulfillment with a non-existent order line - #3777 by @jxltom
- Fix `productCreate` mutation when no product type was provided - #3804 by @michaljelonek
- Enable database search in products query - #3736 by @michaljelonek
- Use authenticated user's email as default email in creating checkout - #3726 by @jxltom
- Generate voucher code if it wasn't provided in mutation - #3717 by @Kwaidan00
- Improve limitation of vouchers by country - #3707 by @michaljelonek
- Only include canceled fulfillments for staff in fulfillment API - #3778 by @jxltom
- Support setting address as when creating customer address #3782 by @jxltom
- Fix generating slug from title - #3816 by @maarcingebala
- Add `variant` field to `OrderLine` type - #3820 by @maarcingebala

### Core

- Add JSON fields to store rich-text content - #3756 by @michaljelonek
- Add function to recalculate total order weight - #3755 by @Kwaidan00, @maarcingebala
- Unify cart creation logic in API and Django views - #3761, #3790 by @maarcingebala
- Unify payment creation logic in API and Django views - #3715 by @maarcingebala
- Support partially charged and refunded payments - #3735 by @jxltom
- Support partial fulfillment of ordered items - #3754 by @jxltom
- Fix applying discounts when a sale has no end date - #3595 by @cprinos

### Dashboard 2.0

- Add "Discounts" section - #3654 by @dominik-zeglen
- Add "Pages" section; introduce Draftail WYSIWYG editor - #3751 by @dominik-zeglen
- Add "Shipping Methods" section - #3770 by @dominik-zeglen
- Add support for date and datetime components - #3708 by @dominik-zeglen
- Restyle app layout - #3811 by @dominik-zeglen

### Other notable changes

- Unify model field names related to models' public access - `publication_date` and `is_published` - #3706 by @michaljelonek
- Improve filter orders by payment status - #3749 @jxltom
- Refactor translations in emails - #3701 by @Kwaidan00
- Use exact image versions in docker-compose - #3742 by @ashishnitinpatil
- Sort order payment and history in descending order - #3747 by @jxltom
- Disable style-loader in dev mode - #3720 by @jxltom
- Add ordering to shipping method - #3806 by @michaljelonek
- Add missing type definition for dashboard 2.0 - #3776 by @jxltom
- Add header and footer for checkout success pages #3752 by @jxltom
- Add instructions for using local assets in Docker - #3723 by @michaljelonek
- Update S3 deployment documentation to include CORS configuration note - #3743 by @NyanKiyoshi
- Fix missing migrations for is_published field of product and page model - #3757 by @jxltom
- Fix problem with l10n in Braintree payment gateway template - #3691 by @Kwaidan00
- Fix bug where payment is not filtered from active ones when creating payment - #3732 by @jxltom
- Fix incorrect cart badge location - #3786 by @jxltom
- Fix storefront styles after bootstrap is updated to 4.3.1 - #3753 by @jxltom
- Fix logo size in different browser and devices with different sizes - #3722 by @jxltom
- Rename dumpdata file `db.json` to `populatedb_data.json` - #3810 by @maarcingebala
- Prefetch collections for product availability - #3813 by @michaljelonek
- Bump django-graphql-jwt - #3814 by @michaljelonek
- Fix generating slug from title - #3816 by @maarcingebala
- New translations:
  - Estonian
  - Indonesian

## 2.3.1

- Fix access to private variant fields in API - #3773 by maarcingebala
- Limit access of quantity and allocated quantity to staff in GraphQL API #3780 by @jxltom

## 2.3.0

### API

- Return user's last checkout in the `User` type - #3578 by @fowczarek
- Automatically assign checkout to the logged in user - #3587 by @fowczarek
- Expose `chargeTaxesOnShipping` field in the `Shop` type - #3603 by @fowczarek
- Expose list of enabled payment gateways - #3639 by @fowczarek
- Validate uploaded files in a unified way - #3633 by @fowczarek
- Add mutation to trigger fetching tax rates - #3622 by @fowczarek
- Use USERNAME_FIELD instead of hard-code email field when resolving user - #3577 by @jxltom
- Require variant and quantity fields in `CheckoutLineInput` type - #3592 by @jxltom
- Preserve order of nodes in `get_nodes_or_error` function - #3632 by @jxltom
- Add list mutations for `Voucher` and `Sale` models - #3669 by @michaljelonek
- Use proper type for countries in `Voucher` type - #3664 by @michaljelonek
- Require email in when creating checkout in API - #3667 by @michaljelonek
- Unify returning errors in the `tokenCreate` mutation - #3666 by @michaljelonek
- Use `Date` field in Sale/Voucher inputs - #3672 by @michaljelonek
- Refactor checkout mutations - #3610 by @fowczarek
- Refactor `clean_instance`, so it does not returns errors anymore - #3597 by @akjanik
- Handle GraphqQL syntax errors - #3576 by @jxltom

### Core

- Refactor payments architecture - #3519 by @michaljelonek
- Improve Docker and `docker-compose` configuration - #3657 by @michaljelonek
- Allow setting payment status manually for dummy gateway in Storefront 1.0 - #3648 by @jxltom
- Infer default transaction kind from operation type - #3646 by @jxltom
- Get correct payment status for order without any payments - #3605 by @jxltom
- Add default ordering by `id` for `CartLine` model - #3593 by @jxltom
- Fix "set password" email sent to customer created in the dashboard - #3688 by @Kwaidan00

### Dashboard 2.0

- ️Add taxes section - #3622 by @dominik-zeglen
- Add drag'n'drop image upload - #3611 by @dominik-zeglen
- Unify grid handling - #3520 by @dominik-zeglen
- Add component generator - #3670 by @dominik-zeglen
- Throw Typescript errors while snapshotting - #3611 by @dominik-zeglen
- Simplify mutation's error checking - #3589 by @dominik-zeglen
- Fix order cancelling - #3624 by @dominik-zeglen
- Fix logo placement - #3602 by @dominik-zeglen

### Other notable changes

- Register Celery task for updating exchange rates - #3599 by @jxltom
- Fix handling different attributes with the same slug - #3626 by @jxltom
- Add missing migrations for tax rate choices - #3629 by @jxltom
- Fix `TypeError` on calling `get_client_token` - #3660 by @michaljelonek
- Make shipping required as default when creating product types - #3655 by @jxltom
- Display payment status on customer's account page in Storefront 1.0 - #3637 by @jxltom
- Make order fields sequence in Dashboard 1.0 same as in Dashboard 2.0 - #3606 by @jxltom
- Fix returning products for homepage for the currently viewing user - #3598 by @jxltom
- Allow filtering payments by status in Dashboard 1.0 - #3608 by @jxltom
- Fix typo in the definition of order status - #3649 by @jxltom
- Add margin for order notes section - #3650 by @jxltom
- Fix logo position - #3609, #3616 by @jxltom
- Storefront visual improvements - #3696 by @piotrgrundas
- Fix product list price filter - #3697 by @Kwaidan00
- Redirect to success page after successful payment - #3693 by @Kwaidan00

## 2.2.0

### API

- Use `PermissionEnum` as input parameter type for `permissions` field - #3434 by @maarcingebala
- Add "authorize" and "charge" mutations for payments - #3426 by @jxltom
- Add alt text to product thumbnails and background images of collections and categories - #3429 by @fowczarek
- Fix passing decimal arguments = #3457 by @fowczarek
- Allow sorting products by the update date - #3470 by @jxltom
- Validate and clear the shipping method in draft order mutations - #3472 by @fowczarek
- Change tax rate field to choice field - #3478 by @fowczarek
- Allow filtering attributes by collections - #3508 by @maarcingebala
- Resolve to `None` when empty object ID was passed as mutation argument - #3497 by @maarcingebala
- Change `errors` field type from [Error] to [Error!] - #3489 by @fowczarek
- Support creating default variant for product types that don't use multiple variants - #3505 by @fowczarek
- Validate SKU when creating a default variant - #3555 by @fowczarek
- Extract enums to separate files - #3523 by @maarcingebala

### Core

- Add Stripe payment gateway - #3408 by @jxltom
- Add `first_name` and `last_name` fields to the `User` model - #3101 by @fowczarek
- Improve several payment validations - #3418 by @jxltom
- Optimize payments related database queries - #3455 by @jxltom
- Add publication date to collections - #3369 by @k-brk
- Fix hard-coded site name in order PDFs - #3526 by @NyanKiyoshi
- Update favicons to the new style - #3483 by @dominik-zeglen
- Fix migrations for default currency - #3235 by @bykof
- Remove Elasticsearch from `docker-compose.yml` - #3482 by @maarcingebala
- Resort imports in tests - #3471 by @jxltom
- Fix the no shipping orders payment crash on Stripe - #3550 by @NyanKiyoshi
- Bump backend dependencies - #3557 by @maarcingebala. This PR removes security issue CVE-2019-3498 which was present in Django 2.1.4. Saleor however wasn't vulnerable to this issue as it doesn't use the affected `django.views.defaults.page_not_found()` view.
- Generate random data using the default currency - #3512 by @stephenmoloney
- New translations:
  - Catalan
  - Serbian

### Dashboard 2.0

- Restyle product selection dialogs - #3499 by @dominik-zeglen, @maarcingebala
- Fix minor visual bugs in Dashboard 2.0 - #3433 by @dominik-zeglen
- Display warning if order draft has missing data - #3431 by @dominik-zeglen
- Add description field to collections - #3435 by @dominik-zeglen
- Add query batching - #3443 by @dominik-zeglen
- Use autocomplete fields in country selection - #3443 by @dominik-zeglen
- Add alt text to categories and collections - #3461 by @dominik-zeglen
- Use first and last name of a customer or staff member in UI - #3247 by @Bonifacy1, @dominik-zeglen
- Show error page if an object was not found - #3463 by @dominik-zeglen
- Fix simple product's inventory data saving bug - #3474 by @dominik-zeglen
- Replace `thumbnailUrl` with `thumbnail { url }` - #3484 by @dominik-zeglen
- Change "Feature on Homepage" switch behavior - #3481 by @dominik-zeglen
- Expand payment section in order view - #3502 by @dominik-zeglen
- Change TypeScript loader to speed up the build process - #3545 by @patrys

### Bugfixes

- Do not show `Pay For Order` if order is partly paid since partial payment is not supported - #3398 by @jxltom
- Fix attribute filters in the products category view - #3535 by @fowczarek
- Fix storybook dependencies conflict - #3544 by @dominik-zeglen

## 2.1.0

### API

- Change selected connection fields to lists - #3307 by @fowczarek
- Require pagination in connections - #3352 by @maarcingebala
- Replace Graphene view with a custom one - #3263 by @patrys
- Change `sortBy` parameter to use enum type - #3345 by @fowczarek
- Add `me` query to fetch data of a logged-in user - #3202, #3316 by @fowczarek
- Add `canFinalize` field to the Order type - #3356 by @fowczarek
- Extract resolvers and mutations to separate files - #3248 by @fowczarek
- Add VAT tax rates field to country - #3392 by @michaljelonek
- Allow creating orders without users - #3396 by @fowczarek

### Core

- Add Razorpay payment gatway - #3205 by @NyanKiyoshi
- Use standard tax rate as a default tax rate value - #3340 by @fowczarek
- Add description field to the Collection model - #3275 by @fowczarek
- Enforce the POST method on VAT rates fetching - #3337 by @NyanKiyoshi
- Generate thumbnails for category/collection background images - #3270 by @NyanKiyoshi
- Add warm-up support in product image creation mutation - #3276 by @NyanKiyoshi
- Fix error in the `populatedb` script when running it not from the project root - #3272 by @NyanKiyoshi
- Make Webpack rebuilds fast - #3290 by @patrys
- Skip installing Chromium to make deployment faster - #3227 by @jxltom
- Add default test runner - #3258 by @jxltom
- Add Transifex client to Pipfile - #3321 by @jxltom
- Remove additional pytest arguments in tox - #3338 by @jxltom
- Remove test warnings - #3339 by @jxltom
- Remove runtime warning when product has discount - #3310 by @jxltom
- Remove `django-graphene-jwt` warnings - #3228 by @jxltom
- Disable deprecated warnings - #3229 by @jxltom
- Add `AWS_S3_ENDPOINT_URL` setting to support DigitalOcean spaces. - #3281 by @hairychris
- Add `.gitattributes` file to hide diffs for generated files on Github - #3055 by @NyanKiyoshi
- Add database sequence reset to `populatedb` - #3406 by @michaljelonek
- Get authorized amount from succeeded auth transactions - #3417 by @jxltom
- Resort imports by `isort` - #3412 by @jxltom

### Dashboard 2.0

- Add confirmation modal when leaving view with unsaved changes - #3375 by @dominik-zeglen
- Add dialog loading and error states - #3359 by @dominik-zeglen
- Split paths and urls - #3350 by @dominik-zeglen
- Derive state from props in forms - #3360 by @dominik-zeglen
- Apply debounce to autocomplete fields - #3351 by @dominik-zeglen
- Use Apollo signatures - #3353 by @dominik-zeglen
- Add order note field in the order details view - #3346 by @dominik-zeglen
- Add app-wide progress bar - #3312 by @dominik-zeglen
- Ensure that all queries are built on top of TypedQuery - #3309 by @dominik-zeglen
- Close modal windows automatically - #3296 by @dominik-zeglen
- Move URLs to separate files - #3295 by @dominik-zeglen
- Add basic filters for products and orders list - #3237 by @Bonifacy1
- Fetch default currency from API - #3280 by @dominik-zeglen
- Add `displayName` property to components - #3238 by @Bonifacy1
- Add window titles - #3279 by @dominik-zeglen
- Add paginator component - #3265 by @dominik-zeglen
- Update Material UI to 3.6 - #3387 by @patrys
- Upgrade React, Apollo, Webpack and Babel - #3393 by @patrys
- Add pagination for required connections - #3411 by @dominik-zeglen

### Bugfixes

- Fix language codes - #3311 by @jxltom
- Fix resolving empty attributes list - #3293 by @maarcingebala
- Fix range filters not being applied - #3385 by @michaljelonek
- Remove timeout for updating image height - #3344 by @jxltom
- Return error if checkout was not found - #3289 by @maarcingebala
- Solve an auto-resize conflict between Materialize and medium-editor - #3367 by @adonig
- Fix calls to `ngettext_lazy` - #3380 by @patrys
- Filter preauthorized order from succeeded transactions - #3399 by @jxltom
- Fix incorrect country code in fixtures - #3349 by @bingimar
- Fix updating background image of a collection - #3362 by @fowczarek & @dominik-zeglen

### Docs

- Document settings related to generating thumbnails on demand - #3329 by @NyanKiyoshi
- Improve documentation for Heroku deployment - #3170 by @raybesiga
- Update documentation on Docker deployment - #3326 by @jxltom
- Document payment gateway configuration - #3376 by @NyanKiyoshi

## 2.0.0

### API

- Add mutation to delete a customer; add `isActive` field in `customerUpdate` mutation - #3177 by @maarcingebala
- Add mutations to manage authorization keys - #3082 by @maarcingebala
- Add queries for dashboard homepage - #3146 by @maarcingebala
- Allows user to unset homepage collection - #3140 by @oldPadavan
- Use enums as permission codes - #3095 by @the-bionic
- Return absolute image URLs - #3182 by @maarcingebala
- Add `backgroundImage` field to `CategoryInput` - #3153 by @oldPadavan
- Add `dateJoined` and `lastLogin` fields in `User` type - #3169 by @maarcingebala
- Separate `parent` input field from `CategoryInput` - #3150 by @akjanik
- Remove duplicated field in Order type - #3180 by @maarcingebala
- Handle empty `backgroundImage` field in API - #3159 by @maarcingebala
- Generate name-based slug in collection mutations - #3145 by @akjanik
- Remove products field from `collectionUpdate` mutation - #3141 by @oldPadavan
- Change `items` field in `Menu` type from connection to list - #3032 by @oldPadavan
- Make `Meta.description` required in `BaseMutation` - #3034 by @oldPadavan
- Apply `textwrap.dedent` to GraphQL descriptions - #3167 by @fowczarek

### Dashboard 2.0

- Add collection management - #3135 by @dominik-zeglen
- Add customer management - #3176 by @dominik-zeglen
- Add homepage view - #3155, #3178 by @Bonifacy1 and @dominik-zeglen
- Add product type management - #3052 by @dominik-zeglen
- Add site settings management - #3071 by @dominik-zeglen
- Escape node IDs in URLs - #3115 by @dominik-zeglen
- Restyle categories section - #3072 by @Bonifacy1

### Other

- Change relation between `ProductType` and `Attribute` models - #3097 by @maarcingebala
- Remove `quantity-allocated` generation in `populatedb` script - #3084 by @MartinSeibert
- Handle `Money` serialization - #3131 by @Pacu2
- Do not collect unnecessary static files - #3050 by @jxltom
- Remove host mounted volume in `docker-compose` - #3091 by @tiangolo
- Remove custom services names in `docker-compose` - #3092 by @tiangolo
- Replace COUNTRIES with countries.countries - #3079 by @neeraj1909
- Installing dev packages in docker since tests are needed - #3078 by @jxltom
- Remove comparing string in address-form-panel template - #3074 by @tomcio1205
- Move updating variant names to a Celery task - #3189 by @fowczarek

### Bugfixes

- Fix typo in `clean_input` method - #3100 by @the-bionic
- Fix typo in `ShippingMethod` model - #3099 by @the-bionic
- Remove duplicated variable declaration - #3094 by @the-bionic

### Docs

- Add createdb note to getting started for Windows - #3106 by @ajostergaard
- Update docs on pipenv - #3045 by @jxltom<|MERGE_RESOLUTION|>--- conflicted
+++ resolved
@@ -49,12 +49,9 @@
 - Add functionality to automatically delete expired orders - #12710 by @korycins
 - Handle error raised by 0Auth when fetching token - #12672 by @IKarbowiakg
 - Fix adding new lines to draft order when existing line has deleted product - #12711 by @SzymJ
-<<<<<<< HEAD
 - Add `price_override` to `OrderLine` for set custom price in mutation `OrderLineCreateInput` - #12855 by @KirillPlaksin
-=======
 - Upgrade checkout `complete_checkout` to assign guest checkout to account if exists - #12758 by @FremahA
 - Remove `ENABLE_ACCOUNT_CONFIRMATION_BY_EMAIL` env variable from settings - ##12781 by @Szym
->>>>>>> a5766c2b
 
 # 3.13.0
 
