--- conflicted
+++ resolved
@@ -2,7 +2,6 @@
 
 All notable, unreleased changes to this project will be documented in this file. For the released changes, please visit the [Releases](https://github.com/mirumee/saleor/releases) page.
 
-<<<<<<< HEAD
 # 3.12.0
 
 ### Breaking changes
@@ -23,13 +22,11 @@
 ### Breaking changes
 
 - Gift cards can now be applied on a checkout without an email, fields `used_by` and `used_by_email` on GiftCard model are deprecated and will be removed in 4.0. - #13019 by @tomaszszymanski129
-=======
 # 3.14.0
 
 ### Breaking changes
 
 - Gift cards can now be applied to checkouts without requiring an email and they are no longer locked to a single email after use. The fields `GiftCard.usedBy` and `GiftCard.usedByEmail` are deprecated and will be removed in Saleor 4.0. - #13019 by @tomaszszymanski129
->>>>>>> 549c8832
 - The `ProductBulkCreateError.path` field for errors related to product variants input in the `productBulkCreate` mutation will now return more detailed error paths, e.g. `variants.1.stocks.0.warehouse` instead of `variants.1.warehouses` - #12534 by @SzymJ
 - The `discounts` field has been removed from the listed plugin manager methods. Instead of the `discounts` argument, an applied `discount` is now assigned to each line in the `CheckoutLineInfo` inside the `CheckoutInfo` object. - #11934 by @fowczarek
 
