--- conflicted
+++ resolved
@@ -15,12 +15,8 @@
 
 ### Other changes
 
-<<<<<<< HEAD
-- Fix trigger the `FULFILLMENT_APPPROVED` webhook for partial fulfillments - #11824 by @d-wysocki
-=======
 - Enhance webhook's subscription query validation. Apply the validation and event inheritance to manifest validation - #11797 by @zedzior
 - Fix GraphQL playground when the `operationName` is set across different tabs - #11936 by @zaiste
->>>>>>> 50472d7e
 
 # 3.11.0
 
@@ -52,6 +48,7 @@
 - Add new `PRODUCT_VARIANT_STOCK_UPDATED` event - #11665 by @jakubkuc
 - Disable websocket support by default in `uvicorn` worker configuration - #11785 by @NyanKiyoshi
 - Fix send user email change notification - #11840 by @jakubkuc
+- Fix trigger the `FULFILLMENT_APPPROVED` webhook for partial fulfillments - #11824 by @d-wysocki
 
 # 3.10.0 [Unreleased]
 
