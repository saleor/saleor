# Changelog

All notable, unreleased changes to this project will be documented in this file. For the released changes, please visit the [Releases](https://github.com/mirumee/saleor/releases) page.


# Unreleased

### Breaking changes

- Migrate order id from int to UUID - #9324 by @IKarbowiak
  - Changed the order `id` changed from `int` to `UUID`, the old ids still can be used
  for old orders.
  - Deprecated the `order.token` field, the `order.id` should be used instead.
  - Deprecated the `token` field in order payload, the `id` field should be used
  instead.

### Other changes
- Fix failing `checkoutCustomerAttach` mutation - #9401 by @IKarbowiak
- Add new mutation `orderCreateFromCheckout` - #9343 by @korycins
<<<<<<< HEAD
- Fix access to own resources by App - #9425 by @korycins
=======
- Add `language_code` field to webhook payload for `Order`, `Checkout` and `Customer` - #9433 by @rafalp
>>>>>>> 80773fe1


# 3.1.7

- Handle `ValidationError` in metadata mutations (#9380) (75deaf6ea)
- Fix order and checkout payload serializers (#9369) (8219b6e9b)
- Fix filtering products ordered by collection (#9285) (57aed02a2)
- Cast `shipping_method_id` to int (#9364) (8d0584710)
- Catch "update_fields did not affect any rows" errors and return response with message (#9225) (29c7644fc)
- Fix "str object has no attribute input type" error (#9345) (34c64b5ee)
- Fix `graphene-django` middleware imports (#9360) (2af1cc55d)
- Fix preorders to update stock `quantity_allocated` (#9308) (8cf83df81)
- Do not drop attribute value files when value is deleted (#9320) (57b2888bf)
- Always cast database ID to int in data loader (#9340) (dbc5ec3e3)
- Fix removing references when user removes the referenced object (#9162) (68b33d95a)
- Pass correct list of order lines to `order_added_products_event` (#9286) (db3550f64)
- Fix flaky order payload serializer test (#9387) (d73bd6f9d)


# 3.1.6
- Fix unhandled GraphQL errors after removing `graphene-django` (#9398) (4090e6f2a)


# 3.1.5

- Fix checkout payload (#9333) (61b928e33)
- Revert "3.1 Add checking if given attributes are variant attributes in ProductVariantCreate mutation (#9134)" (#9334) (dfee09db3)


# 3.1.4

- Add `CREATED_AT` and `LAST_MODIFIED_AT` sorting to some GraphQL fields - #9245 by @rafalp
  - Added `LAST_MODIFIED_AT` sort option to `ExportFileSortingInput`
  - Added `CREATED_AT` and `LAST_MODIFIED_AT` sort options to `OrderSortingInput` type
  - Added `LAST_MODIFIED_AT` and `PUBLISHED_AT` sort options to `ProductOrder` type
  - Added `CREATED_AT` and `LAST_MODIFIED_AT` sort options to `SaleSortingInput` type
  - Added `CREATED_AT` and `LAST_MODIFIED_AT` sort options to `UserSortingInput` type
  - Added `ProductVariantSortingInput` type with `LAST_MODIFIED_AT` sort option
  - Deprecated `UPDATED_AT` sort option on `ExportFileSortingInput`
  - Deprecated `LAST_MODIFIED` and `PUBLICATION_DATE` sort options on `ProductOrder` type
  - Deprecated `CREATION_DATE` sort option on `OrderSortingInput` type
- Fix sending empty emails (#9317) (3e8503d8a)
- Add checking if given attributes are variant attributes in ProductVariantCreate mutation (#9134) (409ca7d23)
- Add command to update search indexes (#9315) (fdd81bbfe)
- Upgrade required Node and NPM versions used by release-it tool (#9293) (3f96a9c30)
- Update link to community pages (#9291) (2d96f5c60)
- General cleanup (#9282) (78f59c6a3)
- Fix `countries` resolver performance (#9318) (dc58ef2c4)
- Fix multiple refunds in NP Atobarai - #9222
- Fix dataloaders, filter out productmedia to be removed (#9299) (825ec3cad)
- Fix migration issue between 3.0 and main (#9323) (fec80cd63)
- Drop wishlist models (#9313) (7c9576925)


# 3.1.3

- Add command to update search indexes (#9315) (6be8461c0)
- Fix countries resolver performance (#9318) (e177f3957)


# 3.1.2

### Breaking changes
- Require `MANAGE_ORDERS` permission in `User.orders` query (#9128) (521dfd639)
  - only staff with `manage orders` and can fetch customer orders
  - the customer can fetch his own orders, except drafts

### Other changes
- Fix failing `on_failure` export tasks method (#9160) (efab6db9d)
- Fix mutations breaks on partially invalid IDs (#9227) (e3b6df2eb)
- Fix voucher migrations (#9249) (3c565ba0c)
- List the missing permissions where possible (#9250) (f8df1aa0d)
- Invalidate stocks dataloader (#9188) (e2366a5e6)
- Override `graphene.JSONString` to have more meaningful message in error message (#9171) (2a0c5a71a)
- Small schema fixes (#9224) (932e64808)
- Support Braintree subaccounts (#9191) (035bf705c)
- Split checkout mutations into separate files (#9266) (1d37b0aa3)


# 3.1.1

- Drop product channel listings when removing last available variant (#9232) (b92d3b686)
- Handle product media deletion in a Celery task (#9187) (2b10fc236)
- Filter Customer/Order/Sale/Product/ProductVariant by datetime of last modification (#9137) (55a845c7b)
- Add support for hiding plugins (#9219) (bc9405307)
- Fix missing update of payment methods when using stored payment method (#9158) (ee4bf520b)
- Fix invalid paths in VCR cassettes (#9236) (f6c268d2e)
- Fix Razorpay comment to be inline with code (#9238) (de417af24)
- Remove `graphene-federation` dependency (#9184) (dd43364f7)


# 3.1.0

### Breaking changes

#### Plugins

- Don't run plugins when calculating checkout's total price for available shipping methods resolution - #9121 by @rafalp
  - Use either net or gross price depending on store configuration.

### Other changes

#### Saleor Apps

- Add API for webhook payloads and deliveries - #8227 by @jakubkuc
- Extend app by `AppExtension` - #7701 by @korycins
- Add webhooks for stock changes: `PRODUCT_VARIANT_OUT_OF_STOCK` and `PRODUCT_VARIANT_BACK_IN_STOCK` - #7590 by @mstrumeck
- Add `COLLECTION_CREATED`, `COLLECTION_UPDATED`, `COLLECTION_DELETED` events and webhooks - #8974 by @rafalp
- Add draft orders webhooks by @jakubkuc
- Add support for providing shipping methods by Saleor Apps - #7975 by @bogdal:
  - Add `SHIPPING_LIST_METHODS_FOR_CHECKOUT` sync webhook
- Add sales webhooks - #8157 @kuchichan
- Allow fetching unpublished pages by apps with manage pages permission - #9181 by @IKarbowiak

#### Metadata
- Add ability to use metadata mutations with tokens as an identifier for orders and checkouts - #8426 by @IKarbowiak

#### Attributes
- Introduce swatch attributes - #7261 by @IKarbowiak
- Add `variant_selection` to `ProductAttributeAssign` operations - #8235 by @kuchichan
- Refactor attributes validation - #8905 by @IKarbowiak
  - in create mutations: require all required attributes
  - in update mutations: do not require providing any attributes; when any attribute is given, validate provided values.

#### Other features and changes
- Add gift cards - #7827 by @IKarbowiak, @tomaszszymanski129
- Add Click & Collect - #7673 by @kuchichan
- Add fulfillment confirmation - #7675 by @tomaszszymanski129
- Make SKU an optional field on `ProductVariant` - #7633 by @rafalp
- Possibility to pass metadata in input of `checkoutPaymentCreate` - #8076 by @mateuszgrzyb
- Add `ExternalNotificationTrigger` mutation - #7821 by @mstrumeck
- Extend `accountRegister` mutation to consume first & last name - #8184 by @piotrgrundas
- Introduce sales/vouchers per product variant - #8064 by @kuchichan
- Batch loads in queries for Apollo Federation - #8273 by @rafalp
- Reserve stocks for checkouts - #7589 by @rafalp
- Add query complexity limit to GraphQL API - #8526 by @rafalp
- Add `quantity_limit_per_customer` field to ProductVariant #8405 by @kuchichan
- Make collections names non-unique - #8986 by @rafalp
- Add validation of unavailable products in the checkout. Mutations: `CheckoutShippingMethodUpdate`,
  `CheckoutAddPromoCode`, `CheckoutPaymentCreate` will raise a ValidationError when product in the checkout is
  unavailable - #8978 by @IKarbowiak
- Add `withChoices` flag for Attribute type - #7733 by @dexon44
- Update required permissions for attribute options - #9204 by @IKarbowiak
  - Product attribute options can be fetched by requestors with manage product types and attributes permission.
  - Page attribute options can be fetched by requestors with manage page types and attributes permission.
- Deprecate interface field `PaymentData.reuse_source` - #7988 by @mateuszgrzyb
- Deprecate `setup_future_usage` from `checkoutComplete.paymentData` input - will be removed in Saleor 4.0 - #7994 by @mateuszgrzyb
- Fix shipping address issue in `availableCollectionPoints` resolver for checkout - #8143 by @kuchichan
- Fix cursor-based pagination in products search - #8011 by @rafalp
- Fix crash when querying external shipping methods `translation` field - #8971 by @rafalp
- Fix crash when too long translation strings were passed to `translate` mutations - #8942 by @rafalp
- Raise ValidationError in `CheckoutAddPromoCode`, `CheckoutPaymentCreate` when product in the checkout is
unavailable - #8978 by @IKarbowiak
- Remove `graphene-django` dependency - #9170 by @rafalp
- Fix disabled warehouses appearing as valid click and collect points when checkout contains only preorders - #9052 by @rafalp
- Fix failing `on_failure` export tasks method - #9160 by @IKarbowiak


# 3.0.0

### Breaking changes

#### Behavior

- Add multichannel - #6242 by @fowczarek @d-wysocki
- Add email interface as a plugin - #6301 by @korycins
- Add unconfirmed order editing - #6829 by @tomaszszymanski129
  - Removed mutations for draft order lines manipulation: `draftOrderLinesCreate`, `draftOrderLineDelete`, `draftOrderLineUpdate`
  - Added instead: `orderLinesCreate`, `orderLineDelete`, `orderLineUpdate` mutations instead.
  - Order events enums `DRAFT_ADDED_PRODUCTS` and `DRAFT_REMOVED_PRODUCTS` are now `ADDED_PRODUCTS` and `REMOVED_PRODUCTS`
- Remove resolving users location from GeoIP; drop `PaymentInput.billingAddress` input field - #6784 by @maarcingebala
- Always create new checkout in `checkoutCreate` mutation - #7318 by @IKarbowiak
  - deprecate `created` return field on `checkoutCreate` mutation
- Return empty values list for attribute without choices - #7394 by @fowczarek
  - `values` for attributes without choices from now are empty list.
  - attributes with choices - `DROPDOWN` and `MULTISELECT`
  - attributes without choices - `FILE`, `REFERENCE`, `NUMERIC` and `RICH_TEXT`
- Unify checkout identifier in checkout mutations and queries - #7511 by @IKarbowiak
- Propagate sale and voucher discounts over specific lines - #8793 by @korycins
  - Use a new interface for response received from plugins/pluginManager. Methods `calculate_checkout_line_unit_price`
    and `calculate_checkout_line_total` returns `TaxedPricesData` instead of `TaxedMoney`.
- Attach sale discount info to the line when adding variant to order - #8821 by @IKarbowiak
  - Use a new interface for the response received from plugins/pluginManager.
    Methods `calculate_order_line_unit` and `calculate_order_line_total` returns
    `OrderTaxedPricesData` instead of `TaxedMoney`.
  - Rename checkout interfaces: `CheckoutTaxedPricesData` instead of `TaxedPricesData`
    and `CheckoutPricesData` instead of `PricesData`
- Sign JWT tokens with RS256 instead of HS256 - #7990 by @korycins
- Add support for filtering available shipping methods by Saleor Apps - #8399 by @kczan, @stnatic
  - Introduce `ShippingMethodData` interface as a root object type for ShippingMethod object
- Limit number of user addresses - #9173 by @IKarbowiak

#### GraphQL Schema

- Drop deprecated meta mutations - #6422 by @maarcingebala
- Drop deprecated service accounts and webhooks API - #6431 by @maarcingebala
- Drop deprecated fields from the `ProductVariant` type: `quantity`, `quantityAllocated`, `stockQuantity`, `isAvailable` - #6436 by @maarcingebala
- Drop authorization keys API - #6631 by @maarcingebala
- Drop `type` field from `AttributeValue` type - #6710 by @IKarbowiak
- Drop deprecated `taxRate` field from `ProductType` - #6795 by @d-wysocki
- Drop deprecated queries and mutations - #7199 by @IKarbowiak
  - drop `url` field from `Category` type
  - drop `url` field from `Category` type
  - drop `url` field from `Product` type
  - drop `localized` fild from `Money` type
  - drop `permissions` field from `User` type
  - drop `navigation` field from `Shop` type
  - drop `isActive` from `AppInput`
  - drop `value` from `AttributeInput`
  - drop `customerId` from `checkoutCustomerAttach`
  - drop `stockAvailability` argument from `products` query
  - drop `created` and `status` arguments from `orders` query
  - drop `created` argument from `draftOrders` query
  - drop `productType` from `ProductFilter`
  - deprecate specific error fields `<TypeName>Errors`, typed `errors` fields and remove deprecation
- Drop top-level `checkoutLine` query from the schema with related resolver, use `checkout` query instead - #7623 by @dexon44
- Change error class in `CollectionBulkDelete` to `CollectionErrors` - #7061 by @d-wysocki
- Make quantity field on `StockInput` required - #7082 by @IKarbowiak
- Add description to shipping method - #7116 by @IKarbowiak
  - `ShippingMethod` was extended with `description` field.
  - `ShippingPriceInput` was extended with `description` field
  - Extended `shippingPriceUpdate`, `shippingPriceCreate` mutation to add/edit description
  - Input field in `shippingPriceTranslate` changed to `ShippingPriceTranslationInput`
- Split `ShippingMethod` into `ShippingMethod` and `ShippingMethodType` (#8399):
  - `ShippingMethod` is used to represent methods offered for checkouts and orders
  - `ShippingMethodType` is used to manage shipping method configurations in Saleor
  - Deprecate `availableShippingMethods` on `Order` and `Checkout`. Use `shippingMethods` and refer to the `active` field instead

#### Saleor Apps

- Drop `CHECKOUT_QUANTITY_CHANGED` webhook - #6797 by @d-wysocki
- Change the payload of the order webhook to handle discounts list - #6874 by @korycins:
  - added fields: `Order.discounts`, `OrderLine.unit_discount_amount`, `OrderLine.unit_discount_type`, `OrderLine.unit_discount_reason`,
  - removed fields: `Order.discount_amount`, `Order.discount_name`, `Order.translated_discount_name`
- Remove triggering a webhook event `PRODUCT_UPDATED` when calling `ProductVariantCreate` mutation. Use `PRODUCT_VARIANT_CREATED` instead - #6963 by @piotrgrundas
- Make `order` property of invoice webhook payload contain order instead of order lines - #7081 by @pdblaszczyk
  - Affected webhook events: `INVOICE_REQUESTED`, `INVOICE_SENT`, `INVOICE_DELETED`
- Added `CHECKOUT_FILTER_SHIPPING_METHODS`, `ORDER_FILTER_SHIPPING_METHODS` sync webhooks - #8399 by @kczan, @stnatic

#### Plugins

- Drop `apply_taxes_to_shipping_price_range` plugin hook - #6746 by @maarcingebala
- Refactor listing payment gateways - #7050 by @maarcingebala:
  - Breaking changes in plugin methods: removed `get_payment_gateway` and `get_payment_gateway_for_checkout`; instead `get_payment_gateways` was added.
- Improve checkout performance - introduce `CheckoutInfo` data class - #6958 by @IKarbowiak;
  - Introduced changes in plugin methods definitions in the following methods, the `checkout` parameter changed to `checkout_info`:
    - `calculate_checkout_total`
    - `calculate_checkout_subtotal`
    - `calculate_checkout_shipping`
    - `get_checkout_shipping_tax_rate`
    - `calculate_checkout_line_total`
    - `calculate_checkout_line_unit_price`
    - `get_checkout_line_tax_rate`
    - `preprocess_order_creation`
  - `preprocess_order_creation` was extend with `lines_info` parameter
- Fix Avalara caching - #7036 by @fowczarek:
  - Introduced changes in plugin methods definitions:
    - `calculate_checkout_line_total` was extended with `lines` parameter
    - `calculate_checkout_line_unit_price` was extended with `lines` parameter
    - `get_checkout_line_tax_rate` was extended with `lines` parameter
  - To get proper taxes we should always send the whole checkout to Avalara.
- Extend plugins manager to configure plugins for each plugins - #7198 by @korycins:
  - Introduce changes in API:
    - `paymentInitialize` - add `channel` parameter. Optional when only one channel exists.
    - `pluginUpdate` - add `channel` parameter.
    - `availablePaymentGateways` - add `channel` parameter.
    - `storedPaymentSources` - add `channel` parameter.
    - `requestPasswordReset` - add `channel` parameter.
    - `requestEmailChange` - add `channel` parameter.
    - `confirmEmailChange` - add `channel` parameter.
    - `accountRequestDeletion` - add `channel` parameter.
    - change structure of type `Plugin`:
      - add `globalConfiguration` field for storing configuration when a plugin is globally configured
      - add `channelConfigurations` field for storing plugin configuration for each channel
      - removed `configuration` field, use `globalConfiguration` and `channelConfigurations` instead
    - change structure of input `PluginFilterInput`:
      - add `statusInChannels` field
      - add `type` field
      - removed `active` field. Use `statusInChannels` instead
  - Change plugin webhook endpoint - #7332 by @korycins.
    - Use /plugins/channel/<channel_slug>/<plugin_id> for plugins with channel configuration
    - Use /plugins/global/<plugin_id> for plugins with global configuration
    - Remove /plugin/<plugin_id> endpoint
- Fix doubling price in checkout for products without tax - #7056 by @IKarbowiak:
  - Introduce changes in plugins method:
    - `calculate_checkout_subtotal` has been dropped from plugins;
    - for correct subtotal calculation, `calculate_checkout_line_total` must be set (manager method for calculating checkout subtotal uses `calculate_checkout_line_total` method)
- Deprecated Stripe plugin - will be removed in Saleor 4.0
  - rename `StripeGatewayPlugin` to `DeprecatedStripeGatewayPlugin`.
  - introduce new `StripeGatewayPlugin` plugin.

### Other changes

#### Features

- Migrate from Draft.js to Editor.js format - #6430, #6456 by @IKarbowiak
- Allow using `Bearer` as an authorization prefix - #6996 by @korycins
- Add product rating - #6284 by @korycins
- Add order confirmation - #6498 by @tomaszszymanski12
- Extend Vatlayer functionalities - #7101 by @korycins:
  - Allow users to enter a list of exceptions (country ISO codes) that will use the source country rather than the destination country for tax purposes.
  - Allow users to enter a list of countries for which no VAT will be added.
- Extend order with origin and original order values - #7326 by @IKarbowiak
- Allow impersonating user by an app/staff - #7754 by @korycins:
  - Add `customerId` to `checkoutCustomerAttach` mutation
  - Add new permission `IMPERSONATE_USER`
- Add possibility to apply a discount to order/order line with status `DRAFT` - #6930 by @korycins
- Implement database read replicas - #8516, #8751 by @fowczarek
- Propagate sale and voucher discounts over specific lines - #8793 by @korycins
  - The created order lines from checkout will now have fulfilled all undiscounted fields with a default price value
    (without any discounts).
  - Order line will now include a voucher discount (in the case when the voucher is for specific products or have a
    flag apply_once_per_order). In that case, `Order.discounts` will not have a relation to `OrderDiscount` object.
  - Webhook payload for `OrderLine` will now include two new fields, `sale_id` (graphql ID of applied sale) and
    `voucher_code` (code of the valid voucher applied to this line).
  - When any sale or voucher discount was applied, `line.discount_reason` will be fulfilled.
  - New interface for handling more data for prices: `PricesData` and `TaxedPricesData` used in checkout calculations
    and in plugins/pluginManager.
- Attach sale discount info to the line when adding variant to order - #8821 by @IKarbowiak
  - Rename checkout interfaces: `CheckoutTaxedPricesData` instead of `TaxedPricesData`
    and `CheckoutPricesData` instead of `PricesData`
  - New interface for handling more data for prices: `OrderTaxedPricesData` used in plugins/pluginManager.
- Add uploading video URLs to product gallery - #6838 by @GrzegorzDerdak
- Add generic `FileUpload` mutation - #6470 by @IKarbowiak

#### Metadata
- Allow passing metadata to `accountRegister` mutation - #7152 by @piotrgrundas
- Copy metadata fields when creating reissue - #7358 by @IKarbowiak
- Add metadata to shipping zones and shipping methods - #6340 by @maarcingebala
- Add metadata to menu and menu item - #6648 by @tomaszszymanski129
- Add metadata to warehouse - #6727 by @d-wysocki
- Added support for querying objects by metadata fields - #6683 by @LeOndaz, #7421 by @korycins
- Change metadata mutations to use token for order and checkout as an identifier - #8542 by @IKarbowiak
  - After changes, using the order `id` for changing order metadata is deprecated

#### Attributes
- Add rich text attribute input - #7059 by @piotrgrundas
- Support setting value for AttributeValue mutations - #7037 by @piotrgrundas
- Add boolean attributes - #7454 by @piotrgrundas
- Add date & date time attributes - #7500 by @piotrgrundas
- Add file attributes - #6568 by @IKarbowiak
- Add page reference attributes - #6624 by @IKarbowiak
- Add product reference attributes - #6711 by @IKarbowiak
- Add numeric attributes - #6790 by @IKarbowiak
- Add `withChoices` flag for Attribute type - #7733 by @CossackDex
- Return empty results when filtering by non-existing attribute - #7025 by @maarcingebala
- Add Page Types - #6261 by @IKarbowiak

#### Plugins
- Add interface for integrating the auth plugins - #6799 by @korycins
- Add Sendgrid plugin - #6793 by @korycins
- Trigger `checkout_updated` plugin method for checkout metadata mutations - #7392 by @maarcingebala

#### Saleor Apps
- Add synchronous payment webhooks - #7044 by @maarcingebala
- Add `CUSTOMER_UPDATED` webhook, add addresses field to customer `CUSTOMER_CREATED` webhook - #6898 by @piotrgrundas
- Add `PRODUCT_VARIANT_CREATED`, `PRODUCT_VARIANT_UPDATED`, `PRODUCT_VARIANT_DELETED` webhooks, fix attributes field for `PRODUCT_CREATED`, `PRODUCT_UPDATED` webhooks - #6963 by @piotrgrundas
- Trigger `PRODUCT_UPDATED` webhook for collections and categories mutations - #7051 by @d-wysocki
- Extend order webhook payload with fulfillment fields - #7364, #7347 by @korycins
  - fulfillments extended with:
    - `total_refund_amount`
    - `shipping_refund_amount`
    - `lines`
  - fulfillment lines extended with:
    - `total_price_net_amount`
    - `total_price_gross_amount`
    - `undiscounted_unit_price_net`
    - `undiscounted_unit_price_gross`
    - `unit_price_net`
- Extend order payload with undiscounted prices and add psp_reference to payment model - #7339 by @IKarbowiak
  - order payload extended with the following fields:
    - `undiscounted_total_net_amount`
    - `undiscounted_total_gross_amount`
    - `psp_reference` on `payment`
  - order lines extended with:
    - `undiscounted_unit_price_net_amount`
    - `undiscounted_unit_price_gross_amount`
    - `undiscounted_total_price_net_amount`
    - `undiscounted_total_price_gross_amount`
- Add `product_id`, `product_variant_id`, `attribute_id` and `page_id` when it is possible for `AttributeValue` translations webhook - #7783 by @fowczarek
- Add draft orders webhooks - #8102 by @jakubkuc
- Add page webhooks: `PAGE_CREATED`, `PAGE_UPDATED` and `PAGE_DELETED` - #6787 by @d-wysocki
- Add `PRODUCT_DELETED` webhook - #6794 by @d-wysocki
- Add `page_type_id` in translations webhook - #7825 by @fowczarek
- Fix failing account mutations for app - #7569 by @IKarbowiak
- Add app support for events - #7622 by @IKarbowiak
- Fix creating translations with app - #6804 by @krzysztofwolski
- Change the `app` query to return info about the currently authenticated app - #6928 by @d-wysocki
- Mark `X-` headers as deprecated and add headers without prefix. All deprecated headers will be removed in Saleor 4.0 - #8179 by @L3str4nge
  - X-Saleor-Event -> Saleor-Event
  - X-Saleor-Domain -> Saleor-Domain
  - X-Saleor-Signature -> Saleor-Signature
  - X-Saleor-HMAC-SHA256 -> Saleor-HMAC-SHA256

#### Other changes
- Add query contains only schema validation - #6827 by @fowczarek
- Add introspection caching - #6871 by @fowczarek
- Fix Sentry reporting - #6902 by @fowczarek
- Deprecate API fields `Order.discount`, `Order.discountName`, `Order.translatedDiscountName` - #6874 by @korycins
- Fix argument validation in page resolver - #6960 by @fowczarek
- Drop `data` field from checkout line model - #6961 by @fowczarek
- Fix `totalCount` on connection resolver without `first` or `last` - #6975 by @fowczarek
- Fix variant resolver on `DigitalContent` - #6983 by @fowczarek
- Fix resolver by id and slug for product and product variant - #6985 by @d-wysocki
- Add optional support for reporting resource limits via a stub field in `shop` - #6967 by @NyanKiyoshi
- Update checkout quantity when checkout lines are deleted - #7002 by @IKarbowiak
- Fix available shipping methods - return also weight methods without weight limits - #7021 by @IKarbowiak
- Validate discount value for percentage vouchers and sales - #7033 by @d-wysocki
- Add field `languageCode` to types: `AccountInput`, `AccountRegisterInput`, `CheckoutCreateInput`, `CustomerInput`, `Order`, `User`. Add field `languageCodeEnum` to `Order` type. Add new mutation `CheckoutLanguageCodeUpdate`. Deprecate field `Order.languageCode`. - #6609 by @korycins
- Extend `Transaction` type with gateway response and `Payment` type with filter - #7062 by @IKarbowiak
- Fix invalid tax rates for lines - #7058 by @IKarbowiak
- Allow seeing unconfirmed orders - #7072 by @IKarbowiak
- Raise `GraphQLError` when too big integer value is provided - #7076 by @IKarbowiak
- Do not update draft order addresses when user is changing - #7088 by @IKarbowiak
- Recalculate draft order when product/variant was deleted - #7085 by @d-wysocki
- Added validation for `DraftOrderCreate` with negative quantity line - #7085 by @d-wysocki
- Remove HTML tags from product `description_plaintext` - #7094 by @d-wysocki
- Fix failing product tasks when instances are removed - #7092 by @IKarbowiak
- Update GraphQL endpoint to only match exactly `/graphql/` without trailing characters - #7117 by @IKarbowiak
- Introduce `traced_resolver` decorator instead of Graphene middleware - #7159 by @tomaszszymanski129
- Fix failing export when exporting attribute without values - #7131 by @IKarbowiak
- Fix incorrect payment data for Klarna - #7150 by @IKarbowiak
- Drop deleted images from storage - #7129 by @IKarbowiak
- Fix export with empty assignment values - #7214 by @IKarbowiak
- Change exported file name - #7222 by @IKarbowiak
- Fix core sorting on related fields - #7195 by @tomaszszymanski129
- Use GraphQL IDs instead of database IDs in export - #7240 by @IKarbowiak
- Fix draft order tax mismatch - #7226 by @IKarbowiak
  - Introduce `calculate_order_line_total` plugin method
- Update core logging for better Celery tasks handling - #7251 by @tomaszszymanski129
- Raise `ValidationError` when refund cannot be performed - #7260 by @IKarbowiak
- Fix customer addresses missing after customer creation - #7327 by @tomaszszymanski129
- Fix invoice generation - #7376 by @tomaszszymanski129
- Allow defining only one field in translations - #7363 by @IKarbowiak
- Allow filtering pages by ids - #7393 by @IKarbowiak
- Fix validate `min_spent` on vouchers to use net or gross value depends on `settings.display_gross_prices` - #7408 by @d-wysocki
- Fix invoice generation - #7376 by tomaszszymanski129
- Add hash to uploading images #7453 by @IKarbowiak
- Add file format validation for uploaded images - #7447 by @IKarbowiak
- Fix attaching params for address form errors - #7485 by @IKarbowiak
- Update draft order validation - #7253 by @IKarbowiak
  - Extend Order type with errors: [OrderError!]! field
  - Create tasks for deleting order lines by deleting products or variants
- Fix doubled checkout total price for one line and zero shipping price - #7532 by @IKarbowiak
- Deprecate nested objects in `TranslatableContent` types - #7522 by @IKarbowiak
- Modify order of auth middleware calls - #7572 by @tomaszszymanski129
- Drop assigning cheapest shipping method in checkout - #7767 by @maarcingebala
- Deprecate `query` argument in `sales` and `vouchers` queries - #7806 by @maarcingebala
- Allow translating objects by translatable content ID - #7803 by @maarcingebala
- Configure a periodic task for removing empty allocations - #7885 by @fowczarek
- Fix missing transaction id in Braintree - #8110 by @fowczarek
- Fix GraphQL federation support - #7771 #8107 by @rafalp
- Fix cursor-based pagination in products search - #8011 #8211 by @rafalp
- Batch loads in queries for Apollo Federation - #8362 by @rafalp
- Add workaround for failing Avatax when line has price 0 - #8610 by @korycins
- Add option to set tax code for shipping in Avatax configuration view - #8596 by @korycins
- Fix Avalara tax fetching from cache - #8647 by @fowczarek
- Fix incorrect stock allocation - #8931 by @IKarbowiak
- Fix incorrect handling of unavailable products in checkout - #8978, #9119 by @IKarbowiak, @korycins
- Add draft orders webhooks - #8102 by @jakubkuc
- Handle `SameSite` cookie attribute in jwt refresh token middleware - #8209 by @jakubkuc
- Fix creating translations with app - #6804 by @krzysztofwolski
- Add possibility to provide external payment ID during the conversion draft order to order - #6320 by @korycins
- Add basic rating for `Products` - #6284 by @korycins
- Add metadata to shipping zones and shipping methods - #6340 by @maarcingebala
- Add Page Types - #6261 by @IKarbowiak
- Migrate draftjs content to editorjs format - #6430 by @IKarbowiak
- Add editorjs sanitizer - #6456 by @IKarbowiak
- Add generic FileUpload mutation - #6470 by @IKarbowiak
- Order confirmation backend - #6498 by @tomaszszymanski129
- Handle `SameSite` cookie attribute in JWT refresh token middleware - #8209 by @jakubkuc
- Add possibility to provide external payment ID during the conversion draft order to order - #6320 by @korycins9
- Fix password reset request - #6351 by @Manfred-Madelaine-pro, Ambroise and Pierre
- Refund products support - #6530 by @korycins
- Add possibility to exclude products from shipping method - #6506 by @korycins
- Add `Shop.availableShippingMethods` query - #6551 by @IKarbowiak
- Add delivery time to shipping method - #6564 by @IKarbowiak
- Shipping zone description - #6653 by @tomaszszymanski129
- Get tax rate from plugins - #6649 by @IKarbowiak
- Added support for querying user by email - #6632 @LeOndaz
- Add order shipping tax rate - #6678 by @IKarbowiak
- Deprecate field `descriptionJSON` from `Product`, `Category`, `Collection` and field `contentJSON` from `Page` - #6692 by @d-wysocki
- Fix products visibility - #6704 by @IKarbowiak
- Fix page `contentJson` field to return JSON - #6832 by @d-wysocki
- Add SearchRank to search product by name and description. New enum added to `ProductOrderField` - `RANK` - which returns results sorted by search rank - #6872 by @d-wysocki
- Allocate stocks for order lines in a bulk way - #6877 by @IKarbowiak
- Deallocate stocks for order lines in a bulk way - #6896 by @IKarbowiak
- Prevent negative available quantity - #6897 by @d-wysocki
- Add default sorting by rank for search products - #6936 by @d-wysocki
- Fix exporting product description to xlsx - #6959 by @IKarbowiak
- Add `Shop.version` field to query API version - #6980 by @maarcingebala
- Add new authorization header `Authorization-Bearer` - #6998 by @korycins
- Add field `paymentMethodType` to `Payment` object - #7073 by @korycins
- Unify Warehouse Address API - #7481 by @d-wysocki
  - deprecate `companyName` on `Warehouse` type
  - remove `companyName` on `WarehouseInput` type
  - remove `WarehouseAddressInput` on `WarehouseUpdateInput` and `WarehouseCreateInput`, and change it to `AddressInput`
- Fix passing incorrect customer email to payment gateways - #7486 by @korycins
- Add HTTP meta tag for Content-Security-Policy in GraphQL Playground - #7662 by @NyanKiyoshi
- Add additional validation for `from_global_id_or_error` function - #8780 by @CossackDex
# 2.11.1

- Add support for Apple Pay on the web - #6466 by @korycins

## 2.11.0

### Features

- Add products export - #5255 by @IKarbowiak
- Add external apps support - #5767 by @korycins
- Invoices backend - #5732 by @tomaszszymanski129
- Adyen drop-in integration - #5914 by @korycins, @IKarbowiak
- Add a callback view to plugins - #5884 by @korycins
- Support pushing webhook events to message queues - #5940 by @patrys, @korycins
- Send a confirmation email when the order is canceled or refunded - #6017
- No secure cookie in debug mode - #6082 by @patrys, @orzechdev
- Add searchable and available for purchase flags to product - #6060 by @IKarbowiak
- Add `TotalPrice` to `OrderLine` - #6068 @fowczarek
- Add `PRODUCT_UPDATED` webhook event - #6100 by @tomaszszymanski129
- Search orders by GraphQL payment ID - #6135 by @korycins
- Search orders by a custom key provided by payment gateway - #6135 by @korycins
- Add ability to set a default product variant - #6140 by @tomaszszymanski129
- Allow product variants to be sortable - #6138 by @tomaszszymanski129
- Allow fetching stocks for staff users only with `MANAGE_ORDERS` permissions - #6139 by @fowczarek
- Add filtering to `ProductVariants` query and option to fetch variant by SKU in `ProductVariant` query - #6190 by @fowczarek
- Add filtering by Product IDs to `products` query - #6224 by @GrzegorzDerdak
- Add `change_currency` command - #6016 by @maarcingebala
- Add dummy credit card payment - #5822 by @IKarbowiak
- Add custom implementation of UUID scalar - #5646 by @koradon
- Add `AppTokenVerify` mutation - #5716 by @korycins

### Breaking Changes

- Refactored JWT support. Requires handling of JWT token in the storefront (a case when the backend returns the exception about the invalid token). - #5734, #5816 by @korycins
- New logging setup will now output JSON logs in production mode for ease of feeding them into log collection systems like Logstash or CloudWatch Logs - #5699 by @patrys
- Deprecate `WebhookEventType.CHECKOUT_QUANTITY_CHANGED` - #5837 by @korycins
- Anonymize and update order and payment fields; drop `PaymentSecureConfirm` mutation, drop Payment type fields: `extraData`, `billingAddress`, `billingEmail`, drop `gatewayResponse` from `Transaction` type - #5926 by @IKarbowiak
- Switch the HTTP stack from WSGI to ASGI based on Uvicorn - #5960 by @patrys
- Add `MANAGE_PRODUCT_TYPES_AND_ATTRIBUTES` permission, which is now required to access all attributes and product types related mutations - #6219 by @IKarbowiak

### Fixes

- Fix payment fields in order payload for webhooks - #5862 by @korycins
- Fix specific product voucher in draft orders - #5727 by @fowczarek
- Explicit country assignment in default shipping zones - #5736 by @maarcingebala
- Drop `json_content` field from the `Menu` model - #5761 by @maarcingebala
- Strip warehouse name in mutations - #5766 by @koradon
- Add missing order events during checkout flow - #5684 by @koradon
- Update Google Merchant to get tax rate based by plugin manager - #5823 by @gabmartinez
- Allow unicode in slug fields - #5877 by @IKarbowiak
- Fix empty plugin object result after `PluginUpdate` mutation - #5968 by @gabmartinez
- Allow finishing checkout when price amount is 0 - #6064 by @IKarbowiak
- Fix incorrect tax calculation for Avatax - #6035 by @korycins
- Fix incorrect calculation of subtotal with active Avatax - #6035 by @korycins
- Fix incorrect assignment of tax code for Avatax - #6035 by @korycins
- Do not allow negative product price - #6091 by @IKarbowiak
- Handle None as attribute value - #6092 by @IKarbowiak
- Fix for calling `order_created` before the order was saved - #6095 by @korycins
- Update default decimal places - #6098 by @IKarbowiak
- Avoid assigning the same pictures twice to a variant - #6112 by @IKarbowiak
- Fix crashing system when Avalara is improperly configured - #6117 by @IKarbowiak
- Fix for failing finalising draft order - #6133 by @korycins
- Remove corresponding draft order lines when variant is removing - #6119 by @IKarbowiak
- Update required perms for apps management - #6173 by @IKarbowiak
- Raise an error for an empty key in metadata - #6176 by @IKarbowiak
- Add attributes to product error - #6181 by @IKarbowiak
- Allow to add product variant with 0 price to draft order - #6189 by @IKarbowiak
- Fix deleting product when default variant is deleted - #6186 by @IKarbowiak
- Fix get unpublished products, product variants and collection as app - #6194 by @fowczarek
- Set `OrderFulfillStockInput` fields as required - #6196 by @IKarbowiak
- Fix attribute filtering by categories and collections - #6214 by @fowczarek
- Fix `is_visible` when `publication_date` is today - #6225 by @korycins
- Fix filtering products by multiple attributes - #6215 by @GrzegorzDerdak
- Add attributes validation while creating/updating a product's variant - #6269 by @GrzegorzDerdak
- Add metadata to page model - #6292 by @dominik-zeglen
- Fix for unnecessary attributes validation while updating simple product - #6300 by @GrzegorzDerdak
- Include order line total price to webhook payload - #6354 by @korycins
- Fix for fulfilling an order when product quantity equals allocated quantity - #6333 by @GrzegorzDerdak
- Fix for the ability to filter products on collection - #6363 by @GrzegorzDerdak

## 2.10.2

- Add command to change currencies in the database - #5906 by @d-wysocki

## 2.10.1

- Fix multiplied stock quantity - #5675 by @fowczarek
- Fix invalid allocation after migration - #5678 by @fowczarek
- Fix order mutations as app - #5680 by @fowczarek
- Prevent creating checkout/draft order with unpublished product - #5676 by @d-wysocki

## 2.10.0

- OpenTracing support - #5188 by @tomaszszymanski129
- Account confirmation email - #5126 by @tomaszszymanski129
- Relocate `Checkout` and `CheckoutLine` methods into separate module and update checkout related plugins to use them - #4980 by @krzysztofwolski
- Fix problem with free shipping voucher - #4942 by @IKarbowiak
- Add sub-categories to random data - #4949 by @IKarbowiak
- Deprecate `localized` field in Money type - #4952 by @IKarbowiak
- Fix for shipping API not applying taxes - #4913 by @kswiatek92
- Query object translation with only `manage_translation` permission - #4914 by @fowczarek
- Add customer note to draft orders API - #4973 by @IKarbowiak
- Allow to delete category and leave products - #4970 by @IKarbowiak
- Remove thumbnail generation from migration - #3494 by @kswiatek92
- Rename 'shipping_date' field in fulfillment model to 'created' - #2433 by @kswiatek92
- Reduce number of queries for 'checkoutComplete' mutation - #4989 by @IKarbowiak
- Force PyTest to ignore the environment variable containing the Django settings module - #4992 by @NyanKiyoshi
- Extend JWT token payload with user information - #4987 by @salwator
- Optimize the queries for product list in the dashboard - #4995 by @IKarbowiak
- Drop dashboard 1.0 - #5000 by @IKarbowiak
- Fixed serialization error on weight fields when running `loaddata` and `dumpdb` - #5005 by @NyanKiyoshi
- Fixed JSON encoding error on Google Analytics reporting - #5004 by @NyanKiyoshi
- Create custom field to translation, use new translation types in translations query - #5007 by @fowczarek
- Take allocated stock into account in `StockAvailability` filter - #5019 by @simonbru
- Generate matching postal codes for US addresses - #5033 by @maarcingebala
- Update debug toolbar - #5032 by @IKarbowiak
- Allow staff member to receive notification about customers orders - #4993 by @kswiatek92
- Add user's global id to the JWT payload - #5039 by @salwator
- Make middleware path resolving lazy - #5041 by @NyanKiyoshi
- Generate slug on saving the attribute value - #5055 by @fowczarek
- Fix order status after order update - #5072 by @fowczarek
- Extend top-level connection resolvers with ability to sort results - #5018 by @fowczarek
- Drop storefront 1.0 - #5043 by @IKarbowiak
- Replace permissions strings with enums - #5038 by @kswiatek92
- Remove gateways forms and templates - #5075 by @IKarbowiak
- Add `Wishlist` models and GraphQL endpoints - #5021 by @derenio
- Remove deprecated code - #5107 by @IKarbowiak
- Fix voucher start date filtering - #5133 by @dominik-zeglen
- Search by sku in products query - #5117 by @fowczarek
- Send fulfillment update email - #5118 by @IKarbowiak
- Add address query - #5148 by @kswiatek92
- Add `checkout_quantity_changed` webhook - #5042 by @derenio
- Remove unnecessary `manage_orders` permission - #5142 by @kswiatek92
- Mutation to change the user email - #5076 by @kswiatek92
- Add MyPy checks - #5150 by @IKarbowiak
- Move extracting user or service account to utils - #5152 by @kswiatek92
- Deprecate order status/created arguments - #5076 by @kswiatek92
- Fix getting title field in page mutations #5160 by @maarcingebala
- Copy public and private metadata from the checkout to the order upon creation - #5165 by @dankolbman
- Add warehouses and stocks- #4986 by @szewczykmira
- Add permission groups - #5176, #5513 by @IKarbowiak
- Drop `gettext` occurrences - #5189 by @IKarbowiak
- Fix `product_created` webhook - #5187 by @dzkb
- Drop unused resolver `resolve_availability` - #5190 by @maarcingebala
- Fix permission for `checkoutCustomerAttach` mutation - #5192 by @maarcingebala
- Restrict access to user field - #5194 by @maarcingebala
- Unify permission for service account API client in test - #5197 by @fowczarek
- Add additional confirmation step to `checkoutComplete` mutation - #5179 by @salwator
- Allow sorting warehouses by name - #5211 by @dominik-zeglen
- Add anonymization to GraphQL's `webhookSamplePayload` endpoint - #5161 @derenio
- Add slug to `Warehouse`, `Product` and `ProductType` models - #5196 by @IKarbowiak
- Add mutation for assigning, unassigning shipping zones to warehouse - #5217 by @kswiatek92
- Fix passing addresses to `PaymentData` objects - #5223 by @maarcingebala
- Return `null` when querying `me` as an anonymous user - #5231 by @maarcingebala
- Added `PLAYGROUND_ENABLED` environment variable/setting to allow to enable the GraphQL playground when `DEBUG` is disabled - #5254 by @NyanKiyoshi
- Fix access to order query when request from service account - #5258 by @fowczarek
- Customer shouldn't be able to see draft orders by token - #5259 by @fowczarek
- Customer shouldn't be able to query checkout with another customer - #5268 by @fowczarek
- Added integration support of Jaeger Tracing - #5282 by @NyanKiyoshi
- Return `null` when querying `me` as an anonymous user - #5231 as @maarcingebala
- Add `fulfillment created` webhook - @szewczykmira
- Unify metadata API - #5178 by @fowczarek
- Add compiled versions of emails to the repository - #5260 by @tomaszszymanski129
- Add required prop to fields where applicable - #5293 by @dominik-zeglen
- Drop `get_absolute_url` methods - #5299 by @IKarbowiak
- Add `--force` flag to `cleardb` command - #5302 by @maarcingebala
- Require non-empty message in `orderAddNote` mutation - #5316 by @maarcingebala
- Stock management refactor - #5323 by @IKarbowiak
- Add discount error codes - #5348 by @IKarbowiak
- Add benchmarks to checkout mutations - #5339 by @fowczarek
- Add pagination tests - #5363 by @fowczarek
- Add ability to assign multiple warehouses in mutations to create/update a shipping zone - #5399 by @fowczarek
- Add filter by ids to the `warehouses` query - #5414 by @fowczarek
- Add shipping rate price validation - #5411 by @kswiatek92
- Remove unused settings and environment variables - #5420 by @maarcingebala
- Add product price validation - #5413 by @kswiatek92
- Add attribute validation to `attributeAssign` mutation - #5423 by @kswiatek92
- Add possibility to update/delete more than one item in metadata - #5446 by @koradon
- Check if image exists before validating - #5425 by @kswiatek92
- Fix warehouses query not working without id - #5441 by @koradon
- Add `accountErrors` to `CreateToken` mutation - #5437, #5465 by @koradon
- Raise `GraphQLError` if filter has invalid IDs - #5460 by @gabmartinez
- Use `AccountErrorCode.INVALID_CREDENTIALS` instead of `INVALID_PASSWORD` - #5495 by @koradon
- Add tests for pagination - #5468 by @koradon
- Add `Job` abstract model and interface - #5510 by @IKarbowiak
- Refactor implementation of allocation - #5445 by @fowczarek
- Fix `WeightScalar` - #5530 by @koradon
- Add `OrderFulfill` mutation - #5525 by @fowczarek
- Add "It Works" page - #5494 by @IKarbowiak and @dominik-zeglen
- Extend errors in `OrderFulfill` mutation - #5553 by @fowczarek
- Refactor `OrderCancel` mutation for multiple warehouses - #5554 by @fowczarek
- Add negative weight validation - #5564 by @fowczarek
- Add error when user pass empty object as address - #5585 by @fowczarek
- Fix payment creation without shipping method - #5444 by @d-wysocki
- Fix checkout and order flow with variant without inventory tracking - #5599 by @fowczarek
- Fixed JWT expired token being flagged as unhandled error rather than handled. - #5603 by @NyanKiyoshi
- Refactor read-only middleware - #5602 by @maarcingebala
- Fix availability for variants without inventory tracking - #5605 by @fowczarek
- Drop support for configuring Vatlayer plugin from settings file. - #5614 by @korycins
- Add ability to query category, collection or product by slug - #5574 by @koradon
- Add `quantityAvailable` field to `ProductVariant` type - #5628 by @fowczarek
- Use tags rather than time-based logs for information on requests - #5608 by @NyanKiyoshi

## 2.9.0

### API

- Add mutation to change customer's first name last name - #4489 by @fowczarek
- Add mutation to delete customer's account - #4494 by @fowczarek
- Add mutation to change customer's password - #4656 by @fowczarek
- Add ability to customize email sender address in emails sent by Saleor - #4820 by @NyanKiyoshi
- Add ability to filter attributes per global ID - #4640 by @NyanKiyoshi
- Add ability to search product types by value (through the name) - #4647 by @NyanKiyoshi
- Add queries and mutation for serving and saving the configuration of all plugins - #4576 by @korycins
- Add `redirectUrl` to staff and user create mutations - #4717 by @fowczarek
- Add error codes to mutations responses - #4676 by @Kwaidan00
- Add translations to countries in `shop` query - #4732 by @fowczarek
- Add support for sorting product by their attribute values through given attribute ID - #4740 by @NyanKiyoshi
- Add descriptions for queries and query arguments - #4758 by @maarcingebala
- Add support for Apollo Federation - #4825 by @salwator
- Add mutation to create multiple product variants at once - #4735 by @fowczarek
- Add default value to custom errors - #4797 by @fowczarek
- Extend `availablePaymentGateways` field with gateways' configuration data - #4774 by @salwator
- Change `AddressValidationRules` API - #4655 by @Kwaidan00
- Use search in a consistent way; add sort by product type name and publication status to `products` query. - #4715 by @fowczarek
- Unify `menuItemMove` mutation with other reordering mutations - #4734 by @NyanKiyoshi
- Don't create an order when the payment was unsuccessful - #4500 by @NyanKiyoshi
- Don't require shipping information in checkout for digital orders - #4573 by @NyanKiyoshi
- Drop `manage_users` permission from the `permissions` query - #4854 by @maarcingebala
- Deprecate `inCategory` and `inCollection` attributes filters in favor of `filter` argument - #4700 by @NyanKiyoshi & @khalibloo
- Remove `PaymentGatewayEnum` from the schema, as gateways now are dynamic plugins - #4756 by @salwator
- Require `manage_products` permission to query `costPrice` and `stockQuantity` fields - #4753 by @NyanKiyoshi
- Refactor account mutations - #4510, #4668 by @fowczarek
- Fix generating random avatars when updating staff accounts - #4521 by @maarcingebala
- Fix updating JSON menu representation in mutations - #4524 by @maarcingebala
- Fix setting variant's `priceOverride` and `costPrice` to `null` - #4754 by @NyanKiyoshi
- Fix fetching staff user without `manage_users` permission - #4835 by @fowczarek
- Ensure that a GraphQL query is a string - #4836 by @nix010
- Add ability to configure the password reset link - #4863 by @fowczarek
- Fixed a performance issue where Saleor would sometimes run huge, unneeded prefetches when resolving categories or collections - #5291 by @NyanKiyoshi
- uWSGI now forces the django application to directly load on startup instead of being lazy - #5357 by @NyanKiyoshi

### Core

- Add enterprise-grade attributes management - #4351 by @dominik-zeglen and @NyanKiyoshi
- Add extensions manager - #4497 by @korycins
- Add service accounts - backend support - #4689 by @korycins
- Add support for webhooks - #4731 by @korycins
- Migrate the attributes mapping from HStore to many-to-many relation - #4663 by @NyanKiyoshi
- Create general abstraction for object metadata - #4447 by @salwator
- Add metadata to `Order` and `Fulfillment` models - #4513, #4866 by @szewczykmira
- Migrate the tax calculations to plugins - #4497 by @korycins
- Rewrite payment gateways using plugin architecture - #4669 by @salwator
- Rewrite Stripe integration to use PaymentIntents API - #4606 by @salwator
- Refactor password recovery system - #4617 by @fowczarek
- Add functionality to sort products by their "minimal variant price" - #4416 by @derenio
- Add voucher's "once per customer" feature - #4442 by @fowczarek
- Add validations for minimum password length in settings - #4735 by @fowczarek
- Add form to configure payments in the dashboard - #4807 by @szewczykmira
- Change `unique_together` in `AttributeValue` - #4805 by @fowczarek
- Change max length of SKU to 255 characters - #4811 by @lex111
- Distinguish `OrderLine` product name and variant name - #4702 by @fowczarek
- Fix updating order status after automatic fulfillment of digital products - #4709 by @korycins
- Fix error when updating or creating a sale with missing required values - #4778 by @NyanKiyoshi
- Fix error filtering pages by URL in the dashboard 1.0 - #4776 by @NyanKiyoshi
- Fix display of the products tax rate in the details page of dashboard 1.0 - #4780 by @NyanKiyoshi
- Fix adding the same product into a collection multiple times - #4518 by @NyanKiyoshi
- Fix crash when placing an order when a customer happens to have the same address more than once - #4824 by @NyanKiyoshi
- Fix time zone based tests - #4468 by @fowczarek
- Fix serializing empty URLs as a string when creating menu items - #4616 by @maarcingebala
- The invalid IP address in HTTP requests now fallback to the requester's IP address. - #4597 by @NyanKiyoshi
- Fix product variant update with current attribute values - #4936 by @fowczarek
- Update checkout last field and add auto now fields to save with update_fields parameter - #5177 by @IKarbowiak

### Dashboard 2.0

- Allow selecting the number of rows displayed in dashboard's list views - #4414 by @benekex2
- Add ability to toggle visible columns in product list - #4608 by @dominik-zeglen
- Add voucher settings - #4556 by @benekex2
- Contrast improvements - #4508 by @benekex2
- Display menu item form errors - #4551 by @dominik-zeglen
- Do not allow random IDs to appear in snapshots - #4495 by @dominik-zeglen
- Input UI changes - #4542 by @benekex2
- Implement new menu design - #4476 by @benekex2
- Refetch attribute list after closing modal - #4615 by @dominik-zeglen
- Add config for Testcafe - #4553 by @dominik-zeglen
- Fix product type taxes select - #4453 by @benekex2
- Fix form reloading - #4467 by @dominik-zeglen
- Fix voucher limit value when checkbox unchecked - #4456 by @benekex2
- Fix searches and pickers - #4487 by @dominik-zeglen
- Fix dashboard menu styles - #4491 by @benekex2
- Fix menu responsiveness - #4511 by @benekex2
- Fix loosing focus while typing in the product description field - #4549 by @dominik-zeglen
- Fix MUI warnings - #4588 by @dominik-zeglen
- Fix bulk action checkboxes - #4618 by @dominik-zeglen
- Fix rendering user avatar when it's empty #4546 by @maarcingebala
- Remove Dashboard 2.0 files form Saleor repository - #4631 by @dominik-zeglen
- Fix CreateToken mutation to use NonNull on errors field #5415 by @gabmartinez

### Other notable changes

- Replace Pipenv with Poetry - #3894 by @michaljelonek
- Upgrade `django-prices` to v2.1 - #4639 by @NyanKiyoshi
- Disable reports from uWSGI about broken pipe and write errors from disconnected clients - #4596 by @NyanKiyoshi
- Fix the random failures of `populatedb` trying to create users with an existing email - #4769 by @NyanKiyoshi
- Enforce `pydocstyle` for Python docstrings over the project - #4562 by @NyanKiyoshi
- Move Django Debug Toolbar to dev requirements - #4454 by @derenio
- Change license for artwork to CC-BY 4.0
- New translations:
  - Greek

## 2.8.0

### Core

- Avatax backend support - #4310 by @korycins
- Add ability to store used payment sources in gateways (first implemented in Braintree) - #4195 by @salwator
- Add ability to specify a minimal quantity of checkout items for a voucher - #4427 by @fowczarek
- Change the type of start and end date fields from Date to DateTime - #4293 by @fowczarek
- Revert the custom dynamic middlewares - #4452 by @NyanKiyoshi

### Dashboard 2.0

- UX improvements in Vouchers section - #4362 by @benekex2
- Add company address configuration - #4432 by @benekex2
- Require name when saving a custom list filter - #4269 by @benekex2
- Use `esModuleInterop` flag in `tsconfig.json` to simplify imports - #4372 by @dominik-zeglen
- Use hooks instead of a class component in forms - #4374 by @dominik-zeglen
- Drop CSRF token header from API client - #4357 by @dominik-zeglen
- Fix various bugs in the product section - #4429 by @dominik-zeglen

### Other notable changes

- Fix error when creating a checkout with voucher code - #4292 by @NyanKiyoshi
- Fix error when users enter an invalid phone number in an address - #4404 by @NyanKiyoshi
- Fix error when adding a note to an anonymous order - #4319 by @NyanKiyoshi
- Fix gift card duplication error in the `populatedb` script - #4336 by @fowczarek
- Fix vouchers apply once per order - #4339 by @fowczarek
- Fix discount tests failing at random - #4401 by @korycins
- Add `SPECIFIC_PRODUCT` type to `VoucherType` - #4344 by @fowczarek
- New translations:
  - Icelandic
- Refactored the backend side of `checkoutCreate` to improve performances and prevent side effects over the user's checkout if the checkout creation was to fail. - #4367 by @NyanKiyoshi
- Refactored the logic of cleaning the checkout shipping method over the API, so users do not lose the shipping method when updating their checkout. If the shipping method becomes invalid, it will be replaced by the cheapest available. - #4367 by @NyanKiyoshi & @szewczykmira
- Refactored process of getting available shipping methods to make it easier to understand and prevent human-made errors. - #4367 by @NyanKiyoshi
- Moved 3D secure option to Braintree plugin configuration and update config structure mechanism - #4751 by @salwator

## 2.7.0

### API

- Create order only when payment is successful - #4154 by @NyanKiyoshi
- Order Events containing order lines or fulfillment lines now return the line object in the GraphQL API - #4114 by @NyanKiyoshi
- GraphQL now prints exceptions to stderr as well as returning them or not - #4148 by @NyanKiyoshi
- Refactored API resolvers to static methods with root typing - #4155 by @NyanKiyoshi
- Add phone validation in the GraphQL API to handle the library upgrade - #4156 by @NyanKiyoshi

### Core

- Add basic Gift Cards support in the backend - #4025 by @fowczarek
- Add the ability to sort products within a collection - #4123 by @NyanKiyoshi
- Implement customer events - #4094 by @NyanKiyoshi
- Merge "authorize" and "capture" operations - #4098 by @korycins, @NyanKiyoshi
- Separate the Django middlewares from the GraphQL API middlewares - #4102 by @NyanKiyoshi, #4186 by @cmiacz

### Dashboard 2.0

- Add navigation section - #4012 by @dominik-zeglen
- Add filtering on product list - #4193 by @dominik-zeglen
- Add filtering on orders list - #4237 by @dominik-zeglen
- Change input style and improve Storybook stories - #4115 by @dominik-zeglen
- Migrate deprecated fields in Dashboard 2.0 - #4121 by @benekex2
- Add multiple select checkbox - #4133, #4146 by @benekex2
- Rename menu items in Dashboard 2.0 - #4172 by @benekex2
- Category delete modal improvements - #4171 by @benekex2
- Close modals on click outside - #4236 - by @benekex2
- Use date localize hook in translations - #4202 by @dominik-zeglen
- Unify search API - #4200 by @dominik-zeglen
- Default default PAGINATE_BY - #4238 by @dominik-zeglen
- Create generic filtering interface - #4221 by @dominik-zeglen
- Add default state to rich text editor = #4281 by @dominik-zeglen
- Fix translation discard button - #4109 by @benekex2
- Fix draftail options and icons - #4132 by @benekex2
- Fix typos and messages in Dashboard 2.0 - #4168 by @benekex2
- Fix view all orders button - #4173 by @benekex2
- Fix visibility card view - #4198 by @benekex2
- Fix query refetch after selecting an object in list - #4272 by @dominik-zeglen
- Fix image selection in variants - #4270 by @benekex2
- Fix collection search - #4267 by @dominik-zeglen
- Fix quantity height in draft order edit - #4273 by @benekex2
- Fix checkbox clickable area size - #4280 by @dominik-zeglen
- Fix breaking object selection in menu section - #4282 by @dominik-zeglen
- Reset selected items when tab switch - #4268 by @benekex2

### Other notable changes

- Add support for Google Cloud Storage - #4127 by @chetabahana
- Adding a nonexistent variant to checkout no longer crashes - #4166 by @NyanKiyoshi
- Disable storage of Celery results - #4169 by @NyanKiyoshi
- Disable polling in Playground - #4188 by @maarcingebala
- Cleanup code for updated function names and unused argument - #4090 by @jxltom
- Users can now add multiple "Add to Cart" forms in a single page - #4165 by @NyanKiyoshi
- Fix incorrect argument in `get_client_token` in Braintree integration - #4182 by @maarcingebala
- Fix resolving attribute values when transforming them to HStore - #4161 by @maarcingebala
- Fix wrong calculation of subtotal in cart page - #4145 by @korycins
- Fix margin calculations when product/variant price is set to zero - #4170 by @MahmoudRizk
- Fix applying discounts in checkout's subtotal calculation in API - #4192 by @maarcingebala
- Fix GATEWAYS_ENUM to always contain all implemented payment gateways - #4108 by @koradon

## 2.6.0

### API

- Add unified filtering interface in resolvers - #3952, #4078 by @korycins
- Add mutations for bulk actions - #3935, #3954, #3967, #3969, #3970 by @akjanik
- Add mutation for reordering menu items - #3958 by @NyanKiyoshi
- Optimize queries for single nodes - #3968 @NyanKiyoshi
- Refactor error handling in mutations #3891 by @maarcingebala & @akjanik
- Specify mutation permissions through Meta classes - #3980 by @NyanKiyoshi
- Unify pricing access in products and variants - #3948 by @NyanKiyoshi
- Use only_fields instead of exclude_fields in type definitions - #3940 by @michaljelonek
- Prefetch collections when getting sales of a bunch of products - #3961 by @NyanKiyoshi
- Remove unnecessary dedents from GraphQL schema so new Playground can work - #4045 by @salwator
- Restrict resolving payment by ID - #4009 @NyanKiyoshi
- Require `checkoutId` for updating checkout's shipping and billing address - #4074 by @jxltom
- Handle errors in `TokenVerify` mutation - #3981 by @fowczarek
- Unify argument names in types and resolvers - #3942 by @NyanKiyoshi

### Core

- Use Black as the default code formatting tool - #3852 by @krzysztofwolski and @NyanKiyoshi
- Dropped Python 3.5 support - #4028 by @korycins
- Rename Cart to Checkout - #3963 by @michaljelonek
- Use data classes to exchange data with payment gateways - #4028 by @korycins
- Refactor order events - #4018 by @NyanKiyoshi

### Dashboard 2.0

- Add bulk actions - #3955 by @dominik-zeglen
- Add user avatar management - #4030 by @benekex2
- Add navigation drawer support on mobile devices - #3839 by @benekex2
- Fix rendering validation errors in product form - #4024 by @benekex2
- Move dialog windows to query string rather than router paths - #3953 by @dominik-zeglen
- Update order events types - #4089 by @jxltom
- Code cleanup by replacing render props with react hooks - #4010 by @dominik-zeglen

### Other notable changes

- Add setting to enable Django Debug Toolbar - #3983 by @koradon
- Use newest GraphQL Playground - #3971 by @salwator
- Ensure adding to quantities in the checkout is respecting the limits - #4005 by @NyanKiyoshi
- Fix country area choices - #4008 by @fowczarek
- Fix price_range_as_dict function - #3999 by @zodiacfireworks
- Fix the product listing not showing in the voucher when there were products selected - #4062 by @NyanKiyoshi
- Fix crash in Dashboard 1.0 when updating an order address's phone number - #4061 by @NyanKiyoshi
- Reduce the time of tests execution by using dummy password hasher - #4083 by @korycins
- Set up explicit **hash** function - #3979 by @akjanik
- Unit tests use none as media root - #3975 by @korycins
- Update file field styles with materializecss template filter - #3998 by @zodiacfireworks
- New translations:
  - Albanian
  - Colombian Spanish
  - Lithuanian

## 2.5.0

### API

- Add query to fetch draft orders - #3809 by @michaljelonek
- Add bulk delete mutations - #3838 by @michaljelonek
- Add `languageCode` enum to API - #3819 by @michaljelonek, #3854 by @jxltom
- Duplicate address instances in checkout mutations - #3866 by @pawelzar
- Restrict access to `orders` query for unauthorized users - #3861 by @pawelzar
- Support setting address as default in address mutations - #3787 by @jxltom
- Fix phone number validation in GraphQL when country prefix not given - #3905 by @patrys
- Report pretty stack traces in DEBUG mode - #3918 by @patrys

### Core

- Drop support for Django 2.1 and Django 1.11 (previous LTS) - #3929 by @patrys
- Fulfillment of digital products - #3868 by @korycins
- Introduce avatars for staff accounts - #3878 by @pawelzar
- Refactor the account avatars path from a relative to absolute - #3938 by @NyanKiyoshi

### Dashboard 2.0

- Add translations section - #3884 by @dominik-zeglen
- Add light/dark theme - #3856 by @dominik-zeglen
- Add customer's address book view - #3826 by @dominik-zeglen
- Add "Add variant" button on the variant details page = #3914 by @dominik-zeglen
- Add back arrows in "Configure" subsections - #3917 by @dominik-zeglen
- Display avatars in staff views - #3922 by @dominik-zeglen
- Prevent user from changing his own status and permissions - #3922 by @dominik-zeglen
- Fix crashing product create view - #3837, #3910 by @dominik-zeglen
- Fix layout in staff members details page - #3857 by @dominik-zeglen
- Fix unfocusing rich text editor - #3902 by @dominik-zeglen
- Improve accessibility - #3856 by @dominik-zeglen

### Other notable changes

- Improve user and staff management in dashboard 1.0 - #3781 by @jxltom
- Fix default product tax rate in Dashboard 1.0 - #3880 by @pawelzar
- Fix logo in docs - #3928 by @michaljelonek
- Fix name of logo file - #3867 by @jxltom
- Fix variants for juices in example data - #3926 by @michaljelonek
- Fix alignment of the cart dropdown on new bootstrap version - #3937 by @NyanKiyoshi
- Refactor the account avatars path from a relative to absolute - #3938 by @NyanKiyoshi
- New translations:
  - Armenian
  - Portuguese
  - Swahili
  - Thai

## 2.4.0

### API

- Add model translations support in GraphQL API - #3789 by @michaljelonek
- Add mutations to manage addresses for authenticated customers - #3772 by @Kwaidan00, @maarcingebala
- Add mutation to apply vouchers in checkout - #3739 by @Kwaidan00
- Add thumbnail field to `OrderLine` type - #3737 by @michaljelonek
- Add a query to fetch order by token - #3740 by @michaljelonek
- Add city choices and city area type to address validator API - #3788 by @jxltom
- Fix access to unpublished objects in API - #3724 by @Kwaidan00
- Fix bug where errors are not returned when creating fulfillment with a non-existent order line - #3777 by @jxltom
- Fix `productCreate` mutation when no product type was provided - #3804 by @michaljelonek
- Enable database search in products query - #3736 by @michaljelonek
- Use authenticated user's email as default email in creating checkout - #3726 by @jxltom
- Generate voucher code if it wasn't provided in mutation - #3717 by @Kwaidan00
- Improve limitation of vouchers by country - #3707 by @michaljelonek
- Only include canceled fulfillments for staff in fulfillment API - #3778 by @jxltom
- Support setting address as when creating customer address #3782 by @jxltom
- Fix generating slug from title - #3816 by @maarcingebala
- Add `variant` field to `OrderLine` type - #3820 by @maarcingebala

### Core

- Add JSON fields to store rich-text content - #3756 by @michaljelonek
- Add function to recalculate total order weight - #3755 by @Kwaidan00, @maarcingebala
- Unify cart creation logic in API and Django views - #3761, #3790 by @maarcingebala
- Unify payment creation logic in API and Django views - #3715 by @maarcingebala
- Support partially charged and refunded payments - #3735 by @jxltom
- Support partial fulfillment of ordered items - #3754 by @jxltom
- Fix applying discounts when a sale has no end date - #3595 by @cprinos

### Dashboard 2.0

- Add "Discounts" section - #3654 by @dominik-zeglen
- Add "Pages" section; introduce Draftail WYSIWYG editor - #3751 by @dominik-zeglen
- Add "Shipping Methods" section - #3770 by @dominik-zeglen
- Add support for date and datetime components - #3708 by @dominik-zeglen
- Restyle app layout - #3811 by @dominik-zeglen

### Other notable changes

- Unify model field names related to models' public access - `publication_date` and `is_published` - #3706 by @michaljelonek
- Improve filter orders by payment status - #3749 @jxltom
- Refactor translations in emails - #3701 by @Kwaidan00
- Use exact image versions in docker-compose - #3742 by @ashishnitinpatil
- Sort order payment and history in descending order - #3747 by @jxltom
- Disable style-loader in dev mode - #3720 by @jxltom
- Add ordering to shipping method - #3806 by @michaljelonek
- Add missing type definition for dashboard 2.0 - #3776 by @jxltom
- Add header and footer for checkout success pages #3752 by @jxltom
- Add instructions for using local assets in Docker - #3723 by @michaljelonek
- Update S3 deployment documentation to include CORS configuration note - #3743 by @NyanKiyoshi
- Fix missing migrations for is_published field of product and page model - #3757 by @jxltom
- Fix problem with l10n in Braintree payment gateway template - #3691 by @Kwaidan00
- Fix bug where payment is not filtered from active ones when creating payment - #3732 by @jxltom
- Fix incorrect cart badge location - #3786 by @jxltom
- Fix storefront styles after bootstrap is updated to 4.3.1 - #3753 by @jxltom
- Fix logo size in different browser and devices with different sizes - #3722 by @jxltom
- Rename dumpdata file `db.json` to `populatedb_data.json` - #3810 by @maarcingebala
- Prefetch collections for product availability - #3813 by @michaljelonek
- Bump django-graphql-jwt - #3814 by @michaljelonek
- Fix generating slug from title - #3816 by @maarcingebala
- New translations:
  - Estonian
  - Indonesian

## 2.3.1

- Fix access to private variant fields in API - #3773 by maarcingebala
- Limit access of quantity and allocated quantity to staff in GraphQL API #3780 by @jxltom

## 2.3.0

### API

- Return user's last checkout in the `User` type - #3578 by @fowczarek
- Automatically assign checkout to the logged in user - #3587 by @fowczarek
- Expose `chargeTaxesOnShipping` field in the `Shop` type - #3603 by @fowczarek
- Expose list of enabled payment gateways - #3639 by @fowczarek
- Validate uploaded files in a unified way - #3633 by @fowczarek
- Add mutation to trigger fetching tax rates - #3622 by @fowczarek
- Use USERNAME_FIELD instead of hard-code email field when resolving user - #3577 by @jxltom
- Require variant and quantity fields in `CheckoutLineInput` type - #3592 by @jxltom
- Preserve order of nodes in `get_nodes_or_error` function - #3632 by @jxltom
- Add list mutations for `Voucher` and `Sale` models - #3669 by @michaljelonek
- Use proper type for countries in `Voucher` type - #3664 by @michaljelonek
- Require email in when creating checkout in API - #3667 by @michaljelonek
- Unify returning errors in the `tokenCreate` mutation - #3666 by @michaljelonek
- Use `Date` field in Sale/Voucher inputs - #3672 by @michaljelonek
- Refactor checkout mutations - #3610 by @fowczarek
- Refactor `clean_instance`, so it does not returns errors anymore - #3597 by @akjanik
- Handle GraphqQL syntax errors - #3576 by @jxltom

### Core

- Refactor payments architecture - #3519 by @michaljelonek
- Improve Docker and `docker-compose` configuration - #3657 by @michaljelonek
- Allow setting payment status manually for dummy gateway in Storefront 1.0 - #3648 by @jxltom
- Infer default transaction kind from operation type - #3646 by @jxltom
- Get correct payment status for order without any payments - #3605 by @jxltom
- Add default ordering by `id` for `CartLine` model - #3593 by @jxltom
- Fix "set password" email sent to customer created in the dashboard - #3688 by @Kwaidan00

### Dashboard 2.0

- ️Add taxes section - #3622 by @dominik-zeglen
- Add drag'n'drop image upload - #3611 by @dominik-zeglen
- Unify grid handling - #3520 by @dominik-zeglen
- Add component generator - #3670 by @dominik-zeglen
- Throw Typescript errors while snapshotting - #3611 by @dominik-zeglen
- Simplify mutation's error checking - #3589 by @dominik-zeglen
- Fix order cancelling - #3624 by @dominik-zeglen
- Fix logo placement - #3602 by @dominik-zeglen

### Other notable changes

- Register Celery task for updating exchange rates - #3599 by @jxltom
- Fix handling different attributes with the same slug - #3626 by @jxltom
- Add missing migrations for tax rate choices - #3629 by @jxltom
- Fix `TypeError` on calling `get_client_token` - #3660 by @michaljelonek
- Make shipping required as default when creating product types - #3655 by @jxltom
- Display payment status on customer's account page in Storefront 1.0 - #3637 by @jxltom
- Make order fields sequence in Dashboard 1.0 same as in Dashboard 2.0 - #3606 by @jxltom
- Fix returning products for homepage for the currently viewing user - #3598 by @jxltom
- Allow filtering payments by status in Dashboard 1.0 - #3608 by @jxltom
- Fix typo in the definition of order status - #3649 by @jxltom
- Add margin for order notes section - #3650 by @jxltom
- Fix logo position - #3609, #3616 by @jxltom
- Storefront visual improvements - #3696 by @piotrgrundas
- Fix product list price filter - #3697 by @Kwaidan00
- Redirect to success page after successful payment - #3693 by @Kwaidan00

## 2.2.0

### API

- Use `PermissionEnum` as input parameter type for `permissions` field - #3434 by @maarcingebala
- Add "authorize" and "charge" mutations for payments - #3426 by @jxltom
- Add alt text to product thumbnails and background images of collections and categories - #3429 by @fowczarek
- Fix passing decimal arguments = #3457 by @fowczarek
- Allow sorting products by the update date - #3470 by @jxltom
- Validate and clear the shipping method in draft order mutations - #3472 by @fowczarek
- Change tax rate field to choice field - #3478 by @fowczarek
- Allow filtering attributes by collections - #3508 by @maarcingebala
- Resolve to `None` when empty object ID was passed as mutation argument - #3497 by @maarcingebala
- Change `errors` field type from [Error] to [Error!] - #3489 by @fowczarek
- Support creating default variant for product types that don't use multiple variants - #3505 by @fowczarek
- Validate SKU when creating a default variant - #3555 by @fowczarek
- Extract enums to separate files - #3523 by @maarcingebala

### Core

- Add Stripe payment gateway - #3408 by @jxltom
- Add `first_name` and `last_name` fields to the `User` model - #3101 by @fowczarek
- Improve several payment validations - #3418 by @jxltom
- Optimize payments related database queries - #3455 by @jxltom
- Add publication date to collections - #3369 by @k-brk
- Fix hard-coded site name in order PDFs - #3526 by @NyanKiyoshi
- Update favicons to the new style - #3483 by @dominik-zeglen
- Fix migrations for default currency - #3235 by @bykof
- Remove Elasticsearch from `docker-compose.yml` - #3482 by @maarcingebala
- Resort imports in tests - #3471 by @jxltom
- Fix the no shipping orders payment crash on Stripe - #3550 by @NyanKiyoshi
- Bump backend dependencies - #3557 by @maarcingebala. This PR removes security issue CVE-2019-3498 which was present in Django 2.1.4. Saleor however wasn't vulnerable to this issue as it doesn't use the affected `django.views.defaults.page_not_found()` view.
- Generate random data using the default currency - #3512 by @stephenmoloney
- New translations:
  - Catalan
  - Serbian

### Dashboard 2.0

- Restyle product selection dialogs - #3499 by @dominik-zeglen, @maarcingebala
- Fix minor visual bugs in Dashboard 2.0 - #3433 by @dominik-zeglen
- Display warning if order draft has missing data - #3431 by @dominik-zeglen
- Add description field to collections - #3435 by @dominik-zeglen
- Add query batching - #3443 by @dominik-zeglen
- Use autocomplete fields in country selection - #3443 by @dominik-zeglen
- Add alt text to categories and collections - #3461 by @dominik-zeglen
- Use first and last name of a customer or staff member in UI - #3247 by @Bonifacy1, @dominik-zeglen
- Show error page if an object was not found - #3463 by @dominik-zeglen
- Fix simple product's inventory data saving bug - #3474 by @dominik-zeglen
- Replace `thumbnailUrl` with `thumbnail { url }` - #3484 by @dominik-zeglen
- Change "Feature on Homepage" switch behavior - #3481 by @dominik-zeglen
- Expand payment section in order view - #3502 by @dominik-zeglen
- Change TypeScript loader to speed up the build process - #3545 by @patrys

### Bugfixes

- Do not show `Pay For Order` if order is partly paid since partial payment is not supported - #3398 by @jxltom
- Fix attribute filters in the products category view - #3535 by @fowczarek
- Fix storybook dependencies conflict - #3544 by @dominik-zeglen

## 2.1.0

### API

- Change selected connection fields to lists - #3307 by @fowczarek
- Require pagination in connections - #3352 by @maarcingebala
- Replace Graphene view with a custom one - #3263 by @patrys
- Change `sortBy` parameter to use enum type - #3345 by @fowczarek
- Add `me` query to fetch data of a logged-in user - #3202, #3316 by @fowczarek
- Add `canFinalize` field to the Order type - #3356 by @fowczarek
- Extract resolvers and mutations to separate files - #3248 by @fowczarek
- Add VAT tax rates field to country - #3392 by @michaljelonek
- Allow creating orders without users - #3396 by @fowczarek

### Core

- Add Razorpay payment gatway - #3205 by @NyanKiyoshi
- Use standard tax rate as a default tax rate value - #3340 by @fowczarek
- Add description field to the Collection model - #3275 by @fowczarek
- Enforce the POST method on VAT rates fetching - #3337 by @NyanKiyoshi
- Generate thumbnails for category/collection background images - #3270 by @NyanKiyoshi
- Add warm-up support in product image creation mutation - #3276 by @NyanKiyoshi
- Fix error in the `populatedb` script when running it not from the project root - #3272 by @NyanKiyoshi
- Make Webpack rebuilds fast - #3290 by @patrys
- Skip installing Chromium to make deployment faster - #3227 by @jxltom
- Add default test runner - #3258 by @jxltom
- Add Transifex client to Pipfile - #3321 by @jxltom
- Remove additional pytest arguments in tox - #3338 by @jxltom
- Remove test warnings - #3339 by @jxltom
- Remove runtime warning when product has discount - #3310 by @jxltom
- Remove `django-graphene-jwt` warnings - #3228 by @jxltom
- Disable deprecated warnings - #3229 by @jxltom
- Add `AWS_S3_ENDPOINT_URL` setting to support DigitalOcean spaces. - #3281 by @hairychris
- Add `.gitattributes` file to hide diffs for generated files on Github - #3055 by @NyanKiyoshi
- Add database sequence reset to `populatedb` - #3406 by @michaljelonek
- Get authorized amount from succeeded auth transactions - #3417 by @jxltom
- Resort imports by `isort` - #3412 by @jxltom

### Dashboard 2.0

- Add confirmation modal when leaving view with unsaved changes - #3375 by @dominik-zeglen
- Add dialog loading and error states - #3359 by @dominik-zeglen
- Split paths and urls - #3350 by @dominik-zeglen
- Derive state from props in forms - #3360 by @dominik-zeglen
- Apply debounce to autocomplete fields - #3351 by @dominik-zeglen
- Use Apollo signatures - #3353 by @dominik-zeglen
- Add order note field in the order details view - #3346 by @dominik-zeglen
- Add app-wide progress bar - #3312 by @dominik-zeglen
- Ensure that all queries are built on top of TypedQuery - #3309 by @dominik-zeglen
- Close modal windows automatically - #3296 by @dominik-zeglen
- Move URLs to separate files - #3295 by @dominik-zeglen
- Add basic filters for products and orders list - #3237 by @Bonifacy1
- Fetch default currency from API - #3280 by @dominik-zeglen
- Add `displayName` property to components - #3238 by @Bonifacy1
- Add window titles - #3279 by @dominik-zeglen
- Add paginator component - #3265 by @dominik-zeglen
- Update Material UI to 3.6 - #3387 by @patrys
- Upgrade React, Apollo, Webpack and Babel - #3393 by @patrys
- Add pagination for required connections - #3411 by @dominik-zeglen

### Bugfixes

- Fix language codes - #3311 by @jxltom
- Fix resolving empty attributes list - #3293 by @maarcingebala
- Fix range filters not being applied - #3385 by @michaljelonek
- Remove timeout for updating image height - #3344 by @jxltom
- Return error if checkout was not found - #3289 by @maarcingebala
- Solve an auto-resize conflict between Materialize and medium-editor - #3367 by @adonig
- Fix calls to `ngettext_lazy` - #3380 by @patrys
- Filter preauthorized order from succeeded transactions - #3399 by @jxltom
- Fix incorrect country code in fixtures - #3349 by @bingimar
- Fix updating background image of a collection - #3362 by @fowczarek & @dominik-zeglen

### Docs

- Document settings related to generating thumbnails on demand - #3329 by @NyanKiyoshi
- Improve documentation for Heroku deployment - #3170 by @raybesiga
- Update documentation on Docker deployment - #3326 by @jxltom
- Document payment gateway configuration - #3376 by @NyanKiyoshi

## 2.0.0

### API

- Add mutation to delete a customer; add `isActive` field in `customerUpdate` mutation - #3177 by @maarcingebala
- Add mutations to manage authorization keys - #3082 by @maarcingebala
- Add queries for dashboard homepage - #3146 by @maarcingebala
- Allows user to unset homepage collection - #3140 by @oldPadavan
- Use enums as permission codes - #3095 by @the-bionic
- Return absolute image URLs - #3182 by @maarcingebala
- Add `backgroundImage` field to `CategoryInput` - #3153 by @oldPadavan
- Add `dateJoined` and `lastLogin` fields in `User` type - #3169 by @maarcingebala
- Separate `parent` input field from `CategoryInput` - #3150 by @akjanik
- Remove duplicated field in Order type - #3180 by @maarcingebala
- Handle empty `backgroundImage` field in API - #3159 by @maarcingebala
- Generate name-based slug in collection mutations - #3145 by @akjanik
- Remove products field from `collectionUpdate` mutation - #3141 by @oldPadavan
- Change `items` field in `Menu` type from connection to list - #3032 by @oldPadavan
- Make `Meta.description` required in `BaseMutation` - #3034 by @oldPadavan
- Apply `textwrap.dedent` to GraphQL descriptions - #3167 by @fowczarek

### Dashboard 2.0

- Add collection management - #3135 by @dominik-zeglen
- Add customer management - #3176 by @dominik-zeglen
- Add homepage view - #3155, #3178 by @Bonifacy1 and @dominik-zeglen
- Add product type management - #3052 by @dominik-zeglen
- Add site settings management - #3071 by @dominik-zeglen
- Escape node IDs in URLs - #3115 by @dominik-zeglen
- Restyle categories section - #3072 by @Bonifacy1

### Other

- Change relation between `ProductType` and `Attribute` models - #3097 by @maarcingebala
- Remove `quantity-allocated` generation in `populatedb` script - #3084 by @MartinSeibert
- Handle `Money` serialization - #3131 by @Pacu2
- Do not collect unnecessary static files - #3050 by @jxltom
- Remove host mounted volume in `docker-compose` - #3091 by @tiangolo
- Remove custom services names in `docker-compose` - #3092 by @tiangolo
- Replace COUNTRIES with countries.countries - #3079 by @neeraj1909
- Installing dev packages in docker since tests are needed - #3078 by @jxltom
- Remove comparing string in address-form-panel template - #3074 by @tomcio1205
- Move updating variant names to a Celery task - #3189 by @fowczarek

### Bugfixes

- Fix typo in `clean_input` method - #3100 by @the-bionic
- Fix typo in `ShippingMethod` model - #3099 by @the-bionic
- Remove duplicated variable declaration - #3094 by @the-bionic

### Docs

- Add createdb note to getting started for Windows - #3106 by @ajostergaard
- Update docs on pipenv - #3045 by @jxltom<|MERGE_RESOLUTION|>--- conflicted
+++ resolved
@@ -17,11 +17,8 @@
 ### Other changes
 - Fix failing `checkoutCustomerAttach` mutation - #9401 by @IKarbowiak
 - Add new mutation `orderCreateFromCheckout` - #9343 by @korycins
-<<<<<<< HEAD
+- Add `language_code` field to webhook payload for `Order`, `Checkout` and `Customer` - #9433 by @rafalp
 - Fix access to own resources by App - #9425 by @korycins
-=======
-- Add `language_code` field to webhook payload for `Order`, `Checkout` and `Customer` - #9433 by @rafalp
->>>>>>> 80773fe1
 
 
 # 3.1.7
