# Changelog

All notable, unreleased changes to this project will be documented in this file. For the released changes, please visit the [Releases](https://github.com/mirumee/saleor/releases) page.

<<<<<<< HEAD
# 3.12.0

### Breaking changes

=======
# 3.15.0 [Unreleased]

### Breaking changes

### GraphQL API

### Saleor Apps

### Other changes
- Expand metric units to support more types of products. - #13043 by @FremahA

# 3.14.0

### Breaking changes

- Gift cards can now be applied on a checkout without an email, fields `used_by` and `used_by_email` on GiftCard model are deprecated and will be removed in 4.0. - #13019 by @tomaszszymanski129
- The `ProductBulkCreateError.path` field for errors related to product variants input in the `productBulkCreate` mutation will now return more detailed error paths, e.g. `variants.1.stocks.0.warehouse` instead of `variants.1.warehouses` - #12534 by @SzymJ
- The `discounts` field has been removed from the listed plugin manager methods. Instead of the `discounts` argument, an applied `discount` is now assigned to each line in the `CheckoutLineInfo` inside the `CheckoutInfo` object. - #11934 by @fowczarek

  - `calculate_checkout_total`
  - `calculate_checkout_subtotal`
  - `calculate_checkout_shipping`
  - `get_checkout_shipping_tax_rate`
  - `calculate_checkout_line_total`
  - `calculate_checkout_line_unit_price`
  - `get_checkout_line_tax_rate`
  - `preprocess_order_creation`

  This breaking change affect any custom plugins in open-source Saleor, if they override any of the above mentioned methods.

### GraphQL API

- [Preview] Add `orderBulkCreate` mutation - #12269 by @zedzior
- [Preview] Add `attributeBulkTranslate` and `attributeValueBulkTranslate` mutations - #12965 by @SzymJ
- [Preview] Add `where` and `search` filtering option on `products` query - #12960 by @zedzior
- Allow setting metadata during user creating and updating - #12577 by @IKarbowiak
  - The following mutations have been updated:
    - `customerCreate`
    - `customerUpdate`
    - `staffCreate`
    - `staffUpdate`
    - `accountUpdate`
    - `customerBulkUpdate`
- Add `checkoutCreateFromOrder` mutation to create checkout from order - #12628 by @korycins
- Allow setting metadata during invoice creating and updating - #12641 by @IKarbowiak
- Introduce channel permissions - #10423 by @IKarbowiak
  - Limit staff users to access only certain channels. Granted permissions only apply to channels that the user has already been given access to.
- Add `enableAccountConfirmationByEmail` option in the `shopSettingsUpdate` mutation, which allows controlling whether account confirmation should be sent on new account registrations (before it was controlled by env variable `ENABLE_ACCOUNT_CONFIRMATION_BY_EMAIL`) - #12781 by @SzymJ
- Add `path` field to `ProductVariantBulkError` - #12534 by @SzymJ
- Add `enable_account_confirmation_by_email` to `SiteSettings` model and allow to update it via `shopSettingsUpdate` mutation - #12781 by @SzymJ
- Add `brand` optional field with brand data (initially logo image) to `Manifest`, `AppInstallation` and `App` - #12361 by @przlada
- Add `externalReference` field to `AttributeValueInput`, `BulkAttributeValueInput` and `AttributeValueSelectableTypeInput` - #12823 by @SzymJ
- [Preview] Add `where` filtering option with `ids` filter for `product_variants`, `collections` and `categories` query - #13004 by @zedzior

### Saleor Apps

- Introduce channel permissions - #10423 by @IKarbowiak
  - Extend the OpenID connect configuration with `Staff user domains` and `Default permission group name for new staff users`.
  - When the OpenID plugin is active, the default staff permission group is created, and all staff users are assigned to it.
  - To ensure the proper functioning of OAuth permissions, ensure that the
    `Default permission group name for new staff users` is set to a permission group with no channel restrictions.
- [Preview] Add `ORDER_BULK_CREATED` event, which is sent for successfully imported orders - #12536 by @zedzior

### Other changes

- Fix saving `description_plaintext` for product - #12586 by @SzymJ
- Fix sending `product_created` event in `ProductBulkCreate` mutation - #12605 by @SzymJ
- Add `ORDER_REFUNDED`, `ORDER_FULLY_REFUNDED`, `ORDER_PAID` webhooks - #12533 by @korycins
- Add functionality to delete expired orders automatically - #12710 by @korycins
- Handle error raised by 0Auth when fetching token - #12672 by @IKarbowiakg
- Fix adding new lines to draft order when the existing line has deleted product - #12711 by @SzymJ
- Upgrade checkout `complete_checkout` to assign guest checkout to account if it exists - #12758 by @FremahA
- Remove `ENABLE_ACCOUNT_CONFIRMATION_BY_EMAIL` env variable from settings - ##12781 by @Szym
- Remove default `EMAIL_URL` value pointing to console output; from now on `EMAIL_URL` has to be set explicitly - #12580 by @maarcingebala
- Match `Orders` to `User` when creating user using OIDC plugin. - #12863 by @kadewu
- Allow defining a custom price in draft orders - #12855 by @KirillPlaksin
- Update price resolvers - use `discounted_price` on `ProductChannelListing` and `ProductVariantChannelListing` channel listings to return the pricing - #12713 by @IKarbowiak

# 3.13.0

### Highlights

- Improve support for handling transactions - #10350 by @korycins

  - API changes:

    - Add new mutations:
      - `transactionEventReport` - Report the event for the transaction.
      - `orderGrantRefundCreate` - Add granted refund to the order.
      - `orderGrantRefundUpdate` - Update granted refund.
    - Add new types:
      - `OrderGrantedRefund` - The details of the granted refund.
    - Add new webhooks:
      - `TRANSACTION_CHARGE_REQUESTED` - triggered when a staff user request charge for the transaction.
      - `TRANSACTION_REFUND_REQUESTED` - triggered when a staff user request refund for the transaction.
      - `TRANSACTION_CANCELATION_REQUESTED` - triggered when a staff user request cancelation for the transaction.
    - Add new webhook subscriptions:
      - `TransactionChargeRequested` - Event sent when transaction charge is requested.
      - `TransactionRefundRequested` - Event sent when transaction refund is requested.
      - `TransactionCancelationRequested` - Event sent when transaction cancelation is requested.
    - Add new fields:
      - `OrderSettings.markAsPaidStrategy` - Determine what strategy will be used to mark the order as paid.
      - `TransactionItem`:
        - `authorizePendingAmount` - Total amount of ongoing authorization requests for the transaction.
        - `refundPendingAmount` - Total amount of ongoing refund requests for the transaction.
        - `cancelPendingAmount` - Total amount of ongoing cancel requests for the transaction.
        - `chargePendingAmount` - Total amount of ongoing charge requests for the transaction.
        - `canceledAmount` - Total amount canceled for this transaction.
        - `name` - Name of the transaction.
        - `message` - Message related to the transaction.
        - `pspReference` - PSP reference of transaction.
        - `createdBy` - User or App that created the transaction.
        - `externalUrl` - The URL that will allow to redirect user to payment provider page with transaction details.
      - `TransactionEvent`:
        - `pspReference` - PSP reference related to the event.
        - `message` - Message related to the transaction's event.
        - `externalUrl` - The URL that will allow to redirect user to payment provider page with transaction event details.
        - `amount` - The amount related to this event.
        - `type` - The type of action related to this event.
        - `createdBy` - User or App that created the event.
      - `Order`:
        - `totalCharged` - Amount charged for the order.
        - `totalCanceled` - Amount canceled for the order.
        - `grantedRefunds` - List of granted refunds.
        - `totalGrantedRefund` - Total amount of granted refund.
        - `totalRefunded` - Total refund amount for the order.
        - `totalRefundPending` - Total amount of ongoing refund requests for the order's transactions.
        - `totalAuthorizePending` - Total amount of ongoing authorization requests for the order's transactions.
        - `totalChargePending` - Total amount of ongoing charge requests for the order's transactions.
        - `totalCancelPending` - Total amount of ongoing cancel requests for the order's transactions.
        - `totalRemainingGrant` - The difference between the granted refund and the pending and refunded amounts.
      - `OrderEventsEnum`:
        - `TRANSACTION_CHARGE_REQUESTED`
        - `TRANSACTION_CANCEL_REQUESTED`
        - `TRANSACTION_MARK_AS_PAID_FAILED`
    - Add new input fields:

      - `TransactionCreateInput` & `TransactionUpdateInput`:
        - `name` - The name of the transaction.
        - `message` - The message of the transaction.
        - `pspReference` - The PSP Reference of the transaction.
        - `amountCanceled` - Amount canceled by this transaction.
        - `externalUrl` - The URL that will allow to redirect user to payment provider page with transaction.
      - `TransactionEventInput`:
        - `pspReference` - The PSP Reference of the transaction.
        - `message` - Message related to the transaction's event.

    - Deprecate webhooks:
      - `TRANSACTION_ACTION_REQUEST` - Use `TRANSACTION_CHARGE_REQUESTED`, `TRANSACTION_REFUND_REQUESTED`, `TRANSACTION_CANCELATION_REQUESTED` instead.
    - Deprecate object fields:

      - `TransactionItem`:
        - `voidedAmount` - Use `canceledAmount`. This field will be removed in Saleor 3.14 (Preview feature).
        - `status` - Not needed anymore. The transaction amounts will be used to determine a current status of transactions. This field will be removed in Saleor 3.14 (Preview feature).
        - `reference` - Use `pspReference` instead. This field will be removed in Saleor 3.14 (Preview feature).
      - `TransactionEvent`:
        - `status` - Use `type` instead. This field will be removed in Saleor 3.14 (Preview feature).
        - `reference` - Use `pspReference` instead. This field will be removed in Saleor 3.14 (Preview feature).
        - `name` - Use `message` instead. This field will be removed in Saleor 3.14 (Preview feature).
      - `TransactionActionEnum`
        - `VOID` - Use `CANCEL` instead. This field will be removed in Saleor 3.14 (Preview feature).
      - `Order`:
        - `totalCaptured` - Use `totalCharged` instead. Will be removed in Saleor 4.0
      - `OrderEvent`:
        - `status` - Use `TransactionEvent` to track the status of `TransactionItem`. This field will be removed in Saleor 3.14 (Preview feature).
      - `OrderEventsEnum`:
        - `TRANSACTION_CAPTURE_REQUESTED` - Use `TRANSACTION_CHARGE_REQUESTED` instead. This field will be removed in Saleor 3.14 (Preview feature).
        - `TRANSACTION_VOID_REQUESTED` - Use `TRANSACTION_CANCEL_REQUESTED` instead. This field will be removed in Saleor 3.14 (Preview feature).

    - Deprecate input fields:
      - `TransactionCreateInput` & `TransactionUpdateInput`:
        - `status` - Not needed anymore. The transaction amounts will be used to determine the current status of transactions. This input field will be removed in Saleor 3.14 (Preview feature).
        - `type` - Use `name` and `message` instead. This input field will be removed in Saleor 3.14 (Preview feature).
        - `reference` - Use `pspReference` instead. This input field will be removed in Saleor 3.14 (Preview feature).
        - `amountVoided` - Use `amountCanceled` instead. This input field will be removed in Saleor 3.14 (Preview feature).
      - `TransactionEventInput`:
        - `status` - Status will be calculated by Saleor. This input field will be removed in Saleor 3.14 (Preview feature).
        - `reference` - Use `pspReference` instead. This input field will be removed in Saleor 3.14 (Preview feature).
        - `name` - Use `message` instead. This field will be removed in Saleor 3.14 (Preview feature).

- Support for payment apps - #12179 by @korycins
  - Add new mutations:
    - `paymentGatewayInitialize` - Initialize the payment gateway to process a payment.
    - `transactionInitialize` - Initiate payment processing.
    - `transactionProcess` - Process the initialized payment.
  - Add new synchronous webhooks:
    - `PAYMENT_GATEWAY_INITIALIZE_SESSION` - Triggered when a customer requests the initialization of a payment gateway.
    - `TRANSACTION_INITIALIZE_SESSION` - Triggered when a customer requests the initialization of a payment processing.
    - `TRANSACTION_PROCESS_SESSION` - Triggered when a customer requests processing the initialized payment.

### Breaking changes

- **Feature preview breaking change**:

  - Improve support for handling transactions - #10350 by @korycins
    - For all new `transactionItem` created by `transactionCreate`, any update action can be done only by the same app/user that performed `transactionCreate` action. This change impacts only on new `transactionItem,` the already existing will work in the same way as previously.
    - `transactionRequestAction` mutation can't be executed with `MANAGE_ORDERS` permission. Permission `HANDLE_PAYMENTS` is required.
    - Drop calling `TRANSACTION_ACTION_REQUEST` webhook inside a mutation related to `Payment` types. The related mutations: `orderVoid`, `orderCapture`, `orderRefund`, `orderFulfillmentRefundProducts`, `orderFulfillmentReturnProducts`. Use a dedicated mutation for triggering an action: `transactionRequestAction`.

  See the [3.12 to 3.13](https://docs.saleor.io/docs/3.x/upgrade-guides/3-12-to-3-13) upgrade guide for more details.

### GraphQL API

- [Preview] Add `StockBulkUpdate` mutation - #12139 by @SzymJ
- Upgrade GraphiQL to `2.4.0` for playground - #12271 by @zaiste
- Add new object type `AppManifestRequiredSaleorVersion` - #12164 by @przlada
  - Add new optional field `Manifest.requiredSaleorVersion`
  - Add `requiredSaleorVersion` validation to `appInstall` and `appFetchManifest` mutations
- Add new field `author` to `Manifest` and `App` object types - #12166 by @przlada
- Add backward compatibility for `taxCode` field - #12325 by @maarcingebala
- Support resolving `Order` as an entity in Apollo Federation - #12328 by @binary-koan
- [Preview] Add `ProductBulkCreate` mutation - #12177 by @SzymJ
- [Preview] Add `CustomerBulkUpdate` mutation - #12268 by @SzymJ

### Saleor Apps

- Add `requiredSaleorVersion` field to the App manifest determining the required Saleor version as semver range - #12164 by @przlada
- Add new field `author` to the App manifest - #12166 by @przlada
- Add `GIFT_CARD_SENT` asynchronous event to webhooks - #12472 by @rafalp

### Other changes

- Add Celery beat task for expiring unconfirmed not paid orders - #11960 by @kadewu:
  - Add `expireOrdersAfter` to `orderSettings` for `Channel` type.
  - Add `ORDER_EXPIRED` webhook triggered when `Order` is marked as expired.
- Create order discounts for all voucher types - #12272 by @IKarbowiak
- Core now supports Dev Containers for local development - #12391 by @patrys
- Use Mailhog SMTP server on Dev Container - #12402 by @carlosa54
- Publish schema.graphql on releases - #12431 by @maarcingebala
- Fix missing webhook triggers for `order_updated` and `order_fully_paid` when an order is paid with a `transactionItem` - #12508 by @korycins
- Remove Mailhog in favor of Mailpit - #12447 by @carlosa54

# 3.12.0

### Breaking changes

>>>>>>> 99e4b88c
- `stocks` and `channelListings` inputs for preview `ProductVariantBulkUpdate` mutation has been changed. Both inputs have been extended by:

  - `create` input - list of items that should be created
  - `update` input - list of items that should be updated
  - `remove` input - list of objects ID's that should be removed

  If your platform relies on this [Preview] feature, make sure you update your mutations stocks and channel listings inputs from:

  ```
     {
      "stocks/channelListings": [
        {
          ...
        }
      ]
     }
  ```

  to:

  ```
     {
      "stocks/channelListings": {
        "create": [
          {
           ...
          }
        ]
      }
     }
  ```

- Change the discount rounding mode - #12041 by @IKarbowiak

  - Change the rounding mode from `ROUND_DOWN` to `ROUND_HALF_UP` - it affects the discount amount and total price of future checkouts and orders with a percentage discount applied.
    The discount amount might be 0.01 greater, and the total price might be 0.01 lower.
    E.g. if you had an order for $13 and applied a 12.5% discount, you would get $11.38 with a $1.62 discount, but now it will be calculated as $11.37 with $1.63 discount.

- Media and image fields now default to returning 4K thumbnails instead of original uploads - #11996 by @patrys
- Include specific products voucher in checkout discount - #12191 by @IKarbowiak
  - Make the `specific product` and `apply once per order` voucher discounts visible on `checkout.discount` field.
    Previously, the discount amount for these vouchers was shown as 0.

### GraphQL API

- Added support for all attributes types in `BulkAttributeValueInput` - #12095 by @SzymJ
- Add possibility to remove `stocks` and `channel listings` in `ProductVariantBulkUpdate` mutation.
- Move `orderSettings` query to `Channel` type - #11417 by @kadewu:
  - Mutation `Channel.channelCreate` and `Channel.channelUpdate` have new `orderSettings` input.
  - Deprecate `Shop.orderSettings` query. Use `Channel.orderSettings` query instead.
  - Deprecate `Shop.orderSettingsUpdate` mutation. Use `Channel.channelUpdate` instead.
- Add meta fields to `ProductMedia` model - #11894 by @zedzior
- Make `oldPassword` argument on `passwordChange` mutation optional; support accounts without usable passwords - @11999 by @rafalp
- Added support for AVIF images, added `AVIF` and `ORIGINAL` to `ThumbnailFormatEnum` - #11998 by @patrys
- Introduce custom headers for webhook requests - #11978 by @zedzior
- Improve GraphQL playground by storing headers in the local storage - #12176 by @zaiste
- Fixes for GraphiQL playground - #12192 by @zaiste

### Other changes

- Fix saving `metadata` in `ProductVariantBulkCreate` and `ProductVariantBulkupdate` mutations - #12097 by @SzymJ
- Enhance webhook's subscription query validation. Apply the validation and event inheritance to manifest validation - #11797 by @zedzior
- Fix GraphQL playground when the `operationName` is set across different tabs - #11936 by @zaiste
- Add new asynchronous events related to media: #11918 by @zedzior
  - `PRODUCT_MEDIA CREATED`
  - `PRODUCT_MEDIA_UPDATED`
  - `PRODUCT_MEDIA_DELETED`
  - `THUMBNAIL_CREATED`
- CORS is now handled in the ASGI layer - #11415 by @patrys
- Added native support for gzip compression - #11833 by @patrys
- Set flat rates as the default tax calculation strategy - #12069 by @maarcingebala
  - Enables flat rates for channels in which no tax calculation method was set.
- Users created by the OIDC plugin now have unusable password set instead of empty string - #12103 by @rafalp
- Fix thumbnail generation long image names - #12435 by @KirillPlaksin

# 3.11.0

### Highlights

Just so you know, changes mentioned in this section are in a preview state and can be subject to changes in the future.

- Bulk mutations for creating and updating multiple product variants in one mutation call - #11392 by @SzymJ
- Ability to run subscription webhooks in a dry-run mode - #11548 by @zedzior
- Preview of new `where` filtering API which allows joining multiple filters with `AND`/`OR` operators; currently available only in the `attributes` query - #11737 by @IKarbowiak

### GraphQL API

- [Preview] Add `productVariantBulkUpdate` mutation - #11392 by @SzymJ
- [Preview] Add new error handling policies in `productVariantBulkCreate` mutation - #11392 by @SzymJ
- [Preview] Add `webhookDryRun` mutation - #11548 by @zedzior
- [Preview] Add `webhookTrigger` mutation - #11687 by @zedzior
- Fix adding an invalid label to meta fields - #11718 by @IKarbowiak
- Add filter by `checkoutToken` to `Query.orders`. - #11689 by @kadewu
- [Preview] Attribute filters improvement - #11737 by @IKarbowiak
  - introduce `where` option on `attributes` query
  - add `search` option on `attributes` query
  - deprecate `product.variant` field
  - deprecate the following `Attribute` fields: `filterableInStorefront`, `storefrontSearchPosition`, `availableInGrid`.

### Other changes

- Allow `webhookCreate` and `webhookUpdate` mutations to inherit events from `query` field - #11736 by @zedzior
- Add new `PRODUCT_VARIANT_STOCK_UPDATED` event - #11665 by @jakubkuc
- Disable websocket support by default in `uvicorn` worker configuration - #11785 by @NyanKiyoshi
- Fix send user email change notification - #11840 by @jakubkuc
- Fix trigger the `FULFILLMENT_APPPROVED` webhook for partial fulfillments - #11824 by @d-wysocki

# 3.10.0 [Unreleased]

### Breaking changes

### GraphQL API

- Add ability to filter and sort products of a category - #10917 by @yemeksepeti-cihankarluk, @ogunheper
  - Add `filter` argument to `Category.products`
  - Add `sortBy` argument to `Category.products`
- Extend invoice object types with `Order` references - #11505 by @przlada
  - Add `Invoice.order` field
  - Add `InvoiceRequested.order`, `InvoiceDeleted.order` and `InvoiceSent.order` fields
- Add support for metadata for `Address` model - #11701 by @IKarbowiak
- Allow to mutate objects, by newly added `externalReference` field, instead of Saleor-assigned ID. Apply to following models: #11410 by @zedzior
  - `Product`
  - `ProductVariant`
  - `Attribute`
  - `AttributeValue`
  - `Order`
  - `User`
  - `Warehouse`

### Other changes

- Fix fetching the `checkout.availableCollectionPoints` - #11489 by @IKarbowiak
- Move checkout metadata to separate model - #11264 by @jakubkuc
- Add ability to set a custom Celery queue for async webhook - #11511 by @NyanKiyoshi
- Remove `CUSTOMER_UPDATED` webhook trigger from address mutations - #11395 by @jakubkuc
- Drop `Django.Auth` - #11305 by @fowczarek
- Add address validation to AddressCreate - #11639 by @jakubkuc
- Propagate voucher discount between checkout lines when charge_taxes is disabled - #11632 by @maarcingebala
- Fix stock events triggers - #11714 by @jakubkuc
- Accept the gift card code provided in the input - by @mociepka
- Fix `GIFT_CARD_CREATED` event not firing when order with gift cards is fulfilled - #11924 by @rafalp

# 3.9.0

### Highlights

- Flat tax rates - #9784 by @maarcingebala

### Breaking changes

- Drop Vatlayer plugin - #9784 by @maarcingebala
  - The following fields are no longer used:
    - `Product.chargeTaxes` - from now on, presence of `Product.taxClass` instance decides whether to charge taxes for a product. As a result, the "Charge Taxes" column in CSV product exports returns empty values.
    - `Shop.chargeTaxesOnShipping` - from now on, presence of `ShippingMethod.taxClass` decides whether to charge taxes for a shipping method.
    - `Shop.includeTaxesInPrices`, `Shop.displayGrossPrices` - configuration moved to `Channel.taxConfiguration`.
  - Removed the following plugin manager methods:
    - `assign_tax_code_to_object_meta`
    - `apply_taxes_to_product`
    - `fetch_taxes_data`
    - `get_tax_rate_percentage_value`
    - `update_taxes_for_order_lines`

### GraphQL API

- Add `attribute` field to `AttributeValueTranslatableContent` type. #11028 by @zedzior
- Add new properties in the `Product` type - #10537 by @kadewu
  - Add new fields: `Product.attribute`, `Product.variant`
  - Add `sortBy` argument to `Product.media`
- Allow assigning attribute value using its ID. Add to `AttributeValueInput` dedicated field for each input type. #11206 by @zedzior

### Other changes

- Re-enable 5 minute database connection persistence by default - #11074 + #11100 by @NyanKiyoshi
  <br/>Set `DB_CONN_MAX_AGE=0` to disable this behavior (adds overhead to requests)
- Bump cryptography to 38.0.3: use OpenSSL 3.0.7 - #11126 by @NyanKiyoshi
- Add exif image validation - #11224 by @IKarbowiak
- Include fully qualified API URL `Saleor-Api-Url` in communication with Apps. #11223 by @przlada
- Add metadata on order line payload notifications. #10954 by @CarlesLopezMagem
- Make email authentication case-insensitive. #11284 by @zedzior
- Fix the observability reporter to obfuscate URLs. #11282 by @przlada
- Add HTTP headers filtering to observability reporter. #11285 by @przlada
- Deactivate Webhook before deleting and handle IntegrityErrors - #11239 @jakubkuc

# 3.8.0

### Highlights

- Add tax exemption API for checkouts (`taxExemptionManage` mutation) - #10344 by @SzymJ
- Switch GraphQL Playground to GraphiQL V2

### Breaking changes

- Verify JWT tokens whenever they are provided with the request. Before, they were only validated when an operation required any permissions. For example: when refreshing a token, the request shouldn't include the expired one.

### GraphQL API

- Add the ability to filter by slug. #10578 by @kadewu
  - Affected types: Attribute, Category, Collection, Menu, Page, Product, ProductType, Warehouse
  - Deprecated `slug` in filter for `menus`. Use `slugs` instead
- Add new `products` filters. #10784 by @kadewu
  - `isAvailable`
  - `publishedFrom`
  - `availableFrom`
  - `isVisibleInListing`
- Add the ability to filter payments by a list of ids. #10821 by @kadewu
- Add the ability to filter customers by ids. #10694 by @kadewu
- Add `User.checkouts` field. #10862 by @zedzior
- Add optional field `audience` to mutation `tokenCreate`. If provided, the created tokens will have key `aud` with value: `custom:{audience-input-value}` - #10845 by @korycins
- Use `AttributeValue.name` instead of `AttributeValue.slug` to determine uniqueness of a value instance for dropdown and multi-select attributes. - #10881 by @jakubkuc
- Allow sorting products by `CREATED_AT` field. #10900 by @zedzior
- Add ability to pass metadata directly in create/update mutations for product app models - #10689 by @SzymJ
- Add ability to use SKU argument in `productVariantUpdate`, `productVariantDelete`, `productVariantBulkDelete`, `productVariantStocksUpdate`, `productVariantStocksDelete`, `productVariantChannelListingUpdate` mutations - #10861 by @SzymJ
- Add sorting by `CREATED_AT` field. #10911 by @zedzior
  - Affected types: GiftCard, Page.
  - Deprecated `CREATION_DATE` sort field on Page type. Use `CREATED_AT` instead.

### Other changes

- Reference attribute linking to product variants - #10468 by @IKarbowiak
- Add base shipping price to `Order` - #10771 by @fowczarek
- GraphQL view no longer generates error logs when the HTTP request doesn't contain a GraphQL query - #10901 by @NyanKiyoshi
- Add `iss` field to JWT tokens - #10842 by @korycins
- Drop `py` and `tox` dependencies from dev requirements - #11054 by @NyanKiyoshi

### Saleor Apps

- Add `iss` field to JWT tokens - #10842 by @korycins
- Add new field `audience` to App manifest. If provided, App's JWT access token will have `aud` field. - #10845 by @korycins
- Add new asynchronous events for objects metadata updates - #10520 by @rafalp
  - `CHECKOUT_METADATA_UPDATED`
  - `COLLECTION_METADATA_UPDATED`
  - `CUSTOMER_METADATA_UPDATED`
  - `FULFILLMENT_METADATA_UPDATED`
  - `GIFT_CARD_METADATA_UPDATED`
  - `ORDER_METADATA_UPDATED`
  - `PRODUCT_METADATA_UPDATED`
  - `PRODUCT_VARIANT_METADATA_UPDATED`
  - `SHIPPING_ZONE_METADATA_UPDATED`
  - `TRANSACTION_ITEM_METADATA_UPDATED`
  - `WAREHOUSE_METADATA_UPDATED`
  - `VOUCHER_METADATA_UPDATED`

# 3.7.0

### Highlights

- Allow explicitly setting the name of a product variant - #10456 by @SzymJ
  - Added `name` parameter to the `ProductVariantInput` input
- Add a new stock allocation strategy based on the order of warehouses within a channel - #10416 by @IKarbowiak
  - Add `channelReorderWarehouses` mutation to sort warehouses to set their priority
  - Extend the `Channel` type with the `stockSettings` field
  - Extend `ChannelCreateInput` and `ChannelUpdateInput` with `stockSettings`

### Breaking changes

- Refactor warehouse mutations - #10239 by @IKarbowiak
  - Providing the value in `shippingZone` filed in `WarehouseCreate` mutation will raise a ValidationError.
    Use `WarehouseShippingZoneAssign` to assign shipping zones to a warehouse.

### GraphQL API

- Hide Subscription type from Apollo Federation (#10439) (f5132dfd3)
- Mark `Webhook.secretKey` as deprecated (#10436) (ba445e6e8)

### Saleor Apps

- Trigger the `SALE_DELETED` webhook when deleting sales in bulk (#10461) (2052841e9)
- Add `FULFILLMENT_APPROVED` webhook - #10621 by @IKarbowiak

### Other changes

- Add support for `bcrypt` password hashes - #10346 by @pkucmus
- Add the ability to set taxes configuration per channel in the Avatax plugin - #10445 by @mociepka

# 3.6.0

### Breaking changes

- Drop `django-versatileimagefield` package; add a proxy view to generate thumbnails on-demand - #9988 by @IKarbowiak
  - Drop `create_thumbnails` command
- Change return type from `CheckoutTaxedPricesData` to `TaxedMoney` in plugin manager methods `calculate_checkout_line_total`, `calculate_checkout_line_unit_price` - #9526 by @fowczarek, @mateuszgrzyb, @stnatic

### Saleor Apps

- Add GraphQL subscription support for synchronous webhook events - #9763 by @jakubkuc
- Add support for the CUSTOMER\_\* app mount points (#10163) by @krzysztofwolski
- Add permission group webhooks: `PERMISSION_GROUP_CREATED`, `PERMISSION_GROUP_UPDATED`, `PERMISSION_GROUP_DELETED` - #10214 by @SzymJ
- Add `ACCOUNT_ACTIVATED` and `ACCOUNT_DEACTIVATED` events - #10136 by @tomaszszymanski129
- Allow apps to query data protected by MANAGE_STAFF permission (#10103) (4eb93d3f5)
- Fix returning sale's GraphQL ID in the `SALE_TOGGLE` payload (#10227) (0625c43bf)
- Add descriptions to async webhooks event types (#10250) (7a906bf7f)

### GraphQL API

- Add `CHECKOUT_CALCULATE_TAXES` and `ORDER_CALCULATE_TAXES` to `WebhookEventTypeSyncEnum` #9526 by @fowczarek, @mateuszgrzyb, @stnatic
- Add `forceNewLine` flag to lines input in `CheckoutLinesAdd`, `CheckoutCreate`, `DraftOrderCreate`, `OrderCreate`, `OrderLinesCreate` mutations to support same variant in multiple lines - #10095 by @SzymJ
- Add `VoucherFilter.ids` filter - #10157 by @Jakubkuc
- Add API to display shippable countries for a channel - #10111 by @korycins
- Improve filters' descriptions - #10240 by @dekoza
- Add query for transaction item and extend transaction item type with order (#10154) (b19423a86)

### Plugins

- Add a new method to plugin manager: `get_taxes_for_checkout`, `get_taxes_for_order` - #9526 by @fowczarek, @mateuszgrzyb, @stnatic
- Allow promoting customer users to staff (#10115) (2d56af4e3)
- Allow values of different attributes to share the same slug (#10138) (834d9500b)
- Fix payment status for orders with total 0 (#10147) (ec2c9a820)
- Fix failed event delivery request headers (#10108) (d1b652115)
- Fix create_fake_user ID generation (#10186) (86e2c69a9)
- Fix returning values in JSONString scalar (#10124) (248d2b604)
- Fix problem with updating draft order with active Avalara (#10183) (af270b8c9)
- Make API not strip query params from redirect URL (#10116) (75176e568)
- Update method for setting filter descriptions (#10240) (65643ec7c)
- Add expires option to CELERY_BEAT_SCHEDULE (#10205) (c6c5e46bd)
- Recalculate order prices on marking as paid mutations (#10260) (4e45b83e7)
- Fix triggering `ORDER_CANCELED` event at the end of transaction (#10242) (d9eecb2ca)
- Fix post-migrate called for each app module (#10252) (60205eb56)
- Only handle known URLs (disable appending slash to URLs automatically) - #10290 by @patrys

### Other changes

- Add synchronous tax calculation via webhooks - #9526 by @fowczarek, @mateuszgrzyb, @stnatic
- Allow values of different attributes to share the same slug - #10138 by @IKarbowiak
- Add query for transaction item and extend transaction item type with order - #10154 by @IKarbowiak
- Populate the initial database with default warehouse, channel, category, and product type - #10244 by @jakubkuc
- Fix inconsistent beat scheduling and compatibility with DB scheduler - #10185 by @NyanKiyoshi<br/>
  This fixes the following bugs:
  - `tick()` could decide to never schedule anything else than `send-sale-toggle-notifications` if `send-sale-toggle-notifications` doesn't return `is_due = False` (stuck forever until beat restart or a `is_due = True`)
  - `tick()` was sometimes scheduling other schedulers such as observability to be run every 5m instead of every 20s
  - `is_due()` from `send-sale-toggle-notifications` was being invoked every 5s on django-celery-beat instead of every 60s
  - `send-sale-toggle-notifications` would crash on django-celery-beat with `Cannot convert schedule type <saleor.core.schedules.sale_webhook_schedule object at 0x7fabfdaacb20> to model`
    Usage:
  - Database backend: `celery --app saleor.celeryconf:app beat --scheduler saleor.schedulers.schedulers.DatabaseScheduler`
  - Shelve backend: `celery --app saleor.celeryconf:app beat --scheduler saleor.schedulers.schedulers.PersistentScheduler`
- Fix problem with updating draft order with active Avalara - #10183 by @IKarbowiak
- Fix stock validation and allocation for order with local collection point - #10218 by @IKarbowiak
- Fix stock allocation for order with global collection point - #10225 by @IKarbowiak
- Fix assigning an email address that does not belong to an existing user to draft order (#10320) (97129cf0c)
- Fix gift cards automatic fulfillment (#10325) (6a528259e)

# 3.5.4 [Unreleased]

- Fix ORM crash when generating hundreds of search vector in SQL - #10261 by @NyanKiyoshi
- Fix "stack depth limit exceeded" crash when generating thousands of search vector in SQL - #10279 by @NyanKiyoshi

# 3.5.3 [Released]

- Use custom search vector in order search - #10247 by @fowczarek
- Optimize filtering attributes by dates - #10199 by @tomaszszymanski129

# 3.5.2 [Released]

- Fix stock allocation for order with global collection point - #10225 by @IKarbowiak
- Fix stock validation and allocation for order with local collection point - #10218 @IKarbowiak
- Fix returning GraphQL IDs in the `SALE_TOGGLE` webhook - #10227 by @IKarbowiak

# 3.5.1 [Released]

- Fix inconsistent beat scheduling and compatibility with db scheduler - #10185 by @NyanKiyoshi<br/>
  This fixes the following bugs:

  - `tick()` could decide to never schedule anything else than `send-sale-toggle-notifications` if `send-sale-toggle-notifications` doesn't return `is_due = False` (stuck forever until beat restart or a `is_due = True`)
  - `tick()` was sometimes scheduling other schedulers such as observability to be ran every 5m instead of every 20s
  - `is_due()` from `send-sale-toggle-notifications` was being invoked every 5s on django-celery-beat instead of every 60s
  - `send-sale-toggle-notifications` would crash on django-celery-beat with `Cannot convert schedule type <saleor.core.schedules.sale_webhook_schedule object at 0x7fabfdaacb20> to model`

  Usage:

  - Database backend: `celery --app saleor.celeryconf:app beat --scheduler saleor.schedulers.schedulers.DatabaseScheduler`
  - Shelve backend: `celery --app saleor.celeryconf:app beat --scheduler saleor.schedulers.schedulers.PersistentScheduler`

- Fix problem with updating draft order with active avalara - #10183 by @IKarbowiak
- Fix stock validation and allocation for order with local collection point - #10218 by @IKarbowiak
- Fix stock allocation for order with global collection point - #10225 by @IKarbowiak

# 3.5.0

### GraphQL API

- Allow skipping address validation for checkout mutations (#10084) (7de33b145)
- Add `OrderFilter.numbers` filter - #9967 by @SzymJ
- Expose manifest in the `App` type (#10055) (f0f944066)
- Deprecate `configurationUrl` and `dataPrivacy` fields in apps (#10046) (68bd7c8a2)
- Fix `ProductVariant.created` resolver (#10072) (6c77053a9)
- Add `schemaVersion` field to `Shop` type. #11275 by @zedzior

### Saleor Apps

- Add webhooks `PAGE_TYPE_CREATED`, `PAGE_TYPE_UPDATED` and `PAGE_TYPE_DELETED` - #9859 by @SzymJ
- Add webhooks `ADDRESS_CREATED`, `ADDRESS_UPDATED` and `ADDRESS_DELETED` - #9860 by @SzymJ
- Add webhooks `STAFF_CREATED`, `STAFF_UPDATED` and `STAFF_DELETED` - #9949 by @SzymJ
- Add webhooks `ATTRIBUTE_CREATED`, `ATTRIBUTE_UPDATED` and `ATTRIBUTE_DELETED` - #9991 by @SzymJ
- Add webhooks `ATTRIBUTE_VALUE_CREATED`, `ATTRIBUTE_VALUE_UPDATED` and `ATTRIBUTE_VALUE_DELETED` - #10035 by @SzymJ
- Add webhook `CUSTOMER_DELETED` - #10060 by @SzymJ
- Add webhook for starting and ending sales - #10110 by @IKarbowiak
- Fix returning errors in subscription webhooks payloads - #9905 by @SzymJ
- Build JWT signature when secret key is an empty string (#10139) (c47de896c)
- Use JWS to sign webhooks with secretKey instead of obscure signature (ac065cdce)
- Sign webhook payload using RS256 and private key used JWT infrastructure (#9977) (df7c7d4e8)
- Unquote secret access when calling SQS (#10076) (3ac9714b5)

### Performance

- Add payment transactions data loader (#9940) (799a9f1c9)
- Optimize 0139_fulfil_orderline_token_old_id_created_at migration (#9935) (63073a86b)

### Other changes

- Introduce plain text attribute - #9907 by @IKarbowiak
- Add `metadata` fields to `OrderLine` and `CheckoutLine` models - #10040 by @SzymJ
- Add full-text search for Orders (#9937) (61aa89f06)
- Stop auto-assigning default addresses to checkout - #9933 by @SzymJ
- Fix inaccurate tax calculations - #9799 by @IKarbowiak
- Fix incorrect default value used in `PaymentInput.storePaymentMethod` - #9943 by @korycins
- Improve checkout total base calculations - #10048 by @IKarbowiak
- Improve click & collect and stock allocation - #10043 by @IKarbowiak
- Fix product media reordering (#10118) (de8a1847f)
- Add custom SearchVector class (#10109) (bf74f5efb)
- Improve checkout total base calculations (527b67f9b)
- Fix invoice download URL in send-invoice email (#10014) (667837a09)
- Fix invalid undiscounted total on order line (22ccacb59)
- Fix Avalara for free shipping (#9973) (90c076e33)
- Fix Avalara when voucher with `apply_once_per_order` settings is used (#9959) (fad5cdf46)
- Use Saleor's custom UvicornWorker to avoid lifespan warnings (#9915) (9090814b9)
- Add Azure blob storage support (#9866) (ceee97e83)

# 3.4.0

### Breaking changes

- Hide private metadata in notification payloads - #9849 by @maarcingebala
  - From now on, the `private_metadata` field in `NOTIFY_USER` webhook payload is deprecated and it will return an empty dictionary. This change also affects `AdminEmailPlugin`, `UserEmailPlugin`, and `SendgridEmailPlugin`.

### Other changes

#### GraphQL API

- Add new fields to `Order` type to show authorize/charge status #9795
  - Add new fields to Order type:
    - `totalAuthorized`
    - `totalCharged`
    - `authorizeStatus`
    - `chargeStatus`
  - Add filters to `Order`:
    - `authorizeStatus`
    - `chargeStatus`
- Add mutations for managing a payment transaction attached to order/checkout. - #9564 by @korycins
  - add fields:
    - `order.transactions`
    - `checkout.transactions`
  - add mutations:
    - `transactionCreate`
    - `transactionUpdate`
    - `transactionRequestAction`
  - add new webhook event:
    - `TRANSACTION_ACTION_REQUEST`
- Unify checkout's ID fields. - #9862 by @korycins
  - Deprecate `checkoutID` and `token` in all Checkout's mutations. Use `id` instead.
  - Deprecate `token` in `checkout` query. Use `id` instead.
- Add `unitPrice`, `undiscountedUnitPrice`, `undiscountedTotalPrice` fields to `CheckoutLine` type - #9821 by @fowczarek
- Fix invalid `ADDED_PRODUCTS` event parameter for `OrderLinesCreate` mutation - #9653 by @IKarbowiak
- Update sorting field descriptions - add info where channel slug is required (#9695) (391743098)
- Fix using enum values in permission descriptions (#9697) (dbb783e1f)
- Change gateway validation in `checkoutPaymentCreate` mutation (#9530) (cf1d49bdc)
- Fix invalid `ADDED_PRODUCTS` event parameter for `OrderLinesCreate` mutation (#9653) (a0d8aa8f1)
- Fix resolver for `Product.created` field (#9737) (0af00cb70)
- Allow fetching by id all order data for new orders (#9728) (71c19c951)
- Provide a reference for the rich text format (#9744) (f2207c408)
- Improve event schema field descriptions - #9880 by @patrys

#### Saleor Apps

- Add menu webhooks: `MENU_CREATED`, `MENU_UPDATED`, `MENU_DELETED`, `MENU_ITEM_CREATED`, `MENU_ITEM_UPDATED`, `MENU_ITEM_DELETED` - #9651 by @SzymJ
- Add voucher webhooks: `VOUCHER_CREATED`, `VOUCHER_UPDATED`, `VOUCHER_DELETED` - #9657 by @SzymJ
- Add app webhooks: `APP_INSTALLED`, `APP_UPDATED`, `APP_DELETED`, `APP_STATUS_CHANGED` - #9698 by @SzymJ
- Add warehouse webhoks: `WAREHOUSE_CREATED`, `WAREHOUSE_UPDATED`, `WAREHOUSE_DELETED` - #9746 by @SzymJ
- Expose order alongside fulfillment in fulfillment-based subscriptions used by webhooks (#9847)
- Fix webhooks payload not having field for `is_published` (#9800) (723f93c50)
- Add support for `ORDER_*` mounting points for Apps (#9694) (cc728ef7e)
- Add missing shipping method data in order and checkout events payloads. (#9692) (dabd1a221)
- Use the human-readable order number in notification payloads (#9863) (f10c5fd5f)

#### Models

- Migrate order discount id from int to UUID - #9729 by @IKarbowiak
  - Changed the order discount `id` from `int` to `UUID`, the old ids still can be used
    for old order discounts.
- Migrate order line id from int to UUID - #9637 by @IKarbowiak
  - Changed the order line `id` from `int` to `UUID`, the old ids still can be used
    for old order lines.
- Migrate checkout line id from int to UUID - #9675 by @IKarbowiak
  - Changed the checkout line `id` from `int` to `UUID`, the old ids still can be used
    for old checkout lines.

#### Performance

- Fix memory consumption of `delete_event_payloads_task` (#9806) (2823edc68)
- Add webhook events dataloader (#9790) (e88eef35e)
- Add dataloader for fulfillment warehouse resolver (#9740) (9d14fadb2)
- Fix order type resolvers performance (#9723) (13b5a95e7)
- Improve warehouse filtering performance (#9622) (a1a7a223b)
- Add dataloader for fulfillment lines (#9707) (68fb4bf4a)

#### Other

- Observability reporter - #9803 by @przlada
- Update sample products set - #9796 by @mirekm
- Fix for sending incorrect prices to Avatax - #9633 by @korycins
- Fix tax-included flag sending to Avatax - #9820
- Fix AttributeError: 'Options' object has no attribute 'Model' in `search_tasks.py` - #9824
- Fix Braintree merchant accounts mismatch error - #9778
- Stricter signatures for resolvers and mutations - #9649

# 3.3.1

- Drop manual calls to emit post_migrate in migrations (#9647) (b32308802)
- Fix search indexing of empty variants (#9640) (31833a717)

# 3.3.0

### Breaking changes

- PREVIEW_FEATURE: replace error code `NOT_FOUND` with `CHECKOUT_NOT_FOUND` for mutation `OrderCreateFromCheckout` - #9569 by @korycins

### Other changes

- Fix filtering product attributes by date range - #9543 by @IKarbowiak
- Fix for raising Permission Denied when anonymous user calls `checkout.customer` field - #9573 by @korycins
- Use fulltext search for products (#9344) (4b6f25964) by @patrys
- Precise timestamps for publication dates - #9581 by @IKarbowiak
  - Change `publicationDate` fields to `publishedAt` date time fields.
    - Types and inputs where `publicationDate` is deprecated and `publishedAt` field should be used instead:
      - `Product`
      - `ProductChannelListing`
      - `CollectionChannelListing`
      - `Page`
      - `PublishableChannelListingInput`
      - `ProductChannelListingAddInput`
      - `PageCreateInput`
      - `PageInput`
  - Change `availableForPurchaseDate` fields to `availableForPurchaseAt` date time field.
    - Deprecate `Product.availableForPurchase` field, the `Product.availableForPurchaseAt` should be used instead.
    - Deprecate `ProductChannelListing.availableForPurchase` field, the `ProductChannelListing.availableForPurchaseAt` should be used instead.
  - Deprecate `publicationDate` on `CollectionInput` and `CollectionCreateInput`.
  - Deprecate `PUBLICATION_DATE` in `CollectionSortField`, the `PUBLISHED_AT` should be used instead.
  - Deprecate `PUBLICATION_DATE` in `PageSortField`, the `PUBLISHED_AT` should be used instead.
  - Add a new column `published at` to export products. The new field should be used instead of `publication_date`.
- Add an alternative API for fetching metadata - #9231 by @patrys
- New webhook events related to gift card changes (#9588) (52adcd10d) by @SzymJ
- New webhook events for changes related to channels (#9570) (e5d78c63e) by @SzymJ
- Tighten the schema types for output fields (#9605) (81418cb4c) by @patrys
- Include permissions in schema descriptions of protected fields (#9428) (f0a988e79) by @maarcingebala
- Update address database (#9585) (1f5e84e4a) by @patrys
- Handle pagination with invalid cursor that is valid base64 (#9521) (3c12a1e95) by @jakubkuc
- Handle all Braintree errors (#9503) (20f21c34a) by @L3str4nge
- Fix `recalculate_order` dismissing weight unit (#9527) (9aea31774)
- Fix filtering product attributes by date range - #9543 by @IKarbowiak
- Fix for raising Permission Denied when anonymous user calls `checkout.customer` field - #9573 by @korycins
- Optimize stock warehouse resolver performance (955489bff) by @tomaszszymanski129
- Improve shipping zone filters performance (#9540) (7841ec536) by @tomaszszymanski129

# 3.2.0

### Breaking changes

- Convert IDs from DB to GraphQL format in all notification payloads (email plugins and the `NOTIFY` webhook)- #9388 by @L3str4nge
- Migrate order id from int to UUID - #9324 by @IKarbowiak
  - Changed the order `id` changed from `int` to `UUID`, the old ids still can be used
    for old orders.
  - Deprecated the `order.token` field, the `order.id` should be used instead.
  - Deprecated the `token` field in order payload, the `id` field should be used
    instead.
- Enable JWT expiration by default - #9483 by @maarcingebala

### Other changes

#### Saleor Apps

- Introduce custom prices - #9393 by @IKarbowiak
  - Add `HANDLE_CHECKOUTS` permission (only for apps)
- Add subscription webhooks (#9394) @jakubkuc
- Add `language_code` field to webhook payload for `Order`, `Checkout` and `Customer` - #9433 by @rafalp
- Refactor app tokens - #9438 by @IKarbowiak
  - Store app tokens hashes instead of plain text.
- Add category webhook events - #9490 by @SzymJ
- Fix access to own resources by App - #9425 by @korycins
- Add `handle_checkouts` permission - #9402 by @korycins
- Return `user_email` or order user's email in order payload `user_email` field (#9419) (c2d248655)
- Mutation `CategoryBulkDelete` now trigger `category_delete` event - #9533 by @SzymJ
- Add webhooks `SHIPPING_PRICE_CREATED`, `SHIPPING_PRICE_UPDATED`, `SHIPPING_PRICE_DELETED`, `SHIPPING_ZONE_CREATED`, `SHIPPING_ZONE_UPDATED`, `SHIPPING_ZONE_DELETED` - #9522 by @SzymJ

#### Plugins

- Add OpenID Connect Plugin - #9406 by @korycins
- Allow plugins to create their custom error code - #9300 by @LeOndaz

#### Other

- Use full-text search for products search API - #9344 by @patrys

- Include required permission in mutations' descriptions - #9363 by @maarcingebala
- Make GraphQL list items non-nullable - #9391 by @maarcingebala
- Port a better schema printer from GraphQL Core 3.x - #9389 by @patrys
- Fix failing `checkoutCustomerAttach` mutation - #9401 by @IKarbowiak
- Add new mutation `orderCreateFromCheckout` - #9343 by @korycins
- Assign missing user to context - #9520 by @korycins
- Add default ordering to order discounts - #9517 by @fowczarek
- Raise formatted error when trying to assign assigned media to variant - #9496 by @L3str4nge
- Update `orderNumber` field in `OrderEvent` type - #9447 by @IKarbowiak
- Do not create `AttributeValues` when values are not provided - #9446 @IKarbowiak
- Add response status code to event delivery attempt - #9456 by @przlada
- Don't rely on counting objects when reindexing - #9442 by @patrys
- Allow filtering attribute values by ids - #9399 by @IKarbowiak
- Fix errors handling for `orderFulfillApprove` mutation - #9491 by @SzymJ
- Fix shipping methods caching - #9472 by @tomaszszymanski129
- Fix payment flow - #9504 by @IKarbowiak
- Fix etting external methods did not throw an error when that method didn't exist - #9498 by @SethThoburn
- Reduce placeholder image size - #9484 by @jbergstroem
- Improve menus filtering performance - #9539 by @tomaszszymanski129
- Remove EventDeliveries without webhooks and make webhook field non-nullable - #9507 by @jakubkuc
- Improve discount filters performance - #9541 by @tomaszszymanski129
- Change webhooks to be called on commit in atomic transactions - #9532 by @jakubkuc
- Drop distinct and icontains in favor of ilike in apps filtering - #9534 by @tomaszszymanski129
- Refactor csv filters to improve performance - #9535 by @tomaszszymanski129
- Improve attributes filters performance - #9542 by @tomaszszymanski129
- Rename models fields from created to created_at - #9537 by @IKarbowiak

# 3.1.10

- Migration dependencies fix - #9590 by @SzymJ

# 3.1.9

- Use ordering by PK in `queryset_in_batches` (#9493) (4e49c52d2)

# 3.1.8

- Fix shipping methods caching (#9472) (0361f40)
- Fix logging of excessive logger informations (#9441) (d1c5d26)

# 3.1.7

- Handle `ValidationError` in metadata mutations (#9380) (75deaf6ea)
- Fix order and checkout payload serializers (#9369) (8219b6e9b)
- Fix filtering products ordered by collection (#9285) (57aed02a2)
- Cast `shipping_method_id` to int (#9364) (8d0584710)
- Catch "update_fields did not affect any rows" errors and return response with message (#9225) (29c7644fc)
- Fix "str object has no attribute input type" error (#9345) (34c64b5ee)
- Fix `graphene-django` middleware imports (#9360) (2af1cc55d)
- Fix preorders to update stock `quantity_allocated` (#9308) (8cf83df81)
- Do not drop attribute value files when value is deleted (#9320) (57b2888bf)
- Always cast database ID to int in data loader (#9340) (dbc5ec3e3)
- Fix removing references when user removes the referenced object (#9162) (68b33d95a)
- Pass correct list of order lines to `order_added_products_event` (#9286) (db3550f64)
- Fix flaky order payload serializer test (#9387) (d73bd6f9d)

# 3.1.6

- Fix unhandled GraphQL errors after removing `graphene-django` (#9398) (4090e6f2a)

# 3.1.5

- Fix checkout payload (#9333) (61b928e33)
- Revert "3.1 Add checking if given attributes are variant attributes in ProductVariantCreate mutation (#9134)" (#9334) (dfee09db3)

# 3.1.4

- Add `CREATED_AT` and `LAST_MODIFIED_AT` sorting to some GraphQL fields - #9245 by @rafalp
  - Added `LAST_MODIFIED_AT` sort option to `ExportFileSortingInput`
  - Added `CREATED_AT` and `LAST_MODIFIED_AT` sort options to `OrderSortingInput` type
  - Added `LAST_MODIFIED_AT` and `PUBLISHED_AT` sort options to `ProductOrder` type
  - Added `CREATED_AT` and `LAST_MODIFIED_AT` sort options to `SaleSortingInput` type
  - Added `CREATED_AT` and `LAST_MODIFIED_AT` sort options to `UserSortingInput` type
  - Added `ProductVariantSortingInput` type with `LAST_MODIFIED_AT` sort option
  - Deprecated `UPDATED_AT` sort option on `ExportFileSortingInput`
  - Deprecated `LAST_MODIFIED` and `PUBLICATION_DATE` sort options on `ProductOrder` type
  - Deprecated `CREATION_DATE` sort option on `OrderSortingInput` type
- Fix sending empty emails (#9317) (3e8503d8a)
- Add checking if given attributes are variant attributes in ProductVariantCreate mutation (#9134) (409ca7d23)
- Add command to update search indexes (#9315) (fdd81bbfe)
- Upgrade required Node and NPM versions used by release-it tool (#9293) (3f96a9c30)
- Update link to community pages (#9291) (2d96f5c60)
- General cleanup (#9282) (78f59c6a3)
- Fix `countries` resolver performance (#9318) (dc58ef2c4)
- Fix multiple refunds in NP Atobarai - #9222
- Fix dataloaders, filter out productmedia to be removed (#9299) (825ec3cad)
- Fix migration issue between 3.0 and main (#9323) (fec80cd63)
- Drop wishlist models (#9313) (7c9576925)

# 3.1.3

- Add command to update search indexes (#9315) (6be8461c0)
- Fix countries resolver performance (#9318) (e177f3957)

# 3.1.2

### Breaking changes

- Require `MANAGE_ORDERS` permission in `User.orders` query (#9128) (521dfd639)
  - only staff with `manage orders` and can fetch customer orders
  - the customer can fetch his own orders, except drafts

### Other changes

- Fix failing `on_failure` export tasks method (#9160) (efab6db9d)
- Fix mutations breaks on partially invalid IDs (#9227) (e3b6df2eb)
- Fix voucher migrations (#9249) (3c565ba0c)
- List the missing permissions where possible (#9250) (f8df1aa0d)
- Invalidate stocks dataloader (#9188) (e2366a5e6)
- Override `graphene.JSONString` to have more meaningful message in error message (#9171) (2a0c5a71a)
- Small schema fixes (#9224) (932e64808)
- Support Braintree subaccounts (#9191) (035bf705c)
- Split checkout mutations into separate files (#9266) (1d37b0aa3)

# 3.1.1

- Drop product channel listings when removing last available variant (#9232) (b92d3b686)
- Handle product media deletion in a Celery task (#9187) (2b10fc236)
- Filter Customer/Order/Sale/Product/ProductVariant by datetime of last modification (#9137) (55a845c7b)
- Add support for hiding plugins (#9219) (bc9405307)
- Fix missing update of payment methods when using stored payment method (#9158) (ee4bf520b)
- Fix invalid paths in VCR cassettes (#9236) (f6c268d2e)
- Fix Razorpay comment to be inline with code (#9238) (de417af24)
- Remove `graphene-federation` dependency (#9184) (dd43364f7)

# 3.1.0

### Breaking changes

#### Plugins

- Don't run plugins when calculating checkout's total price for available shipping methods resolution - #9121 by @rafalp
  - Use either net or gross price depending on store configuration.

### Other changes

#### Saleor Apps

- Add API for webhook payloads and deliveries - #8227 by @jakubkuc
- Extend app by `AppExtension` - #7701 by @korycins
- Add webhooks for stock changes: `PRODUCT_VARIANT_OUT_OF_STOCK` and `PRODUCT_VARIANT_BACK_IN_STOCK` - #7590 by @mstrumeck
- Add `COLLECTION_CREATED`, `COLLECTION_UPDATED`, `COLLECTION_DELETED` events and webhooks - #8974 by @rafalp
- Add draft orders webhooks by @jakubkuc
- Add support for providing shipping methods by Saleor Apps - #7975 by @bogdal:
  - Add `SHIPPING_LIST_METHODS_FOR_CHECKOUT` sync webhook
- Add sales webhooks - #8157 @kuchichan
- Allow fetching unpublished pages by apps with manage pages permission - #9181 by @IKarbowiak

#### Metadata

- Add ability to use metadata mutations with tokens as an identifier for orders and checkouts - #8426 by @IKarbowiak

#### Attributes

- Introduce swatch attributes - #7261 by @IKarbowiak
- Add `variant_selection` to `ProductAttributeAssign` operations - #8235 by @kuchichan
- Refactor attributes validation - #8905 by @IKarbowiak
  - in create mutations: require all required attributes
  - in update mutations: do not require providing any attributes; when any attribute is given, validate provided values.

#### Other features and changes

- Add gift cards - #7827 by @IKarbowiak, @tomaszszymanski129
- Add Click & Collect - #7673 by @kuchichan
- Add fulfillment confirmation - #7675 by @tomaszszymanski129
- Make SKU an optional field on `ProductVariant` - #7633 by @rafalp
- Possibility to pass metadata in input of `checkoutPaymentCreate` - #8076 by @mateuszgrzyb
- Add `ExternalNotificationTrigger` mutation - #7821 by @mstrumeck
- Extend `accountRegister` mutation to consume first & last name - #8184 by @piotrgrundas
- Introduce sales/vouchers per product variant - #8064 by @kuchichan
- Batch loads in queries for Apollo Federation - #8273 by @rafalp
- Reserve stocks for checkouts - #7589 by @rafalp
- Add query complexity limit to GraphQL API - #8526 by @rafalp
- Add `quantity_limit_per_customer` field to ProductVariant #8405 by @kuchichan
- Make collections names non-unique - #8986 by @rafalp
- Add validation of unavailable products in the checkout. Mutations: `CheckoutShippingMethodUpdate`,
  `CheckoutAddPromoCode`, `CheckoutPaymentCreate` will raise a ValidationError when product in the checkout is
  unavailable - #8978 by @IKarbowiak
- Add `withChoices` flag for Attribute type - #7733 by @dexon44
- Update required permissions for attribute options - #9204 by @IKarbowiak
  - Product attribute options can be fetched by requestors with manage product types and attributes permission.
  - Page attribute options can be fetched by requestors with manage page types and attributes permission.
- Deprecate interface field `PaymentData.reuse_source` - #7988 by @mateuszgrzyb
- Deprecate `setup_future_usage` from `checkoutComplete.paymentData` input - will be removed in Saleor 4.0 - #7994 by @mateuszgrzyb
- Fix shipping address issue in `availableCollectionPoints` resolver for checkout - #8143 by @kuchichan
- Fix cursor-based pagination in products search - #8011 by @rafalp
- Fix crash when querying external shipping methods `translation` field - #8971 by @rafalp
- Fix crash when too long translation strings were passed to `translate` mutations - #8942 by @rafalp
- Raise ValidationError in `CheckoutAddPromoCode`, `CheckoutPaymentCreate` when product in the checkout is
  unavailable - #8978 by @IKarbowiak
- Remove `graphene-django` dependency - #9170 by @rafalp
- Fix disabled warehouses appearing as valid click and collect points when checkout contains only preorders - #9052 by @rafalp
- Fix failing `on_failure` export tasks method - #9160 by @IKarbowiak

# 3.0.0

### Breaking changes

#### Behavior

- Add multichannel - #6242 by @fowczarek @d-wysocki
- Add email interface as a plugin - #6301 by @korycins
- Add unconfirmed order editing - #6829 by @tomaszszymanski129
  - Removed mutations for draft order lines manipulation: `draftOrderLinesCreate`, `draftOrderLineDelete`, `draftOrderLineUpdate`
  - Added instead: `orderLinesCreate`, `orderLineDelete`, `orderLineUpdate` mutations instead.
  - Order events enums `DRAFT_ADDED_PRODUCTS` and `DRAFT_REMOVED_PRODUCTS` are now `ADDED_PRODUCTS` and `REMOVED_PRODUCTS`
- Remove resolving users location from GeoIP; drop `PaymentInput.billingAddress` input field - #6784 by @maarcingebala
- Always create new checkout in `checkoutCreate` mutation - #7318 by @IKarbowiak
  - deprecate `created` return field on `checkoutCreate` mutation
- Return empty values list for attribute without choices - #7394 by @fowczarek
  - `values` for attributes without choices from now are empty list.
  - attributes with choices - `DROPDOWN` and `MULTISELECT`
  - attributes without choices - `FILE`, `REFERENCE`, `NUMERIC` and `RICH_TEXT`
- Unify checkout identifier in checkout mutations and queries - #7511 by @IKarbowiak
- Propagate sale and voucher discounts over specific lines - #8793 by @korycins
  - Use a new interface for response received from plugins/pluginManager. Methods `calculate_checkout_line_unit_price`
    and `calculate_checkout_line_total` returns `TaxedPricesData` instead of `TaxedMoney`.
- Attach sale discount info to the line when adding variant to order - #8821 by @IKarbowiak
  - Use a new interface for the response received from plugins/pluginManager.
    Methods `calculate_order_line_unit` and `calculate_order_line_total` returns
    `OrderTaxedPricesData` instead of `TaxedMoney`.
  - Rename checkout interfaces: `CheckoutTaxedPricesData` instead of `TaxedPricesData`
    and `CheckoutPricesData` instead of `PricesData`
- Sign JWT tokens with RS256 instead of HS256 - #7990 by @korycins
- Add support for filtering available shipping methods by Saleor Apps - #8399 by @kczan, @stnatic
  - Introduce `ShippingMethodData` interface as a root object type for ShippingMethod object
- Limit number of user addresses - #9173 by @IKarbowiak

#### GraphQL Schema

- Drop deprecated meta mutations - #6422 by @maarcingebala
- Drop deprecated service accounts and webhooks API - #6431 by @maarcingebala
- Drop deprecated fields from the `ProductVariant` type: `quantity`, `quantityAllocated`, `stockQuantity`, `isAvailable` - #6436 by @maarcingebala
- Drop authorization keys API - #6631 by @maarcingebala
- Drop `type` field from `AttributeValue` type - #6710 by @IKarbowiak
- Drop deprecated `taxRate` field from `ProductType` - #6795 by @d-wysocki
- Drop deprecated queries and mutations - #7199 by @IKarbowiak
  - drop `url` field from `Category` type
  - drop `url` field from `Category` type
  - drop `url` field from `Product` type
  - drop `localized` fild from `Money` type
  - drop `permissions` field from `User` type
  - drop `navigation` field from `Shop` type
  - drop `isActive` from `AppInput`
  - drop `value` from `AttributeInput`
  - drop `customerId` from `checkoutCustomerAttach`
  - drop `stockAvailability` argument from `products` query
  - drop `created` and `status` arguments from `orders` query
  - drop `created` argument from `draftOrders` query
  - drop `productType` from `ProductFilter`
  - deprecate specific error fields `<TypeName>Errors`, typed `errors` fields and remove deprecation
- Drop top-level `checkoutLine` query from the schema with related resolver, use `checkout` query instead - #7623 by @dexon44
- Change error class in `CollectionBulkDelete` to `CollectionErrors` - #7061 by @d-wysocki
- Make quantity field on `StockInput` required - #7082 by @IKarbowiak
- Add description to shipping method - #7116 by @IKarbowiak
  - `ShippingMethod` was extended with `description` field.
  - `ShippingPriceInput` was extended with `description` field
  - Extended `shippingPriceUpdate`, `shippingPriceCreate` mutation to add/edit description
  - Input field in `shippingPriceTranslate` changed to `ShippingPriceTranslationInput`
- Split `ShippingMethod` into `ShippingMethod` and `ShippingMethodType` (#8399):
  - `ShippingMethod` is used to represent methods offered for checkouts and orders
  - `ShippingMethodType` is used to manage shipping method configurations in Saleor
  - Deprecate `availableShippingMethods` on `Order` and `Checkout`. Use `shippingMethods` and refer to the `active` field instead

#### Saleor Apps

- Drop `CHECKOUT_QUANTITY_CHANGED` webhook - #6797 by @d-wysocki
- Change the payload of the order webhook to handle discounts list - #6874 by @korycins:
  - added fields: `Order.discounts`, `OrderLine.unit_discount_amount`, `OrderLine.unit_discount_type`, `OrderLine.unit_discount_reason`,
  - removed fields: `Order.discount_amount`, `Order.discount_name`, `Order.translated_discount_name`
- Remove triggering a webhook event `PRODUCT_UPDATED` when calling `ProductVariantCreate` mutation. Use `PRODUCT_VARIANT_CREATED` instead - #6963 by @piotrgrundas
- Make `order` property of invoice webhook payload contain order instead of order lines - #7081 by @pdblaszczyk
  - Affected webhook events: `INVOICE_REQUESTED`, `INVOICE_SENT`, `INVOICE_DELETED`
- Added `CHECKOUT_FILTER_SHIPPING_METHODS`, `ORDER_FILTER_SHIPPING_METHODS` sync webhooks - #8399 by @kczan, @stnatic

#### Plugins

- Drop `apply_taxes_to_shipping_price_range` plugin hook - #6746 by @maarcingebala
- Refactor listing payment gateways - #7050 by @maarcingebala:
  - Breaking changes in plugin methods: removed `get_payment_gateway` and `get_payment_gateway_for_checkout`; instead `get_payment_gateways` was added.
- Improve checkout performance - introduce `CheckoutInfo` data class - #6958 by @IKarbowiak;
  - Introduced changes in plugin methods definitions in the following methods, the `checkout` parameter changed to `checkout_info`:
    - `calculate_checkout_total`
    - `calculate_checkout_subtotal`
    - `calculate_checkout_shipping`
    - `get_checkout_shipping_tax_rate`
    - `calculate_checkout_line_total`
    - `calculate_checkout_line_unit_price`
    - `get_checkout_line_tax_rate`
    - `preprocess_order_creation`
  - `preprocess_order_creation` was extend with `lines_info` parameter
- Fix Avalara caching - #7036 by @fowczarek:
  - Introduced changes in plugin methods definitions:
    - `calculate_checkout_line_total` was extended with `lines` parameter
    - `calculate_checkout_line_unit_price` was extended with `lines` parameter
    - `get_checkout_line_tax_rate` was extended with `lines` parameter
  - To get proper taxes we should always send the whole checkout to Avalara.
- Extend plugins manager to configure plugins for each plugins - #7198 by @korycins:
  - Introduce changes in API:
    - `paymentInitialize` - add `channel` parameter. Optional when only one channel exists.
    - `pluginUpdate` - add `channel` parameter.
    - `availablePaymentGateways` - add `channel` parameter.
    - `storedPaymentSources` - add `channel` parameter.
    - `requestPasswordReset` - add `channel` parameter.
    - `requestEmailChange` - add `channel` parameter.
    - `confirmEmailChange` - add `channel` parameter.
    - `accountRequestDeletion` - add `channel` parameter.
    - change structure of type `Plugin`:
      - add `globalConfiguration` field for storing configuration when a plugin is globally configured
      - add `channelConfigurations` field for storing plugin configuration for each channel
      - removed `configuration` field, use `globalConfiguration` and `channelConfigurations` instead
    - change structure of input `PluginFilterInput`:
      - add `statusInChannels` field
      - add `type` field
      - removed `active` field. Use `statusInChannels` instead
  - Change plugin webhook endpoint - #7332 by @korycins.
    - Use /plugins/channel/<channel_slug>/<plugin_id> for plugins with channel configuration
    - Use /plugins/global/<plugin_id> for plugins with global configuration
    - Remove /plugin/<plugin_id> endpoint
- Fix doubling price in checkout for products without tax - #7056 by @IKarbowiak:
  - Introduce changes in plugins method:
    - `calculate_checkout_subtotal` has been dropped from plugins;
    - for correct subtotal calculation, `calculate_checkout_line_total` must be set (manager method for calculating checkout subtotal uses `calculate_checkout_line_total` method)
- Deprecated Stripe plugin - will be removed in Saleor 4.0
  - rename `StripeGatewayPlugin` to `DeprecatedStripeGatewayPlugin`.
  - introduce new `StripeGatewayPlugin` plugin.

### Other changes

#### Features

- Migrate from Draft.js to Editor.js format - #6430, #6456 by @IKarbowiak
- Allow using `Bearer` as an authorization prefix - #6996 by @korycins
- Add product rating - #6284 by @korycins
- Add order confirmation - #6498 by @tomaszszymanski12
- Extend Vatlayer functionalities - #7101 by @korycins:
  - Allow users to enter a list of exceptions (country ISO codes) that will use the source country rather than the destination country for tax purposes.
  - Allow users to enter a list of countries for which no VAT will be added.
- Extend order with origin and original order values - #7326 by @IKarbowiak
- Allow impersonating user by an app/staff - #7754 by @korycins:
  - Add `customerId` to `checkoutCustomerAttach` mutation
  - Add new permission `IMPERSONATE_USER`
- Add possibility to apply a discount to order/order line with status `DRAFT` - #6930 by @korycins
- Implement database read replicas - #8516, #8751 by @fowczarek
- Propagate sale and voucher discounts over specific lines - #8793 by @korycins
  - The created order lines from checkout will now have fulfilled all undiscounted fields with a default price value
    (without any discounts).
  - Order line will now include a voucher discount (in the case when the voucher is for specific products or have a
    flag apply_once_per_order). In that case, `Order.discounts` will not have a relation to `OrderDiscount` object.
  - Webhook payload for `OrderLine` will now include two new fields, `sale_id` (graphql ID of applied sale) and
    `voucher_code` (code of the valid voucher applied to this line).
  - When any sale or voucher discount was applied, `line.discount_reason` will be fulfilled.
  - New interface for handling more data for prices: `PricesData` and `TaxedPricesData` used in checkout calculations
    and in plugins/pluginManager.
- Attach sale discount info to the line when adding variant to order - #8821 by @IKarbowiak
  - Rename checkout interfaces: `CheckoutTaxedPricesData` instead of `TaxedPricesData`
    and `CheckoutPricesData` instead of `PricesData`
  - New interface for handling more data for prices: `OrderTaxedPricesData` used in plugins/pluginManager.
- Add uploading video URLs to product gallery - #6838 by @GrzegorzDerdak
- Add generic `FileUpload` mutation - #6470 by @IKarbowiak

#### Metadata

- Allow passing metadata to `accountRegister` mutation - #7152 by @piotrgrundas
- Copy metadata fields when creating reissue - #7358 by @IKarbowiak
- Add metadata to shipping zones and shipping methods - #6340 by @maarcingebala
- Add metadata to menu and menu item - #6648 by @tomaszszymanski129
- Add metadata to warehouse - #6727 by @d-wysocki
- Added support for querying objects by metadata fields - #6683 by @LeOndaz, #7421 by @korycins
- Change metadata mutations to use token for order and checkout as an identifier - #8542 by @IKarbowiak
  - After changes, using the order `id` for changing order metadata is deprecated

#### Attributes

- Add rich text attribute input - #7059 by @piotrgrundas
- Support setting value for AttributeValue mutations - #7037 by @piotrgrundas
- Add boolean attributes - #7454 by @piotrgrundas
- Add date & date time attributes - #7500 by @piotrgrundas
- Add file attributes - #6568 by @IKarbowiak
- Add page reference attributes - #6624 by @IKarbowiak
- Add product reference attributes - #6711 by @IKarbowiak
- Add numeric attributes - #6790 by @IKarbowiak
- Add `withChoices` flag for Attribute type - #7733 by @CossackDex
- Return empty results when filtering by non-existing attribute - #7025 by @maarcingebala
- Add Page Types - #6261 by @IKarbowiak

#### Plugins

- Add interface for integrating the auth plugins - #6799 by @korycins
- Add Sendgrid plugin - #6793 by @korycins
- Trigger `checkout_updated` plugin method for checkout metadata mutations - #7392 by @maarcingebala

#### Saleor Apps

- Add synchronous payment webhooks - #7044 by @maarcingebala
- Add `CUSTOMER_UPDATED` webhook, add addresses field to customer `CUSTOMER_CREATED` webhook - #6898 by @piotrgrundas
- Add `PRODUCT_VARIANT_CREATED`, `PRODUCT_VARIANT_UPDATED`, `PRODUCT_VARIANT_DELETED` webhooks, fix attributes field for `PRODUCT_CREATED`, `PRODUCT_UPDATED` webhooks - #6963 by @piotrgrundas
- Trigger `PRODUCT_UPDATED` webhook for collections and categories mutations - #7051 by @d-wysocki
- Extend order webhook payload with fulfillment fields - #7364, #7347 by @korycins
  - fulfillments extended with:
    - `total_refund_amount`
    - `shipping_refund_amount`
    - `lines`
  - fulfillment lines extended with:
    - `total_price_net_amount`
    - `total_price_gross_amount`
    - `undiscounted_unit_price_net`
    - `undiscounted_unit_price_gross`
    - `unit_price_net`
- Extend order payload with undiscounted prices and add psp_reference to payment model - #7339 by @IKarbowiak
  - order payload extended with the following fields:
    - `undiscounted_total_net_amount`
    - `undiscounted_total_gross_amount`
    - `psp_reference` on `payment`
  - order lines extended with:
    - `undiscounted_unit_price_net_amount`
    - `undiscounted_unit_price_gross_amount`
    - `undiscounted_total_price_net_amount`
    - `undiscounted_total_price_gross_amount`
- Add `product_id`, `product_variant_id`, `attribute_id` and `page_id` when it is possible for `AttributeValue` translations webhook - #7783 by @fowczarek
- Add draft orders webhooks - #8102 by @jakubkuc
- Add page webhooks: `PAGE_CREATED`, `PAGE_UPDATED` and `PAGE_DELETED` - #6787 by @d-wysocki
- Add `PRODUCT_DELETED` webhook - #6794 by @d-wysocki
- Add `page_type_id` in translations webhook - #7825 by @fowczarek
- Fix failing account mutations for app - #7569 by @IKarbowiak
- Add app support for events - #7622 by @IKarbowiak
- Fix creating translations with app - #6804 by @krzysztofwolski
- Change the `app` query to return info about the currently authenticated app - #6928 by @d-wysocki
- Mark `X-` headers as deprecated and add headers without prefix. All deprecated headers will be removed in Saleor 4.0 - #8179 by @L3str4nge
  - X-Saleor-Event -> Saleor-Event
  - X-Saleor-Domain -> Saleor-Domain
  - X-Saleor-Signature -> Saleor-Signature
  - X-Saleor-HMAC-SHA256 -> Saleor-HMAC-SHA256

#### Other changes

- Add query contains only schema validation - #6827 by @fowczarek
- Add introspection caching - #6871 by @fowczarek
- Fix Sentry reporting - #6902 by @fowczarek
- Deprecate API fields `Order.discount`, `Order.discountName`, `Order.translatedDiscountName` - #6874 by @korycins
- Fix argument validation in page resolver - #6960 by @fowczarek
- Drop `data` field from checkout line model - #6961 by @fowczarek
- Fix `totalCount` on connection resolver without `first` or `last` - #6975 by @fowczarek
- Fix variant resolver on `DigitalContent` - #6983 by @fowczarek
- Fix resolver by id and slug for product and product variant - #6985 by @d-wysocki
- Add optional support for reporting resource limits via a stub field in `shop` - #6967 by @NyanKiyoshi
- Update checkout quantity when checkout lines are deleted - #7002 by @IKarbowiak
- Fix available shipping methods - return also weight methods without weight limits - #7021 by @IKarbowiak
- Validate discount value for percentage vouchers and sales - #7033 by @d-wysocki
- Add field `languageCode` to types: `AccountInput`, `AccountRegisterInput`, `CheckoutCreateInput`, `CustomerInput`, `Order`, `User`. Add field `languageCodeEnum` to `Order` type. Add new mutation `CheckoutLanguageCodeUpdate`. Deprecate field `Order.languageCode`. - #6609 by @korycins
- Extend `Transaction` type with gateway response and `Payment` type with filter - #7062 by @IKarbowiak
- Fix invalid tax rates for lines - #7058 by @IKarbowiak
- Allow seeing unconfirmed orders - #7072 by @IKarbowiak
- Raise `GraphQLError` when too big integer value is provided - #7076 by @IKarbowiak
- Do not update draft order addresses when user is changing - #7088 by @IKarbowiak
- Recalculate draft order when product/variant was deleted - #7085 by @d-wysocki
- Added validation for `DraftOrderCreate` with negative quantity line - #7085 by @d-wysocki
- Remove HTML tags from product `description_plaintext` - #7094 by @d-wysocki
- Fix failing product tasks when instances are removed - #7092 by @IKarbowiak
- Update GraphQL endpoint to only match exactly `/graphql/` without trailing characters - #7117 by @IKarbowiak
- Introduce `traced_resolver` decorator instead of Graphene middleware - #7159 by @tomaszszymanski129
- Fix failing export when exporting attribute without values - #7131 by @IKarbowiak
- Fix incorrect payment data for Klarna - #7150 by @IKarbowiak
- Drop deleted images from storage - #7129 by @IKarbowiak
- Fix export with empty assignment values - #7214 by @IKarbowiak
- Change exported file name - #7222 by @IKarbowiak
- Fix core sorting on related fields - #7195 by @tomaszszymanski129
- Use GraphQL IDs instead of database IDs in export - #7240 by @IKarbowiak
- Fix draft order tax mismatch - #7226 by @IKarbowiak
  - Introduce `calculate_order_line_total` plugin method
- Update core logging for better Celery tasks handling - #7251 by @tomaszszymanski129
- Raise `ValidationError` when refund cannot be performed - #7260 by @IKarbowiak
- Fix customer addresses missing after customer creation - #7327 by @tomaszszymanski129
- Fix invoice generation - #7376 by @tomaszszymanski129
- Allow defining only one field in translations - #7363 by @IKarbowiak
- Allow filtering pages by ids - #7393 by @IKarbowiak
- Fix validate `min_spent` on vouchers to use net or gross value depends on `settings.display_gross_prices` - #7408 by @d-wysocki
- Fix invoice generation - #7376 by tomaszszymanski129
- Add hash to uploading images #7453 by @IKarbowiak
- Add file format validation for uploaded images - #7447 by @IKarbowiak
- Fix attaching params for address form errors - #7485 by @IKarbowiak
- Update draft order validation - #7253 by @IKarbowiak
  - Extend Order type with errors: [OrderError!]! field
  - Create tasks for deleting order lines by deleting products or variants
- Fix doubled checkout total price for one line and zero shipping price - #7532 by @IKarbowiak
- Deprecate nested objects in `TranslatableContent` types - #7522 by @IKarbowiak
- Modify order of auth middleware calls - #7572 by @tomaszszymanski129
- Drop assigning cheapest shipping method in checkout - #7767 by @maarcingebala
- Deprecate `query` argument in `sales` and `vouchers` queries - #7806 by @maarcingebala
- Allow translating objects by translatable content ID - #7803 by @maarcingebala
- Configure a periodic task for removing empty allocations - #7885 by @fowczarek
- Fix missing transaction id in Braintree - #8110 by @fowczarek
- Fix GraphQL federation support - #7771 #8107 by @rafalp
- Fix cursor-based pagination in products search - #8011 #8211 by @rafalp
- Batch loads in queries for Apollo Federation - #8362 by @rafalp
- Add workaround for failing Avatax when line has price 0 - #8610 by @korycins
- Add option to set tax code for shipping in Avatax configuration view - #8596 by @korycins
- Fix Avalara tax fetching from cache - #8647 by @fowczarek
- Fix incorrect stock allocation - #8931 by @IKarbowiak
- Fix incorrect handling of unavailable products in checkout - #8978, #9119 by @IKarbowiak, @korycins
- Add draft orders webhooks - #8102 by @jakubkuc
- Handle `SameSite` cookie attribute in jwt refresh token middleware - #8209 by @jakubkuc
- Fix creating translations with app - #6804 by @krzysztofwolski
- Add possibility to provide external payment ID during the conversion draft order to order - #6320 by @korycins
- Add basic rating for `Products` - #6284 by @korycins
- Add metadata to shipping zones and shipping methods - #6340 by @maarcingebala
- Add Page Types - #6261 by @IKarbowiak
- Migrate draftjs content to editorjs format - #6430 by @IKarbowiak
- Add editorjs sanitizer - #6456 by @IKarbowiak
- Add generic FileUpload mutation - #6470 by @IKarbowiak
- Order confirmation backend - #6498 by @tomaszszymanski129
- Handle `SameSite` cookie attribute in JWT refresh token middleware - #8209 by @jakubkuc
- Add possibility to provide external payment ID during the conversion draft order to order - #6320 by @korycins9
- Fix password reset request - #6351 by @Manfred-Madelaine-pro, Ambroise and Pierre
- Refund products support - #6530 by @korycins
- Add possibility to exclude products from shipping method - #6506 by @korycins
- Add `Shop.availableShippingMethods` query - #6551 by @IKarbowiak
- Add delivery time to shipping method - #6564 by @IKarbowiak
- Shipping zone description - #6653 by @tomaszszymanski129
- Get tax rate from plugins - #6649 by @IKarbowiak
- Added support for querying user by email - #6632 @LeOndaz
- Add order shipping tax rate - #6678 by @IKarbowiak
- Deprecate field `descriptionJSON` from `Product`, `Category`, `Collection` and field `contentJSON` from `Page` - #6692 by @d-wysocki
- Fix products visibility - #6704 by @IKarbowiak
- Fix page `contentJson` field to return JSON - #6832 by @d-wysocki
- Add SearchRank to search product by name and description. New enum added to `ProductOrderField` - `RANK` - which returns results sorted by search rank - #6872 by @d-wysocki
- Allocate stocks for order lines in a bulk way - #6877 by @IKarbowiak
- Deallocate stocks for order lines in a bulk way - #6896 by @IKarbowiak
- Prevent negative available quantity - #6897 by @d-wysocki
- Add default sorting by rank for search products - #6936 by @d-wysocki
- Fix exporting product description to xlsx - #6959 by @IKarbowiak
- Add `Shop.version` field to query API version - #6980 by @maarcingebala
- Add new authorization header `Authorization-Bearer` - #6998 by @korycins
- Add field `paymentMethodType` to `Payment` object - #7073 by @korycins
- Unify Warehouse Address API - #7481 by @d-wysocki
  - deprecate `companyName` on `Warehouse` type
  - remove `companyName` on `WarehouseInput` type
  - remove `WarehouseAddressInput` on `WarehouseUpdateInput` and `WarehouseCreateInput`, and change it to `AddressInput`
- Fix passing incorrect customer email to payment gateways - #7486 by @korycins
- Add HTTP meta tag for Content-Security-Policy in GraphQL Playground - #7662 by @NyanKiyoshi
- Add additional validation for `from_global_id_or_error` function - #8780 by @CossackDex

# 2.11.1

- Add support for Apple Pay on the web - #6466 by @korycins

## 2.11.0

### Features

- Add products export - #5255 by @IKarbowiak
- Add external apps support - #5767 by @korycins
- Invoices backend - #5732 by @tomaszszymanski129
- Adyen drop-in integration - #5914 by @korycins, @IKarbowiak
- Add a callback view to plugins - #5884 by @korycins
- Support pushing webhook events to message queues - #5940 by @patrys, @korycins
- Send a confirmation email when the order is canceled or refunded - #6017
- No secure cookie in debug mode - #6082 by @patrys, @orzechdev
- Add searchable and available for purchase flags to product - #6060 by @IKarbowiak
- Add `TotalPrice` to `OrderLine` - #6068 @fowczarek
- Add `PRODUCT_UPDATED` webhook event - #6100 by @tomaszszymanski129
- Search orders by GraphQL payment ID - #6135 by @korycins
- Search orders by a custom key provided by payment gateway - #6135 by @korycins
- Add ability to set a default product variant - #6140 by @tomaszszymanski129
- Allow product variants to be sortable - #6138 by @tomaszszymanski129
- Allow fetching stocks for staff users only with `MANAGE_ORDERS` permissions - #6139 by @fowczarek
- Add filtering to `ProductVariants` query and option to fetch variant by SKU in `ProductVariant` query - #6190 by @fowczarek
- Add filtering by Product IDs to `products` query - #6224 by @GrzegorzDerdak
- Add `change_currency` command - #6016 by @maarcingebala
- Add dummy credit card payment - #5822 by @IKarbowiak
- Add custom implementation of UUID scalar - #5646 by @koradon
- Add `AppTokenVerify` mutation - #5716 by @korycins

### Breaking Changes

- Refactored JWT support. Requires handling of JWT token in the storefront (a case when the backend returns the exception about the invalid token). - #5734, #5816 by @korycins
- New logging setup will now output JSON logs in production mode for ease of feeding them into log collection systems like Logstash or CloudWatch Logs - #5699 by @patrys
- Deprecate `WebhookEventType.CHECKOUT_QUANTITY_CHANGED` - #5837 by @korycins
- Anonymize and update order and payment fields; drop `PaymentSecureConfirm` mutation, drop Payment type fields: `extraData`, `billingAddress`, `billingEmail`, drop `gatewayResponse` from `Transaction` type - #5926 by @IKarbowiak
- Switch the HTTP stack from WSGI to ASGI based on Uvicorn - #5960 by @patrys
- Add `MANAGE_PRODUCT_TYPES_AND_ATTRIBUTES` permission, which is now required to access all attributes and product types related mutations - #6219 by @IKarbowiak

### Fixes

- Fix payment fields in order payload for webhooks - #5862 by @korycins
- Fix specific product voucher in draft orders - #5727 by @fowczarek
- Explicit country assignment in default shipping zones - #5736 by @maarcingebala
- Drop `json_content` field from the `Menu` model - #5761 by @maarcingebala
- Strip warehouse name in mutations - #5766 by @koradon
- Add missing order events during checkout flow - #5684 by @koradon
- Update Google Merchant to get tax rate based by plugin manager - #5823 by @gabmartinez
- Allow unicode in slug fields - #5877 by @IKarbowiak
- Fix empty plugin object result after `PluginUpdate` mutation - #5968 by @gabmartinez
- Allow finishing checkout when price amount is 0 - #6064 by @IKarbowiak
- Fix incorrect tax calculation for Avatax - #6035 by @korycins
- Fix incorrect calculation of subtotal with active Avatax - #6035 by @korycins
- Fix incorrect assignment of tax code for Avatax - #6035 by @korycins
- Do not allow negative product price - #6091 by @IKarbowiak
- Handle None as attribute value - #6092 by @IKarbowiak
- Fix for calling `order_created` before the order was saved - #6095 by @korycins
- Update default decimal places - #6098 by @IKarbowiak
- Avoid assigning the same pictures twice to a variant - #6112 by @IKarbowiak
- Fix crashing system when Avalara is improperly configured - #6117 by @IKarbowiak
- Fix for failing finalising draft order - #6133 by @korycins
- Remove corresponding draft order lines when variant is removing - #6119 by @IKarbowiak
- Update required perms for apps management - #6173 by @IKarbowiak
- Raise an error for an empty key in metadata - #6176 by @IKarbowiak
- Add attributes to product error - #6181 by @IKarbowiak
- Allow to add product variant with 0 price to draft order - #6189 by @IKarbowiak
- Fix deleting product when default variant is deleted - #6186 by @IKarbowiak
- Fix get unpublished products, product variants and collection as app - #6194 by @fowczarek
- Set `OrderFulfillStockInput` fields as required - #6196 by @IKarbowiak
- Fix attribute filtering by categories and collections - #6214 by @fowczarek
- Fix `is_visible` when `publication_date` is today - #6225 by @korycins
- Fix filtering products by multiple attributes - #6215 by @GrzegorzDerdak
- Add attributes validation while creating/updating a product's variant - #6269 by @GrzegorzDerdak
- Add metadata to page model - #6292 by @dominik-zeglen
- Fix for unnecessary attributes validation while updating simple product - #6300 by @GrzegorzDerdak
- Include order line total price to webhook payload - #6354 by @korycins
- Fix for fulfilling an order when product quantity equals allocated quantity - #6333 by @GrzegorzDerdak
- Fix for the ability to filter products on collection - #6363 by @GrzegorzDerdak

## 2.10.2

- Add command to change currencies in the database - #5906 by @d-wysocki

## 2.10.1

- Fix multiplied stock quantity - #5675 by @fowczarek
- Fix invalid allocation after migration - #5678 by @fowczarek
- Fix order mutations as app - #5680 by @fowczarek
- Prevent creating checkout/draft order with unpublished product - #5676 by @d-wysocki

## 2.10.0

- OpenTracing support - #5188 by @tomaszszymanski129
- Account confirmation email - #5126 by @tomaszszymanski129
- Relocate `Checkout` and `CheckoutLine` methods into separate module and update checkout related plugins to use them - #4980 by @krzysztofwolski
- Fix problem with free shipping voucher - #4942 by @IKarbowiak
- Add sub-categories to random data - #4949 by @IKarbowiak
- Deprecate `localized` field in Money type - #4952 by @IKarbowiak
- Fix for shipping API not applying taxes - #4913 by @kswiatek92
- Query object translation with only `manage_translation` permission - #4914 by @fowczarek
- Add customer note to draft orders API - #4973 by @IKarbowiak
- Allow to delete category and leave products - #4970 by @IKarbowiak
- Remove thumbnail generation from migration - #3494 by @kswiatek92
- Rename 'shipping_date' field in fulfillment model to 'created' - #2433 by @kswiatek92
- Reduce number of queries for 'checkoutComplete' mutation - #4989 by @IKarbowiak
- Force PyTest to ignore the environment variable containing the Django settings module - #4992 by @NyanKiyoshi
- Extend JWT token payload with user information - #4987 by @salwator
- Optimize the queries for product list in the dashboard - #4995 by @IKarbowiak
- Drop dashboard 1.0 - #5000 by @IKarbowiak
- Fixed serialization error on weight fields when running `loaddata` and `dumpdb` - #5005 by @NyanKiyoshi
- Fixed JSON encoding error on Google Analytics reporting - #5004 by @NyanKiyoshi
- Create custom field to translation, use new translation types in translations query - #5007 by @fowczarek
- Take allocated stock into account in `StockAvailability` filter - #5019 by @simonbru
- Generate matching postal codes for US addresses - #5033 by @maarcingebala
- Update debug toolbar - #5032 by @IKarbowiak
- Allow staff member to receive notification about customers orders - #4993 by @kswiatek92
- Add user's global id to the JWT payload - #5039 by @salwator
- Make middleware path resolving lazy - #5041 by @NyanKiyoshi
- Generate slug on saving the attribute value - #5055 by @fowczarek
- Fix order status after order update - #5072 by @fowczarek
- Extend top-level connection resolvers with ability to sort results - #5018 by @fowczarek
- Drop storefront 1.0 - #5043 by @IKarbowiak
- Replace permissions strings with enums - #5038 by @kswiatek92
- Remove gateways forms and templates - #5075 by @IKarbowiak
- Add `Wishlist` models and GraphQL endpoints - #5021 by @derenio
- Remove deprecated code - #5107 by @IKarbowiak
- Fix voucher start date filtering - #5133 by @dominik-zeglen
- Search by sku in products query - #5117 by @fowczarek
- Send fulfillment update email - #5118 by @IKarbowiak
- Add address query - #5148 by @kswiatek92
- Add `checkout_quantity_changed` webhook - #5042 by @derenio
- Remove unnecessary `manage_orders` permission - #5142 by @kswiatek92
- Mutation to change the user email - #5076 by @kswiatek92
- Add MyPy checks - #5150 by @IKarbowiak
- Move extracting user or service account to utils - #5152 by @kswiatek92
- Deprecate order status/created arguments - #5076 by @kswiatek92
- Fix getting title field in page mutations #5160 by @maarcingebala
- Copy public and private metadata from the checkout to the order upon creation - #5165 by @dankolbman
- Add warehouses and stocks- #4986 by @szewczykmira
- Add permission groups - #5176, #5513 by @IKarbowiak
- Drop `gettext` occurrences - #5189 by @IKarbowiak
- Fix `product_created` webhook - #5187 by @dzkb
- Drop unused resolver `resolve_availability` - #5190 by @maarcingebala
- Fix permission for `checkoutCustomerAttach` mutation - #5192 by @maarcingebala
- Restrict access to user field - #5194 by @maarcingebala
- Unify permission for service account API client in test - #5197 by @fowczarek
- Add additional confirmation step to `checkoutComplete` mutation - #5179 by @salwator
- Allow sorting warehouses by name - #5211 by @dominik-zeglen
- Add anonymization to GraphQL's `webhookSamplePayload` endpoint - #5161 @derenio
- Add slug to `Warehouse`, `Product` and `ProductType` models - #5196 by @IKarbowiak
- Add mutation for assigning, unassigning shipping zones to warehouse - #5217 by @kswiatek92
- Fix passing addresses to `PaymentData` objects - #5223 by @maarcingebala
- Return `null` when querying `me` as an anonymous user - #5231 by @maarcingebala
- Added `PLAYGROUND_ENABLED` environment variable/setting to allow to enable the GraphQL playground when `DEBUG` is disabled - #5254 by @NyanKiyoshi
- Fix access to order query when request from service account - #5258 by @fowczarek
- Customer shouldn't be able to see draft orders by token - #5259 by @fowczarek
- Customer shouldn't be able to query checkout with another customer - #5268 by @fowczarek
- Added integration support of Jaeger Tracing - #5282 by @NyanKiyoshi
- Return `null` when querying `me` as an anonymous user - #5231 as @maarcingebala
- Add `fulfillment created` webhook - @szewczykmira
- Unify metadata API - #5178 by @fowczarek
- Add compiled versions of emails to the repository - #5260 by @tomaszszymanski129
- Add required prop to fields where applicable - #5293 by @dominik-zeglen
- Drop `get_absolute_url` methods - #5299 by @IKarbowiak
- Add `--force` flag to `cleardb` command - #5302 by @maarcingebala
- Require non-empty message in `orderAddNote` mutation - #5316 by @maarcingebala
- Stock management refactor - #5323 by @IKarbowiak
- Add discount error codes - #5348 by @IKarbowiak
- Add benchmarks to checkout mutations - #5339 by @fowczarek
- Add pagination tests - #5363 by @fowczarek
- Add ability to assign multiple warehouses in mutations to create/update a shipping zone - #5399 by @fowczarek
- Add filter by ids to the `warehouses` query - #5414 by @fowczarek
- Add shipping rate price validation - #5411 by @kswiatek92
- Remove unused settings and environment variables - #5420 by @maarcingebala
- Add product price validation - #5413 by @kswiatek92
- Add attribute validation to `attributeAssign` mutation - #5423 by @kswiatek92
- Add possibility to update/delete more than one item in metadata - #5446 by @koradon
- Check if image exists before validating - #5425 by @kswiatek92
- Fix warehouses query not working without id - #5441 by @koradon
- Add `accountErrors` to `CreateToken` mutation - #5437, #5465 by @koradon
- Raise `GraphQLError` if filter has invalid IDs - #5460 by @gabmartinez
- Use `AccountErrorCode.INVALID_CREDENTIALS` instead of `INVALID_PASSWORD` - #5495 by @koradon
- Add tests for pagination - #5468 by @koradon
- Add `Job` abstract model and interface - #5510 by @IKarbowiak
- Refactor implementation of allocation - #5445 by @fowczarek
- Fix `WeightScalar` - #5530 by @koradon
- Add `OrderFulfill` mutation - #5525 by @fowczarek
- Add "It Works" page - #5494 by @IKarbowiak and @dominik-zeglen
- Extend errors in `OrderFulfill` mutation - #5553 by @fowczarek
- Refactor `OrderCancel` mutation for multiple warehouses - #5554 by @fowczarek
- Add negative weight validation - #5564 by @fowczarek
- Add error when user pass empty object as address - #5585 by @fowczarek
- Fix payment creation without shipping method - #5444 by @d-wysocki
- Fix checkout and order flow with variant without inventory tracking - #5599 by @fowczarek
- Fixed JWT expired token being flagged as unhandled error rather than handled. - #5603 by @NyanKiyoshi
- Refactor read-only middleware - #5602 by @maarcingebala
- Fix availability for variants without inventory tracking - #5605 by @fowczarek
- Drop support for configuring Vatlayer plugin from settings file. - #5614 by @korycins
- Add ability to query category, collection or product by slug - #5574 by @koradon
- Add `quantityAvailable` field to `ProductVariant` type - #5628 by @fowczarek
- Use tags rather than time-based logs for information on requests - #5608 by @NyanKiyoshi

## 2.9.0

### API

- Add mutation to change customer's first name last name - #4489 by @fowczarek
- Add mutation to delete customer's account - #4494 by @fowczarek
- Add mutation to change customer's password - #4656 by @fowczarek
- Add ability to customize email sender address in emails sent by Saleor - #4820 by @NyanKiyoshi
- Add ability to filter attributes per global ID - #4640 by @NyanKiyoshi
- Add ability to search product types by value (through the name) - #4647 by @NyanKiyoshi
- Add queries and mutation for serving and saving the configuration of all plugins - #4576 by @korycins
- Add `redirectUrl` to staff and user create mutations - #4717 by @fowczarek
- Add error codes to mutations responses - #4676 by @Kwaidan00
- Add translations to countries in `shop` query - #4732 by @fowczarek
- Add support for sorting product by their attribute values through given attribute ID - #4740 by @NyanKiyoshi
- Add descriptions for queries and query arguments - #4758 by @maarcingebala
- Add support for Apollo Federation - #4825 by @salwator
- Add mutation to create multiple product variants at once - #4735 by @fowczarek
- Add default value to custom errors - #4797 by @fowczarek
- Extend `availablePaymentGateways` field with gateways' configuration data - #4774 by @salwator
- Change `AddressValidationRules` API - #4655 by @Kwaidan00
- Use search in a consistent way; add sort by product type name and publication status to `products` query. - #4715 by @fowczarek
- Unify `menuItemMove` mutation with other reordering mutations - #4734 by @NyanKiyoshi
- Don't create an order when the payment was unsuccessful - #4500 by @NyanKiyoshi
- Don't require shipping information in checkout for digital orders - #4573 by @NyanKiyoshi
- Drop `manage_users` permission from the `permissions` query - #4854 by @maarcingebala
- Deprecate `inCategory` and `inCollection` attributes filters in favor of `filter` argument - #4700 by @NyanKiyoshi & @khalibloo
- Remove `PaymentGatewayEnum` from the schema, as gateways now are dynamic plugins - #4756 by @salwator
- Require `manage_products` permission to query `costPrice` and `stockQuantity` fields - #4753 by @NyanKiyoshi
- Refactor account mutations - #4510, #4668 by @fowczarek
- Fix generating random avatars when updating staff accounts - #4521 by @maarcingebala
- Fix updating JSON menu representation in mutations - #4524 by @maarcingebala
- Fix setting variant's `priceOverride` and `costPrice` to `null` - #4754 by @NyanKiyoshi
- Fix fetching staff user without `manage_users` permission - #4835 by @fowczarek
- Ensure that a GraphQL query is a string - #4836 by @nix010
- Add ability to configure the password reset link - #4863 by @fowczarek
- Fixed a performance issue where Saleor would sometimes run huge, unneeded prefetches when resolving categories or collections - #5291 by @NyanKiyoshi
- uWSGI now forces the django application to directly load on startup instead of being lazy - #5357 by @NyanKiyoshi

### Core

- Add enterprise-grade attributes management - #4351 by @dominik-zeglen and @NyanKiyoshi
- Add extensions manager - #4497 by @korycins
- Add service accounts - backend support - #4689 by @korycins
- Add support for webhooks - #4731 by @korycins
- Migrate the attributes mapping from HStore to many-to-many relation - #4663 by @NyanKiyoshi
- Create general abstraction for object metadata - #4447 by @salwator
- Add metadata to `Order` and `Fulfillment` models - #4513, #4866 by @szewczykmira
- Migrate the tax calculations to plugins - #4497 by @korycins
- Rewrite payment gateways using plugin architecture - #4669 by @salwator
- Rewrite Stripe integration to use PaymentIntents API - #4606 by @salwator
- Refactor password recovery system - #4617 by @fowczarek
- Add functionality to sort products by their "minimal variant price" - #4416 by @derenio
- Add voucher's "once per customer" feature - #4442 by @fowczarek
- Add validations for minimum password length in settings - #4735 by @fowczarek
- Add form to configure payments in the dashboard - #4807 by @szewczykmira
- Change `unique_together` in `AttributeValue` - #4805 by @fowczarek
- Change max length of SKU to 255 characters - #4811 by @lex111
- Distinguish `OrderLine` product name and variant name - #4702 by @fowczarek
- Fix updating order status after automatic fulfillment of digital products - #4709 by @korycins
- Fix error when updating or creating a sale with missing required values - #4778 by @NyanKiyoshi
- Fix error filtering pages by URL in the dashboard 1.0 - #4776 by @NyanKiyoshi
- Fix display of the products tax rate in the details page of dashboard 1.0 - #4780 by @NyanKiyoshi
- Fix adding the same product into a collection multiple times - #4518 by @NyanKiyoshi
- Fix crash when placing an order when a customer happens to have the same address more than once - #4824 by @NyanKiyoshi
- Fix time zone based tests - #4468 by @fowczarek
- Fix serializing empty URLs as a string when creating menu items - #4616 by @maarcingebala
- The invalid IP address in HTTP requests now fallback to the requester's IP address. - #4597 by @NyanKiyoshi
- Fix product variant update with current attribute values - #4936 by @fowczarek
- Update checkout last field and add auto now fields to save with update_fields parameter - #5177 by @IKarbowiak

### Dashboard 2.0

- Allow selecting the number of rows displayed in dashboard's list views - #4414 by @benekex2
- Add ability to toggle visible columns in product list - #4608 by @dominik-zeglen
- Add voucher settings - #4556 by @benekex2
- Contrast improvements - #4508 by @benekex2
- Display menu item form errors - #4551 by @dominik-zeglen
- Do not allow random IDs to appear in snapshots - #4495 by @dominik-zeglen
- Input UI changes - #4542 by @benekex2
- Implement new menu design - #4476 by @benekex2
- Refetch attribute list after closing modal - #4615 by @dominik-zeglen
- Add config for Testcafe - #4553 by @dominik-zeglen
- Fix product type taxes select - #4453 by @benekex2
- Fix form reloading - #4467 by @dominik-zeglen
- Fix voucher limit value when checkbox unchecked - #4456 by @benekex2
- Fix searches and pickers - #4487 by @dominik-zeglen
- Fix dashboard menu styles - #4491 by @benekex2
- Fix menu responsiveness - #4511 by @benekex2
- Fix loosing focus while typing in the product description field - #4549 by @dominik-zeglen
- Fix MUI warnings - #4588 by @dominik-zeglen
- Fix bulk action checkboxes - #4618 by @dominik-zeglen
- Fix rendering user avatar when it's empty #4546 by @maarcingebala
- Remove Dashboard 2.0 files form Saleor repository - #4631 by @dominik-zeglen
- Fix CreateToken mutation to use NonNull on errors field #5415 by @gabmartinez

### Other notable changes

- Replace Pipenv with Poetry - #3894 by @michaljelonek
- Upgrade `django-prices` to v2.1 - #4639 by @NyanKiyoshi
- Disable reports from uWSGI about broken pipe and write errors from disconnected clients - #4596 by @NyanKiyoshi
- Fix the random failures of `populatedb` trying to create users with an existing email - #4769 by @NyanKiyoshi
- Enforce `pydocstyle` for Python docstrings over the project - #4562 by @NyanKiyoshi
- Move Django Debug Toolbar to dev requirements - #4454 by @derenio
- Change license for artwork to CC-BY 4.0
- New translations:
  - Greek

## 2.8.0

### Core

- Avatax backend support - #4310 by @korycins
- Add ability to store used payment sources in gateways (first implemented in Braintree) - #4195 by @salwator
- Add ability to specify a minimal quantity of checkout items for a voucher - #4427 by @fowczarek
- Change the type of start and end date fields from Date to DateTime - #4293 by @fowczarek
- Revert the custom dynamic middlewares - #4452 by @NyanKiyoshi

### Dashboard 2.0

- UX improvements in Vouchers section - #4362 by @benekex2
- Add company address configuration - #4432 by @benekex2
- Require name when saving a custom list filter - #4269 by @benekex2
- Use `esModuleInterop` flag in `tsconfig.json` to simplify imports - #4372 by @dominik-zeglen
- Use hooks instead of a class component in forms - #4374 by @dominik-zeglen
- Drop CSRF token header from API client - #4357 by @dominik-zeglen
- Fix various bugs in the product section - #4429 by @dominik-zeglen

### Other notable changes

- Fix error when creating a checkout with voucher code - #4292 by @NyanKiyoshi
- Fix error when users enter an invalid phone number in an address - #4404 by @NyanKiyoshi
- Fix error when adding a note to an anonymous order - #4319 by @NyanKiyoshi
- Fix gift card duplication error in the `populatedb` script - #4336 by @fowczarek
- Fix vouchers apply once per order - #4339 by @fowczarek
- Fix discount tests failing at random - #4401 by @korycins
- Add `SPECIFIC_PRODUCT` type to `VoucherType` - #4344 by @fowczarek
- New translations:
  - Icelandic
- Refactored the backend side of `checkoutCreate` to improve performances and prevent side effects over the user's checkout if the checkout creation was to fail. - #4367 by @NyanKiyoshi
- Refactored the logic of cleaning the checkout shipping method over the API, so users do not lose the shipping method when updating their checkout. If the shipping method becomes invalid, it will be replaced by the cheapest available. - #4367 by @NyanKiyoshi & @szewczykmira
- Refactored process of getting available shipping methods to make it easier to understand and prevent human-made errors. - #4367 by @NyanKiyoshi
- Moved 3D secure option to Braintree plugin configuration and update config structure mechanism - #4751 by @salwator

## 2.7.0

### API

- Create order only when payment is successful - #4154 by @NyanKiyoshi
- Order Events containing order lines or fulfillment lines now return the line object in the GraphQL API - #4114 by @NyanKiyoshi
- GraphQL now prints exceptions to stderr as well as returning them or not - #4148 by @NyanKiyoshi
- Refactored API resolvers to static methods with root typing - #4155 by @NyanKiyoshi
- Add phone validation in the GraphQL API to handle the library upgrade - #4156 by @NyanKiyoshi

### Core

- Add basic Gift Cards support in the backend - #4025 by @fowczarek
- Add the ability to sort products within a collection - #4123 by @NyanKiyoshi
- Implement customer events - #4094 by @NyanKiyoshi
- Merge "authorize" and "capture" operations - #4098 by @korycins, @NyanKiyoshi
- Separate the Django middlewares from the GraphQL API middlewares - #4102 by @NyanKiyoshi, #4186 by @cmiacz

### Dashboard 2.0

- Add navigation section - #4012 by @dominik-zeglen
- Add filtering on product list - #4193 by @dominik-zeglen
- Add filtering on orders list - #4237 by @dominik-zeglen
- Change input style and improve Storybook stories - #4115 by @dominik-zeglen
- Migrate deprecated fields in Dashboard 2.0 - #4121 by @benekex2
- Add multiple select checkbox - #4133, #4146 by @benekex2
- Rename menu items in Dashboard 2.0 - #4172 by @benekex2
- Category delete modal improvements - #4171 by @benekex2
- Close modals on click outside - #4236 - by @benekex2
- Use date localize hook in translations - #4202 by @dominik-zeglen
- Unify search API - #4200 by @dominik-zeglen
- Default default PAGINATE_BY - #4238 by @dominik-zeglen
- Create generic filtering interface - #4221 by @dominik-zeglen
- Add default state to rich text editor = #4281 by @dominik-zeglen
- Fix translation discard button - #4109 by @benekex2
- Fix draftail options and icons - #4132 by @benekex2
- Fix typos and messages in Dashboard 2.0 - #4168 by @benekex2
- Fix view all orders button - #4173 by @benekex2
- Fix visibility card view - #4198 by @benekex2
- Fix query refetch after selecting an object in list - #4272 by @dominik-zeglen
- Fix image selection in variants - #4270 by @benekex2
- Fix collection search - #4267 by @dominik-zeglen
- Fix quantity height in draft order edit - #4273 by @benekex2
- Fix checkbox clickable area size - #4280 by @dominik-zeglen
- Fix breaking object selection in menu section - #4282 by @dominik-zeglen
- Reset selected items when tab switch - #4268 by @benekex2

### Other notable changes

- Add support for Google Cloud Storage - #4127 by @chetabahana
- Adding a nonexistent variant to checkout no longer crashes - #4166 by @NyanKiyoshi
- Disable storage of Celery results - #4169 by @NyanKiyoshi
- Disable polling in Playground - #4188 by @maarcingebala
- Cleanup code for updated function names and unused argument - #4090 by @jxltom
- Users can now add multiple "Add to Cart" forms in a single page - #4165 by @NyanKiyoshi
- Fix incorrect argument in `get_client_token` in Braintree integration - #4182 by @maarcingebala
- Fix resolving attribute values when transforming them to HStore - #4161 by @maarcingebala
- Fix wrong calculation of subtotal in cart page - #4145 by @korycins
- Fix margin calculations when product/variant price is set to zero - #4170 by @MahmoudRizk
- Fix applying discounts in checkout's subtotal calculation in API - #4192 by @maarcingebala
- Fix GATEWAYS_ENUM to always contain all implemented payment gateways - #4108 by @koradon

## 2.6.0

### API

- Add unified filtering interface in resolvers - #3952, #4078 by @korycins
- Add mutations for bulk actions - #3935, #3954, #3967, #3969, #3970 by @akjanik
- Add mutation for reordering menu items - #3958 by @NyanKiyoshi
- Optimize queries for single nodes - #3968 @NyanKiyoshi
- Refactor error handling in mutations #3891 by @maarcingebala & @akjanik
- Specify mutation permissions through Meta classes - #3980 by @NyanKiyoshi
- Unify pricing access in products and variants - #3948 by @NyanKiyoshi
- Use only_fields instead of exclude_fields in type definitions - #3940 by @michaljelonek
- Prefetch collections when getting sales of a bunch of products - #3961 by @NyanKiyoshi
- Remove unnecessary dedents from GraphQL schema so new Playground can work - #4045 by @salwator
- Restrict resolving payment by ID - #4009 @NyanKiyoshi
- Require `checkoutId` for updating checkout's shipping and billing address - #4074 by @jxltom
- Handle errors in `TokenVerify` mutation - #3981 by @fowczarek
- Unify argument names in types and resolvers - #3942 by @NyanKiyoshi

### Core

- Use Black as the default code formatting tool - #3852 by @krzysztofwolski and @NyanKiyoshi
- Dropped Python 3.5 support - #4028 by @korycins
- Rename Cart to Checkout - #3963 by @michaljelonek
- Use data classes to exchange data with payment gateways - #4028 by @korycins
- Refactor order events - #4018 by @NyanKiyoshi

### Dashboard 2.0

- Add bulk actions - #3955 by @dominik-zeglen
- Add user avatar management - #4030 by @benekex2
- Add navigation drawer support on mobile devices - #3839 by @benekex2
- Fix rendering validation errors in product form - #4024 by @benekex2
- Move dialog windows to query string rather than router paths - #3953 by @dominik-zeglen
- Update order events types - #4089 by @jxltom
- Code cleanup by replacing render props with react hooks - #4010 by @dominik-zeglen

### Other notable changes

- Add setting to enable Django Debug Toolbar - #3983 by @koradon
- Use newest GraphQL Playground - #3971 by @salwator
- Ensure adding to quantities in the checkout is respecting the limits - #4005 by @NyanKiyoshi
- Fix country area choices - #4008 by @fowczarek
- Fix price_range_as_dict function - #3999 by @zodiacfireworks
- Fix the product listing not showing in the voucher when there were products selected - #4062 by @NyanKiyoshi
- Fix crash in Dashboard 1.0 when updating an order address's phone number - #4061 by @NyanKiyoshi
- Reduce the time of tests execution by using dummy password hasher - #4083 by @korycins
- Set up explicit **hash** function - #3979 by @akjanik
- Unit tests use none as media root - #3975 by @korycins
- Update file field styles with materializecss template filter - #3998 by @zodiacfireworks
- New translations:
  - Albanian
  - Colombian Spanish
  - Lithuanian

## 2.5.0

### API

- Add query to fetch draft orders - #3809 by @michaljelonek
- Add bulk delete mutations - #3838 by @michaljelonek
- Add `languageCode` enum to API - #3819 by @michaljelonek, #3854 by @jxltom
- Duplicate address instances in checkout mutations - #3866 by @pawelzar
- Restrict access to `orders` query for unauthorized users - #3861 by @pawelzar
- Support setting address as default in address mutations - #3787 by @jxltom
- Fix phone number validation in GraphQL when country prefix not given - #3905 by @patrys
- Report pretty stack traces in DEBUG mode - #3918 by @patrys

### Core

- Drop support for Django 2.1 and Django 1.11 (previous LTS) - #3929 by @patrys
- Fulfillment of digital products - #3868 by @korycins
- Introduce avatars for staff accounts - #3878 by @pawelzar
- Refactor the account avatars path from a relative to absolute - #3938 by @NyanKiyoshi

### Dashboard 2.0

- Add translations section - #3884 by @dominik-zeglen
- Add light/dark theme - #3856 by @dominik-zeglen
- Add customer's address book view - #3826 by @dominik-zeglen
- Add "Add variant" button on the variant details page = #3914 by @dominik-zeglen
- Add back arrows in "Configure" subsections - #3917 by @dominik-zeglen
- Display avatars in staff views - #3922 by @dominik-zeglen
- Prevent user from changing his own status and permissions - #3922 by @dominik-zeglen
- Fix crashing product create view - #3837, #3910 by @dominik-zeglen
- Fix layout in staff members details page - #3857 by @dominik-zeglen
- Fix unfocusing rich text editor - #3902 by @dominik-zeglen
- Improve accessibility - #3856 by @dominik-zeglen

### Other notable changes

- Improve user and staff management in dashboard 1.0 - #3781 by @jxltom
- Fix default product tax rate in Dashboard 1.0 - #3880 by @pawelzar
- Fix logo in docs - #3928 by @michaljelonek
- Fix name of logo file - #3867 by @jxltom
- Fix variants for juices in example data - #3926 by @michaljelonek
- Fix alignment of the cart dropdown on new bootstrap version - #3937 by @NyanKiyoshi
- Refactor the account avatars path from a relative to absolute - #3938 by @NyanKiyoshi
- New translations:
  - Armenian
  - Portuguese
  - Swahili
  - Thai

## 2.4.0

### API

- Add model translations support in GraphQL API - #3789 by @michaljelonek
- Add mutations to manage addresses for authenticated customers - #3772 by @Kwaidan00, @maarcingebala
- Add mutation to apply vouchers in checkout - #3739 by @Kwaidan00
- Add thumbnail field to `OrderLine` type - #3737 by @michaljelonek
- Add a query to fetch order by token - #3740 by @michaljelonek
- Add city choices and city area type to address validator API - #3788 by @jxltom
- Fix access to unpublished objects in API - #3724 by @Kwaidan00
- Fix bug where errors are not returned when creating fulfillment with a non-existent order line - #3777 by @jxltom
- Fix `productCreate` mutation when no product type was provided - #3804 by @michaljelonek
- Enable database search in products query - #3736 by @michaljelonek
- Use authenticated user's email as default email in creating checkout - #3726 by @jxltom
- Generate voucher code if it wasn't provided in mutation - #3717 by @Kwaidan00
- Improve limitation of vouchers by country - #3707 by @michaljelonek
- Only include canceled fulfillments for staff in fulfillment API - #3778 by @jxltom
- Support setting address as when creating customer address #3782 by @jxltom
- Fix generating slug from title - #3816 by @maarcingebala
- Add `variant` field to `OrderLine` type - #3820 by @maarcingebala

### Core

- Add JSON fields to store rich-text content - #3756 by @michaljelonek
- Add function to recalculate total order weight - #3755 by @Kwaidan00, @maarcingebala
- Unify cart creation logic in API and Django views - #3761, #3790 by @maarcingebala
- Unify payment creation logic in API and Django views - #3715 by @maarcingebala
- Support partially charged and refunded payments - #3735 by @jxltom
- Support partial fulfillment of ordered items - #3754 by @jxltom
- Fix applying discounts when a sale has no end date - #3595 by @cprinos

### Dashboard 2.0

- Add "Discounts" section - #3654 by @dominik-zeglen
- Add "Pages" section; introduce Draftail WYSIWYG editor - #3751 by @dominik-zeglen
- Add "Shipping Methods" section - #3770 by @dominik-zeglen
- Add support for date and datetime components - #3708 by @dominik-zeglen
- Restyle app layout - #3811 by @dominik-zeglen

### Other notable changes

- Unify model field names related to models' public access - `publication_date` and `is_published` - #3706 by @michaljelonek
- Improve filter orders by payment status - #3749 @jxltom
- Refactor translations in emails - #3701 by @Kwaidan00
- Use exact image versions in docker-compose - #3742 by @ashishnitinpatil
- Sort order payment and history in descending order - #3747 by @jxltom
- Disable style-loader in dev mode - #3720 by @jxltom
- Add ordering to shipping method - #3806 by @michaljelonek
- Add missing type definition for dashboard 2.0 - #3776 by @jxltom
- Add header and footer for checkout success pages #3752 by @jxltom
- Add instructions for using local assets in Docker - #3723 by @michaljelonek
- Update S3 deployment documentation to include CORS configuration note - #3743 by @NyanKiyoshi
- Fix missing migrations for is_published field of product and page model - #3757 by @jxltom
- Fix problem with l10n in Braintree payment gateway template - #3691 by @Kwaidan00
- Fix bug where payment is not filtered from active ones when creating payment - #3732 by @jxltom
- Fix incorrect cart badge location - #3786 by @jxltom
- Fix storefront styles after bootstrap is updated to 4.3.1 - #3753 by @jxltom
- Fix logo size in different browser and devices with different sizes - #3722 by @jxltom
- Rename dumpdata file `db.json` to `populatedb_data.json` - #3810 by @maarcingebala
- Prefetch collections for product availability - #3813 by @michaljelonek
- Bump django-graphql-jwt - #3814 by @michaljelonek
- Fix generating slug from title - #3816 by @maarcingebala
- New translations:
  - Estonian
  - Indonesian

## 2.3.1

- Fix access to private variant fields in API - #3773 by maarcingebala
- Limit access of quantity and allocated quantity to staff in GraphQL API #3780 by @jxltom

## 2.3.0

### API

- Return user's last checkout in the `User` type - #3578 by @fowczarek
- Automatically assign checkout to the logged in user - #3587 by @fowczarek
- Expose `chargeTaxesOnShipping` field in the `Shop` type - #3603 by @fowczarek
- Expose list of enabled payment gateways - #3639 by @fowczarek
- Validate uploaded files in a unified way - #3633 by @fowczarek
- Add mutation to trigger fetching tax rates - #3622 by @fowczarek
- Use USERNAME_FIELD instead of hard-code email field when resolving user - #3577 by @jxltom
- Require variant and quantity fields in `CheckoutLineInput` type - #3592 by @jxltom
- Preserve order of nodes in `get_nodes_or_error` function - #3632 by @jxltom
- Add list mutations for `Voucher` and `Sale` models - #3669 by @michaljelonek
- Use proper type for countries in `Voucher` type - #3664 by @michaljelonek
- Require email in when creating checkout in API - #3667 by @michaljelonek
- Unify returning errors in the `tokenCreate` mutation - #3666 by @michaljelonek
- Use `Date` field in Sale/Voucher inputs - #3672 by @michaljelonek
- Refactor checkout mutations - #3610 by @fowczarek
- Refactor `clean_instance`, so it does not returns errors anymore - #3597 by @akjanik
- Handle GraphqQL syntax errors - #3576 by @jxltom

### Core

- Refactor payments architecture - #3519 by @michaljelonek
- Improve Docker and `docker-compose` configuration - #3657 by @michaljelonek
- Allow setting payment status manually for dummy gateway in Storefront 1.0 - #3648 by @jxltom
- Infer default transaction kind from operation type - #3646 by @jxltom
- Get correct payment status for order without any payments - #3605 by @jxltom
- Add default ordering by `id` for `CartLine` model - #3593 by @jxltom
- Fix "set password" email sent to customer created in the dashboard - #3688 by @Kwaidan00

### Dashboard 2.0

- ️Add taxes section - #3622 by @dominik-zeglen
- Add drag'n'drop image upload - #3611 by @dominik-zeglen
- Unify grid handling - #3520 by @dominik-zeglen
- Add component generator - #3670 by @dominik-zeglen
- Throw Typescript errors while snapshotting - #3611 by @dominik-zeglen
- Simplify mutation's error checking - #3589 by @dominik-zeglen
- Fix order cancelling - #3624 by @dominik-zeglen
- Fix logo placement - #3602 by @dominik-zeglen

### Other notable changes

- Register Celery task for updating exchange rates - #3599 by @jxltom
- Fix handling different attributes with the same slug - #3626 by @jxltom
- Add missing migrations for tax rate choices - #3629 by @jxltom
- Fix `TypeError` on calling `get_client_token` - #3660 by @michaljelonek
- Make shipping required as default when creating product types - #3655 by @jxltom
- Display payment status on customer's account page in Storefront 1.0 - #3637 by @jxltom
- Make order fields sequence in Dashboard 1.0 same as in Dashboard 2.0 - #3606 by @jxltom
- Fix returning products for homepage for the currently viewing user - #3598 by @jxltom
- Allow filtering payments by status in Dashboard 1.0 - #3608 by @jxltom
- Fix typo in the definition of order status - #3649 by @jxltom
- Add margin for order notes section - #3650 by @jxltom
- Fix logo position - #3609, #3616 by @jxltom
- Storefront visual improvements - #3696 by @piotrgrundas
- Fix product list price filter - #3697 by @Kwaidan00
- Redirect to success page after successful payment - #3693 by @Kwaidan00

## 2.2.0

### API

- Use `PermissionEnum` as input parameter type for `permissions` field - #3434 by @maarcingebala
- Add "authorize" and "charge" mutations for payments - #3426 by @jxltom
- Add alt text to product thumbnails and background images of collections and categories - #3429 by @fowczarek
- Fix passing decimal arguments = #3457 by @fowczarek
- Allow sorting products by the update date - #3470 by @jxltom
- Validate and clear the shipping method in draft order mutations - #3472 by @fowczarek
- Change tax rate field to choice field - #3478 by @fowczarek
- Allow filtering attributes by collections - #3508 by @maarcingebala
- Resolve to `None` when empty object ID was passed as mutation argument - #3497 by @maarcingebala
- Change `errors` field type from [Error] to [Error!] - #3489 by @fowczarek
- Support creating default variant for product types that don't use multiple variants - #3505 by @fowczarek
- Validate SKU when creating a default variant - #3555 by @fowczarek
- Extract enums to separate files - #3523 by @maarcingebala

### Core

- Add Stripe payment gateway - #3408 by @jxltom
- Add `first_name` and `last_name` fields to the `User` model - #3101 by @fowczarek
- Improve several payment validations - #3418 by @jxltom
- Optimize payments related database queries - #3455 by @jxltom
- Add publication date to collections - #3369 by @k-brk
- Fix hard-coded site name in order PDFs - #3526 by @NyanKiyoshi
- Update favicons to the new style - #3483 by @dominik-zeglen
- Fix migrations for default currency - #3235 by @bykof
- Remove Elasticsearch from `docker-compose.yml` - #3482 by @maarcingebala
- Resort imports in tests - #3471 by @jxltom
- Fix the no shipping orders payment crash on Stripe - #3550 by @NyanKiyoshi
- Bump backend dependencies - #3557 by @maarcingebala. This PR removes security issue CVE-2019-3498 which was present in Django 2.1.4. Saleor however wasn't vulnerable to this issue as it doesn't use the affected `django.views.defaults.page_not_found()` view.
- Generate random data using the default currency - #3512 by @stephenmoloney
- New translations:
  - Catalan
  - Serbian

### Dashboard 2.0

- Restyle product selection dialogs - #3499 by @dominik-zeglen, @maarcingebala
- Fix minor visual bugs in Dashboard 2.0 - #3433 by @dominik-zeglen
- Display warning if order draft has missing data - #3431 by @dominik-zeglen
- Add description field to collections - #3435 by @dominik-zeglen
- Add query batching - #3443 by @dominik-zeglen
- Use autocomplete fields in country selection - #3443 by @dominik-zeglen
- Add alt text to categories and collections - #3461 by @dominik-zeglen
- Use first and last name of a customer or staff member in UI - #3247 by @Bonifacy1, @dominik-zeglen
- Show error page if an object was not found - #3463 by @dominik-zeglen
- Fix simple product's inventory data saving bug - #3474 by @dominik-zeglen
- Replace `thumbnailUrl` with `thumbnail { url }` - #3484 by @dominik-zeglen
- Change "Feature on Homepage" switch behavior - #3481 by @dominik-zeglen
- Expand payment section in order view - #3502 by @dominik-zeglen
- Change TypeScript loader to speed up the build process - #3545 by @patrys

### Bugfixes

- Do not show `Pay For Order` if order is partly paid since partial payment is not supported - #3398 by @jxltom
- Fix attribute filters in the products category view - #3535 by @fowczarek
- Fix storybook dependencies conflict - #3544 by @dominik-zeglen

## 2.1.0

### API

- Change selected connection fields to lists - #3307 by @fowczarek
- Require pagination in connections - #3352 by @maarcingebala
- Replace Graphene view with a custom one - #3263 by @patrys
- Change `sortBy` parameter to use enum type - #3345 by @fowczarek
- Add `me` query to fetch data of a logged-in user - #3202, #3316 by @fowczarek
- Add `canFinalize` field to the Order type - #3356 by @fowczarek
- Extract resolvers and mutations to separate files - #3248 by @fowczarek
- Add VAT tax rates field to country - #3392 by @michaljelonek
- Allow creating orders without users - #3396 by @fowczarek

### Core

- Add Razorpay payment gatway - #3205 by @NyanKiyoshi
- Use standard tax rate as a default tax rate value - #3340 by @fowczarek
- Add description field to the Collection model - #3275 by @fowczarek
- Enforce the POST method on VAT rates fetching - #3337 by @NyanKiyoshi
- Generate thumbnails for category/collection background images - #3270 by @NyanKiyoshi
- Add warm-up support in product image creation mutation - #3276 by @NyanKiyoshi
- Fix error in the `populatedb` script when running it not from the project root - #3272 by @NyanKiyoshi
- Make Webpack rebuilds fast - #3290 by @patrys
- Skip installing Chromium to make deployment faster - #3227 by @jxltom
- Add default test runner - #3258 by @jxltom
- Add Transifex client to Pipfile - #3321 by @jxltom
- Remove additional pytest arguments in tox - #3338 by @jxltom
- Remove test warnings - #3339 by @jxltom
- Remove runtime warning when product has discount - #3310 by @jxltom
- Remove `django-graphene-jwt` warnings - #3228 by @jxltom
- Disable deprecated warnings - #3229 by @jxltom
- Add `AWS_S3_ENDPOINT_URL` setting to support DigitalOcean spaces. - #3281 by @hairychris
- Add `.gitattributes` file to hide diffs for generated files on Github - #3055 by @NyanKiyoshi
- Add database sequence reset to `populatedb` - #3406 by @michaljelonek
- Get authorized amount from succeeded auth transactions - #3417 by @jxltom
- Resort imports by `isort` - #3412 by @jxltom

### Dashboard 2.0

- Add confirmation modal when leaving view with unsaved changes - #3375 by @dominik-zeglen
- Add dialog loading and error states - #3359 by @dominik-zeglen
- Split paths and urls - #3350 by @dominik-zeglen
- Derive state from props in forms - #3360 by @dominik-zeglen
- Apply debounce to autocomplete fields - #3351 by @dominik-zeglen
- Use Apollo signatures - #3353 by @dominik-zeglen
- Add order note field in the order details view - #3346 by @dominik-zeglen
- Add app-wide progress bar - #3312 by @dominik-zeglen
- Ensure that all queries are built on top of TypedQuery - #3309 by @dominik-zeglen
- Close modal windows automatically - #3296 by @dominik-zeglen
- Move URLs to separate files - #3295 by @dominik-zeglen
- Add basic filters for products and orders list - #3237 by @Bonifacy1
- Fetch default currency from API - #3280 by @dominik-zeglen
- Add `displayName` property to components - #3238 by @Bonifacy1
- Add window titles - #3279 by @dominik-zeglen
- Add paginator component - #3265 by @dominik-zeglen
- Update Material UI to 3.6 - #3387 by @patrys
- Upgrade React, Apollo, Webpack and Babel - #3393 by @patrys
- Add pagination for required connections - #3411 by @dominik-zeglen

### Bugfixes

- Fix language codes - #3311 by @jxltom
- Fix resolving empty attributes list - #3293 by @maarcingebala
- Fix range filters not being applied - #3385 by @michaljelonek
- Remove timeout for updating image height - #3344 by @jxltom
- Return error if checkout was not found - #3289 by @maarcingebala
- Solve an auto-resize conflict between Materialize and medium-editor - #3367 by @adonig
- Fix calls to `ngettext_lazy` - #3380 by @patrys
- Filter preauthorized order from succeeded transactions - #3399 by @jxltom
- Fix incorrect country code in fixtures - #3349 by @bingimar
- Fix updating background image of a collection - #3362 by @fowczarek & @dominik-zeglen

### Docs

- Document settings related to generating thumbnails on demand - #3329 by @NyanKiyoshi
- Improve documentation for Heroku deployment - #3170 by @raybesiga
- Update documentation on Docker deployment - #3326 by @jxltom
- Document payment gateway configuration - #3376 by @NyanKiyoshi

## 2.0.0

### API

- Add mutation to delete a customer; add `isActive` field in `customerUpdate` mutation - #3177 by @maarcingebala
- Add mutations to manage authorization keys - #3082 by @maarcingebala
- Add queries for dashboard homepage - #3146 by @maarcingebala
- Allows user to unset homepage collection - #3140 by @oldPadavan
- Use enums as permission codes - #3095 by @the-bionic
- Return absolute image URLs - #3182 by @maarcingebala
- Add `backgroundImage` field to `CategoryInput` - #3153 by @oldPadavan
- Add `dateJoined` and `lastLogin` fields in `User` type - #3169 by @maarcingebala
- Separate `parent` input field from `CategoryInput` - #3150 by @akjanik
- Remove duplicated field in Order type - #3180 by @maarcingebala
- Handle empty `backgroundImage` field in API - #3159 by @maarcingebala
- Generate name-based slug in collection mutations - #3145 by @akjanik
- Remove products field from `collectionUpdate` mutation - #3141 by @oldPadavan
- Change `items` field in `Menu` type from connection to list - #3032 by @oldPadavan
- Make `Meta.description` required in `BaseMutation` - #3034 by @oldPadavan
- Apply `textwrap.dedent` to GraphQL descriptions - #3167 by @fowczarek

### Dashboard 2.0

- Add collection management - #3135 by @dominik-zeglen
- Add customer management - #3176 by @dominik-zeglen
- Add homepage view - #3155, #3178 by @Bonifacy1 and @dominik-zeglen
- Add product type management - #3052 by @dominik-zeglen
- Add site settings management - #3071 by @dominik-zeglen
- Escape node IDs in URLs - #3115 by @dominik-zeglen
- Restyle categories section - #3072 by @Bonifacy1

### Other

- Change relation between `ProductType` and `Attribute` models - #3097 by @maarcingebala
- Remove `quantity-allocated` generation in `populatedb` script - #3084 by @MartinSeibert
- Handle `Money` serialization - #3131 by @Pacu2
- Do not collect unnecessary static files - #3050 by @jxltom
- Remove host mounted volume in `docker-compose` - #3091 by @tiangolo
- Remove custom services names in `docker-compose` - #3092 by @tiangolo
- Replace COUNTRIES with countries.countries - #3079 by @neeraj1909
- Installing dev packages in docker since tests are needed - #3078 by @jxltom
- Remove comparing string in address-form-panel template - #3074 by @tomcio1205
- Move updating variant names to a Celery task - #3189 by @fowczarek

### Bugfixes

- Fix typo in `clean_input` method - #3100 by @the-bionic
- Fix typo in `ShippingMethod` model - #3099 by @the-bionic
- Remove duplicated variable declaration - #3094 by @the-bionic

### Docs

- Add createdb note to getting started for Windows - #3106 by @ajostergaard
- Update docs on pipenv - #3045 by @jxltom<|MERGE_RESOLUTION|>--- conflicted
+++ resolved
@@ -2,12 +2,10 @@
 
 All notable, unreleased changes to this project will be documented in this file. For the released changes, please visit the [Releases](https://github.com/mirumee/saleor/releases) page.
 
-<<<<<<< HEAD
 # 3.12.0
 
 ### Breaking changes
 
-=======
 # 3.15.0 [Unreleased]
 
 ### Breaking changes
@@ -244,7 +242,6 @@
 
 ### Breaking changes
 
->>>>>>> 99e4b88c
 - `stocks` and `channelListings` inputs for preview `ProductVariantBulkUpdate` mutation has been changed. Both inputs have been extended by:
 
   - `create` input - list of items that should be created
