# Changelog

All notable, unreleased changes to this project will be documented in this file. For the released changes, please visit the [Releases](https://github.com/mirumee/saleor/releases) page.

# 3.15.0 [Unreleased]

### Breaking changes

### GraphQL API

### Saleor Apps

### Other changes

# 3.14.0

### Breaking changes

- The `ProductBulkCreateError.path` field for errors related to product variants input in the `productBulkCreate` mutation will now return more detailed error paths, e.g. `variants.1.stocks.0.warehouse` instead of `variants.1.warehouses` - #12534 by @SzymJ
- The `discounts` field has been removed from the listed plugin manager methods. Instead of the `discounts` argument, an applied `discount` is now assigned to each line in the `CheckoutLineInfo` inside the `CheckoutInfo` object. - #11934 by @fowczarek

  - `calculate_checkout_total`
  - `calculate_checkout_subtotal`
  - `calculate_checkout_shipping`
  - `get_checkout_shipping_tax_rate`
  - `calculate_checkout_line_total`
  - `calculate_checkout_line_unit_price`
  - `get_checkout_line_tax_rate`
  - `preprocess_order_creation`

  This breaking change affect any custom plugins in open-source Saleor, if they override any of the above mentioned methods.

### GraphQL API

- [Preview] Add `orderBulkCreate` mutation - #12269 by @zedzior
- [Preview] Add `attributeBulkTranslate` and `attributeValueBulkTranslate` mutations - #12965 by @SzymJ
- [Preview] Add `where` and `search` filtering option on `products` query - #12960 by @zedzior
- Allow setting metadata during user creating and updating - #12577 by @IKarbowiak
  - The following mutations have been updated:
    - `customerCreate`
    - `customerUpdate`
    - `staffCreate`
    - `staffUpdate`
    - `accountUpdate`
    - `customerBulkUpdate`
- Add `checkoutCreateFromOrder` mutation to create checkout from order - #12628 by @korycins
- Allow setting metadata during invoice creating and updating - #12641 by @IKarbowiak
- Introduce channel permissions - #10423 by @IKarbowiak
  - Limit staff users to access only certain channels. Granted permissions only apply to channels that the user has already been given access to.
- Add `enableAccountConfirmationByEmail` option in the `shopSettingsUpdate` mutation, which allows controlling whether account confirmation should be sent on new account registrations (before it was controlled by env variable `ENABLE_ACCOUNT_CONFIRMATION_BY_EMAIL`) - #12781 by @SzymJ
- Add `path` field to `ProductVariantBulkError` - #12534 by @SzymJ
- Add `enable_account_confirmation_by_email` to `SiteSettings` model and allow to update it via `shopSettingsUpdate` mutation - #12781 by @SzymJ
<<<<<<< HEAD
- [Preview] Add `OrderBulkCreate` mutation - #12269 by @zedzior
- [Preview] Add `ORDER_BULK_CREATED` event, which is sent for successfully imported orders - #12536 by @zedzior
- Add `orderNoteAdd` and `orderNoteUpdate` mutations and deprecate `orderAddNote` mutation - #12434 by @pawelzar
=======
- Add `brand` optional field with brand data (initially logo image) to `Manifest`, `AppInstallation` and `App` - #12361 by @przlada
- Add `externalReference` field to `AttributeValueInput`, `BulkAttributeValueInput` and `AttributeValueSelectableTypeInput` - #12823 by @SzymJ
>>>>>>> e22490ef

### Saleor Apps

- Introduce channel permissions - #10423 by @IKarbowiak
  - Extend the OpenID connect configuration with `Staff user domains` and `Default permission group name for new staff users`.
  - When the OpenID plugin is active, the default staff permission group is created, and all staff users are assigned to it.
  - To ensure the proper functioning of OAuth permissions, ensure that the
    `Default permission group name for new staff users` is set to a permission group with no channel restrictions.
- [Preview] Add `ORDER_BULK_CREATED` event, which is sent for successfully imported orders - #12536 by @zedzior

### Other changes

- Fix saving `description_plaintext` for product - #12586 by @SzymJ
- Fix sending `product_created` event in `ProductBulkCreate` mutation - #12605 by @SzymJ
- Add `ORDER_REFUNDED`, `ORDER_FULLY_REFUNDED`, `ORDER_PAID` webhooks - #12533 by @korycins
- Add functionality to delete expired orders automatically - #12710 by @korycins
- Handle error raised by 0Auth when fetching token - #12672 by @IKarbowiakg
- Fix adding new lines to draft order when the existing line has deleted product - #12711 by @SzymJ
- Upgrade checkout `complete_checkout` to assign guest checkout to account if it exists - #12758 by @FremahA
- Remove `ENABLE_ACCOUNT_CONFIRMATION_BY_EMAIL` env variable from settings - ##12781 by @Szym
- Remove default `EMAIL_URL` value pointing to console output; from now on `EMAIL_URL` has to be set explicitly - #12580 by @maarcingebala
- Match `Orders` to `User` when creating user using OIDC plugin. - #12863 by @kadewu
- Allow defining a custom price in draft orders - #12855 by @KirillPlaksin
- Update price resolvers - use `discounted_price` on `ProductChannelListing` and `ProductVariantChannelListing` channel listings to return the pricing - #12713 by @IKarbowiak

# 3.13.0

### Highlights

- Improve support for handling transactions - #10350 by @korycins

  - API changes:

    - Add new mutations:
      - `transactionEventReport` - Report the event for the transaction.
      - `orderGrantRefundCreate` - Add granted refund to the order.
      - `orderGrantRefundUpdate` - Update granted refund.
    - Add new types:
      - `OrderGrantedRefund` - The details of the granted refund.
    - Add new webhooks:
      - `TRANSACTION_CHARGE_REQUESTED` - triggered when a staff user request charge for the transaction.
      - `TRANSACTION_REFUND_REQUESTED` - triggered when a staff user request refund for the transaction.
      - `TRANSACTION_CANCELATION_REQUESTED` - triggered when a staff user request cancelation for the transaction.
    - Add new webhook subscriptions:
      - `TransactionChargeRequested` - Event sent when transaction charge is requested.
      - `TransactionRefundRequested` - Event sent when transaction refund is requested.
      - `TransactionCancelationRequested` - Event sent when transaction cancelation is requested.
    - Add new fields:
      - `OrderSettings.markAsPaidStrategy` - Determine what strategy will be used to mark the order as paid.
      - `TransactionItem`:
        - `authorizePendingAmount` - Total amount of ongoing authorization requests for the transaction.
        - `refundPendingAmount` - Total amount of ongoing refund requests for the transaction.
        - `cancelPendingAmount` - Total amount of ongoing cancel requests for the transaction.
        - `chargePendingAmount` - Total amount of ongoing charge requests for the transaction.
        - `canceledAmount` - Total amount canceled for this transaction.
        - `name` - Name of the transaction.
        - `message` - Message related to the transaction.
        - `pspReference` - PSP reference of transaction.
        - `createdBy` - User or App that created the transaction.
        - `externalUrl` - The URL that will allow to redirect user to payment provider page with transaction details.
      - `TransactionEvent`:
        - `pspReference` - PSP reference related to the event.
        - `message` - Message related to the transaction's event.
        - `externalUrl` - The URL that will allow to redirect user to payment provider page with transaction event details.
        - `amount` - The amount related to this event.
        - `type` - The type of action related to this event.
        - `createdBy` - User or App that created the event.
      - `Order`:
        - `totalCharged` - Amount charged for the order.
        - `totalCanceled` - Amount canceled for the order.
        - `grantedRefunds` - List of granted refunds.
        - `totalGrantedRefund` - Total amount of granted refund.
        - `totalRefunded` - Total refund amount for the order.
        - `totalRefundPending` - Total amount of ongoing refund requests for the order's transactions.
        - `totalAuthorizePending` - Total amount of ongoing authorization requests for the order's transactions.
        - `totalChargePending` - Total amount of ongoing charge requests for the order's transactions.
        - `totalCancelPending` - Total amount of ongoing cancel requests for the order's transactions.
        - `totalRemainingGrant` - The difference between the granted refund and the pending and refunded amounts.
      - `OrderEventsEnum`:
        - `TRANSACTION_CHARGE_REQUESTED`
        - `TRANSACTION_CANCEL_REQUESTED`
        - `TRANSACTION_MARK_AS_PAID_FAILED`
    - Add new input fields:

      - `TransactionCreateInput` & `TransactionUpdateInput`:
        - `name` - The name of the transaction.
        - `message` - The message of the transaction.
        - `pspReference` - The PSP Reference of the transaction.
        - `amountCanceled` - Amount canceled by this transaction.
        - `externalUrl` - The URL that will allow to redirect user to payment provider page with transaction.
      - `TransactionEventInput`:
        - `pspReference` - The PSP Reference of the transaction.
        - `message` - Message related to the transaction's event.

    - Deprecate webhooks:
      - `TRANSACTION_ACTION_REQUEST` - Use `TRANSACTION_CHARGE_REQUESTED`, `TRANSACTION_REFUND_REQUESTED`, `TRANSACTION_CANCELATION_REQUESTED` instead.
    - Deprecate object fields:

      - `TransactionItem`:
        - `voidedAmount` - Use `canceledAmount`. This field will be removed in Saleor 3.14 (Preview feature).
        - `status` - Not needed anymore. The transaction amounts will be used to determine a current status of transactions. This field will be removed in Saleor 3.14 (Preview feature).
        - `reference` - Use `pspReference` instead. This field will be removed in Saleor 3.14 (Preview feature).
      - `TransactionEvent`:
        - `status` - Use `type` instead. This field will be removed in Saleor 3.14 (Preview feature).
        - `reference` - Use `pspReference` instead. This field will be removed in Saleor 3.14 (Preview feature).
        - `name` - Use `message` instead. This field will be removed in Saleor 3.14 (Preview feature).
      - `TransactionActionEnum`
        - `VOID` - Use `CANCEL` instead. This field will be removed in Saleor 3.14 (Preview feature).
      - `Order`:
        - `totalCaptured` - Use `totalCharged` instead. Will be removed in Saleor 4.0
      - `OrderEvent`:
        - `status` - Use `TransactionEvent` to track the status of `TransactionItem`. This field will be removed in Saleor 3.14 (Preview feature).
      - `OrderEventsEnum`:
        - `TRANSACTION_CAPTURE_REQUESTED` - Use `TRANSACTION_CHARGE_REQUESTED` instead. This field will be removed in Saleor 3.14 (Preview feature).
        - `TRANSACTION_VOID_REQUESTED` - Use `TRANSACTION_CANCEL_REQUESTED` instead. This field will be removed in Saleor 3.14 (Preview feature).

    - Deprecate input fields:
      - `TransactionCreateInput` & `TransactionUpdateInput`:
        - `status` - Not needed anymore. The transaction amounts will be used to determine the current status of transactions. This input field will be removed in Saleor 3.14 (Preview feature).
        - `type` - Use `name` and `message` instead. This input field will be removed in Saleor 3.14 (Preview feature).
        - `reference` - Use `pspReference` instead. This input field will be removed in Saleor 3.14 (Preview feature).
        - `amountVoided` - Use `amountCanceled` instead. This input field will be removed in Saleor 3.14 (Preview feature).
      - `TransactionEventInput`:
        - `status` - Status will be calculated by Saleor. This input field will be removed in Saleor 3.14 (Preview feature).
        - `reference` - Use `pspReference` instead. This input field will be removed in Saleor 3.14 (Preview feature).
        - `name` - Use `message` instead. This field will be removed in Saleor 3.14 (Preview feature).

- Support for payment apps - #12179 by @korycins
  - Add new mutations:
    - `paymentGatewayInitialize` - Initialize the payment gateway to process a payment.
    - `transactionInitialize` - Initiate payment processing.
    - `transactionProcess` - Process the initialized payment.
  - Add new synchronous webhooks:
    - `PAYMENT_GATEWAY_INITIALIZE_SESSION` - Triggered when a customer requests the initialization of a payment gateway.
    - `TRANSACTION_INITIALIZE_SESSION` - Triggered when a customer requests the initialization of a payment processing.
    - `TRANSACTION_PROCESS_SESSION` - Triggered when a customer requests processing the initialized payment.

### Breaking changes

- **Feature preview breaking change**:

  - Improve support for handling transactions - #10350 by @korycins
    - For all new `transactionItem` created by `transactionCreate`, any update action can be done only by the same app/user that performed `transactionCreate` action. This change impacts only on new `transactionItem,` the already existing will work in the same way as previously.
    - `transactionRequestAction` mutation can't be executed with `MANAGE_ORDERS` permission. Permission `HANDLE_PAYMENTS` is required.
    - Drop calling `TRANSACTION_ACTION_REQUEST` webhook inside a mutation related to `Payment` types. The related mutations: `orderVoid`, `orderCapture`, `orderRefund`, `orderFulfillmentRefundProducts`, `orderFulfillmentReturnProducts`. Use a dedicated mutation for triggering an action: `transactionRequestAction`.

  See the [3.12 to 3.13](https://docs.saleor.io/docs/3.x/upgrade-guides/3-12-to-3-13) upgrade guide for more details.

### GraphQL API

- [Preview] Add `StockBulkUpdate` mutation - #12139 by @SzymJ
- Upgrade GraphiQL to `2.4.0` for playground - #12271 by @zaiste
- Add new object type `AppManifestRequiredSaleorVersion` - #12164 by @przlada
  - Add new optional field `Manifest.requiredSaleorVersion`
  - Add `requiredSaleorVersion` validation to `appInstall` and `appFetchManifest` mutations
- Add new field `author` to `Manifest` and `App` object types - #12166 by @przlada
- Add backward compatibility for `taxCode` field - #12325 by @maarcingebala
- Support resolving `Order` as an entity in Apollo Federation - #12328 by @binary-koan
- [Preview] Add `ProductBulkCreate` mutation - #12177 by @SzymJ
- [Preview] Add `CustomerBulkUpdate` mutation - #12268 by @SzymJ

### Saleor Apps

- Add `requiredSaleorVersion` field to the App manifest determining the required Saleor version as semver range - #12164 by @przlada
- Add new field `author` to the App manifest - #12166 by @przlada
- Add `GIFT_CARD_SENT` asynchronous event to webhooks - #12472 by @rafalp

### Other changes

- Add Celery beat task for expiring unconfirmed not paid orders - #11960 by @kadewu:
  - Add `expireOrdersAfter` to `orderSettings` for `Channel` type.
  - Add `ORDER_EXPIRED` webhook triggered when `Order` is marked as expired.
- Create order discounts for all voucher types - #12272 by @IKarbowiak
- Core now supports Dev Containers for local development - #12391 by @patrys
- Use Mailhog SMTP server on Dev Container - #12402 by @carlosa54
- Publish schema.graphql on releases - #12431 by @maarcingebala
- Fix missing webhook triggers for `order_updated` and `order_fully_paid` when an order is paid with a `transactionItem` - #12508 by @korycins
- Remove Mailhog in favor of Mailpit - #12447 by @carlosa54

# 3.12.0

### Breaking changes

- `stocks` and `channelListings` inputs for preview `ProductVariantBulkUpdate` mutation has been changed. Both inputs have been extended by:

  - `create` input - list of items that should be created
  - `update` input - list of items that should be updated
  - `remove` input - list of objects ID's that should be removed

  If your platform relies on this [Preview] feature, make sure you update your mutations stocks and channel listings inputs from:

  ```
     {
      "stocks/channelListings": [
        {
          ...
        }
      ]
     }
  ```

  to:

  ```
     {
      "stocks/channelListings": {
        "create": [
          {
           ...
          }
        ]
      }
     }
  ```

- Change the discount rounding mode - #12041 by @IKarbowiak

  - Change the rounding mode from `ROUND_DOWN` to `ROUND_HALF_UP` - it affects the discount amount and total price of future checkouts and orders with a percentage discount applied.
    The discount amount might be 0.01 greater, and the total price might be 0.01 lower.
    E.g. if you had an order for $13 and applied a 12.5% discount, you would get $11.38 with a $1.62 discount, but now it will be calculated as $11.37 with $1.63 discount.

- Media and image fields now default to returning 4K thumbnails instead of original uploads - #11996 by @patrys
- Include specific products voucher in checkout discount - #12191 by @IKarbowiak
  - Make the `specific product` and `apply once per order` voucher discounts visible on `checkout.discount` field.
    Previously, the discount amount for these vouchers was shown as 0.

### GraphQL API

- Added support for all attributes types in `BulkAttributeValueInput` - #12095 by @SzymJ
- Add possibility to remove `stocks` and `channel listings` in `ProductVariantBulkUpdate` mutation.
- Move `orderSettings` query to `Channel` type - #11417 by @kadewu:
  - Mutation `Channel.channelCreate` and `Channel.channelUpdate` have new `orderSettings` input.
  - Deprecate `Shop.orderSettings` query. Use `Channel.orderSettings` query instead.
  - Deprecate `Shop.orderSettingsUpdate` mutation. Use `Channel.channelUpdate` instead.
- Add meta fields to `ProductMedia` model - #11894 by @zedzior
- Make `oldPassword` argument on `passwordChange` mutation optional; support accounts without usable passwords - @11999 by @rafalp
- Added support for AVIF images, added `AVIF` and `ORIGINAL` to `ThumbnailFormatEnum` - #11998 by @patrys
- Introduce custom headers for webhook requests - #11978 by @zedzior
- Improve GraphQL playground by storing headers in the local storage - #12176 by @zaiste
- Fixes for GraphiQL playground - #12192 by @zaiste

### Other changes

- Fix saving `metadata` in `ProductVariantBulkCreate` and `ProductVariantBulkupdate` mutations - #12097 by @SzymJ
- Enhance webhook's subscription query validation. Apply the validation and event inheritance to manifest validation - #11797 by @zedzior
- Fix GraphQL playground when the `operationName` is set across different tabs - #11936 by @zaiste
- Add new asynchronous events related to media: #11918 by @zedzior
  - `PRODUCT_MEDIA CREATED`
  - `PRODUCT_MEDIA_UPDATED`
  - `PRODUCT_MEDIA_DELETED`
  - `THUMBNAIL_CREATED`
- CORS is now handled in the ASGI layer - #11415 by @patrys
- Added native support for gzip compression - #11833 by @patrys
- Set flat rates as the default tax calculation strategy - #12069 by @maarcingebala
  - Enables flat rates for channels in which no tax calculation method was set.
- Users created by the OIDC plugin now have unusable password set instead of empty string - #12103 by @rafalp
- Fix thumbnail generation long image names - #12435 by @KirillPlaksin

# 3.11.0

### Highlights

Just so you know, changes mentioned in this section are in a preview state and can be subject to changes in the future.

- Bulk mutations for creating and updating multiple product variants in one mutation call - #11392 by @SzymJ
- Ability to run subscription webhooks in a dry-run mode - #11548 by @zedzior
- Preview of new `where` filtering API which allows joining multiple filters with `AND`/`OR` operators; currently available only in the `attributes` query - #11737 by @IKarbowiak

### GraphQL API

- [Preview] Add `productVariantBulkUpdate` mutation - #11392 by @SzymJ
- [Preview] Add new error handling policies in `productVariantBulkCreate` mutation - #11392 by @SzymJ
- [Preview] Add `webhookDryRun` mutation - #11548 by @zedzior
- [Preview] Add `webhookTrigger` mutation - #11687 by @zedzior
- Fix adding an invalid label to meta fields - #11718 by @IKarbowiak
- Add filter by `checkoutToken` to `Query.orders`. - #11689 by @kadewu
- [Preview] Attribute filters improvement - #11737 by @IKarbowiak
  - introduce `where` option on `attributes` query
  - add `search` option on `attributes` query
  - deprecate `product.variant` field
  - deprecate the following `Attribute` fields: `filterableInStorefront`, `storefrontSearchPosition`, `availableInGrid`.

### Other changes

- Allow `webhookCreate` and `webhookUpdate` mutations to inherit events from `query` field - #11736 by @zedzior
- Add new `PRODUCT_VARIANT_STOCK_UPDATED` event - #11665 by @jakubkuc
- Disable websocket support by default in `uvicorn` worker configuration - #11785 by @NyanKiyoshi
- Fix send user email change notification - #11840 by @jakubkuc
- Fix trigger the `FULFILLMENT_APPPROVED` webhook for partial fulfillments - #11824 by @d-wysocki

# 3.10.0 [Unreleased]

### Breaking changes

### GraphQL API

- Add ability to filter and sort products of a category - #10917 by @yemeksepeti-cihankarluk, @ogunheper
  - Add `filter` argument to `Category.products`
  - Add `sortBy` argument to `Category.products`
- Extend invoice object types with `Order` references - #11505 by @przlada
  - Add `Invoice.order` field
  - Add `InvoiceRequested.order`, `InvoiceDeleted.order` and `InvoiceSent.order` fields
- Add support for metadata for `Address` model - #11701 by @IKarbowiak
- Allow to mutate objects, by newly added `externalReference` field, instead of Saleor-assigned ID. Apply to following models: #11410 by @zedzior
  - `Product`
  - `ProductVariant`
  - `Attribute`
  - `AttributeValue`
  - `Order`
  - `User`
  - `Warehouse`

### Other changes

- Fix fetching the `checkout.availableCollectionPoints` - #11489 by @IKarbowiak
- Move checkout metadata to separate model - #11264 by @jakubkuc
- Add ability to set a custom Celery queue for async webhook - #11511 by @NyanKiyoshi
- Remove `CUSTOMER_UPDATED` webhook trigger from address mutations - #11395 by @jakubkuc
- Drop `Django.Auth` - #11305 by @fowczarek
- Add address validation to AddressCreate - #11639 by @jakubkuc
- Propagate voucher discount between checkout lines when charge_taxes is disabled - #11632 by @maarcingebala
- Fix stock events triggers - #11714 by @jakubkuc
- Accept the gift card code provided in the input - by @mociepka
- Fix `GIFT_CARD_CREATED` event not firing when order with gift cards is fulfilled - #11924 by @rafalp

# 3.9.0

### Highlights

- Flat tax rates - #9784 by @maarcingebala

### Breaking changes

- Drop Vatlayer plugin - #9784 by @maarcingebala
  - The following fields are no longer used:
    - `Product.chargeTaxes` - from now on, presence of `Product.taxClass` instance decides whether to charge taxes for a product. As a result, the "Charge Taxes" column in CSV product exports returns empty values.
    - `Shop.chargeTaxesOnShipping` - from now on, presence of `ShippingMethod.taxClass` decides whether to charge taxes for a shipping method.
    - `Shop.includeTaxesInPrices`, `Shop.displayGrossPrices` - configuration moved to `Channel.taxConfiguration`.
  - Removed the following plugin manager methods:
    - `assign_tax_code_to_object_meta`
    - `apply_taxes_to_product`
    - `fetch_taxes_data`
    - `get_tax_rate_percentage_value`
    - `update_taxes_for_order_lines`

### GraphQL API

- Add `attribute` field to `AttributeValueTranslatableContent` type. #11028 by @zedzior
- Add new properties in the `Product` type - #10537 by @kadewu
  - Add new fields: `Product.attribute`, `Product.variant`
  - Add `sortBy` argument to `Product.media`
- Allow assigning attribute value using its ID. Add to `AttributeValueInput` dedicated field for each input type. #11206 by @zedzior

### Other changes

- Re-enable 5 minute database connection persistence by default - #11074 + #11100 by @NyanKiyoshi
  <br/>Set `DB_CONN_MAX_AGE=0` to disable this behavior (adds overhead to requests)
- Bump cryptography to 38.0.3: use OpenSSL 3.0.7 - #11126 by @NyanKiyoshi
- Add exif image validation - #11224 by @IKarbowiak
- Include fully qualified API URL `Saleor-Api-Url` in communication with Apps. #11223 by @przlada
- Add metadata on order line payload notifications. #10954 by @CarlesLopezMagem
- Make email authentication case-insensitive. #11284 by @zedzior
- Fix the observability reporter to obfuscate URLs. #11282 by @przlada
- Add HTTP headers filtering to observability reporter. #11285 by @przlada
- Deactivate Webhook before deleting and handle IntegrityErrors - #11239 @jakubkuc

# 3.8.0

### Highlights

- Add tax exemption API for checkouts (`taxExemptionManage` mutation) - #10344 by @SzymJ
- Switch GraphQL Playground to GraphiQL V2

### Breaking changes

- Verify JWT tokens whenever they are provided with the request. Before, they were only validated when an operation required any permissions. For example: when refreshing a token, the request shouldn't include the expired one.

### GraphQL API

- Add the ability to filter by slug. #10578 by @kadewu
  - Affected types: Attribute, Category, Collection, Menu, Page, Product, ProductType, Warehouse
  - Deprecated `slug` in filter for `menus`. Use `slugs` instead
- Add new `products` filters. #10784 by @kadewu
  - `isAvailable`
  - `publishedFrom`
  - `availableFrom`
  - `isVisibleInListing`
- Add the ability to filter payments by a list of ids. #10821 by @kadewu
- Add the ability to filter customers by ids. #10694 by @kadewu
- Add `User.checkouts` field. #10862 by @zedzior
- Add optional field `audience` to mutation `tokenCreate`. If provided, the created tokens will have key `aud` with value: `custom:{audience-input-value}` - #10845 by @korycins
- Use `AttributeValue.name` instead of `AttributeValue.slug` to determine uniqueness of a value instance for dropdown and multi-select attributes. - #10881 by @jakubkuc
- Allow sorting products by `CREATED_AT` field. #10900 by @zedzior
- Add ability to pass metadata directly in create/update mutations for product app models - #10689 by @SzymJ
- Add ability to use SKU argument in `productVariantUpdate`, `productVariantDelete`, `productVariantBulkDelete`, `productVariantStocksUpdate`, `productVariantStocksDelete`, `productVariantChannelListingUpdate` mutations - #10861 by @SzymJ
- Add sorting by `CREATED_AT` field. #10911 by @zedzior
  - Affected types: GiftCard, Page.
  - Deprecated `CREATION_DATE` sort field on Page type. Use `CREATED_AT` instead.

### Other changes

- Reference attribute linking to product variants - #10468 by @IKarbowiak
- Add base shipping price to `Order` - #10771 by @fowczarek
- GraphQL view no longer generates error logs when the HTTP request doesn't contain a GraphQL query - #10901 by @NyanKiyoshi
- Add `iss` field to JWT tokens - #10842 by @korycins
- Drop `py` and `tox` dependencies from dev requirements - #11054 by @NyanKiyoshi

### Saleor Apps

- Add `iss` field to JWT tokens - #10842 by @korycins
- Add new field `audience` to App manifest. If provided, App's JWT access token will have `aud` field. - #10845 by @korycins
- Add new asynchronous events for objects metadata updates - #10520 by @rafalp
  - `CHECKOUT_METADATA_UPDATED`
  - `COLLECTION_METADATA_UPDATED`
  - `CUSTOMER_METADATA_UPDATED`
  - `FULFILLMENT_METADATA_UPDATED`
  - `GIFT_CARD_METADATA_UPDATED`
  - `ORDER_METADATA_UPDATED`
  - `PRODUCT_METADATA_UPDATED`
  - `PRODUCT_VARIANT_METADATA_UPDATED`
  - `SHIPPING_ZONE_METADATA_UPDATED`
  - `TRANSACTION_ITEM_METADATA_UPDATED`
  - `WAREHOUSE_METADATA_UPDATED`
  - `VOUCHER_METADATA_UPDATED`

# 3.7.0

### Highlights

- Allow explicitly setting the name of a product variant - #10456 by @SzymJ
  - Added `name` parameter to the `ProductVariantInput` input
- Add a new stock allocation strategy based on the order of warehouses within a channel - #10416 by @IKarbowiak
  - Add `channelReorderWarehouses` mutation to sort warehouses to set their priority
  - Extend the `Channel` type with the `stockSettings` field
  - Extend `ChannelCreateInput` and `ChannelUpdateInput` with `stockSettings`

### Breaking changes

- Refactor warehouse mutations - #10239 by @IKarbowiak
  - Providing the value in `shippingZone` filed in `WarehouseCreate` mutation will raise a ValidationError.
    Use `WarehouseShippingZoneAssign` to assign shipping zones to a warehouse.

### GraphQL API

- Hide Subscription type from Apollo Federation (#10439) (f5132dfd3)
- Mark `Webhook.secretKey` as deprecated (#10436) (ba445e6e8)

### Saleor Apps

- Trigger the `SALE_DELETED` webhook when deleting sales in bulk (#10461) (2052841e9)
- Add `FULFILLMENT_APPROVED` webhook - #10621 by @IKarbowiak

### Other changes

- Add support for `bcrypt` password hashes - #10346 by @pkucmus
- Add the ability to set taxes configuration per channel in the Avatax plugin - #10445 by @mociepka

# 3.6.0

### Breaking changes

- Drop `django-versatileimagefield` package; add a proxy view to generate thumbnails on-demand - #9988 by @IKarbowiak
  - Drop `create_thumbnails` command
- Change return type from `CheckoutTaxedPricesData` to `TaxedMoney` in plugin manager methods `calculate_checkout_line_total`, `calculate_checkout_line_unit_price` - #9526 by @fowczarek, @mateuszgrzyb, @stnatic

### Saleor Apps

- Add GraphQL subscription support for synchronous webhook events - #9763 by @jakubkuc
- Add support for the CUSTOMER\_\* app mount points (#10163) by @krzysztofwolski
- Add permission group webhooks: `PERMISSION_GROUP_CREATED`, `PERMISSION_GROUP_UPDATED`, `PERMISSION_GROUP_DELETED` - #10214 by @SzymJ
- Add `ACCOUNT_ACTIVATED` and `ACCOUNT_DEACTIVATED` events - #10136 by @tomaszszymanski129
- Allow apps to query data protected by MANAGE_STAFF permission (#10103) (4eb93d3f5)
- Fix returning sale's GraphQL ID in the `SALE_TOGGLE` payload (#10227) (0625c43bf)
- Add descriptions to async webhooks event types (#10250) (7a906bf7f)

### GraphQL API

- Add `CHECKOUT_CALCULATE_TAXES` and `ORDER_CALCULATE_TAXES` to `WebhookEventTypeSyncEnum` #9526 by @fowczarek, @mateuszgrzyb, @stnatic
- Add `forceNewLine` flag to lines input in `CheckoutLinesAdd`, `CheckoutCreate`, `DraftOrderCreate`, `OrderCreate`, `OrderLinesCreate` mutations to support same variant in multiple lines - #10095 by @SzymJ
- Add `VoucherFilter.ids` filter - #10157 by @Jakubkuc
- Add API to display shippable countries for a channel - #10111 by @korycins
- Improve filters' descriptions - #10240 by @dekoza
- Add query for transaction item and extend transaction item type with order (#10154) (b19423a86)

### Plugins

- Add a new method to plugin manager: `get_taxes_for_checkout`, `get_taxes_for_order` - #9526 by @fowczarek, @mateuszgrzyb, @stnatic
- Allow promoting customer users to staff (#10115) (2d56af4e3)
- Allow values of different attributes to share the same slug (#10138) (834d9500b)
- Fix payment status for orders with total 0 (#10147) (ec2c9a820)
- Fix failed event delivery request headers (#10108) (d1b652115)
- Fix create_fake_user ID generation (#10186) (86e2c69a9)
- Fix returning values in JSONString scalar (#10124) (248d2b604)
- Fix problem with updating draft order with active Avalara (#10183) (af270b8c9)
- Make API not strip query params from redirect URL (#10116) (75176e568)
- Update method for setting filter descriptions (#10240) (65643ec7c)
- Add expires option to CELERY_BEAT_SCHEDULE (#10205) (c6c5e46bd)
- Recalculate order prices on marking as paid mutations (#10260) (4e45b83e7)
- Fix triggering `ORDER_CANCELED` event at the end of transaction (#10242) (d9eecb2ca)
- Fix post-migrate called for each app module (#10252) (60205eb56)
- Only handle known URLs (disable appending slash to URLs automatically) - #10290 by @patrys

### Other changes

- Add synchronous tax calculation via webhooks - #9526 by @fowczarek, @mateuszgrzyb, @stnatic
- Allow values of different attributes to share the same slug - #10138 by @IKarbowiak
- Add query for transaction item and extend transaction item type with order - #10154 by @IKarbowiak
- Populate the initial database with default warehouse, channel, category, and product type - #10244 by @jakubkuc
- Fix inconsistent beat scheduling and compatibility with DB scheduler - #10185 by @NyanKiyoshi<br/>
  This fixes the following bugs:
  - `tick()` could decide to never schedule anything else than `send-sale-toggle-notifications` if `send-sale-toggle-notifications` doesn't return `is_due = False` (stuck forever until beat restart or a `is_due = True`)
  - `tick()` was sometimes scheduling other schedulers such as observability to be run every 5m instead of every 20s
  - `is_due()` from `send-sale-toggle-notifications` was being invoked every 5s on django-celery-beat instead of every 60s
  - `send-sale-toggle-notifications` would crash on django-celery-beat with `Cannot convert schedule type <saleor.core.schedules.sale_webhook_schedule object at 0x7fabfdaacb20> to model`
    Usage:
  - Database backend: `celery --app saleor.celeryconf:app beat --scheduler saleor.schedulers.schedulers.DatabaseScheduler`
  - Shelve backend: `celery --app saleor.celeryconf:app beat --scheduler saleor.schedulers.schedulers.PersistentScheduler`
- Fix problem with updating draft order with active Avalara - #10183 by @IKarbowiak
- Fix stock validation and allocation for order with local collection point - #10218 by @IKarbowiak
- Fix stock allocation for order with global collection point - #10225 by @IKarbowiak
- Fix assigning an email address that does not belong to an existing user to draft order (#10320) (97129cf0c)
- Fix gift cards automatic fulfillment (#10325) (6a528259e)

# 3.5.4 [Unreleased]

- Fix ORM crash when generating hundreds of search vector in SQL - #10261 by @NyanKiyoshi
- Fix "stack depth limit exceeded" crash when generating thousands of search vector in SQL - #10279 by @NyanKiyoshi

# 3.5.3 [Released]

- Use custom search vector in order search - #10247 by @fowczarek
- Optimize filtering attributes by dates - #10199 by @tomaszszymanski129

# 3.5.2 [Released]

- Fix stock allocation for order with global collection point - #10225 by @IKarbowiak
- Fix stock validation and allocation for order with local collection point - #10218 @IKarbowiak
- Fix returning GraphQL IDs in the `SALE_TOGGLE` webhook - #10227 by @IKarbowiak

# 3.5.1 [Released]

- Fix inconsistent beat scheduling and compatibility with db scheduler - #10185 by @NyanKiyoshi<br/>
  This fixes the following bugs:

  - `tick()` could decide to never schedule anything else than `send-sale-toggle-notifications` if `send-sale-toggle-notifications` doesn't return `is_due = False` (stuck forever until beat restart or a `is_due = True`)
  - `tick()` was sometimes scheduling other schedulers such as observability to be ran every 5m instead of every 20s
  - `is_due()` from `send-sale-toggle-notifications` was being invoked every 5s on django-celery-beat instead of every 60s
  - `send-sale-toggle-notifications` would crash on django-celery-beat with `Cannot convert schedule type <saleor.core.schedules.sale_webhook_schedule object at 0x7fabfdaacb20> to model`

  Usage:

  - Database backend: `celery --app saleor.celeryconf:app beat --scheduler saleor.schedulers.schedulers.DatabaseScheduler`
  - Shelve backend: `celery --app saleor.celeryconf:app beat --scheduler saleor.schedulers.schedulers.PersistentScheduler`

- Fix problem with updating draft order with active avalara - #10183 by @IKarbowiak
- Fix stock validation and allocation for order with local collection point - #10218 by @IKarbowiak
- Fix stock allocation for order with global collection point - #10225 by @IKarbowiak

# 3.5.0

### GraphQL API

- Allow skipping address validation for checkout mutations (#10084) (7de33b145)
- Add `OrderFilter.numbers` filter - #9967 by @SzymJ
- Expose manifest in the `App` type (#10055) (f0f944066)
- Deprecate `configurationUrl` and `dataPrivacy` fields in apps (#10046) (68bd7c8a2)
- Fix `ProductVariant.created` resolver (#10072) (6c77053a9)
- Add `schemaVersion` field to `Shop` type. #11275 by @zedzior

### Saleor Apps

- Add webhooks `PAGE_TYPE_CREATED`, `PAGE_TYPE_UPDATED` and `PAGE_TYPE_DELETED` - #9859 by @SzymJ
- Add webhooks `ADDRESS_CREATED`, `ADDRESS_UPDATED` and `ADDRESS_DELETED` - #9860 by @SzymJ
- Add webhooks `STAFF_CREATED`, `STAFF_UPDATED` and `STAFF_DELETED` - #9949 by @SzymJ
- Add webhooks `ATTRIBUTE_CREATED`, `ATTRIBUTE_UPDATED` and `ATTRIBUTE_DELETED` - #9991 by @SzymJ
- Add webhooks `ATTRIBUTE_VALUE_CREATED`, `ATTRIBUTE_VALUE_UPDATED` and `ATTRIBUTE_VALUE_DELETED` - #10035 by @SzymJ
- Add webhook `CUSTOMER_DELETED` - #10060 by @SzymJ
- Add webhook for starting and ending sales - #10110 by @IKarbowiak
- Fix returning errors in subscription webhooks payloads - #9905 by @SzymJ
- Build JWT signature when secret key is an empty string (#10139) (c47de896c)
- Use JWS to sign webhooks with secretKey instead of obscure signature (ac065cdce)
- Sign webhook payload using RS256 and private key used JWT infrastructure (#9977) (df7c7d4e8)
- Unquote secret access when calling SQS (#10076) (3ac9714b5)

### Performance

- Add payment transactions data loader (#9940) (799a9f1c9)
- Optimize 0139_fulfil_orderline_token_old_id_created_at migration (#9935) (63073a86b)

### Other changes

- Introduce plain text attribute - #9907 by @IKarbowiak
- Add `metadata` fields to `OrderLine` and `CheckoutLine` models - #10040 by @SzymJ
- Add full-text search for Orders (#9937) (61aa89f06)
- Stop auto-assigning default addresses to checkout - #9933 by @SzymJ
- Fix inaccurate tax calculations - #9799 by @IKarbowiak
- Fix incorrect default value used in `PaymentInput.storePaymentMethod` - #9943 by @korycins
- Improve checkout total base calculations - #10048 by @IKarbowiak
- Improve click & collect and stock allocation - #10043 by @IKarbowiak
- Fix product media reordering (#10118) (de8a1847f)
- Add custom SearchVector class (#10109) (bf74f5efb)
- Improve checkout total base calculations (527b67f9b)
- Fix invoice download URL in send-invoice email (#10014) (667837a09)
- Fix invalid undiscounted total on order line (22ccacb59)
- Fix Avalara for free shipping (#9973) (90c076e33)
- Fix Avalara when voucher with `apply_once_per_order` settings is used (#9959) (fad5cdf46)
- Use Saleor's custom UvicornWorker to avoid lifespan warnings (#9915) (9090814b9)
- Add Azure blob storage support (#9866) (ceee97e83)

# 3.4.0

### Breaking changes

- Hide private metadata in notification payloads - #9849 by @maarcingebala
  - From now on, the `private_metadata` field in `NOTIFY_USER` webhook payload is deprecated and it will return an empty dictionary. This change also affects `AdminEmailPlugin`, `UserEmailPlugin`, and `SendgridEmailPlugin`.

### Other changes

#### GraphQL API

- Add new fields to `Order` type to show authorize/charge status #9795
  - Add new fields to Order type:
    - `totalAuthorized`
    - `totalCharged`
    - `authorizeStatus`
    - `chargeStatus`
  - Add filters to `Order`:
    - `authorizeStatus`
    - `chargeStatus`
- Add mutations for managing a payment transaction attached to order/checkout. - #9564 by @korycins
  - add fields:
    - `order.transactions`
    - `checkout.transactions`
  - add mutations:
    - `transactionCreate`
    - `transactionUpdate`
    - `transactionRequestAction`
  - add new webhook event:
    - `TRANSACTION_ACTION_REQUEST`
- Unify checkout's ID fields. - #9862 by @korycins
  - Deprecate `checkoutID` and `token` in all Checkout's mutations. Use `id` instead.
  - Deprecate `token` in `checkout` query. Use `id` instead.
- Add `unitPrice`, `undiscountedUnitPrice`, `undiscountedTotalPrice` fields to `CheckoutLine` type - #9821 by @fowczarek
- Fix invalid `ADDED_PRODUCTS` event parameter for `OrderLinesCreate` mutation - #9653 by @IKarbowiak
- Update sorting field descriptions - add info where channel slug is required (#9695) (391743098)
- Fix using enum values in permission descriptions (#9697) (dbb783e1f)
- Change gateway validation in `checkoutPaymentCreate` mutation (#9530) (cf1d49bdc)
- Fix invalid `ADDED_PRODUCTS` event parameter for `OrderLinesCreate` mutation (#9653) (a0d8aa8f1)
- Fix resolver for `Product.created` field (#9737) (0af00cb70)
- Allow fetching by id all order data for new orders (#9728) (71c19c951)
- Provide a reference for the rich text format (#9744) (f2207c408)
- Improve event schema field descriptions - #9880 by @patrys

#### Saleor Apps

- Add menu webhooks: `MENU_CREATED`, `MENU_UPDATED`, `MENU_DELETED`, `MENU_ITEM_CREATED`, `MENU_ITEM_UPDATED`, `MENU_ITEM_DELETED` - #9651 by @SzymJ
- Add voucher webhooks: `VOUCHER_CREATED`, `VOUCHER_UPDATED`, `VOUCHER_DELETED` - #9657 by @SzymJ
- Add app webhooks: `APP_INSTALLED`, `APP_UPDATED`, `APP_DELETED`, `APP_STATUS_CHANGED` - #9698 by @SzymJ
- Add warehouse webhoks: `WAREHOUSE_CREATED`, `WAREHOUSE_UPDATED`, `WAREHOUSE_DELETED` - #9746 by @SzymJ
- Expose order alongside fulfillment in fulfillment-based subscriptions used by webhooks (#9847)
- Fix webhooks payload not having field for `is_published` (#9800) (723f93c50)
- Add support for `ORDER_*` mounting points for Apps (#9694) (cc728ef7e)
- Add missing shipping method data in order and checkout events payloads. (#9692) (dabd1a221)
- Use the human-readable order number in notification payloads (#9863) (f10c5fd5f)

#### Models

- Migrate order discount id from int to UUID - #9729 by @IKarbowiak
  - Changed the order discount `id` from `int` to `UUID`, the old ids still can be used
    for old order discounts.
- Migrate order line id from int to UUID - #9637 by @IKarbowiak
  - Changed the order line `id` from `int` to `UUID`, the old ids still can be used
    for old order lines.
- Migrate checkout line id from int to UUID - #9675 by @IKarbowiak
  - Changed the checkout line `id` from `int` to `UUID`, the old ids still can be used
    for old checkout lines.

#### Performance

- Fix memory consumption of `delete_event_payloads_task` (#9806) (2823edc68)
- Add webhook events dataloader (#9790) (e88eef35e)
- Add dataloader for fulfillment warehouse resolver (#9740) (9d14fadb2)
- Fix order type resolvers performance (#9723) (13b5a95e7)
- Improve warehouse filtering performance (#9622) (a1a7a223b)
- Add dataloader for fulfillment lines (#9707) (68fb4bf4a)

#### Other

- Observability reporter - #9803 by @przlada
- Update sample products set - #9796 by @mirekm
- Fix for sending incorrect prices to Avatax - #9633 by @korycins
- Fix tax-included flag sending to Avatax - #9820
- Fix AttributeError: 'Options' object has no attribute 'Model' in `search_tasks.py` - #9824
- Fix Braintree merchant accounts mismatch error - #9778
- Stricter signatures for resolvers and mutations - #9649

# 3.3.1

- Drop manual calls to emit post_migrate in migrations (#9647) (b32308802)
- Fix search indexing of empty variants (#9640) (31833a717)

# 3.3.0

### Breaking changes

- PREVIEW_FEATURE: replace error code `NOT_FOUND` with `CHECKOUT_NOT_FOUND` for mutation `OrderCreateFromCheckout` - #9569 by @korycins

### Other changes

- Fix filtering product attributes by date range - #9543 by @IKarbowiak
- Fix for raising Permission Denied when anonymous user calls `checkout.customer` field - #9573 by @korycins
- Use fulltext search for products (#9344) (4b6f25964) by @patrys
- Precise timestamps for publication dates - #9581 by @IKarbowiak
  - Change `publicationDate` fields to `publishedAt` date time fields.
    - Types and inputs where `publicationDate` is deprecated and `publishedAt` field should be used instead:
      - `Product`
      - `ProductChannelListing`
      - `CollectionChannelListing`
      - `Page`
      - `PublishableChannelListingInput`
      - `ProductChannelListingAddInput`
      - `PageCreateInput`
      - `PageInput`
  - Change `availableForPurchaseDate` fields to `availableForPurchaseAt` date time field.
    - Deprecate `Product.availableForPurchase` field, the `Product.availableForPurchaseAt` should be used instead.
    - Deprecate `ProductChannelListing.availableForPurchase` field, the `ProductChannelListing.availableForPurchaseAt` should be used instead.
  - Deprecate `publicationDate` on `CollectionInput` and `CollectionCreateInput`.
  - Deprecate `PUBLICATION_DATE` in `CollectionSortField`, the `PUBLISHED_AT` should be used instead.
  - Deprecate `PUBLICATION_DATE` in `PageSortField`, the `PUBLISHED_AT` should be used instead.
  - Add a new column `published at` to export products. The new field should be used instead of `publication_date`.
- Add an alternative API for fetching metadata - #9231 by @patrys
- New webhook events related to gift card changes (#9588) (52adcd10d) by @SzymJ
- New webhook events for changes related to channels (#9570) (e5d78c63e) by @SzymJ
- Tighten the schema types for output fields (#9605) (81418cb4c) by @patrys
- Include permissions in schema descriptions of protected fields (#9428) (f0a988e79) by @maarcingebala
- Update address database (#9585) (1f5e84e4a) by @patrys
- Handle pagination with invalid cursor that is valid base64 (#9521) (3c12a1e95) by @jakubkuc
- Handle all Braintree errors (#9503) (20f21c34a) by @L3str4nge
- Fix `recalculate_order` dismissing weight unit (#9527) (9aea31774)
- Fix filtering product attributes by date range - #9543 by @IKarbowiak
- Fix for raising Permission Denied when anonymous user calls `checkout.customer` field - #9573 by @korycins
- Optimize stock warehouse resolver performance (955489bff) by @tomaszszymanski129
- Improve shipping zone filters performance (#9540) (7841ec536) by @tomaszszymanski129

# 3.2.0

### Breaking changes

- Convert IDs from DB to GraphQL format in all notification payloads (email plugins and the `NOTIFY` webhook)- #9388 by @L3str4nge
- Migrate order id from int to UUID - #9324 by @IKarbowiak
  - Changed the order `id` changed from `int` to `UUID`, the old ids still can be used
    for old orders.
  - Deprecated the `order.token` field, the `order.id` should be used instead.
  - Deprecated the `token` field in order payload, the `id` field should be used
    instead.
- Enable JWT expiration by default - #9483 by @maarcingebala

### Other changes

#### Saleor Apps

- Introduce custom prices - #9393 by @IKarbowiak
  - Add `HANDLE_CHECKOUTS` permission (only for apps)
- Add subscription webhooks (#9394) @jakubkuc
- Add `language_code` field to webhook payload for `Order`, `Checkout` and `Customer` - #9433 by @rafalp
- Refactor app tokens - #9438 by @IKarbowiak
  - Store app tokens hashes instead of plain text.
- Add category webhook events - #9490 by @SzymJ
- Fix access to own resources by App - #9425 by @korycins
- Add `handle_checkouts` permission - #9402 by @korycins
- Return `user_email` or order user's email in order payload `user_email` field (#9419) (c2d248655)
- Mutation `CategoryBulkDelete` now trigger `category_delete` event - #9533 by @SzymJ
- Add webhooks `SHIPPING_PRICE_CREATED`, `SHIPPING_PRICE_UPDATED`, `SHIPPING_PRICE_DELETED`, `SHIPPING_ZONE_CREATED`, `SHIPPING_ZONE_UPDATED`, `SHIPPING_ZONE_DELETED` - #9522 by @SzymJ

#### Plugins

- Add OpenID Connect Plugin - #9406 by @korycins
- Allow plugins to create their custom error code - #9300 by @LeOndaz

#### Other

- Use full-text search for products search API - #9344 by @patrys

- Include required permission in mutations' descriptions - #9363 by @maarcingebala
- Make GraphQL list items non-nullable - #9391 by @maarcingebala
- Port a better schema printer from GraphQL Core 3.x - #9389 by @patrys
- Fix failing `checkoutCustomerAttach` mutation - #9401 by @IKarbowiak
- Add new mutation `orderCreateFromCheckout` - #9343 by @korycins
- Assign missing user to context - #9520 by @korycins
- Add default ordering to order discounts - #9517 by @fowczarek
- Raise formatted error when trying to assign assigned media to variant - #9496 by @L3str4nge
- Update `orderNumber` field in `OrderEvent` type - #9447 by @IKarbowiak
- Do not create `AttributeValues` when values are not provided - #9446 @IKarbowiak
- Add response status code to event delivery attempt - #9456 by @przlada
- Don't rely on counting objects when reindexing - #9442 by @patrys
- Allow filtering attribute values by ids - #9399 by @IKarbowiak
- Fix errors handling for `orderFulfillApprove` mutation - #9491 by @SzymJ
- Fix shipping methods caching - #9472 by @tomaszszymanski129
- Fix payment flow - #9504 by @IKarbowiak
- Fix etting external methods did not throw an error when that method didn't exist - #9498 by @SethThoburn
- Reduce placeholder image size - #9484 by @jbergstroem
- Improve menus filtering performance - #9539 by @tomaszszymanski129
- Remove EventDeliveries without webhooks and make webhook field non-nullable - #9507 by @jakubkuc
- Improve discount filters performance - #9541 by @tomaszszymanski129
- Change webhooks to be called on commit in atomic transactions - #9532 by @jakubkuc
- Drop distinct and icontains in favor of ilike in apps filtering - #9534 by @tomaszszymanski129
- Refactor csv filters to improve performance - #9535 by @tomaszszymanski129
- Improve attributes filters performance - #9542 by @tomaszszymanski129
- Rename models fields from created to created_at - #9537 by @IKarbowiak

# 3.1.10

- Migration dependencies fix - #9590 by @SzymJ

# 3.1.9

- Use ordering by PK in `queryset_in_batches` (#9493) (4e49c52d2)

# 3.1.8

- Fix shipping methods caching (#9472) (0361f40)
- Fix logging of excessive logger informations (#9441) (d1c5d26)

# 3.1.7

- Handle `ValidationError` in metadata mutations (#9380) (75deaf6ea)
- Fix order and checkout payload serializers (#9369) (8219b6e9b)
- Fix filtering products ordered by collection (#9285) (57aed02a2)
- Cast `shipping_method_id` to int (#9364) (8d0584710)
- Catch "update_fields did not affect any rows" errors and return response with message (#9225) (29c7644fc)
- Fix "str object has no attribute input type" error (#9345) (34c64b5ee)
- Fix `graphene-django` middleware imports (#9360) (2af1cc55d)
- Fix preorders to update stock `quantity_allocated` (#9308) (8cf83df81)
- Do not drop attribute value files when value is deleted (#9320) (57b2888bf)
- Always cast database ID to int in data loader (#9340) (dbc5ec3e3)
- Fix removing references when user removes the referenced object (#9162) (68b33d95a)
- Pass correct list of order lines to `order_added_products_event` (#9286) (db3550f64)
- Fix flaky order payload serializer test (#9387) (d73bd6f9d)

# 3.1.6

- Fix unhandled GraphQL errors after removing `graphene-django` (#9398) (4090e6f2a)

# 3.1.5

- Fix checkout payload (#9333) (61b928e33)
- Revert "3.1 Add checking if given attributes are variant attributes in ProductVariantCreate mutation (#9134)" (#9334) (dfee09db3)

# 3.1.4

- Add `CREATED_AT` and `LAST_MODIFIED_AT` sorting to some GraphQL fields - #9245 by @rafalp
  - Added `LAST_MODIFIED_AT` sort option to `ExportFileSortingInput`
  - Added `CREATED_AT` and `LAST_MODIFIED_AT` sort options to `OrderSortingInput` type
  - Added `LAST_MODIFIED_AT` and `PUBLISHED_AT` sort options to `ProductOrder` type
  - Added `CREATED_AT` and `LAST_MODIFIED_AT` sort options to `SaleSortingInput` type
  - Added `CREATED_AT` and `LAST_MODIFIED_AT` sort options to `UserSortingInput` type
  - Added `ProductVariantSortingInput` type with `LAST_MODIFIED_AT` sort option
  - Deprecated `UPDATED_AT` sort option on `ExportFileSortingInput`
  - Deprecated `LAST_MODIFIED` and `PUBLICATION_DATE` sort options on `ProductOrder` type
  - Deprecated `CREATION_DATE` sort option on `OrderSortingInput` type
- Fix sending empty emails (#9317) (3e8503d8a)
- Add checking if given attributes are variant attributes in ProductVariantCreate mutation (#9134) (409ca7d23)
- Add command to update search indexes (#9315) (fdd81bbfe)
- Upgrade required Node and NPM versions used by release-it tool (#9293) (3f96a9c30)
- Update link to community pages (#9291) (2d96f5c60)
- General cleanup (#9282) (78f59c6a3)
- Fix `countries` resolver performance (#9318) (dc58ef2c4)
- Fix multiple refunds in NP Atobarai - #9222
- Fix dataloaders, filter out productmedia to be removed (#9299) (825ec3cad)
- Fix migration issue between 3.0 and main (#9323) (fec80cd63)
- Drop wishlist models (#9313) (7c9576925)

# 3.1.3

- Add command to update search indexes (#9315) (6be8461c0)
- Fix countries resolver performance (#9318) (e177f3957)

# 3.1.2

### Breaking changes

- Require `MANAGE_ORDERS` permission in `User.orders` query (#9128) (521dfd639)
  - only staff with `manage orders` and can fetch customer orders
  - the customer can fetch his own orders, except drafts

### Other changes

- Fix failing `on_failure` export tasks method (#9160) (efab6db9d)
- Fix mutations breaks on partially invalid IDs (#9227) (e3b6df2eb)
- Fix voucher migrations (#9249) (3c565ba0c)
- List the missing permissions where possible (#9250) (f8df1aa0d)
- Invalidate stocks dataloader (#9188) (e2366a5e6)
- Override `graphene.JSONString` to have more meaningful message in error message (#9171) (2a0c5a71a)
- Small schema fixes (#9224) (932e64808)
- Support Braintree subaccounts (#9191) (035bf705c)
- Split checkout mutations into separate files (#9266) (1d37b0aa3)

# 3.1.1

- Drop product channel listings when removing last available variant (#9232) (b92d3b686)
- Handle product media deletion in a Celery task (#9187) (2b10fc236)
- Filter Customer/Order/Sale/Product/ProductVariant by datetime of last modification (#9137) (55a845c7b)
- Add support for hiding plugins (#9219) (bc9405307)
- Fix missing update of payment methods when using stored payment method (#9158) (ee4bf520b)
- Fix invalid paths in VCR cassettes (#9236) (f6c268d2e)
- Fix Razorpay comment to be inline with code (#9238) (de417af24)
- Remove `graphene-federation` dependency (#9184) (dd43364f7)

# 3.1.0

### Breaking changes

#### Plugins

- Don't run plugins when calculating checkout's total price for available shipping methods resolution - #9121 by @rafalp
  - Use either net or gross price depending on store configuration.

### Other changes

#### Saleor Apps

- Add API for webhook payloads and deliveries - #8227 by @jakubkuc
- Extend app by `AppExtension` - #7701 by @korycins
- Add webhooks for stock changes: `PRODUCT_VARIANT_OUT_OF_STOCK` and `PRODUCT_VARIANT_BACK_IN_STOCK` - #7590 by @mstrumeck
- Add `COLLECTION_CREATED`, `COLLECTION_UPDATED`, `COLLECTION_DELETED` events and webhooks - #8974 by @rafalp
- Add draft orders webhooks by @jakubkuc
- Add support for providing shipping methods by Saleor Apps - #7975 by @bogdal:
  - Add `SHIPPING_LIST_METHODS_FOR_CHECKOUT` sync webhook
- Add sales webhooks - #8157 @kuchichan
- Allow fetching unpublished pages by apps with manage pages permission - #9181 by @IKarbowiak

#### Metadata

- Add ability to use metadata mutations with tokens as an identifier for orders and checkouts - #8426 by @IKarbowiak

#### Attributes

- Introduce swatch attributes - #7261 by @IKarbowiak
- Add `variant_selection` to `ProductAttributeAssign` operations - #8235 by @kuchichan
- Refactor attributes validation - #8905 by @IKarbowiak
  - in create mutations: require all required attributes
  - in update mutations: do not require providing any attributes; when any attribute is given, validate provided values.

#### Other features and changes

- Add gift cards - #7827 by @IKarbowiak, @tomaszszymanski129
- Add Click & Collect - #7673 by @kuchichan
- Add fulfillment confirmation - #7675 by @tomaszszymanski129
- Make SKU an optional field on `ProductVariant` - #7633 by @rafalp
- Possibility to pass metadata in input of `checkoutPaymentCreate` - #8076 by @mateuszgrzyb
- Add `ExternalNotificationTrigger` mutation - #7821 by @mstrumeck
- Extend `accountRegister` mutation to consume first & last name - #8184 by @piotrgrundas
- Introduce sales/vouchers per product variant - #8064 by @kuchichan
- Batch loads in queries for Apollo Federation - #8273 by @rafalp
- Reserve stocks for checkouts - #7589 by @rafalp
- Add query complexity limit to GraphQL API - #8526 by @rafalp
- Add `quantity_limit_per_customer` field to ProductVariant #8405 by @kuchichan
- Make collections names non-unique - #8986 by @rafalp
- Add validation of unavailable products in the checkout. Mutations: `CheckoutShippingMethodUpdate`,
  `CheckoutAddPromoCode`, `CheckoutPaymentCreate` will raise a ValidationError when product in the checkout is
  unavailable - #8978 by @IKarbowiak
- Add `withChoices` flag for Attribute type - #7733 by @dexon44
- Update required permissions for attribute options - #9204 by @IKarbowiak
  - Product attribute options can be fetched by requestors with manage product types and attributes permission.
  - Page attribute options can be fetched by requestors with manage page types and attributes permission.
- Deprecate interface field `PaymentData.reuse_source` - #7988 by @mateuszgrzyb
- Deprecate `setup_future_usage` from `checkoutComplete.paymentData` input - will be removed in Saleor 4.0 - #7994 by @mateuszgrzyb
- Fix shipping address issue in `availableCollectionPoints` resolver for checkout - #8143 by @kuchichan
- Fix cursor-based pagination in products search - #8011 by @rafalp
- Fix crash when querying external shipping methods `translation` field - #8971 by @rafalp
- Fix crash when too long translation strings were passed to `translate` mutations - #8942 by @rafalp
- Raise ValidationError in `CheckoutAddPromoCode`, `CheckoutPaymentCreate` when product in the checkout is
  unavailable - #8978 by @IKarbowiak
- Remove `graphene-django` dependency - #9170 by @rafalp
- Fix disabled warehouses appearing as valid click and collect points when checkout contains only preorders - #9052 by @rafalp
- Fix failing `on_failure` export tasks method - #9160 by @IKarbowiak

# 3.0.0

### Breaking changes

#### Behavior

- Add multichannel - #6242 by @fowczarek @d-wysocki
- Add email interface as a plugin - #6301 by @korycins
- Add unconfirmed order editing - #6829 by @tomaszszymanski129
  - Removed mutations for draft order lines manipulation: `draftOrderLinesCreate`, `draftOrderLineDelete`, `draftOrderLineUpdate`
  - Added instead: `orderLinesCreate`, `orderLineDelete`, `orderLineUpdate` mutations instead.
  - Order events enums `DRAFT_ADDED_PRODUCTS` and `DRAFT_REMOVED_PRODUCTS` are now `ADDED_PRODUCTS` and `REMOVED_PRODUCTS`
- Remove resolving users location from GeoIP; drop `PaymentInput.billingAddress` input field - #6784 by @maarcingebala
- Always create new checkout in `checkoutCreate` mutation - #7318 by @IKarbowiak
  - deprecate `created` return field on `checkoutCreate` mutation
- Return empty values list for attribute without choices - #7394 by @fowczarek
  - `values` for attributes without choices from now are empty list.
  - attributes with choices - `DROPDOWN` and `MULTISELECT`
  - attributes without choices - `FILE`, `REFERENCE`, `NUMERIC` and `RICH_TEXT`
- Unify checkout identifier in checkout mutations and queries - #7511 by @IKarbowiak
- Propagate sale and voucher discounts over specific lines - #8793 by @korycins
  - Use a new interface for response received from plugins/pluginManager. Methods `calculate_checkout_line_unit_price`
    and `calculate_checkout_line_total` returns `TaxedPricesData` instead of `TaxedMoney`.
- Attach sale discount info to the line when adding variant to order - #8821 by @IKarbowiak
  - Use a new interface for the response received from plugins/pluginManager.
    Methods `calculate_order_line_unit` and `calculate_order_line_total` returns
    `OrderTaxedPricesData` instead of `TaxedMoney`.
  - Rename checkout interfaces: `CheckoutTaxedPricesData` instead of `TaxedPricesData`
    and `CheckoutPricesData` instead of `PricesData`
- Sign JWT tokens with RS256 instead of HS256 - #7990 by @korycins
- Add support for filtering available shipping methods by Saleor Apps - #8399 by @kczan, @stnatic
  - Introduce `ShippingMethodData` interface as a root object type for ShippingMethod object
- Limit number of user addresses - #9173 by @IKarbowiak

#### GraphQL Schema

- Drop deprecated meta mutations - #6422 by @maarcingebala
- Drop deprecated service accounts and webhooks API - #6431 by @maarcingebala
- Drop deprecated fields from the `ProductVariant` type: `quantity`, `quantityAllocated`, `stockQuantity`, `isAvailable` - #6436 by @maarcingebala
- Drop authorization keys API - #6631 by @maarcingebala
- Drop `type` field from `AttributeValue` type - #6710 by @IKarbowiak
- Drop deprecated `taxRate` field from `ProductType` - #6795 by @d-wysocki
- Drop deprecated queries and mutations - #7199 by @IKarbowiak
  - drop `url` field from `Category` type
  - drop `url` field from `Category` type
  - drop `url` field from `Product` type
  - drop `localized` fild from `Money` type
  - drop `permissions` field from `User` type
  - drop `navigation` field from `Shop` type
  - drop `isActive` from `AppInput`
  - drop `value` from `AttributeInput`
  - drop `customerId` from `checkoutCustomerAttach`
  - drop `stockAvailability` argument from `products` query
  - drop `created` and `status` arguments from `orders` query
  - drop `created` argument from `draftOrders` query
  - drop `productType` from `ProductFilter`
  - deprecate specific error fields `<TypeName>Errors`, typed `errors` fields and remove deprecation
- Drop top-level `checkoutLine` query from the schema with related resolver, use `checkout` query instead - #7623 by @dexon44
- Change error class in `CollectionBulkDelete` to `CollectionErrors` - #7061 by @d-wysocki
- Make quantity field on `StockInput` required - #7082 by @IKarbowiak
- Add description to shipping method - #7116 by @IKarbowiak
  - `ShippingMethod` was extended with `description` field.
  - `ShippingPriceInput` was extended with `description` field
  - Extended `shippingPriceUpdate`, `shippingPriceCreate` mutation to add/edit description
  - Input field in `shippingPriceTranslate` changed to `ShippingPriceTranslationInput`
- Split `ShippingMethod` into `ShippingMethod` and `ShippingMethodType` (#8399):
  - `ShippingMethod` is used to represent methods offered for checkouts and orders
  - `ShippingMethodType` is used to manage shipping method configurations in Saleor
  - Deprecate `availableShippingMethods` on `Order` and `Checkout`. Use `shippingMethods` and refer to the `active` field instead

#### Saleor Apps

- Drop `CHECKOUT_QUANTITY_CHANGED` webhook - #6797 by @d-wysocki
- Change the payload of the order webhook to handle discounts list - #6874 by @korycins:
  - added fields: `Order.discounts`, `OrderLine.unit_discount_amount`, `OrderLine.unit_discount_type`, `OrderLine.unit_discount_reason`,
  - removed fields: `Order.discount_amount`, `Order.discount_name`, `Order.translated_discount_name`
- Remove triggering a webhook event `PRODUCT_UPDATED` when calling `ProductVariantCreate` mutation. Use `PRODUCT_VARIANT_CREATED` instead - #6963 by @piotrgrundas
- Make `order` property of invoice webhook payload contain order instead of order lines - #7081 by @pdblaszczyk
  - Affected webhook events: `INVOICE_REQUESTED`, `INVOICE_SENT`, `INVOICE_DELETED`
- Added `CHECKOUT_FILTER_SHIPPING_METHODS`, `ORDER_FILTER_SHIPPING_METHODS` sync webhooks - #8399 by @kczan, @stnatic

#### Plugins

- Drop `apply_taxes_to_shipping_price_range` plugin hook - #6746 by @maarcingebala
- Refactor listing payment gateways - #7050 by @maarcingebala:
  - Breaking changes in plugin methods: removed `get_payment_gateway` and `get_payment_gateway_for_checkout`; instead `get_payment_gateways` was added.
- Improve checkout performance - introduce `CheckoutInfo` data class - #6958 by @IKarbowiak;
  - Introduced changes in plugin methods definitions in the following methods, the `checkout` parameter changed to `checkout_info`:
    - `calculate_checkout_total`
    - `calculate_checkout_subtotal`
    - `calculate_checkout_shipping`
    - `get_checkout_shipping_tax_rate`
    - `calculate_checkout_line_total`
    - `calculate_checkout_line_unit_price`
    - `get_checkout_line_tax_rate`
    - `preprocess_order_creation`
  - `preprocess_order_creation` was extend with `lines_info` parameter
- Fix Avalara caching - #7036 by @fowczarek:
  - Introduced changes in plugin methods definitions:
    - `calculate_checkout_line_total` was extended with `lines` parameter
    - `calculate_checkout_line_unit_price` was extended with `lines` parameter
    - `get_checkout_line_tax_rate` was extended with `lines` parameter
  - To get proper taxes we should always send the whole checkout to Avalara.
- Extend plugins manager to configure plugins for each plugins - #7198 by @korycins:
  - Introduce changes in API:
    - `paymentInitialize` - add `channel` parameter. Optional when only one channel exists.
    - `pluginUpdate` - add `channel` parameter.
    - `availablePaymentGateways` - add `channel` parameter.
    - `storedPaymentSources` - add `channel` parameter.
    - `requestPasswordReset` - add `channel` parameter.
    - `requestEmailChange` - add `channel` parameter.
    - `confirmEmailChange` - add `channel` parameter.
    - `accountRequestDeletion` - add `channel` parameter.
    - change structure of type `Plugin`:
      - add `globalConfiguration` field for storing configuration when a plugin is globally configured
      - add `channelConfigurations` field for storing plugin configuration for each channel
      - removed `configuration` field, use `globalConfiguration` and `channelConfigurations` instead
    - change structure of input `PluginFilterInput`:
      - add `statusInChannels` field
      - add `type` field
      - removed `active` field. Use `statusInChannels` instead
  - Change plugin webhook endpoint - #7332 by @korycins.
    - Use /plugins/channel/<channel_slug>/<plugin_id> for plugins with channel configuration
    - Use /plugins/global/<plugin_id> for plugins with global configuration
    - Remove /plugin/<plugin_id> endpoint
- Fix doubling price in checkout for products without tax - #7056 by @IKarbowiak:
  - Introduce changes in plugins method:
    - `calculate_checkout_subtotal` has been dropped from plugins;
    - for correct subtotal calculation, `calculate_checkout_line_total` must be set (manager method for calculating checkout subtotal uses `calculate_checkout_line_total` method)
- Deprecated Stripe plugin - will be removed in Saleor 4.0
  - rename `StripeGatewayPlugin` to `DeprecatedStripeGatewayPlugin`.
  - introduce new `StripeGatewayPlugin` plugin.

### Other changes

#### Features

- Migrate from Draft.js to Editor.js format - #6430, #6456 by @IKarbowiak
- Allow using `Bearer` as an authorization prefix - #6996 by @korycins
- Add product rating - #6284 by @korycins
- Add order confirmation - #6498 by @tomaszszymanski12
- Extend Vatlayer functionalities - #7101 by @korycins:
  - Allow users to enter a list of exceptions (country ISO codes) that will use the source country rather than the destination country for tax purposes.
  - Allow users to enter a list of countries for which no VAT will be added.
- Extend order with origin and original order values - #7326 by @IKarbowiak
- Allow impersonating user by an app/staff - #7754 by @korycins:
  - Add `customerId` to `checkoutCustomerAttach` mutation
  - Add new permission `IMPERSONATE_USER`
- Add possibility to apply a discount to order/order line with status `DRAFT` - #6930 by @korycins
- Implement database read replicas - #8516, #8751 by @fowczarek
- Propagate sale and voucher discounts over specific lines - #8793 by @korycins
  - The created order lines from checkout will now have fulfilled all undiscounted fields with a default price value
    (without any discounts).
  - Order line will now include a voucher discount (in the case when the voucher is for specific products or have a
    flag apply_once_per_order). In that case, `Order.discounts` will not have a relation to `OrderDiscount` object.
  - Webhook payload for `OrderLine` will now include two new fields, `sale_id` (graphql ID of applied sale) and
    `voucher_code` (code of the valid voucher applied to this line).
  - When any sale or voucher discount was applied, `line.discount_reason` will be fulfilled.
  - New interface for handling more data for prices: `PricesData` and `TaxedPricesData` used in checkout calculations
    and in plugins/pluginManager.
- Attach sale discount info to the line when adding variant to order - #8821 by @IKarbowiak
  - Rename checkout interfaces: `CheckoutTaxedPricesData` instead of `TaxedPricesData`
    and `CheckoutPricesData` instead of `PricesData`
  - New interface for handling more data for prices: `OrderTaxedPricesData` used in plugins/pluginManager.
- Add uploading video URLs to product gallery - #6838 by @GrzegorzDerdak
- Add generic `FileUpload` mutation - #6470 by @IKarbowiak

#### Metadata

- Allow passing metadata to `accountRegister` mutation - #7152 by @piotrgrundas
- Copy metadata fields when creating reissue - #7358 by @IKarbowiak
- Add metadata to shipping zones and shipping methods - #6340 by @maarcingebala
- Add metadata to menu and menu item - #6648 by @tomaszszymanski129
- Add metadata to warehouse - #6727 by @d-wysocki
- Added support for querying objects by metadata fields - #6683 by @LeOndaz, #7421 by @korycins
- Change metadata mutations to use token for order and checkout as an identifier - #8542 by @IKarbowiak
  - After changes, using the order `id` for changing order metadata is deprecated

#### Attributes

- Add rich text attribute input - #7059 by @piotrgrundas
- Support setting value for AttributeValue mutations - #7037 by @piotrgrundas
- Add boolean attributes - #7454 by @piotrgrundas
- Add date & date time attributes - #7500 by @piotrgrundas
- Add file attributes - #6568 by @IKarbowiak
- Add page reference attributes - #6624 by @IKarbowiak
- Add product reference attributes - #6711 by @IKarbowiak
- Add numeric attributes - #6790 by @IKarbowiak
- Add `withChoices` flag for Attribute type - #7733 by @CossackDex
- Return empty results when filtering by non-existing attribute - #7025 by @maarcingebala
- Add Page Types - #6261 by @IKarbowiak

#### Plugins

- Add interface for integrating the auth plugins - #6799 by @korycins
- Add Sendgrid plugin - #6793 by @korycins
- Trigger `checkout_updated` plugin method for checkout metadata mutations - #7392 by @maarcingebala

#### Saleor Apps

- Add synchronous payment webhooks - #7044 by @maarcingebala
- Add `CUSTOMER_UPDATED` webhook, add addresses field to customer `CUSTOMER_CREATED` webhook - #6898 by @piotrgrundas
- Add `PRODUCT_VARIANT_CREATED`, `PRODUCT_VARIANT_UPDATED`, `PRODUCT_VARIANT_DELETED` webhooks, fix attributes field for `PRODUCT_CREATED`, `PRODUCT_UPDATED` webhooks - #6963 by @piotrgrundas
- Trigger `PRODUCT_UPDATED` webhook for collections and categories mutations - #7051 by @d-wysocki
- Extend order webhook payload with fulfillment fields - #7364, #7347 by @korycins
  - fulfillments extended with:
    - `total_refund_amount`
    - `shipping_refund_amount`
    - `lines`
  - fulfillment lines extended with:
    - `total_price_net_amount`
    - `total_price_gross_amount`
    - `undiscounted_unit_price_net`
    - `undiscounted_unit_price_gross`
    - `unit_price_net`
- Extend order payload with undiscounted prices and add psp_reference to payment model - #7339 by @IKarbowiak
  - order payload extended with the following fields:
    - `undiscounted_total_net_amount`
    - `undiscounted_total_gross_amount`
    - `psp_reference` on `payment`
  - order lines extended with:
    - `undiscounted_unit_price_net_amount`
    - `undiscounted_unit_price_gross_amount`
    - `undiscounted_total_price_net_amount`
    - `undiscounted_total_price_gross_amount`
- Add `product_id`, `product_variant_id`, `attribute_id` and `page_id` when it is possible for `AttributeValue` translations webhook - #7783 by @fowczarek
- Add draft orders webhooks - #8102 by @jakubkuc
- Add page webhooks: `PAGE_CREATED`, `PAGE_UPDATED` and `PAGE_DELETED` - #6787 by @d-wysocki
- Add `PRODUCT_DELETED` webhook - #6794 by @d-wysocki
- Add `page_type_id` in translations webhook - #7825 by @fowczarek
- Fix failing account mutations for app - #7569 by @IKarbowiak
- Add app support for events - #7622 by @IKarbowiak
- Fix creating translations with app - #6804 by @krzysztofwolski
- Change the `app` query to return info about the currently authenticated app - #6928 by @d-wysocki
- Mark `X-` headers as deprecated and add headers without prefix. All deprecated headers will be removed in Saleor 4.0 - #8179 by @L3str4nge
  - X-Saleor-Event -> Saleor-Event
  - X-Saleor-Domain -> Saleor-Domain
  - X-Saleor-Signature -> Saleor-Signature
  - X-Saleor-HMAC-SHA256 -> Saleor-HMAC-SHA256

#### Other changes

- Add query contains only schema validation - #6827 by @fowczarek
- Add introspection caching - #6871 by @fowczarek
- Fix Sentry reporting - #6902 by @fowczarek
- Deprecate API fields `Order.discount`, `Order.discountName`, `Order.translatedDiscountName` - #6874 by @korycins
- Fix argument validation in page resolver - #6960 by @fowczarek
- Drop `data` field from checkout line model - #6961 by @fowczarek
- Fix `totalCount` on connection resolver without `first` or `last` - #6975 by @fowczarek
- Fix variant resolver on `DigitalContent` - #6983 by @fowczarek
- Fix resolver by id and slug for product and product variant - #6985 by @d-wysocki
- Add optional support for reporting resource limits via a stub field in `shop` - #6967 by @NyanKiyoshi
- Update checkout quantity when checkout lines are deleted - #7002 by @IKarbowiak
- Fix available shipping methods - return also weight methods without weight limits - #7021 by @IKarbowiak
- Validate discount value for percentage vouchers and sales - #7033 by @d-wysocki
- Add field `languageCode` to types: `AccountInput`, `AccountRegisterInput`, `CheckoutCreateInput`, `CustomerInput`, `Order`, `User`. Add field `languageCodeEnum` to `Order` type. Add new mutation `CheckoutLanguageCodeUpdate`. Deprecate field `Order.languageCode`. - #6609 by @korycins
- Extend `Transaction` type with gateway response and `Payment` type with filter - #7062 by @IKarbowiak
- Fix invalid tax rates for lines - #7058 by @IKarbowiak
- Allow seeing unconfirmed orders - #7072 by @IKarbowiak
- Raise `GraphQLError` when too big integer value is provided - #7076 by @IKarbowiak
- Do not update draft order addresses when user is changing - #7088 by @IKarbowiak
- Recalculate draft order when product/variant was deleted - #7085 by @d-wysocki
- Added validation for `DraftOrderCreate` with negative quantity line - #7085 by @d-wysocki
- Remove HTML tags from product `description_plaintext` - #7094 by @d-wysocki
- Fix failing product tasks when instances are removed - #7092 by @IKarbowiak
- Update GraphQL endpoint to only match exactly `/graphql/` without trailing characters - #7117 by @IKarbowiak
- Introduce `traced_resolver` decorator instead of Graphene middleware - #7159 by @tomaszszymanski129
- Fix failing export when exporting attribute without values - #7131 by @IKarbowiak
- Fix incorrect payment data for Klarna - #7150 by @IKarbowiak
- Drop deleted images from storage - #7129 by @IKarbowiak
- Fix export with empty assignment values - #7214 by @IKarbowiak
- Change exported file name - #7222 by @IKarbowiak
- Fix core sorting on related fields - #7195 by @tomaszszymanski129
- Use GraphQL IDs instead of database IDs in export - #7240 by @IKarbowiak
- Fix draft order tax mismatch - #7226 by @IKarbowiak
  - Introduce `calculate_order_line_total` plugin method
- Update core logging for better Celery tasks handling - #7251 by @tomaszszymanski129
- Raise `ValidationError` when refund cannot be performed - #7260 by @IKarbowiak
- Fix customer addresses missing after customer creation - #7327 by @tomaszszymanski129
- Fix invoice generation - #7376 by @tomaszszymanski129
- Allow defining only one field in translations - #7363 by @IKarbowiak
- Allow filtering pages by ids - #7393 by @IKarbowiak
- Fix validate `min_spent` on vouchers to use net or gross value depends on `settings.display_gross_prices` - #7408 by @d-wysocki
- Fix invoice generation - #7376 by tomaszszymanski129
- Add hash to uploading images #7453 by @IKarbowiak
- Add file format validation for uploaded images - #7447 by @IKarbowiak
- Fix attaching params for address form errors - #7485 by @IKarbowiak
- Update draft order validation - #7253 by @IKarbowiak
  - Extend Order type with errors: [OrderError!]! field
  - Create tasks for deleting order lines by deleting products or variants
- Fix doubled checkout total price for one line and zero shipping price - #7532 by @IKarbowiak
- Deprecate nested objects in `TranslatableContent` types - #7522 by @IKarbowiak
- Modify order of auth middleware calls - #7572 by @tomaszszymanski129
- Drop assigning cheapest shipping method in checkout - #7767 by @maarcingebala
- Deprecate `query` argument in `sales` and `vouchers` queries - #7806 by @maarcingebala
- Allow translating objects by translatable content ID - #7803 by @maarcingebala
- Configure a periodic task for removing empty allocations - #7885 by @fowczarek
- Fix missing transaction id in Braintree - #8110 by @fowczarek
- Fix GraphQL federation support - #7771 #8107 by @rafalp
- Fix cursor-based pagination in products search - #8011 #8211 by @rafalp
- Batch loads in queries for Apollo Federation - #8362 by @rafalp
- Add workaround for failing Avatax when line has price 0 - #8610 by @korycins
- Add option to set tax code for shipping in Avatax configuration view - #8596 by @korycins
- Fix Avalara tax fetching from cache - #8647 by @fowczarek
- Fix incorrect stock allocation - #8931 by @IKarbowiak
- Fix incorrect handling of unavailable products in checkout - #8978, #9119 by @IKarbowiak, @korycins
- Add draft orders webhooks - #8102 by @jakubkuc
- Handle `SameSite` cookie attribute in jwt refresh token middleware - #8209 by @jakubkuc
- Fix creating translations with app - #6804 by @krzysztofwolski
- Add possibility to provide external payment ID during the conversion draft order to order - #6320 by @korycins
- Add basic rating for `Products` - #6284 by @korycins
- Add metadata to shipping zones and shipping methods - #6340 by @maarcingebala
- Add Page Types - #6261 by @IKarbowiak
- Migrate draftjs content to editorjs format - #6430 by @IKarbowiak
- Add editorjs sanitizer - #6456 by @IKarbowiak
- Add generic FileUpload mutation - #6470 by @IKarbowiak
- Order confirmation backend - #6498 by @tomaszszymanski129
- Handle `SameSite` cookie attribute in JWT refresh token middleware - #8209 by @jakubkuc
- Add possibility to provide external payment ID during the conversion draft order to order - #6320 by @korycins9
- Fix password reset request - #6351 by @Manfred-Madelaine-pro, Ambroise and Pierre
- Refund products support - #6530 by @korycins
- Add possibility to exclude products from shipping method - #6506 by @korycins
- Add `Shop.availableShippingMethods` query - #6551 by @IKarbowiak
- Add delivery time to shipping method - #6564 by @IKarbowiak
- Shipping zone description - #6653 by @tomaszszymanski129
- Get tax rate from plugins - #6649 by @IKarbowiak
- Added support for querying user by email - #6632 @LeOndaz
- Add order shipping tax rate - #6678 by @IKarbowiak
- Deprecate field `descriptionJSON` from `Product`, `Category`, `Collection` and field `contentJSON` from `Page` - #6692 by @d-wysocki
- Fix products visibility - #6704 by @IKarbowiak
- Fix page `contentJson` field to return JSON - #6832 by @d-wysocki
- Add SearchRank to search product by name and description. New enum added to `ProductOrderField` - `RANK` - which returns results sorted by search rank - #6872 by @d-wysocki
- Allocate stocks for order lines in a bulk way - #6877 by @IKarbowiak
- Deallocate stocks for order lines in a bulk way - #6896 by @IKarbowiak
- Prevent negative available quantity - #6897 by @d-wysocki
- Add default sorting by rank for search products - #6936 by @d-wysocki
- Fix exporting product description to xlsx - #6959 by @IKarbowiak
- Add `Shop.version` field to query API version - #6980 by @maarcingebala
- Add new authorization header `Authorization-Bearer` - #6998 by @korycins
- Add field `paymentMethodType` to `Payment` object - #7073 by @korycins
- Unify Warehouse Address API - #7481 by @d-wysocki
  - deprecate `companyName` on `Warehouse` type
  - remove `companyName` on `WarehouseInput` type
  - remove `WarehouseAddressInput` on `WarehouseUpdateInput` and `WarehouseCreateInput`, and change it to `AddressInput`
- Fix passing incorrect customer email to payment gateways - #7486 by @korycins
- Add HTTP meta tag for Content-Security-Policy in GraphQL Playground - #7662 by @NyanKiyoshi
- Add additional validation for `from_global_id_or_error` function - #8780 by @CossackDex

# 2.11.1

- Add support for Apple Pay on the web - #6466 by @korycins

## 2.11.0

### Features

- Add products export - #5255 by @IKarbowiak
- Add external apps support - #5767 by @korycins
- Invoices backend - #5732 by @tomaszszymanski129
- Adyen drop-in integration - #5914 by @korycins, @IKarbowiak
- Add a callback view to plugins - #5884 by @korycins
- Support pushing webhook events to message queues - #5940 by @patrys, @korycins
- Send a confirmation email when the order is canceled or refunded - #6017
- No secure cookie in debug mode - #6082 by @patrys, @orzechdev
- Add searchable and available for purchase flags to product - #6060 by @IKarbowiak
- Add `TotalPrice` to `OrderLine` - #6068 @fowczarek
- Add `PRODUCT_UPDATED` webhook event - #6100 by @tomaszszymanski129
- Search orders by GraphQL payment ID - #6135 by @korycins
- Search orders by a custom key provided by payment gateway - #6135 by @korycins
- Add ability to set a default product variant - #6140 by @tomaszszymanski129
- Allow product variants to be sortable - #6138 by @tomaszszymanski129
- Allow fetching stocks for staff users only with `MANAGE_ORDERS` permissions - #6139 by @fowczarek
- Add filtering to `ProductVariants` query and option to fetch variant by SKU in `ProductVariant` query - #6190 by @fowczarek
- Add filtering by Product IDs to `products` query - #6224 by @GrzegorzDerdak
- Add `change_currency` command - #6016 by @maarcingebala
- Add dummy credit card payment - #5822 by @IKarbowiak
- Add custom implementation of UUID scalar - #5646 by @koradon
- Add `AppTokenVerify` mutation - #5716 by @korycins

### Breaking Changes

- Refactored JWT support. Requires handling of JWT token in the storefront (a case when the backend returns the exception about the invalid token). - #5734, #5816 by @korycins
- New logging setup will now output JSON logs in production mode for ease of feeding them into log collection systems like Logstash or CloudWatch Logs - #5699 by @patrys
- Deprecate `WebhookEventType.CHECKOUT_QUANTITY_CHANGED` - #5837 by @korycins
- Anonymize and update order and payment fields; drop `PaymentSecureConfirm` mutation, drop Payment type fields: `extraData`, `billingAddress`, `billingEmail`, drop `gatewayResponse` from `Transaction` type - #5926 by @IKarbowiak
- Switch the HTTP stack from WSGI to ASGI based on Uvicorn - #5960 by @patrys
- Add `MANAGE_PRODUCT_TYPES_AND_ATTRIBUTES` permission, which is now required to access all attributes and product types related mutations - #6219 by @IKarbowiak

### Fixes

- Fix payment fields in order payload for webhooks - #5862 by @korycins
- Fix specific product voucher in draft orders - #5727 by @fowczarek
- Explicit country assignment in default shipping zones - #5736 by @maarcingebala
- Drop `json_content` field from the `Menu` model - #5761 by @maarcingebala
- Strip warehouse name in mutations - #5766 by @koradon
- Add missing order events during checkout flow - #5684 by @koradon
- Update Google Merchant to get tax rate based by plugin manager - #5823 by @gabmartinez
- Allow unicode in slug fields - #5877 by @IKarbowiak
- Fix empty plugin object result after `PluginUpdate` mutation - #5968 by @gabmartinez
- Allow finishing checkout when price amount is 0 - #6064 by @IKarbowiak
- Fix incorrect tax calculation for Avatax - #6035 by @korycins
- Fix incorrect calculation of subtotal with active Avatax - #6035 by @korycins
- Fix incorrect assignment of tax code for Avatax - #6035 by @korycins
- Do not allow negative product price - #6091 by @IKarbowiak
- Handle None as attribute value - #6092 by @IKarbowiak
- Fix for calling `order_created` before the order was saved - #6095 by @korycins
- Update default decimal places - #6098 by @IKarbowiak
- Avoid assigning the same pictures twice to a variant - #6112 by @IKarbowiak
- Fix crashing system when Avalara is improperly configured - #6117 by @IKarbowiak
- Fix for failing finalising draft order - #6133 by @korycins
- Remove corresponding draft order lines when variant is removing - #6119 by @IKarbowiak
- Update required perms for apps management - #6173 by @IKarbowiak
- Raise an error for an empty key in metadata - #6176 by @IKarbowiak
- Add attributes to product error - #6181 by @IKarbowiak
- Allow to add product variant with 0 price to draft order - #6189 by @IKarbowiak
- Fix deleting product when default variant is deleted - #6186 by @IKarbowiak
- Fix get unpublished products, product variants and collection as app - #6194 by @fowczarek
- Set `OrderFulfillStockInput` fields as required - #6196 by @IKarbowiak
- Fix attribute filtering by categories and collections - #6214 by @fowczarek
- Fix `is_visible` when `publication_date` is today - #6225 by @korycins
- Fix filtering products by multiple attributes - #6215 by @GrzegorzDerdak
- Add attributes validation while creating/updating a product's variant - #6269 by @GrzegorzDerdak
- Add metadata to page model - #6292 by @dominik-zeglen
- Fix for unnecessary attributes validation while updating simple product - #6300 by @GrzegorzDerdak
- Include order line total price to webhook payload - #6354 by @korycins
- Fix for fulfilling an order when product quantity equals allocated quantity - #6333 by @GrzegorzDerdak
- Fix for the ability to filter products on collection - #6363 by @GrzegorzDerdak

## 2.10.2

- Add command to change currencies in the database - #5906 by @d-wysocki

## 2.10.1

- Fix multiplied stock quantity - #5675 by @fowczarek
- Fix invalid allocation after migration - #5678 by @fowczarek
- Fix order mutations as app - #5680 by @fowczarek
- Prevent creating checkout/draft order with unpublished product - #5676 by @d-wysocki

## 2.10.0

- OpenTracing support - #5188 by @tomaszszymanski129
- Account confirmation email - #5126 by @tomaszszymanski129
- Relocate `Checkout` and `CheckoutLine` methods into separate module and update checkout related plugins to use them - #4980 by @krzysztofwolski
- Fix problem with free shipping voucher - #4942 by @IKarbowiak
- Add sub-categories to random data - #4949 by @IKarbowiak
- Deprecate `localized` field in Money type - #4952 by @IKarbowiak
- Fix for shipping API not applying taxes - #4913 by @kswiatek92
- Query object translation with only `manage_translation` permission - #4914 by @fowczarek
- Add customer note to draft orders API - #4973 by @IKarbowiak
- Allow to delete category and leave products - #4970 by @IKarbowiak
- Remove thumbnail generation from migration - #3494 by @kswiatek92
- Rename 'shipping_date' field in fulfillment model to 'created' - #2433 by @kswiatek92
- Reduce number of queries for 'checkoutComplete' mutation - #4989 by @IKarbowiak
- Force PyTest to ignore the environment variable containing the Django settings module - #4992 by @NyanKiyoshi
- Extend JWT token payload with user information - #4987 by @salwator
- Optimize the queries for product list in the dashboard - #4995 by @IKarbowiak
- Drop dashboard 1.0 - #5000 by @IKarbowiak
- Fixed serialization error on weight fields when running `loaddata` and `dumpdb` - #5005 by @NyanKiyoshi
- Fixed JSON encoding error on Google Analytics reporting - #5004 by @NyanKiyoshi
- Create custom field to translation, use new translation types in translations query - #5007 by @fowczarek
- Take allocated stock into account in `StockAvailability` filter - #5019 by @simonbru
- Generate matching postal codes for US addresses - #5033 by @maarcingebala
- Update debug toolbar - #5032 by @IKarbowiak
- Allow staff member to receive notification about customers orders - #4993 by @kswiatek92
- Add user's global id to the JWT payload - #5039 by @salwator
- Make middleware path resolving lazy - #5041 by @NyanKiyoshi
- Generate slug on saving the attribute value - #5055 by @fowczarek
- Fix order status after order update - #5072 by @fowczarek
- Extend top-level connection resolvers with ability to sort results - #5018 by @fowczarek
- Drop storefront 1.0 - #5043 by @IKarbowiak
- Replace permissions strings with enums - #5038 by @kswiatek92
- Remove gateways forms and templates - #5075 by @IKarbowiak
- Add `Wishlist` models and GraphQL endpoints - #5021 by @derenio
- Remove deprecated code - #5107 by @IKarbowiak
- Fix voucher start date filtering - #5133 by @dominik-zeglen
- Search by sku in products query - #5117 by @fowczarek
- Send fulfillment update email - #5118 by @IKarbowiak
- Add address query - #5148 by @kswiatek92
- Add `checkout_quantity_changed` webhook - #5042 by @derenio
- Remove unnecessary `manage_orders` permission - #5142 by @kswiatek92
- Mutation to change the user email - #5076 by @kswiatek92
- Add MyPy checks - #5150 by @IKarbowiak
- Move extracting user or service account to utils - #5152 by @kswiatek92
- Deprecate order status/created arguments - #5076 by @kswiatek92
- Fix getting title field in page mutations #5160 by @maarcingebala
- Copy public and private metadata from the checkout to the order upon creation - #5165 by @dankolbman
- Add warehouses and stocks- #4986 by @szewczykmira
- Add permission groups - #5176, #5513 by @IKarbowiak
- Drop `gettext` occurrences - #5189 by @IKarbowiak
- Fix `product_created` webhook - #5187 by @dzkb
- Drop unused resolver `resolve_availability` - #5190 by @maarcingebala
- Fix permission for `checkoutCustomerAttach` mutation - #5192 by @maarcingebala
- Restrict access to user field - #5194 by @maarcingebala
- Unify permission for service account API client in test - #5197 by @fowczarek
- Add additional confirmation step to `checkoutComplete` mutation - #5179 by @salwator
- Allow sorting warehouses by name - #5211 by @dominik-zeglen
- Add anonymization to GraphQL's `webhookSamplePayload` endpoint - #5161 @derenio
- Add slug to `Warehouse`, `Product` and `ProductType` models - #5196 by @IKarbowiak
- Add mutation for assigning, unassigning shipping zones to warehouse - #5217 by @kswiatek92
- Fix passing addresses to `PaymentData` objects - #5223 by @maarcingebala
- Return `null` when querying `me` as an anonymous user - #5231 by @maarcingebala
- Added `PLAYGROUND_ENABLED` environment variable/setting to allow to enable the GraphQL playground when `DEBUG` is disabled - #5254 by @NyanKiyoshi
- Fix access to order query when request from service account - #5258 by @fowczarek
- Customer shouldn't be able to see draft orders by token - #5259 by @fowczarek
- Customer shouldn't be able to query checkout with another customer - #5268 by @fowczarek
- Added integration support of Jaeger Tracing - #5282 by @NyanKiyoshi
- Return `null` when querying `me` as an anonymous user - #5231 as @maarcingebala
- Add `fulfillment created` webhook - @szewczykmira
- Unify metadata API - #5178 by @fowczarek
- Add compiled versions of emails to the repository - #5260 by @tomaszszymanski129
- Add required prop to fields where applicable - #5293 by @dominik-zeglen
- Drop `get_absolute_url` methods - #5299 by @IKarbowiak
- Add `--force` flag to `cleardb` command - #5302 by @maarcingebala
- Require non-empty message in `orderAddNote` mutation - #5316 by @maarcingebala
- Stock management refactor - #5323 by @IKarbowiak
- Add discount error codes - #5348 by @IKarbowiak
- Add benchmarks to checkout mutations - #5339 by @fowczarek
- Add pagination tests - #5363 by @fowczarek
- Add ability to assign multiple warehouses in mutations to create/update a shipping zone - #5399 by @fowczarek
- Add filter by ids to the `warehouses` query - #5414 by @fowczarek
- Add shipping rate price validation - #5411 by @kswiatek92
- Remove unused settings and environment variables - #5420 by @maarcingebala
- Add product price validation - #5413 by @kswiatek92
- Add attribute validation to `attributeAssign` mutation - #5423 by @kswiatek92
- Add possibility to update/delete more than one item in metadata - #5446 by @koradon
- Check if image exists before validating - #5425 by @kswiatek92
- Fix warehouses query not working without id - #5441 by @koradon
- Add `accountErrors` to `CreateToken` mutation - #5437, #5465 by @koradon
- Raise `GraphQLError` if filter has invalid IDs - #5460 by @gabmartinez
- Use `AccountErrorCode.INVALID_CREDENTIALS` instead of `INVALID_PASSWORD` - #5495 by @koradon
- Add tests for pagination - #5468 by @koradon
- Add `Job` abstract model and interface - #5510 by @IKarbowiak
- Refactor implementation of allocation - #5445 by @fowczarek
- Fix `WeightScalar` - #5530 by @koradon
- Add `OrderFulfill` mutation - #5525 by @fowczarek
- Add "It Works" page - #5494 by @IKarbowiak and @dominik-zeglen
- Extend errors in `OrderFulfill` mutation - #5553 by @fowczarek
- Refactor `OrderCancel` mutation for multiple warehouses - #5554 by @fowczarek
- Add negative weight validation - #5564 by @fowczarek
- Add error when user pass empty object as address - #5585 by @fowczarek
- Fix payment creation without shipping method - #5444 by @d-wysocki
- Fix checkout and order flow with variant without inventory tracking - #5599 by @fowczarek
- Fixed JWT expired token being flagged as unhandled error rather than handled. - #5603 by @NyanKiyoshi
- Refactor read-only middleware - #5602 by @maarcingebala
- Fix availability for variants without inventory tracking - #5605 by @fowczarek
- Drop support for configuring Vatlayer plugin from settings file. - #5614 by @korycins
- Add ability to query category, collection or product by slug - #5574 by @koradon
- Add `quantityAvailable` field to `ProductVariant` type - #5628 by @fowczarek
- Use tags rather than time-based logs for information on requests - #5608 by @NyanKiyoshi

## 2.9.0

### API

- Add mutation to change customer's first name last name - #4489 by @fowczarek
- Add mutation to delete customer's account - #4494 by @fowczarek
- Add mutation to change customer's password - #4656 by @fowczarek
- Add ability to customize email sender address in emails sent by Saleor - #4820 by @NyanKiyoshi
- Add ability to filter attributes per global ID - #4640 by @NyanKiyoshi
- Add ability to search product types by value (through the name) - #4647 by @NyanKiyoshi
- Add queries and mutation for serving and saving the configuration of all plugins - #4576 by @korycins
- Add `redirectUrl` to staff and user create mutations - #4717 by @fowczarek
- Add error codes to mutations responses - #4676 by @Kwaidan00
- Add translations to countries in `shop` query - #4732 by @fowczarek
- Add support for sorting product by their attribute values through given attribute ID - #4740 by @NyanKiyoshi
- Add descriptions for queries and query arguments - #4758 by @maarcingebala
- Add support for Apollo Federation - #4825 by @salwator
- Add mutation to create multiple product variants at once - #4735 by @fowczarek
- Add default value to custom errors - #4797 by @fowczarek
- Extend `availablePaymentGateways` field with gateways' configuration data - #4774 by @salwator
- Change `AddressValidationRules` API - #4655 by @Kwaidan00
- Use search in a consistent way; add sort by product type name and publication status to `products` query. - #4715 by @fowczarek
- Unify `menuItemMove` mutation with other reordering mutations - #4734 by @NyanKiyoshi
- Don't create an order when the payment was unsuccessful - #4500 by @NyanKiyoshi
- Don't require shipping information in checkout for digital orders - #4573 by @NyanKiyoshi
- Drop `manage_users` permission from the `permissions` query - #4854 by @maarcingebala
- Deprecate `inCategory` and `inCollection` attributes filters in favor of `filter` argument - #4700 by @NyanKiyoshi & @khalibloo
- Remove `PaymentGatewayEnum` from the schema, as gateways now are dynamic plugins - #4756 by @salwator
- Require `manage_products` permission to query `costPrice` and `stockQuantity` fields - #4753 by @NyanKiyoshi
- Refactor account mutations - #4510, #4668 by @fowczarek
- Fix generating random avatars when updating staff accounts - #4521 by @maarcingebala
- Fix updating JSON menu representation in mutations - #4524 by @maarcingebala
- Fix setting variant's `priceOverride` and `costPrice` to `null` - #4754 by @NyanKiyoshi
- Fix fetching staff user without `manage_users` permission - #4835 by @fowczarek
- Ensure that a GraphQL query is a string - #4836 by @nix010
- Add ability to configure the password reset link - #4863 by @fowczarek
- Fixed a performance issue where Saleor would sometimes run huge, unneeded prefetches when resolving categories or collections - #5291 by @NyanKiyoshi
- uWSGI now forces the django application to directly load on startup instead of being lazy - #5357 by @NyanKiyoshi

### Core

- Add enterprise-grade attributes management - #4351 by @dominik-zeglen and @NyanKiyoshi
- Add extensions manager - #4497 by @korycins
- Add service accounts - backend support - #4689 by @korycins
- Add support for webhooks - #4731 by @korycins
- Migrate the attributes mapping from HStore to many-to-many relation - #4663 by @NyanKiyoshi
- Create general abstraction for object metadata - #4447 by @salwator
- Add metadata to `Order` and `Fulfillment` models - #4513, #4866 by @szewczykmira
- Migrate the tax calculations to plugins - #4497 by @korycins
- Rewrite payment gateways using plugin architecture - #4669 by @salwator
- Rewrite Stripe integration to use PaymentIntents API - #4606 by @salwator
- Refactor password recovery system - #4617 by @fowczarek
- Add functionality to sort products by their "minimal variant price" - #4416 by @derenio
- Add voucher's "once per customer" feature - #4442 by @fowczarek
- Add validations for minimum password length in settings - #4735 by @fowczarek
- Add form to configure payments in the dashboard - #4807 by @szewczykmira
- Change `unique_together` in `AttributeValue` - #4805 by @fowczarek
- Change max length of SKU to 255 characters - #4811 by @lex111
- Distinguish `OrderLine` product name and variant name - #4702 by @fowczarek
- Fix updating order status after automatic fulfillment of digital products - #4709 by @korycins
- Fix error when updating or creating a sale with missing required values - #4778 by @NyanKiyoshi
- Fix error filtering pages by URL in the dashboard 1.0 - #4776 by @NyanKiyoshi
- Fix display of the products tax rate in the details page of dashboard 1.0 - #4780 by @NyanKiyoshi
- Fix adding the same product into a collection multiple times - #4518 by @NyanKiyoshi
- Fix crash when placing an order when a customer happens to have the same address more than once - #4824 by @NyanKiyoshi
- Fix time zone based tests - #4468 by @fowczarek
- Fix serializing empty URLs as a string when creating menu items - #4616 by @maarcingebala
- The invalid IP address in HTTP requests now fallback to the requester's IP address. - #4597 by @NyanKiyoshi
- Fix product variant update with current attribute values - #4936 by @fowczarek
- Update checkout last field and add auto now fields to save with update_fields parameter - #5177 by @IKarbowiak

### Dashboard 2.0

- Allow selecting the number of rows displayed in dashboard's list views - #4414 by @benekex2
- Add ability to toggle visible columns in product list - #4608 by @dominik-zeglen
- Add voucher settings - #4556 by @benekex2
- Contrast improvements - #4508 by @benekex2
- Display menu item form errors - #4551 by @dominik-zeglen
- Do not allow random IDs to appear in snapshots - #4495 by @dominik-zeglen
- Input UI changes - #4542 by @benekex2
- Implement new menu design - #4476 by @benekex2
- Refetch attribute list after closing modal - #4615 by @dominik-zeglen
- Add config for Testcafe - #4553 by @dominik-zeglen
- Fix product type taxes select - #4453 by @benekex2
- Fix form reloading - #4467 by @dominik-zeglen
- Fix voucher limit value when checkbox unchecked - #4456 by @benekex2
- Fix searches and pickers - #4487 by @dominik-zeglen
- Fix dashboard menu styles - #4491 by @benekex2
- Fix menu responsiveness - #4511 by @benekex2
- Fix loosing focus while typing in the product description field - #4549 by @dominik-zeglen
- Fix MUI warnings - #4588 by @dominik-zeglen
- Fix bulk action checkboxes - #4618 by @dominik-zeglen
- Fix rendering user avatar when it's empty #4546 by @maarcingebala
- Remove Dashboard 2.0 files form Saleor repository - #4631 by @dominik-zeglen
- Fix CreateToken mutation to use NonNull on errors field #5415 by @gabmartinez

### Other notable changes

- Replace Pipenv with Poetry - #3894 by @michaljelonek
- Upgrade `django-prices` to v2.1 - #4639 by @NyanKiyoshi
- Disable reports from uWSGI about broken pipe and write errors from disconnected clients - #4596 by @NyanKiyoshi
- Fix the random failures of `populatedb` trying to create users with an existing email - #4769 by @NyanKiyoshi
- Enforce `pydocstyle` for Python docstrings over the project - #4562 by @NyanKiyoshi
- Move Django Debug Toolbar to dev requirements - #4454 by @derenio
- Change license for artwork to CC-BY 4.0
- New translations:
  - Greek

## 2.8.0

### Core

- Avatax backend support - #4310 by @korycins
- Add ability to store used payment sources in gateways (first implemented in Braintree) - #4195 by @salwator
- Add ability to specify a minimal quantity of checkout items for a voucher - #4427 by @fowczarek
- Change the type of start and end date fields from Date to DateTime - #4293 by @fowczarek
- Revert the custom dynamic middlewares - #4452 by @NyanKiyoshi

### Dashboard 2.0

- UX improvements in Vouchers section - #4362 by @benekex2
- Add company address configuration - #4432 by @benekex2
- Require name when saving a custom list filter - #4269 by @benekex2
- Use `esModuleInterop` flag in `tsconfig.json` to simplify imports - #4372 by @dominik-zeglen
- Use hooks instead of a class component in forms - #4374 by @dominik-zeglen
- Drop CSRF token header from API client - #4357 by @dominik-zeglen
- Fix various bugs in the product section - #4429 by @dominik-zeglen

### Other notable changes

- Fix error when creating a checkout with voucher code - #4292 by @NyanKiyoshi
- Fix error when users enter an invalid phone number in an address - #4404 by @NyanKiyoshi
- Fix error when adding a note to an anonymous order - #4319 by @NyanKiyoshi
- Fix gift card duplication error in the `populatedb` script - #4336 by @fowczarek
- Fix vouchers apply once per order - #4339 by @fowczarek
- Fix discount tests failing at random - #4401 by @korycins
- Add `SPECIFIC_PRODUCT` type to `VoucherType` - #4344 by @fowczarek
- New translations:
  - Icelandic
- Refactored the backend side of `checkoutCreate` to improve performances and prevent side effects over the user's checkout if the checkout creation was to fail. - #4367 by @NyanKiyoshi
- Refactored the logic of cleaning the checkout shipping method over the API, so users do not lose the shipping method when updating their checkout. If the shipping method becomes invalid, it will be replaced by the cheapest available. - #4367 by @NyanKiyoshi & @szewczykmira
- Refactored process of getting available shipping methods to make it easier to understand and prevent human-made errors. - #4367 by @NyanKiyoshi
- Moved 3D secure option to Braintree plugin configuration and update config structure mechanism - #4751 by @salwator

## 2.7.0

### API

- Create order only when payment is successful - #4154 by @NyanKiyoshi
- Order Events containing order lines or fulfillment lines now return the line object in the GraphQL API - #4114 by @NyanKiyoshi
- GraphQL now prints exceptions to stderr as well as returning them or not - #4148 by @NyanKiyoshi
- Refactored API resolvers to static methods with root typing - #4155 by @NyanKiyoshi
- Add phone validation in the GraphQL API to handle the library upgrade - #4156 by @NyanKiyoshi

### Core

- Add basic Gift Cards support in the backend - #4025 by @fowczarek
- Add the ability to sort products within a collection - #4123 by @NyanKiyoshi
- Implement customer events - #4094 by @NyanKiyoshi
- Merge "authorize" and "capture" operations - #4098 by @korycins, @NyanKiyoshi
- Separate the Django middlewares from the GraphQL API middlewares - #4102 by @NyanKiyoshi, #4186 by @cmiacz

### Dashboard 2.0

- Add navigation section - #4012 by @dominik-zeglen
- Add filtering on product list - #4193 by @dominik-zeglen
- Add filtering on orders list - #4237 by @dominik-zeglen
- Change input style and improve Storybook stories - #4115 by @dominik-zeglen
- Migrate deprecated fields in Dashboard 2.0 - #4121 by @benekex2
- Add multiple select checkbox - #4133, #4146 by @benekex2
- Rename menu items in Dashboard 2.0 - #4172 by @benekex2
- Category delete modal improvements - #4171 by @benekex2
- Close modals on click outside - #4236 - by @benekex2
- Use date localize hook in translations - #4202 by @dominik-zeglen
- Unify search API - #4200 by @dominik-zeglen
- Default default PAGINATE_BY - #4238 by @dominik-zeglen
- Create generic filtering interface - #4221 by @dominik-zeglen
- Add default state to rich text editor = #4281 by @dominik-zeglen
- Fix translation discard button - #4109 by @benekex2
- Fix draftail options and icons - #4132 by @benekex2
- Fix typos and messages in Dashboard 2.0 - #4168 by @benekex2
- Fix view all orders button - #4173 by @benekex2
- Fix visibility card view - #4198 by @benekex2
- Fix query refetch after selecting an object in list - #4272 by @dominik-zeglen
- Fix image selection in variants - #4270 by @benekex2
- Fix collection search - #4267 by @dominik-zeglen
- Fix quantity height in draft order edit - #4273 by @benekex2
- Fix checkbox clickable area size - #4280 by @dominik-zeglen
- Fix breaking object selection in menu section - #4282 by @dominik-zeglen
- Reset selected items when tab switch - #4268 by @benekex2

### Other notable changes

- Add support for Google Cloud Storage - #4127 by @chetabahana
- Adding a nonexistent variant to checkout no longer crashes - #4166 by @NyanKiyoshi
- Disable storage of Celery results - #4169 by @NyanKiyoshi
- Disable polling in Playground - #4188 by @maarcingebala
- Cleanup code for updated function names and unused argument - #4090 by @jxltom
- Users can now add multiple "Add to Cart" forms in a single page - #4165 by @NyanKiyoshi
- Fix incorrect argument in `get_client_token` in Braintree integration - #4182 by @maarcingebala
- Fix resolving attribute values when transforming them to HStore - #4161 by @maarcingebala
- Fix wrong calculation of subtotal in cart page - #4145 by @korycins
- Fix margin calculations when product/variant price is set to zero - #4170 by @MahmoudRizk
- Fix applying discounts in checkout's subtotal calculation in API - #4192 by @maarcingebala
- Fix GATEWAYS_ENUM to always contain all implemented payment gateways - #4108 by @koradon

## 2.6.0

### API

- Add unified filtering interface in resolvers - #3952, #4078 by @korycins
- Add mutations for bulk actions - #3935, #3954, #3967, #3969, #3970 by @akjanik
- Add mutation for reordering menu items - #3958 by @NyanKiyoshi
- Optimize queries for single nodes - #3968 @NyanKiyoshi
- Refactor error handling in mutations #3891 by @maarcingebala & @akjanik
- Specify mutation permissions through Meta classes - #3980 by @NyanKiyoshi
- Unify pricing access in products and variants - #3948 by @NyanKiyoshi
- Use only_fields instead of exclude_fields in type definitions - #3940 by @michaljelonek
- Prefetch collections when getting sales of a bunch of products - #3961 by @NyanKiyoshi
- Remove unnecessary dedents from GraphQL schema so new Playground can work - #4045 by @salwator
- Restrict resolving payment by ID - #4009 @NyanKiyoshi
- Require `checkoutId` for updating checkout's shipping and billing address - #4074 by @jxltom
- Handle errors in `TokenVerify` mutation - #3981 by @fowczarek
- Unify argument names in types and resolvers - #3942 by @NyanKiyoshi

### Core

- Use Black as the default code formatting tool - #3852 by @krzysztofwolski and @NyanKiyoshi
- Dropped Python 3.5 support - #4028 by @korycins
- Rename Cart to Checkout - #3963 by @michaljelonek
- Use data classes to exchange data with payment gateways - #4028 by @korycins
- Refactor order events - #4018 by @NyanKiyoshi

### Dashboard 2.0

- Add bulk actions - #3955 by @dominik-zeglen
- Add user avatar management - #4030 by @benekex2
- Add navigation drawer support on mobile devices - #3839 by @benekex2
- Fix rendering validation errors in product form - #4024 by @benekex2
- Move dialog windows to query string rather than router paths - #3953 by @dominik-zeglen
- Update order events types - #4089 by @jxltom
- Code cleanup by replacing render props with react hooks - #4010 by @dominik-zeglen

### Other notable changes

- Add setting to enable Django Debug Toolbar - #3983 by @koradon
- Use newest GraphQL Playground - #3971 by @salwator
- Ensure adding to quantities in the checkout is respecting the limits - #4005 by @NyanKiyoshi
- Fix country area choices - #4008 by @fowczarek
- Fix price_range_as_dict function - #3999 by @zodiacfireworks
- Fix the product listing not showing in the voucher when there were products selected - #4062 by @NyanKiyoshi
- Fix crash in Dashboard 1.0 when updating an order address's phone number - #4061 by @NyanKiyoshi
- Reduce the time of tests execution by using dummy password hasher - #4083 by @korycins
- Set up explicit **hash** function - #3979 by @akjanik
- Unit tests use none as media root - #3975 by @korycins
- Update file field styles with materializecss template filter - #3998 by @zodiacfireworks
- New translations:
  - Albanian
  - Colombian Spanish
  - Lithuanian

## 2.5.0

### API

- Add query to fetch draft orders - #3809 by @michaljelonek
- Add bulk delete mutations - #3838 by @michaljelonek
- Add `languageCode` enum to API - #3819 by @michaljelonek, #3854 by @jxltom
- Duplicate address instances in checkout mutations - #3866 by @pawelzar
- Restrict access to `orders` query for unauthorized users - #3861 by @pawelzar
- Support setting address as default in address mutations - #3787 by @jxltom
- Fix phone number validation in GraphQL when country prefix not given - #3905 by @patrys
- Report pretty stack traces in DEBUG mode - #3918 by @patrys

### Core

- Drop support for Django 2.1 and Django 1.11 (previous LTS) - #3929 by @patrys
- Fulfillment of digital products - #3868 by @korycins
- Introduce avatars for staff accounts - #3878 by @pawelzar
- Refactor the account avatars path from a relative to absolute - #3938 by @NyanKiyoshi

### Dashboard 2.0

- Add translations section - #3884 by @dominik-zeglen
- Add light/dark theme - #3856 by @dominik-zeglen
- Add customer's address book view - #3826 by @dominik-zeglen
- Add "Add variant" button on the variant details page = #3914 by @dominik-zeglen
- Add back arrows in "Configure" subsections - #3917 by @dominik-zeglen
- Display avatars in staff views - #3922 by @dominik-zeglen
- Prevent user from changing his own status and permissions - #3922 by @dominik-zeglen
- Fix crashing product create view - #3837, #3910 by @dominik-zeglen
- Fix layout in staff members details page - #3857 by @dominik-zeglen
- Fix unfocusing rich text editor - #3902 by @dominik-zeglen
- Improve accessibility - #3856 by @dominik-zeglen

### Other notable changes

- Improve user and staff management in dashboard 1.0 - #3781 by @jxltom
- Fix default product tax rate in Dashboard 1.0 - #3880 by @pawelzar
- Fix logo in docs - #3928 by @michaljelonek
- Fix name of logo file - #3867 by @jxltom
- Fix variants for juices in example data - #3926 by @michaljelonek
- Fix alignment of the cart dropdown on new bootstrap version - #3937 by @NyanKiyoshi
- Refactor the account avatars path from a relative to absolute - #3938 by @NyanKiyoshi
- New translations:
  - Armenian
  - Portuguese
  - Swahili
  - Thai

## 2.4.0

### API

- Add model translations support in GraphQL API - #3789 by @michaljelonek
- Add mutations to manage addresses for authenticated customers - #3772 by @Kwaidan00, @maarcingebala
- Add mutation to apply vouchers in checkout - #3739 by @Kwaidan00
- Add thumbnail field to `OrderLine` type - #3737 by @michaljelonek
- Add a query to fetch order by token - #3740 by @michaljelonek
- Add city choices and city area type to address validator API - #3788 by @jxltom
- Fix access to unpublished objects in API - #3724 by @Kwaidan00
- Fix bug where errors are not returned when creating fulfillment with a non-existent order line - #3777 by @jxltom
- Fix `productCreate` mutation when no product type was provided - #3804 by @michaljelonek
- Enable database search in products query - #3736 by @michaljelonek
- Use authenticated user's email as default email in creating checkout - #3726 by @jxltom
- Generate voucher code if it wasn't provided in mutation - #3717 by @Kwaidan00
- Improve limitation of vouchers by country - #3707 by @michaljelonek
- Only include canceled fulfillments for staff in fulfillment API - #3778 by @jxltom
- Support setting address as when creating customer address #3782 by @jxltom
- Fix generating slug from title - #3816 by @maarcingebala
- Add `variant` field to `OrderLine` type - #3820 by @maarcingebala

### Core

- Add JSON fields to store rich-text content - #3756 by @michaljelonek
- Add function to recalculate total order weight - #3755 by @Kwaidan00, @maarcingebala
- Unify cart creation logic in API and Django views - #3761, #3790 by @maarcingebala
- Unify payment creation logic in API and Django views - #3715 by @maarcingebala
- Support partially charged and refunded payments - #3735 by @jxltom
- Support partial fulfillment of ordered items - #3754 by @jxltom
- Fix applying discounts when a sale has no end date - #3595 by @cprinos

### Dashboard 2.0

- Add "Discounts" section - #3654 by @dominik-zeglen
- Add "Pages" section; introduce Draftail WYSIWYG editor - #3751 by @dominik-zeglen
- Add "Shipping Methods" section - #3770 by @dominik-zeglen
- Add support for date and datetime components - #3708 by @dominik-zeglen
- Restyle app layout - #3811 by @dominik-zeglen

### Other notable changes

- Unify model field names related to models' public access - `publication_date` and `is_published` - #3706 by @michaljelonek
- Improve filter orders by payment status - #3749 @jxltom
- Refactor translations in emails - #3701 by @Kwaidan00
- Use exact image versions in docker-compose - #3742 by @ashishnitinpatil
- Sort order payment and history in descending order - #3747 by @jxltom
- Disable style-loader in dev mode - #3720 by @jxltom
- Add ordering to shipping method - #3806 by @michaljelonek
- Add missing type definition for dashboard 2.0 - #3776 by @jxltom
- Add header and footer for checkout success pages #3752 by @jxltom
- Add instructions for using local assets in Docker - #3723 by @michaljelonek
- Update S3 deployment documentation to include CORS configuration note - #3743 by @NyanKiyoshi
- Fix missing migrations for is_published field of product and page model - #3757 by @jxltom
- Fix problem with l10n in Braintree payment gateway template - #3691 by @Kwaidan00
- Fix bug where payment is not filtered from active ones when creating payment - #3732 by @jxltom
- Fix incorrect cart badge location - #3786 by @jxltom
- Fix storefront styles after bootstrap is updated to 4.3.1 - #3753 by @jxltom
- Fix logo size in different browser and devices with different sizes - #3722 by @jxltom
- Rename dumpdata file `db.json` to `populatedb_data.json` - #3810 by @maarcingebala
- Prefetch collections for product availability - #3813 by @michaljelonek
- Bump django-graphql-jwt - #3814 by @michaljelonek
- Fix generating slug from title - #3816 by @maarcingebala
- New translations:
  - Estonian
  - Indonesian

## 2.3.1

- Fix access to private variant fields in API - #3773 by maarcingebala
- Limit access of quantity and allocated quantity to staff in GraphQL API #3780 by @jxltom

## 2.3.0

### API

- Return user's last checkout in the `User` type - #3578 by @fowczarek
- Automatically assign checkout to the logged in user - #3587 by @fowczarek
- Expose `chargeTaxesOnShipping` field in the `Shop` type - #3603 by @fowczarek
- Expose list of enabled payment gateways - #3639 by @fowczarek
- Validate uploaded files in a unified way - #3633 by @fowczarek
- Add mutation to trigger fetching tax rates - #3622 by @fowczarek
- Use USERNAME_FIELD instead of hard-code email field when resolving user - #3577 by @jxltom
- Require variant and quantity fields in `CheckoutLineInput` type - #3592 by @jxltom
- Preserve order of nodes in `get_nodes_or_error` function - #3632 by @jxltom
- Add list mutations for `Voucher` and `Sale` models - #3669 by @michaljelonek
- Use proper type for countries in `Voucher` type - #3664 by @michaljelonek
- Require email in when creating checkout in API - #3667 by @michaljelonek
- Unify returning errors in the `tokenCreate` mutation - #3666 by @michaljelonek
- Use `Date` field in Sale/Voucher inputs - #3672 by @michaljelonek
- Refactor checkout mutations - #3610 by @fowczarek
- Refactor `clean_instance`, so it does not returns errors anymore - #3597 by @akjanik
- Handle GraphqQL syntax errors - #3576 by @jxltom

### Core

- Refactor payments architecture - #3519 by @michaljelonek
- Improve Docker and `docker-compose` configuration - #3657 by @michaljelonek
- Allow setting payment status manually for dummy gateway in Storefront 1.0 - #3648 by @jxltom
- Infer default transaction kind from operation type - #3646 by @jxltom
- Get correct payment status for order without any payments - #3605 by @jxltom
- Add default ordering by `id` for `CartLine` model - #3593 by @jxltom
- Fix "set password" email sent to customer created in the dashboard - #3688 by @Kwaidan00

### Dashboard 2.0

- ️Add taxes section - #3622 by @dominik-zeglen
- Add drag'n'drop image upload - #3611 by @dominik-zeglen
- Unify grid handling - #3520 by @dominik-zeglen
- Add component generator - #3670 by @dominik-zeglen
- Throw Typescript errors while snapshotting - #3611 by @dominik-zeglen
- Simplify mutation's error checking - #3589 by @dominik-zeglen
- Fix order cancelling - #3624 by @dominik-zeglen
- Fix logo placement - #3602 by @dominik-zeglen

### Other notable changes

- Register Celery task for updating exchange rates - #3599 by @jxltom
- Fix handling different attributes with the same slug - #3626 by @jxltom
- Add missing migrations for tax rate choices - #3629 by @jxltom
- Fix `TypeError` on calling `get_client_token` - #3660 by @michaljelonek
- Make shipping required as default when creating product types - #3655 by @jxltom
- Display payment status on customer's account page in Storefront 1.0 - #3637 by @jxltom
- Make order fields sequence in Dashboard 1.0 same as in Dashboard 2.0 - #3606 by @jxltom
- Fix returning products for homepage for the currently viewing user - #3598 by @jxltom
- Allow filtering payments by status in Dashboard 1.0 - #3608 by @jxltom
- Fix typo in the definition of order status - #3649 by @jxltom
- Add margin for order notes section - #3650 by @jxltom
- Fix logo position - #3609, #3616 by @jxltom
- Storefront visual improvements - #3696 by @piotrgrundas
- Fix product list price filter - #3697 by @Kwaidan00
- Redirect to success page after successful payment - #3693 by @Kwaidan00

## 2.2.0

### API

- Use `PermissionEnum` as input parameter type for `permissions` field - #3434 by @maarcingebala
- Add "authorize" and "charge" mutations for payments - #3426 by @jxltom
- Add alt text to product thumbnails and background images of collections and categories - #3429 by @fowczarek
- Fix passing decimal arguments = #3457 by @fowczarek
- Allow sorting products by the update date - #3470 by @jxltom
- Validate and clear the shipping method in draft order mutations - #3472 by @fowczarek
- Change tax rate field to choice field - #3478 by @fowczarek
- Allow filtering attributes by collections - #3508 by @maarcingebala
- Resolve to `None` when empty object ID was passed as mutation argument - #3497 by @maarcingebala
- Change `errors` field type from [Error] to [Error!] - #3489 by @fowczarek
- Support creating default variant for product types that don't use multiple variants - #3505 by @fowczarek
- Validate SKU when creating a default variant - #3555 by @fowczarek
- Extract enums to separate files - #3523 by @maarcingebala

### Core

- Add Stripe payment gateway - #3408 by @jxltom
- Add `first_name` and `last_name` fields to the `User` model - #3101 by @fowczarek
- Improve several payment validations - #3418 by @jxltom
- Optimize payments related database queries - #3455 by @jxltom
- Add publication date to collections - #3369 by @k-brk
- Fix hard-coded site name in order PDFs - #3526 by @NyanKiyoshi
- Update favicons to the new style - #3483 by @dominik-zeglen
- Fix migrations for default currency - #3235 by @bykof
- Remove Elasticsearch from `docker-compose.yml` - #3482 by @maarcingebala
- Resort imports in tests - #3471 by @jxltom
- Fix the no shipping orders payment crash on Stripe - #3550 by @NyanKiyoshi
- Bump backend dependencies - #3557 by @maarcingebala. This PR removes security issue CVE-2019-3498 which was present in Django 2.1.4. Saleor however wasn't vulnerable to this issue as it doesn't use the affected `django.views.defaults.page_not_found()` view.
- Generate random data using the default currency - #3512 by @stephenmoloney
- New translations:
  - Catalan
  - Serbian

### Dashboard 2.0

- Restyle product selection dialogs - #3499 by @dominik-zeglen, @maarcingebala
- Fix minor visual bugs in Dashboard 2.0 - #3433 by @dominik-zeglen
- Display warning if order draft has missing data - #3431 by @dominik-zeglen
- Add description field to collections - #3435 by @dominik-zeglen
- Add query batching - #3443 by @dominik-zeglen
- Use autocomplete fields in country selection - #3443 by @dominik-zeglen
- Add alt text to categories and collections - #3461 by @dominik-zeglen
- Use first and last name of a customer or staff member in UI - #3247 by @Bonifacy1, @dominik-zeglen
- Show error page if an object was not found - #3463 by @dominik-zeglen
- Fix simple product's inventory data saving bug - #3474 by @dominik-zeglen
- Replace `thumbnailUrl` with `thumbnail { url }` - #3484 by @dominik-zeglen
- Change "Feature on Homepage" switch behavior - #3481 by @dominik-zeglen
- Expand payment section in order view - #3502 by @dominik-zeglen
- Change TypeScript loader to speed up the build process - #3545 by @patrys

### Bugfixes

- Do not show `Pay For Order` if order is partly paid since partial payment is not supported - #3398 by @jxltom
- Fix attribute filters in the products category view - #3535 by @fowczarek
- Fix storybook dependencies conflict - #3544 by @dominik-zeglen

## 2.1.0

### API

- Change selected connection fields to lists - #3307 by @fowczarek
- Require pagination in connections - #3352 by @maarcingebala
- Replace Graphene view with a custom one - #3263 by @patrys
- Change `sortBy` parameter to use enum type - #3345 by @fowczarek
- Add `me` query to fetch data of a logged-in user - #3202, #3316 by @fowczarek
- Add `canFinalize` field to the Order type - #3356 by @fowczarek
- Extract resolvers and mutations to separate files - #3248 by @fowczarek
- Add VAT tax rates field to country - #3392 by @michaljelonek
- Allow creating orders without users - #3396 by @fowczarek

### Core

- Add Razorpay payment gatway - #3205 by @NyanKiyoshi
- Use standard tax rate as a default tax rate value - #3340 by @fowczarek
- Add description field to the Collection model - #3275 by @fowczarek
- Enforce the POST method on VAT rates fetching - #3337 by @NyanKiyoshi
- Generate thumbnails for category/collection background images - #3270 by @NyanKiyoshi
- Add warm-up support in product image creation mutation - #3276 by @NyanKiyoshi
- Fix error in the `populatedb` script when running it not from the project root - #3272 by @NyanKiyoshi
- Make Webpack rebuilds fast - #3290 by @patrys
- Skip installing Chromium to make deployment faster - #3227 by @jxltom
- Add default test runner - #3258 by @jxltom
- Add Transifex client to Pipfile - #3321 by @jxltom
- Remove additional pytest arguments in tox - #3338 by @jxltom
- Remove test warnings - #3339 by @jxltom
- Remove runtime warning when product has discount - #3310 by @jxltom
- Remove `django-graphene-jwt` warnings - #3228 by @jxltom
- Disable deprecated warnings - #3229 by @jxltom
- Add `AWS_S3_ENDPOINT_URL` setting to support DigitalOcean spaces. - #3281 by @hairychris
- Add `.gitattributes` file to hide diffs for generated files on Github - #3055 by @NyanKiyoshi
- Add database sequence reset to `populatedb` - #3406 by @michaljelonek
- Get authorized amount from succeeded auth transactions - #3417 by @jxltom
- Resort imports by `isort` - #3412 by @jxltom

### Dashboard 2.0

- Add confirmation modal when leaving view with unsaved changes - #3375 by @dominik-zeglen
- Add dialog loading and error states - #3359 by @dominik-zeglen
- Split paths and urls - #3350 by @dominik-zeglen
- Derive state from props in forms - #3360 by @dominik-zeglen
- Apply debounce to autocomplete fields - #3351 by @dominik-zeglen
- Use Apollo signatures - #3353 by @dominik-zeglen
- Add order note field in the order details view - #3346 by @dominik-zeglen
- Add app-wide progress bar - #3312 by @dominik-zeglen
- Ensure that all queries are built on top of TypedQuery - #3309 by @dominik-zeglen
- Close modal windows automatically - #3296 by @dominik-zeglen
- Move URLs to separate files - #3295 by @dominik-zeglen
- Add basic filters for products and orders list - #3237 by @Bonifacy1
- Fetch default currency from API - #3280 by @dominik-zeglen
- Add `displayName` property to components - #3238 by @Bonifacy1
- Add window titles - #3279 by @dominik-zeglen
- Add paginator component - #3265 by @dominik-zeglen
- Update Material UI to 3.6 - #3387 by @patrys
- Upgrade React, Apollo, Webpack and Babel - #3393 by @patrys
- Add pagination for required connections - #3411 by @dominik-zeglen

### Bugfixes

- Fix language codes - #3311 by @jxltom
- Fix resolving empty attributes list - #3293 by @maarcingebala
- Fix range filters not being applied - #3385 by @michaljelonek
- Remove timeout for updating image height - #3344 by @jxltom
- Return error if checkout was not found - #3289 by @maarcingebala
- Solve an auto-resize conflict between Materialize and medium-editor - #3367 by @adonig
- Fix calls to `ngettext_lazy` - #3380 by @patrys
- Filter preauthorized order from succeeded transactions - #3399 by @jxltom
- Fix incorrect country code in fixtures - #3349 by @bingimar
- Fix updating background image of a collection - #3362 by @fowczarek & @dominik-zeglen

### Docs

- Document settings related to generating thumbnails on demand - #3329 by @NyanKiyoshi
- Improve documentation for Heroku deployment - #3170 by @raybesiga
- Update documentation on Docker deployment - #3326 by @jxltom
- Document payment gateway configuration - #3376 by @NyanKiyoshi

## 2.0.0

### API

- Add mutation to delete a customer; add `isActive` field in `customerUpdate` mutation - #3177 by @maarcingebala
- Add mutations to manage authorization keys - #3082 by @maarcingebala
- Add queries for dashboard homepage - #3146 by @maarcingebala
- Allows user to unset homepage collection - #3140 by @oldPadavan
- Use enums as permission codes - #3095 by @the-bionic
- Return absolute image URLs - #3182 by @maarcingebala
- Add `backgroundImage` field to `CategoryInput` - #3153 by @oldPadavan
- Add `dateJoined` and `lastLogin` fields in `User` type - #3169 by @maarcingebala
- Separate `parent` input field from `CategoryInput` - #3150 by @akjanik
- Remove duplicated field in Order type - #3180 by @maarcingebala
- Handle empty `backgroundImage` field in API - #3159 by @maarcingebala
- Generate name-based slug in collection mutations - #3145 by @akjanik
- Remove products field from `collectionUpdate` mutation - #3141 by @oldPadavan
- Change `items` field in `Menu` type from connection to list - #3032 by @oldPadavan
- Make `Meta.description` required in `BaseMutation` - #3034 by @oldPadavan
- Apply `textwrap.dedent` to GraphQL descriptions - #3167 by @fowczarek

### Dashboard 2.0

- Add collection management - #3135 by @dominik-zeglen
- Add customer management - #3176 by @dominik-zeglen
- Add homepage view - #3155, #3178 by @Bonifacy1 and @dominik-zeglen
- Add product type management - #3052 by @dominik-zeglen
- Add site settings management - #3071 by @dominik-zeglen
- Escape node IDs in URLs - #3115 by @dominik-zeglen
- Restyle categories section - #3072 by @Bonifacy1

### Other

- Change relation between `ProductType` and `Attribute` models - #3097 by @maarcingebala
- Remove `quantity-allocated` generation in `populatedb` script - #3084 by @MartinSeibert
- Handle `Money` serialization - #3131 by @Pacu2
- Do not collect unnecessary static files - #3050 by @jxltom
- Remove host mounted volume in `docker-compose` - #3091 by @tiangolo
- Remove custom services names in `docker-compose` - #3092 by @tiangolo
- Replace COUNTRIES with countries.countries - #3079 by @neeraj1909
- Installing dev packages in docker since tests are needed - #3078 by @jxltom
- Remove comparing string in address-form-panel template - #3074 by @tomcio1205
- Move updating variant names to a Celery task - #3189 by @fowczarek

### Bugfixes

- Fix typo in `clean_input` method - #3100 by @the-bionic
- Fix typo in `ShippingMethod` model - #3099 by @the-bionic
- Remove duplicated variable declaration - #3094 by @the-bionic

### Docs

- Add createdb note to getting started for Windows - #3106 by @ajostergaard
- Update docs on pipenv - #3045 by @jxltom<|MERGE_RESOLUTION|>--- conflicted
+++ resolved
@@ -50,14 +50,9 @@
 - Add `enableAccountConfirmationByEmail` option in the `shopSettingsUpdate` mutation, which allows controlling whether account confirmation should be sent on new account registrations (before it was controlled by env variable `ENABLE_ACCOUNT_CONFIRMATION_BY_EMAIL`) - #12781 by @SzymJ
 - Add `path` field to `ProductVariantBulkError` - #12534 by @SzymJ
 - Add `enable_account_confirmation_by_email` to `SiteSettings` model and allow to update it via `shopSettingsUpdate` mutation - #12781 by @SzymJ
-<<<<<<< HEAD
-- [Preview] Add `OrderBulkCreate` mutation - #12269 by @zedzior
-- [Preview] Add `ORDER_BULK_CREATED` event, which is sent for successfully imported orders - #12536 by @zedzior
-- Add `orderNoteAdd` and `orderNoteUpdate` mutations and deprecate `orderAddNote` mutation - #12434 by @pawelzar
-=======
 - Add `brand` optional field with brand data (initially logo image) to `Manifest`, `AppInstallation` and `App` - #12361 by @przlada
 - Add `externalReference` field to `AttributeValueInput`, `BulkAttributeValueInput` and `AttributeValueSelectableTypeInput` - #12823 by @SzymJ
->>>>>>> e22490ef
+- Add `orderNoteAdd` and `orderNoteUpdate` mutations and deprecate `orderAddNote` mutation - #12434 by @pawelzar
 
 ### Saleor Apps
 
