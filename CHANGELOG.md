# Changelog

All notable, unreleased changes to this project will be documented in this file. For the released changes, please visit the [Releases](https://github.com/saleor/saleor/releases) page.

# 3.22.0 [Unreleased]

### Breaking changes
- Increased query cost for attribute-related operations due to the addition of `AttributeValue.referencedObject`.

### GraphQL API

- Added support for filtering products by attribute value names. The `AttributeInput` now includes a `valueNames` field, enabling filtering by the names of attribute values, in addition to the existing filtering by value slugs.
- You can now filter and search orders using the new `where` and `search` fields on the `pages` query.
  - Use `where` to define complex conditions with `AND`/`OR` logic and operators like `eq`, `oneOf`, `range`.
  - Use `search` to perform full-text search across relevant fields.
- Add support for filtering `pages` by associated attributes
- You can now filter and search orders using the new `where` and `search` fields on the `orders` query.
  - Use `where` to define complex conditions with `AND`/`OR` logic and operators like `eq`, `oneOf`, `range`.
  - Use `search` to perform full-text search across relevant fields.
  - Added filtering options for orders:
    - Filter by voucher codes.
    - Filter by invoice existence.
    - Filter by associated invoice creation date.
    - Filter by fulfillment existence.
    - Filter by associated fulfillment status and metadata.
    - Filter by number of lines in the order.
    - Filter by order total gross and net price amount.
    - Filter by order metadata.
    - Filter by associated lines metadata.
    - Filter by the product type of related order lines.
    - Filter by associated event type and date.
    - Filter by associated payment method name and type.
    - Filter by associated billing and shipping address phone number and country code.
    - Filter by associated transactionItems metadata.
- You can now filter and search orders using the new `where` and `search` fields on the `orders` query.
  - Use `where` to define complex conditions with `AND`/`OR` logic and operators like `eq`, `oneOf`, `range`.
  - Use `search` to perform full-text search across relevant fields.
  - Added filtering options for draft orders:
    - Filter by number.
    - Filter by last update date.
    - Filter by voucher codes.
    - Filter by authorize and charge status.
    - Filter by number of lines in the draft order.
    - Filter by draft order total gross and net price amount.
    - Filter by draft order metadata.
    - Filter by draft order by associated lines metadata.
    - Filter by the product type of related order lines.
    - Filter by associated event type and date.
    - Filter by associated payment method name and type.
    - Filter by associated billing and shipping address phone number and country code.
- Extend the `Page` type with an `attribute` field. Adds support for querying a specific attribute on a page by `slug`, returning the matching attribute and its assigned values, or null if no match is found.
- Enhanced order search options. Orders can now be searched using:
  - The order's ID
  - IDs of invoices linked to the order
  - Messages from related order events
  - The content of customer note
  - The order external reference
- Extend sorting options. You can now sort orders by their status.
- Add support for payment method details in the Transaction API. The payment method details associated with a transaction can now be persisted on the Saleor side. See [docs](https://docs.saleor.io/developer/payments/transactions#via-transaction-mutations) to learn more.
- You can now filter and search customers using the new `where` and `search` fields on the `customers` query.
  - Use `where` to define complex conditions with `AND`/`OR` logic and operators like `eq`, `oneOf`, `range`.
  - Use `search` to perform full-text search across relevant fields.
  - Introduced new filtering options for customers:
    - Filter by email address.
    - Filter by first and last name.
    - Filter by active status (`isActive`).
    - Filter by phone numbers and country of associated user addresses.
    - Filter by phone numbers associated with user addresses.
    - Filter by number of orders placed by the user.
- Deprecated the `filter` argument in favor of the new `where` and `search` arguments.
  The `where` argument introduces more flexible filtering, allowing complex conditions using `AND`/`OR` logic and operators such as `eq`, `oneOf`, and `range`.
  The `filter` argument has been deprecated in the following queries:
  - `attributes`
  - `customers`
  - `products`
  - `productVariants`
  - `orders`
  - `draftOrders`
  - `productType.availableAttributes`
  - `category.products`
  - `collection.products`
  - `pageType.availableAttributes`
- Extend `AttributeEntityType` with `CATEGORY` and `COLLECTION`. You can now assign category and collection as a attribute reference.
- Attribute values now expose the `referencedObject`, allowing for easier access to the linked entity.
- You can now filter and search attribute choices using the new `where` and `search` fields on the `attribute.choices` query.
- Filtering products by `category` now also includes subcategories. The filter will return products that belong to the specified categories as well as their subcategories.
- Deprecated `Transaction.gatewayResponse` field. Please migrate to Transaction API and Apps.
<<<<<<< HEAD
- Add `productVariantSku` to `ProductVariantTranslatableContent`
=======
- Extend the `Attribute` type with a `values` field, allowing you to retrieve all values assigned to a specific attribute.
>>>>>>> 8750f909

### Webhooks
- Transaction webhooks responsible for processing payments can now return payment method details`, which will be associated with the corresponding transaction. See [docs](https://docs.saleor.io/developer/extending/webhooks/synchronous-events/transaction#response-4) to learn more.

### Other changes
- Add JSON schemas for synchronous webhooks, now available in `saleor/json_schemas.py`. These schemas define the expected structure of webhook responses sent back to Saleor, enabling improved validation and tooling support for integrations. This change helps ensure that responses from webhook consumers meet Saleor’s expectations and can be reliably processed.

- deps: upgraded urllib3 from v1.x to v2.x
- Fix PAGE_DELETE webhook to include pageType in payload - #17697 by @Jennyyyy0212 and @CherineCho2016
- Stripe Plugin has been deprecated. It will be removed in the future. Please use [the Stripe App](https://docs.saleor.io/developer/app-store/apps/stripe/overview) instead
- App Extensions: Added new allowed extension target: NEW_TAB. Once handled in the Dashboard, an extension will be able to open a link in new tab
- App Extensions: New mount points for Dashboard categories, collections, gift cards, draft orders, discounts, vouchers, pages, pages types and menus
- App Extensions: Now mount point types have been added, meant to be used as widgets. Additionally, a new target `WIDGET` has been added. For `NEW_TAB` and `WIDGET` targets, new field `options`. See [docs](https://docs.saleor.io/developer/extending/apps/extending-dashboard-with-apps) to learn more
- Changed logging settings of failed requests to reduce logs amount in production:

  - Downgraded the "A query had an error" log from INFO to DEBUG level.
  - Increased the `django.request` logger's level to ERROR, to reduce the number of WARNING logs for failed GraphQL or 404 requests.

  Previously, a failed GraphQL request (up to Saleor 3.21) would generate the following logs:

  ```
  2025-06-06 13:26:06,104 INFO saleor.graphql.errors.handled A query had an error [PID:21676:ThreadPoolExecutor-5_0]
  2025-06-06 13:26:06,107 WARNING django.request Bad Request: /graphql/ [PID:21676:ThreadPoolExecutor-6_0]
  INFO:     127.0.0.1:63244 - "POST /graphql/ HTTP/1.1" 400 Bad Request
  ```

  Starting from Saleor 3.22, the same request logs only the HTTP-level message:

  ```
  INFO:     127.0.0.1:63345 - "POST /graphql/ HTTP/1.1" 400 Bad Request
  ```

  To see details of why a GraphQL request is failing, you can use OpenTelemetry tracing, where each span for a failing request will be marked with an error flag and will include an error message.

- Fixed bug when not-authenticated staff user couldn't fetch `appExtension.app` without `MANAGE_APPS`. Now apps access is available by staff users and the app itself (for app and extension it owns)

- Fixed bug in user email filtering to make it case-insensitive.<|MERGE_RESOLUTION|>--- conflicted
+++ resolved
@@ -85,11 +85,9 @@
 - You can now filter and search attribute choices using the new `where` and `search` fields on the `attribute.choices` query.
 - Filtering products by `category` now also includes subcategories. The filter will return products that belong to the specified categories as well as their subcategories.
 - Deprecated `Transaction.gatewayResponse` field. Please migrate to Transaction API and Apps.
-<<<<<<< HEAD
+- Extend the `Attribute` type with a `values` field, allowing you to retrieve all values assigned to a specific attribute.
 - Add `productVariantSku` to `ProductVariantTranslatableContent`
-=======
-- Extend the `Attribute` type with a `values` field, allowing you to retrieve all values assigned to a specific attribute.
->>>>>>> 8750f909
+
 
 ### Webhooks
 - Transaction webhooks responsible for processing payments can now return payment method details`, which will be associated with the corresponding transaction. See [docs](https://docs.saleor.io/developer/extending/webhooks/synchronous-events/transaction#response-4) to learn more.
