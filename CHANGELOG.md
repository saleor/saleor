--- conflicted
+++ resolved
@@ -73,9 +73,6 @@
 - Raise ValidationError when refund cannot be performed - #7260 by @IKarbowiak
 - Extend order with origin and original order values - #7326 by @IKarbowiak
 - Fix customer addresses missing after customer creation - #7327 by @tomaszszymanski129
-<<<<<<< HEAD
-- Copy metadata fields when creating reissue - #7358 by @IKarbowiak
-=======
 - Extend order payload with undiscounted prices and add psp_reference to payment model - #7339 by @IKarbowiak
   - order payload extended with the following fields:
     - `undiscounted_total_net_amount`
@@ -86,7 +83,7 @@
     - `undiscounted_unit_price_gross_amount`
     - `undiscounted_total_price_net_amount`
     - `undiscounted_total_price_gross_amount`
->>>>>>> 0a899880
+- Copy metadata fields when creating reissue - #7358 by @IKarbowiak
 
 ### Breaking
 - Multichannel MVP: Multicurrency - #6242 by @fowczarek @d-wysocki
