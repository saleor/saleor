--- conflicted
+++ resolved
@@ -11,12 +11,8 @@
 - Add support for bcrypt password hashes - #10346 by @pkucmus
 - Add ability to set taxes configuration per channel in the Avatax plugin - #10445 by @mociepka
 
-<<<<<<< HEAD
-=======
 ### GraphQL API
  - Add `name` parameter to `ProductVariantInput` - #10456 by @SzymJ
-
->>>>>>> 2f4ee652
 
 # 3.6.0
 
