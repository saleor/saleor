import uuid
from unittest.mock import ANY, patch

import graphene
import pytest
from django.core.exceptions import ValidationError

from saleor.checkout.models import Checkout
from saleor.checkout.utils import (
    add_voucher_to_checkout, clean_checkout, is_fully_paid)
from saleor.graphql.core.utils import str_to_enum
from saleor.order.models import Order
from tests.api.utils import get_graphql_content

MUTATION_CHECKOUT_CREATE = """
    mutation createCheckout($checkoutInput: CheckoutCreateInput!) {
        checkoutCreate(input: $checkoutInput) {
            checkout {
                id
                token
                email
                lines {
                    quantity
                }
            }
            errors {
                field
                message
            }
        }
    }
    """


def test_checkout_create(api_client, variant, graphql_address_data):
    """Create checkout object using GraphQL API."""
    variant_id = graphene.Node.to_global_id('ProductVariant', variant.id)
    test_email = 'test@example.com'
    shipping_address = graphql_address_data
    variables = {
        'checkoutInput': {
            'lines': [{
                'quantity': 1,
                'variantId': variant_id}],
            'email': test_email,
            'shippingAddress': shipping_address}}
    assert not Checkout.objects.exists()
    response = api_client.post_graphql(MUTATION_CHECKOUT_CREATE, variables)
    content = get_graphql_content(response)

    new_checkout = Checkout.objects.first()
    assert new_checkout is not None
    checkout_data = content['data']['checkoutCreate']['checkout']
    assert checkout_data['token'] == str(new_checkout.token)
    assert new_checkout.lines.count() == 1
    checkout_line = new_checkout.lines.first()
    assert checkout_line.variant == variant
    assert checkout_line.quantity == 1
    assert new_checkout.shipping_address is not None
    assert new_checkout.shipping_address.first_name == shipping_address[
        'firstName']
    assert new_checkout.shipping_address.last_name == shipping_address['lastName']
    assert new_checkout.shipping_address.street_address_1 == shipping_address[
        'streetAddress1']
    assert new_checkout.shipping_address.street_address_2 == shipping_address[
        'streetAddress2']
    assert new_checkout.shipping_address.postal_code == shipping_address[
        'postalCode']
    assert new_checkout.shipping_address.country == shipping_address['country']
    assert new_checkout.shipping_address.city == shipping_address['city'].upper()


def test_checkout_create_cannot_add_too_many_quantities(
        api_client, variant, graphql_address_data):

    variant_id = graphene.Node.to_global_id('ProductVariant', variant.id)
    test_email = 'test@example.com'
    shipping_address = graphql_address_data
    variables = {
        'checkoutInput': {
            'lines': [{
                'quantity': 51,
                'variantId': variant_id}],
            'email': test_email,
            'shippingAddress': shipping_address}}
    assert not Checkout.objects.exists()
    response = api_client.post_graphql(MUTATION_CHECKOUT_CREATE, variables)
    content = get_graphql_content(response)['data']['checkoutCreate']
    assert content['errors']
    assert content['errors'] == [{
        'field': 'quantity',
        'message': 'Cannot add more than 50 times this item.'}]



def test_checkout_create_reuse_checkout(checkout, user_api_client, variant):
    # assign user to the checkout
    checkout.user = user_api_client.user
    checkout.save()

    variant_id = graphene.Node.to_global_id('ProductVariant', variant.id)
    variables = {
        'checkoutInput': {
            'lines': [{'quantity': 1, 'variantId': variant_id}], }}
    response = user_api_client.post_graphql(
        MUTATION_CHECKOUT_CREATE, variables)
    content = get_graphql_content(response)

    # assert that existing checkout was reused and returned by mutation
    checkout_data = content['data']['checkoutCreate']['checkout']
    assert checkout_data['token'] == str(checkout.token)

    # if checkout was reused it should be returned unmodified (e.g. without
    # adding new lines that was passed)
    assert checkout_data['lines'] == []


def test_checkout_create_required_email(api_client, variant):
    variant_id = graphene.Node.to_global_id('ProductVariant', variant.id)
    variables = {
        'checkoutInput': {
            'lines': [{
                'quantity': 1,
                'variantId': variant_id}],
            'email': ''}}

    response = api_client.post_graphql(MUTATION_CHECKOUT_CREATE, variables)
    content = get_graphql_content(response)

    errors = content['data']['checkoutCreate']['errors']
    assert errors
    assert errors[0]['field'] == 'email'
    assert errors[0]['message'] == 'This field cannot be blank.'


def test_checkout_create_default_email_for_logged_in_customer(
        user_api_client, variant):
    variant_id = graphene.Node.to_global_id('ProductVariant', variant.id)
    variables = {
        'checkoutInput': {
            'lines': [{
                'quantity': 1,
                'variantId': variant_id}]}}
    response = user_api_client.post_graphql(
        MUTATION_CHECKOUT_CREATE, variables)
    customer = user_api_client.user
    content = get_graphql_content(response)
    new_checkout = Checkout.objects.first()
    assert new_checkout is not None
    checkout_data = content['data']['checkoutCreate']['checkout']
    assert checkout_data['email'] == str(customer.email)
    assert new_checkout.user.id == customer.id
    assert new_checkout.email == customer.email


def test_checkout_create_logged_in_customer(user_api_client, variant):
    variant_id = graphene.Node.to_global_id('ProductVariant', variant.id)
    variables = {
        'checkoutInput': {
            'email': user_api_client.user.email,
            'lines': [{
                'quantity': 1,
                'variantId': variant_id}]}}
    assert not Checkout.objects.exists()
    response = user_api_client.post_graphql(
        MUTATION_CHECKOUT_CREATE, variables)
    content = get_graphql_content(response)
    new_checkout = Checkout.objects.first()
    assert new_checkout is not None
    checkout_data = content['data']['checkoutCreate']['checkout']
    assert checkout_data['token'] == str(new_checkout.token)
    checkout_user = new_checkout.user
    customer = user_api_client.user
    assert customer.id == checkout_user.id
    assert customer.default_shipping_address_id != new_checkout.shipping_address_id
    assert customer.default_shipping_address.as_data() == new_checkout.shipping_address.as_data()
    assert customer.default_billing_address_id != new_checkout.billing_address_id
    assert customer.default_billing_address.as_data() == new_checkout.billing_address.as_data()
    assert customer.email == new_checkout.email


def test_checkout_create_logged_in_customer_custom_email(
        user_api_client, variant):
    variant_id = graphene.Node.to_global_id('ProductVariant', variant.id)
    customer = user_api_client.user
    custom_email = 'custom@example.com'
    variables = {
        'checkoutInput': {
            'lines': [{
                'quantity': 1,
                'variantId': variant_id}],
            'email': custom_email}}
    assert not Checkout.objects.exists()
    assert not custom_email == customer.email
    response = user_api_client.post_graphql(
        MUTATION_CHECKOUT_CREATE, variables)
    content = get_graphql_content(response)
    new_checkout = Checkout.objects.first()
    assert new_checkout is not None
    checkout_data = content['data']['checkoutCreate']['checkout']
    assert checkout_data['token'] == str(new_checkout.token)
    checkout_user = new_checkout.user
    assert customer.id == checkout_user.id
    assert new_checkout.email == custom_email


def test_checkout_create_logged_in_customer_custom_addresses(
        user_api_client, variant, graphql_address_data):
    variant_id = graphene.Node.to_global_id('ProductVariant', variant.id)
    shipping_address = graphql_address_data
    billing_address = graphql_address_data
    variables = {
        'checkoutInput': {
            'email': user_api_client.user.email,
            'lines': [{
                'quantity': 1,
                'variantId': variant_id}],
            'shippingAddress': shipping_address,
            'billingAddress': billing_address}}
    assert not Checkout.objects.exists()
    response = user_api_client.post_graphql(
        MUTATION_CHECKOUT_CREATE, variables)
    content = get_graphql_content(response)
    new_checkout = Checkout.objects.first()
    assert new_checkout is not None
    checkout_data = content['data']['checkoutCreate']['checkout']
    assert checkout_data['token'] == str(new_checkout.token)
    checkout_user = new_checkout.user
    customer = user_api_client.user
    assert customer.id == checkout_user.id
    assert not (
        customer.default_shipping_address_id == new_checkout.shipping_address_id)
    assert not (
        customer.default_billing_address_id == new_checkout.billing_address_id)
    assert new_checkout.shipping_address.first_name == shipping_address[
        'firstName']
    assert new_checkout.billing_address.first_name == billing_address['firstName']


def test_checkout_create_check_lines_quantity(
        user_api_client, variant, graphql_address_data):
    variant_id = graphene.Node.to_global_id('ProductVariant', variant.id)
    test_email = 'test@example.com'
    shipping_address = graphql_address_data
    variables = {
        'checkoutInput': {
            'lines': [{
                'quantity': 3,
                'variantId': variant_id}],
            'email': test_email,
            'shippingAddress': shipping_address}}
    assert not Checkout.objects.exists()
    response = user_api_client.post_graphql(
        MUTATION_CHECKOUT_CREATE, variables)
    content = get_graphql_content(response)
    data = content['data']['checkoutCreate']
    assert data['errors'][0]['message'] == (
        'Could not add item Test product (SKU_A). Only 2 remaining in stock.')
    assert data['errors'][0]['field'] == 'quantity'


def test_checkout_available_payment_gateways(
        api_client, checkout_with_item, settings):
    query = """
    query getCheckout($token: UUID!) {
        checkout(token: $token) {
           availablePaymentGateways
        }
    }
    """
    variables = {'token': str(checkout_with_item.token)}
    response = api_client.post_graphql(query, variables)
    content = get_graphql_content(response)
    data = content['data']['checkout']
    checkout_payment_gateways = [
        str_to_enum(gateway)
        for gateway in settings.CHECKOUT_PAYMENT_GATEWAYS.keys()]
    assert data['availablePaymentGateways'] == checkout_payment_gateways


def test_checkout_available_shipping_methods(
<<<<<<< HEAD
        api_client, cart_with_item_and_address, shipping_zone):
=======
        api_client, checkout_with_item, address, shipping_zone):
    checkout_with_item.shipping_address = address
    checkout_with_item.save()

>>>>>>> c5703abf
    query = """
    query getCheckout($token: UUID!) {
        checkout(token: $token) {
            availableShippingMethods {
                name
            }
        }
    }
    """
<<<<<<< HEAD
    variables = {'token': cart_with_item_and_address.token}
=======
    variables = {'token': checkout_with_item.token}
>>>>>>> c5703abf
    response = api_client.post_graphql(query, variables)
    content = get_graphql_content(response)
    data = content['data']['checkout']

    shipping_method = shipping_zone.shipping_methods.first()
    assert data['availableShippingMethods'] == [{'name': shipping_method.name}]


def test_checkout_no_available_shipping_methods_without_address(
        api_client, checkout_with_item):
    query = """
    query getCheckout($token: UUID!) {
        checkout(token: $token) {
            availableShippingMethods {
                name
            }
        }
    }
    """
    variables = {'token': checkout_with_item.token}
    response = api_client.post_graphql(query, variables)
    content = get_graphql_content(response)
    data = content['data']['checkout']

    assert data['availableShippingMethods'] == []


def test_checkout_no_available_shipping_methods_without_lines(
        api_client, checkout):
    query = """
    query getCheckout($token: UUID!) {
        checkout(token: $token) {
            availableShippingMethods {
                name
            }
        }
    }
    """
    variables = {'token': checkout.token}
    response = api_client.post_graphql(query, variables)
    content = get_graphql_content(response)
    data = content['data']['checkout']

    assert data['availableShippingMethods'] == []


MUTATION_CHECKOUT_LINES_ADD = """
    mutation checkoutLinesAdd(
            $checkoutId: ID!, $lines: [CheckoutLineInput!]!) {
        checkoutLinesAdd(checkoutId: $checkoutId, lines: $lines) {
            checkout {
                token
                lines {
                    quantity
                    variant {
                        id
                    }
                }
            }
            errors {
                field
                message
            }
        }
    }"""


def test_checkout_lines_add(user_api_client, checkout_with_item, variant):
    checkout = checkout_with_item
    line = checkout.lines.first()
    assert line.quantity == 3
    variant_id = graphene.Node.to_global_id('ProductVariant', variant.pk)
    checkout_id = graphene.Node.to_global_id('Checkout', checkout.pk)

    variables = {
        'checkoutId': checkout_id,
        'lines': [{
            'variantId': variant_id,
            'quantity': 1}]}
    response = user_api_client.post_graphql(
        MUTATION_CHECKOUT_LINES_ADD, variables)
    content = get_graphql_content(response)
    data = content['data']['checkoutLinesAdd']
    assert not data['errors']
    checkout.refresh_from_db()
    line = checkout.lines.latest('pk')
    assert line.variant == variant
    assert line.quantity == 1


def test_checkout_lines_add_too_many(
        user_api_client, checkout_with_item, variant):
    variant_id = graphene.Node.to_global_id('ProductVariant', variant.pk)
    checkout_id = graphene.Node.to_global_id('Checkout', checkout_with_item.pk)

    variables = {
        'checkoutId': checkout_id,
        'lines': [{
            'variantId': variant_id,
            'quantity': 51}]}
    response = user_api_client.post_graphql(
        MUTATION_CHECKOUT_LINES_ADD, variables)
    content = get_graphql_content(response)['data']['checkoutLinesAdd']

    assert content['errors']
    assert content['errors'] == [{
        'field': 'quantity',
        'message': 'Cannot add more than 50 times this item.'}]

def test_checkout_lines_add_empty_checkout(user_api_client, checkout, variant):
    variant_id = graphene.Node.to_global_id('ProductVariant', variant.pk)
    checkout_id = graphene.Node.to_global_id('Checkout', checkout.pk)

    variables = {
        'checkoutId': checkout_id,
        'lines': [{
            'variantId': variant_id,
            'quantity': 1}]}
    response = user_api_client.post_graphql(
        MUTATION_CHECKOUT_LINES_ADD, variables)
    content = get_graphql_content(response)
    data = content['data']['checkoutLinesAdd']
    assert not data['errors']
    checkout.refresh_from_db()
    line = checkout.lines.first()
    assert line.variant == variant
    assert line.quantity == 1


def test_checkout_lines_add_check_lines_quantity(
        user_api_client, checkout, variant):
    variant_id = graphene.Node.to_global_id('ProductVariant', variant.pk)
    checkout_id = graphene.Node.to_global_id('Checkout', checkout.pk)

    variables = {
        'checkoutId': checkout_id,
        'lines': [{
            'variantId': variant_id,
            'quantity': 3}]}
    response = user_api_client.post_graphql(
        MUTATION_CHECKOUT_LINES_ADD, variables)
    content = get_graphql_content(response)
    data = content['data']['checkoutLinesAdd']
    assert data['errors'][0]['message'] == (
        'Could not add item Test product (SKU_A). Only 2 remaining in stock.')
    assert data['errors'][0]['field'] == 'quantity'


<<<<<<< HEAD
def test_checkout_lines_add_invalid_variant_id(user_api_client, cart, variant):
=======
def test_checkout_lines_invalid_variant_id(user_api_client, checkout, variant):
>>>>>>> c5703abf
    variant_id = graphene.Node.to_global_id('ProductVariant', variant.pk)
    invalid_variant_id = 'InvalidId'
    checkout_id = graphene.Node.to_global_id('Checkout', checkout.pk)

    variables = {
        'checkoutId':
        checkout_id,
        'lines': [{
            'variantId': variant_id,
            'quantity': 1}, {
                'variantId': invalid_variant_id,
                'quantity': 3}]}
    response = user_api_client.post_graphql(
        MUTATION_CHECKOUT_LINES_ADD, variables)
    content = get_graphql_content(response)
    data = content['data']['checkoutLinesAdd']
    error_msg = (
        'Could not resolve to a node with the global id list of \'%s\'.')
    assert data['errors'][0]['message'] == error_msg % [invalid_variant_id]
    assert data['errors'][0]['field'] == 'variantId'


def test_checkout_lines_add_clean_shipping(
        user_api_client, cart_with_invalid_shipping_method, variant):
    cart = cart_with_invalid_shipping_method
    variant_id = graphene.Node.to_global_id('ProductVariant', variant.pk)
    checkout_id = graphene.Node.to_global_id('Checkout', cart.pk)

    variables = {
        'checkoutId': checkout_id,
        'lines': [{
            'variantId': variant_id,
            'quantity': 1}]}
    response = user_api_client.post_graphql(
        MUTATION_CHECKOUT_LINES_ADD, variables)
    content = get_graphql_content(response)
    data = content['data']['checkoutLinesAdd']
    assert len(data['errors']) == 1
    assert data['errors'][0]['message'] == \
        'Shipping method cannot be used with this checkout.'
    cart.refresh_from_db()
    assert cart.shipping_address is not None
    assert cart.shipping_method is None


MUTATION_CHECKOUT_LINES_UPDATE = """
    mutation checkoutLinesUpdate(
            $checkoutId: ID!, $lines: [CheckoutLineInput!]!) {
        checkoutLinesUpdate(checkoutId: $checkoutId, lines: $lines) {
            checkout {
                token
                lines {
                    quantity
                    variant {
                        id
                    }
                }
            }
            errors {
                field
                message
            }
        }
    }
    """


def test_checkout_lines_update(user_api_client, checkout_with_item):
    checkout = checkout_with_item
    assert checkout.lines.count() == 1
    line = checkout.lines.first()
    variant = line.variant
    assert line.quantity == 3

    variant_id = graphene.Node.to_global_id('ProductVariant', variant.pk)
    checkout_id = graphene.Node.to_global_id('Checkout', checkout.pk)

    variables = {
        'checkoutId': checkout_id,
        'lines': [{
            'variantId': variant_id,
            'quantity': 1}]}
    response = user_api_client.post_graphql(
        MUTATION_CHECKOUT_LINES_UPDATE, variables)
    content = get_graphql_content(response)

    data = content['data']['checkoutLinesUpdate']
    assert not data['errors']
    checkout.refresh_from_db()
    assert checkout.lines.count() == 1
    line = checkout.lines.first()
    assert line.variant == variant
    assert line.quantity == 1


def test_checkout_lines_update_invalid_checkout_id(user_api_client):
    variables = {'checkoutId': 'test', 'lines': []}
    response = user_api_client.post_graphql(
        MUTATION_CHECKOUT_LINES_UPDATE, variables)
    content = get_graphql_content(response)
    data = content['data']['checkoutLinesUpdate']
    assert data['errors'][0]['field'] == 'checkoutId'


def test_checkout_lines_update_check_lines_quantity(
        user_api_client, checkout_with_item):
    checkout = checkout_with_item
    line = checkout.lines.first()
    variant = line.variant

    variant_id = graphene.Node.to_global_id('ProductVariant', variant.pk)
    checkout_id = graphene.Node.to_global_id('Checkout', checkout.pk)

    variables = {
        'checkoutId': checkout_id,
        'lines': [{
            'variantId': variant_id,
            'quantity': 10}]}
    response = user_api_client.post_graphql(
        MUTATION_CHECKOUT_LINES_UPDATE, variables)
    content = get_graphql_content(response)

    data = content['data']['checkoutLinesUpdate']
    assert data['errors'][0]['message'] == (
        'Could not add item Test product (123). Only 9 remaining in stock.')
    assert data['errors'][0]['field'] == 'quantity'


def test_checkout_lines_update_clean_shipping(
        user_api_client, cart_with_invalid_shipping_method):
    cart = cart_with_invalid_shipping_method
    line = cart.lines.first()
    variant = line.variant
    variant_id = graphene.Node.to_global_id('ProductVariant', variant.pk)
    checkout_id = graphene.Node.to_global_id('Checkout', cart.pk)

    variables = {
        'checkoutId': checkout_id,
        'lines': [{
            'variantId': variant_id,
            'quantity': 1}]}
    response = user_api_client.post_graphql(
        MUTATION_CHECKOUT_LINES_UPDATE, variables)
    content = get_graphql_content(response)

    data = content['data']['checkoutLinesUpdate']
    assert len(data['errors']) == 1
    assert data['errors'][0]['message'] == \
        'Shipping method cannot be used with this checkout.'
    cart.refresh_from_db()
    assert cart.shipping_address is not None
    assert cart.shipping_method is None


MUTATION_CHECKOUT_LINES_DELETE = """
    mutation checkoutLineDelete($checkoutId: ID!, $lineId: ID!) {
        checkoutLineDelete(checkoutId: $checkoutId, lineId: $lineId) {
            checkout {
                token
                lines {
                    quantity
                    variant {
                        id
                    }
                }
            }
            errors {
                field
                message
            }
        }
    }
"""


def test_checkout_line_delete(user_api_client, checkout_with_item):
    checkout = checkout_with_item
    assert checkout.lines.count() == 1
    line = checkout.lines.first()
    assert line.quantity == 3

    checkout_id = graphene.Node.to_global_id('Checkout', checkout.pk)
    line_id = graphene.Node.to_global_id('CheckoutLine', line.pk)

    variables = {'checkoutId': checkout_id, 'lineId': line_id}
    response = user_api_client.post_graphql(
        MUTATION_CHECKOUT_LINES_DELETE, variables)
    content = get_graphql_content(response)

    data = content['data']['checkoutLineDelete']
    assert not data['errors']
    checkout.refresh_from_db()
    assert checkout.lines.count() == 0


def test_checkout_line_delete_clean_shipping(
        user_api_client, cart_with_invalid_shipping_method):
    cart = cart_with_invalid_shipping_method
    line = cart.lines.first()
    checkout_id = graphene.Node.to_global_id('Checkout', cart.pk)
    line_id = graphene.Node.to_global_id('CheckoutLine', line.pk)

    variables = {'checkoutId': checkout_id, 'lineId': line_id}
    response = user_api_client.post_graphql(
        MUTATION_CHECKOUT_LINES_DELETE, variables)
    content = get_graphql_content(response)

    data = content['data']['checkoutLineDelete']
    assert len(data['errors']) == 1
    assert data['errors'][0]['message'] == \
        'This checkout does not requires shipping.'
    cart.refresh_from_db()
    assert cart.shipping_address is None
    assert cart.shipping_method is None


def test_checkout_customer_attach(
        user_api_client, checkout_with_item, customer_user):
    checkout = checkout_with_item
    assert checkout.user is None

    query = """
        mutation checkoutCustomerAttach($checkoutId: ID!, $customerId: ID!) {
            checkoutCustomerAttach(
                    checkoutId: $checkoutId, customerId: $customerId) {
                checkout {
                    token
                }
                errors {
                    field
                    message
                }
            }
        }
    """
    checkout_id = graphene.Node.to_global_id('Checkout', checkout.pk)
    customer_id = graphene.Node.to_global_id('User', customer_user.pk)

    variables = {'checkoutId': checkout_id, 'customerId': customer_id}
    response = user_api_client.post_graphql(query, variables)
    content = get_graphql_content(response)

    data = content['data']['checkoutCustomerAttach']
    assert not data['errors']
    checkout.refresh_from_db()
    assert checkout.user == customer_user


MUTATION_CHECKOUT_CUSTOMER_DETACH = """
    mutation checkoutCustomerDetach($checkoutId: ID!) {
        checkoutCustomerDetach(checkoutId: $checkoutId) {
            checkout {
                token
            }
            errors {
                field
                message
            }
        }
    }
    """


def test_checkout_customer_detach(
        user_api_client, checkout_with_item, customer_user):
    checkout = checkout_with_item
    checkout.user = customer_user
    checkout.save(update_fields=['user'])

    checkout_id = graphene.Node.to_global_id('Checkout', checkout.pk)
    variables = {
        'checkoutId': checkout_id, }
    response = user_api_client.post_graphql(
        MUTATION_CHECKOUT_CUSTOMER_DETACH, variables)
    content = get_graphql_content(response)

    data = content['data']['checkoutCustomerDetach']
    assert not data['errors']
    checkout.refresh_from_db()
    assert checkout.user is None


MUTATION_CHECKOUT_SHIPPING_ADDRESS_UPDATE = """
    mutation checkoutShippingAddressUpdate(
            $checkoutId: ID!, $shippingAddress: AddressInput!) {
        checkoutShippingAddressUpdate(
                checkoutId: $checkoutId, shippingAddress: $shippingAddress) {
            checkout {
                token,
                id
            },
            errors {
                field,
                message
            }
        }
    }"""


def test_checkout_shipping_address_update(
        user_api_client, checkout_with_item, graphql_address_data):
    checkout = checkout_with_item
    assert checkout.shipping_address is None
    checkout_id = graphene.Node.to_global_id('Checkout', checkout.pk)

    shipping_address = graphql_address_data
    variables = {
        'checkoutId': checkout_id,
        'shippingAddress': shipping_address}

    response = user_api_client.post_graphql(
        MUTATION_CHECKOUT_SHIPPING_ADDRESS_UPDATE, variables)
    content = get_graphql_content(response)
    data = content['data']['checkoutShippingAddressUpdate']
    assert not data['errors']
    checkout.refresh_from_db()
    assert checkout.shipping_address is not None
    assert checkout.shipping_address.first_name == shipping_address['firstName']
    assert checkout.shipping_address.last_name == shipping_address['lastName']
    assert checkout.shipping_address.street_address_1 == shipping_address[
        'streetAddress1']
    assert checkout.shipping_address.street_address_2 == shipping_address[
        'streetAddress2']
    assert checkout.shipping_address.postal_code == shipping_address['postalCode']
    assert checkout.shipping_address.country == shipping_address['country']
    assert checkout.shipping_address.city == shipping_address['city'].upper()


@pytest.mark.parametrize(
    'number', [
        '+48321321888',
        '+1 (555) 555-5555',
        '00 44 (0155 55) 5555'
    ]
)
def test_checkout_shipping_address_update_with_phone_country_prefix(
        number, user_api_client, checkout_with_item, graphql_address_data):
    checkout = checkout_with_item
    assert checkout.shipping_address is None
    checkout_id = graphene.Node.to_global_id('Checkout', checkout.pk)

    shipping_address = graphql_address_data
    shipping_address['phone'] = number
    variables = {
        'checkoutId': checkout_id,
        'shippingAddress': shipping_address}

    response = user_api_client.post_graphql(
        MUTATION_CHECKOUT_SHIPPING_ADDRESS_UPDATE, variables)
    content = get_graphql_content(response)
    data = content['data']['checkoutShippingAddressUpdate']
    assert not data['errors']


def test_checkout_shipping_address_update_without_phone_country_prefix(
        user_api_client, checkout_with_item, graphql_address_data):
    checkout = checkout_with_item
    assert checkout.shipping_address is None
    checkout_id = graphene.Node.to_global_id('Checkout', checkout.pk)

    shipping_address = graphql_address_data
    shipping_address['phone'] = '321321888'
    variables = {
        'checkoutId': checkout_id,
        'shippingAddress': shipping_address}

    response = user_api_client.post_graphql(
        MUTATION_CHECKOUT_SHIPPING_ADDRESS_UPDATE, variables)
    content = get_graphql_content(response)
    data = content['data']['checkoutShippingAddressUpdate']
    assert not data['errors']


def test_checkout_shipping_address_update_invalid_country_code(
        user_api_client, checkout_with_item, graphql_address_data):
    checkout = checkout_with_item
    assert checkout.shipping_address is None
    checkout_id = graphene.Node.to_global_id('Checkout', checkout.pk)

    shipping_address = graphql_address_data
    shipping_address['country'] = 'CODE'
    variables = {
        'checkoutId': checkout_id,
        'shippingAddress': shipping_address}

    response = user_api_client.post_graphql(
        MUTATION_CHECKOUT_SHIPPING_ADDRESS_UPDATE, variables)
    content = get_graphql_content(response)
    data = content['data']['checkoutShippingAddressUpdate']
    assert data['errors'][0]['message'] == 'Invalid country code.'
    assert data['errors'][0]['field'] == 'country'


def test_checkout_shipping_address_update_shipping_not_required(
        user_api_client, cart, graphql_address_data):
    assert cart.shipping_address is None
    checkout_id = graphene.Node.to_global_id('Checkout', cart.pk)

    shipping_address = graphql_address_data
    variables = {
        'checkoutId': checkout_id,
        'shippingAddress': shipping_address}

    response = user_api_client.post_graphql(
        MUTATION_CHECKOUT_SHIPPING_ADDRESS_UPDATE, variables)
    content = get_graphql_content(response)
    data = content['data']['checkoutShippingAddressUpdate']
    assert len(data['errors']) == 1
    assert data['errors'][0]['message'] == \
        'This checkout does not requires shipping.'
    cart.refresh_from_db()
    assert cart.shipping_address is None


def test_checkout_shipping_address_update_keep_previous_address_when_error(
        user_api_client, cart_with_item_and_address, graphql_address_data):
    cart = cart_with_item_and_address
    checkout_id = graphene.Node.to_global_id('Checkout', cart.pk)

    cart.lines.all().delete()
    shipping_address = graphql_address_data
    variables = {
        'checkoutId': checkout_id,
        'shippingAddress': shipping_address}

    response = user_api_client.post_graphql(
        MUTATION_CHECKOUT_SHIPPING_ADDRESS_UPDATE, variables)
    content = get_graphql_content(response)
    data = content['data']['checkoutShippingAddressUpdate']
    assert len(data['errors']) == 1
    assert data['errors'][0]['message'] == \
        'This checkout does not requires shipping.'
    cart.refresh_from_db()
    assert cart.shipping_address is not None


def test_checkout_billing_address_update(
        user_api_client, checkout_with_item, graphql_address_data):
    checkout = checkout_with_item
    assert checkout.shipping_address is None
    checkout_id = graphene.Node.to_global_id('Checkout', checkout.pk)

    query = """
    mutation checkoutBillingAddressUpdate(
            $checkoutId: ID!, $billingAddress: AddressInput!) {
        checkoutBillingAddressUpdate(
                checkoutId: $checkoutId, billingAddress: $billingAddress) {
            checkout {
                token,
                id
            },
            errors {
                field,
                message
            }
        }
    }
    """
    billing_address = graphql_address_data

    variables = {'checkoutId': checkout_id, 'billingAddress': billing_address}

    response = user_api_client.post_graphql(query, variables)
    content = get_graphql_content(response)
    data = content['data']['checkoutBillingAddressUpdate']
    assert not data['errors']
    checkout.refresh_from_db()
    assert checkout.billing_address is not None
    assert checkout.billing_address.first_name == billing_address['firstName']
    assert checkout.billing_address.last_name == billing_address['lastName']
    assert checkout.billing_address.street_address_1 == billing_address[
        'streetAddress1']
    assert checkout.billing_address.street_address_2 == billing_address[
        'streetAddress2']
    assert checkout.billing_address.postal_code == billing_address['postalCode']
    assert checkout.billing_address.country == billing_address['country']
    assert checkout.billing_address.city == billing_address['city'].upper()


CHECKOUT_EMAIL_UPDATE_MUTATION = """
    mutation checkoutEmailUpdate($checkoutId: ID!, $email: String!) {
        checkoutEmailUpdate(checkoutId: $checkoutId, email: $email) {
            checkout {
                id,
                email
            },
            errors {
                field,
                message
            }
        }
    }
"""


def test_checkout_email_update(user_api_client, checkout_with_item):
    checkout = checkout_with_item
    assert not checkout.email
    checkout_id = graphene.Node.to_global_id('Checkout', checkout.pk)

    email = 'test@example.com'
    variables = {'checkoutId': checkout_id, 'email': email}

    response = user_api_client.post_graphql(
        CHECKOUT_EMAIL_UPDATE_MUTATION, variables)
    content = get_graphql_content(response)
    data = content['data']['checkoutEmailUpdate']
    assert not data['errors']
    checkout.refresh_from_db()
    assert checkout.email == email


def test_checkout_email_update_validation(user_api_client, checkout_with_item):
    checkout_id = graphene.Node.to_global_id('Checkout', checkout_with_item.pk)
    variables = {'checkoutId': checkout_id, 'email': ''}

    response = user_api_client.post_graphql(
        CHECKOUT_EMAIL_UPDATE_MUTATION, variables)
    content = get_graphql_content(response)

    errors = content['data']['checkoutEmailUpdate']['errors']
    assert errors
    assert errors[0]['field'] == 'email'
    assert errors[0]['message'] == 'This field cannot be blank.'


MUTATION_CHECKOUT_COMPLETE = """
    mutation checkoutComplete($checkoutId: ID!) {
        checkoutComplete(checkoutId: $checkoutId) {
            order {
                id,
                token
            },
            errors {
                field,
                message
            }
        }
    }
    """


@pytest.mark.integration
def test_checkout_complete(
        user_api_client, checkout_with_item, payment_dummy, address,
        shipping_method):
    checkout = checkout_with_item
    checkout.shipping_address = address
    checkout.shipping_method = shipping_method
    checkout.billing_address = address
    checkout.save()

    checkout_line = checkout.lines.first()
    checkout_line_quantity = checkout_line.quantity
    checkout_line_variant = checkout_line.variant

    total = checkout.get_total()
    payment = payment_dummy
    payment.is_active = True
    payment.order = None
    payment.total = total.gross.amount
    payment.currency = total.gross.currency
    payment.checkout = checkout
    payment.save()
    assert not payment.transactions.exists()

    orders_count = Order.objects.count()
    checkout_id = graphene.Node.to_global_id('Checkout', checkout.pk)
    variables = {'checkoutId': checkout_id}
    response = user_api_client.post_graphql(
        MUTATION_CHECKOUT_COMPLETE, variables)
    content = get_graphql_content(response)
    data = content['data']['checkoutComplete']
    assert not data['errors']

    order_token = data['order']['token']
    assert Order.objects.count() == orders_count + 1
    order = Order.objects.first()
    assert order.token == order_token
    assert order.total.gross == total.gross

    order_line = order.lines.first()
    assert checkout_line_quantity == order_line.quantity
    assert checkout_line_variant == order_line.variant
    assert order.shipping_address == address
    assert order.shipping_method == checkout.shipping_method
    assert order.payments.exists()
    order_payment = order.payments.first()
    assert order_payment == payment
    assert payment.transactions.count() == 1

    # assert that the checkout instance has been deleted after checkout
    with pytest.raises(Checkout.DoesNotExist):
        checkout.refresh_from_db()


def test_checkout_complete_invalid_checkout_id(user_api_client):
    checkout_id = 'invalidId'
    variables = {'checkoutId': checkout_id}
    orders_count = Order.objects.count()
    response = user_api_client.post_graphql(
        MUTATION_CHECKOUT_COMPLETE, variables)
    content = get_graphql_content(response)
    data = content['data']['checkoutComplete']
    error_message = 'Couldn\'t resolve to a node: %s' % checkout_id
    assert data['errors'][0]['message'] == error_message
    assert data['errors'][0]['field'] == 'checkoutId'
    assert orders_count == Order.objects.count()


def test_checkout_complete_no_payment(
        user_api_client, checkout_with_item, address, shipping_method):
    checkout = checkout_with_item
    checkout.shipping_address = address
    checkout.shipping_method = shipping_method
    checkout.billing_address = address
    checkout.save()
    checkout_id = graphene.Node.to_global_id('Checkout', checkout.pk)
    variables = {'checkoutId': checkout_id}
    orders_count = Order.objects.count()
    response = user_api_client.post_graphql(
        MUTATION_CHECKOUT_COMPLETE, variables)
    content = get_graphql_content(response)
    data = content['data']['checkoutComplete']
    assert data['errors'][0]['message'] == (
        'Provided payment methods can not '
        'cover the checkout\'s total amount')
    assert orders_count == Order.objects.count()


def test_checkout_complete_insufficient_stock(
        user_api_client, checkout_with_item, address, payment_dummy,
        shipping_method):
    checkout = checkout_with_item
    checkout_line = checkout.lines.first()
    quantity_available = checkout_line.variant.quantity_available
    checkout_line.quantity = quantity_available + 1
    checkout_line.save()
    checkout.shipping_address = address
    checkout.shipping_method = shipping_method
    checkout.billing_address = address
    checkout.save()
    total = checkout.get_total()
    payment = payment_dummy
    payment.is_active = True
    payment.order = None
    payment.total = total.gross.amount
    payment.currency = total.gross.currency
    payment.checkout = checkout
    payment.save()
    checkout_id = graphene.Node.to_global_id('Checkout', checkout.pk)
    variables = {'checkoutId': checkout_id}
    orders_count = Order.objects.count()
    response = user_api_client.post_graphql(
        MUTATION_CHECKOUT_COMPLETE, variables)
    content = get_graphql_content(response)
    data = content['data']['checkoutComplete']
    assert data['errors'][0]['message'] == 'Insufficient product stock.'
    assert orders_count == Order.objects.count()


def test_fetch_checkout_by_token(user_api_client, checkout_with_item):
    query = """
    query getCheckout($token: UUID!) {
        checkout(token: $token) {
           token,
           lines {
                variant {
                    product {
                        name
                    }
                }
           }
        }
    }
    """
    variables = {'token': str(checkout_with_item.token)}
    response = user_api_client.post_graphql(query, variables)
    content = get_graphql_content(response)
    data = content['data']['checkout']
    assert data['token'] == str(checkout_with_item.token)
    assert len(data['lines']) == checkout_with_item.lines.count()


def test_fetch_checkout_invalid_token(user_api_client):
    query = """
        query getCheckout($token: UUID!) {
            checkout(token: $token) {
                token
            }
        }
    """
    variables = {'token': str(uuid.uuid4())}
    response = user_api_client.post_graphql(query, variables)
    content = get_graphql_content(response)
    data = content['data']['checkout']
    assert data is None


def test_checkout_prices(user_api_client, checkout_with_item):
    query = """
    query getCheckout($token: UUID!) {
        checkout(token: $token) {
           token,
           totalPrice {
                currency
                gross {
                    amount
                }
            }
            subtotalPrice {
                currency
                gross {
                    amount
                }
            }
           lines {
                totalPrice {
                    currency
                    gross {
                        amount
                    }
                }
           }
        }
    }
    """
    variables = {'token': str(checkout_with_item.token)}
    response = user_api_client.post_graphql(query, variables)
    content = get_graphql_content(response)
    data = content['data']['checkout']
    assert data['token'] == str(checkout_with_item.token)
    assert len(data['lines']) == checkout_with_item.lines.count()
    assert data['totalPrice']['gross']['amount'] == (
        checkout_with_item.get_total().gross.amount)
    assert data['subtotalPrice']['gross']['amount'] == (
        checkout_with_item.get_subtotal().gross.amount)


<<<<<<< HEAD
MUTATION_CHECKOUT_SHIPPING_METHOD_UPDATE = """
=======
@patch('saleor.graphql.checkout.mutations.clean_shipping_method')
def test_checkout_shipping_method_update(
        mock_clean_shipping, staff_api_client,
        shipping_method, checkout_with_item):
    query = """
>>>>>>> c5703abf
    mutation checkoutShippingMethodUpdate(
            $checkoutId:ID!, $shippingMethodId:ID!){
        checkoutShippingMethodUpdate(
            checkoutId:$checkoutId, shippingMethodId:$shippingMethodId) {
            errors {
                field
                message
            }
            checkout {
                id
            }
        }
    }
    """
<<<<<<< HEAD


@patch('saleor.graphql.checkout.mutations.clean_shipping_method')
def test_checkout_shipping_method_update(
        mock_clean_shipping, staff_api_client,
        cart_with_item, shipping_method):
    checkout = cart_with_item
=======
    checkout = checkout_with_item
>>>>>>> c5703abf
    checkout_id = graphene.Node.to_global_id('Checkout', checkout.pk)
    method_id = graphene.Node.to_global_id(
        'ShippingMethod', shipping_method.id)
    variables = {'checkoutId': checkout_id, 'shippingMethodId': method_id}
    response = staff_api_client.post_graphql(
        MUTATION_CHECKOUT_SHIPPING_METHOD_UPDATE, variables)
    content = get_graphql_content(response)
    data = content['data']['checkoutShippingMethodUpdate']
    assert not data['errors']
    assert data['checkout']['id'] == checkout_id

    checkout.refresh_from_db()
    assert checkout.shipping_method == shipping_method
    mock_clean_shipping.assert_called_once_with(
        checkout=checkout, method=shipping_method, discounts=ANY, taxes=ANY,
        remove=False)


<<<<<<< HEAD
def test_checkout_shipping_method_update_shipping_not_required(
        staff_api_client, cart, shipping_method):
    checkout = cart
    checkout_id = graphene.Node.to_global_id('Checkout', checkout.pk)
    method_id = graphene.Node.to_global_id(
        'ShippingMethod', shipping_method.id)
    variables = {'checkoutId': checkout_id, 'shippingMethodId': method_id}
    response = staff_api_client.post_graphql(
        MUTATION_CHECKOUT_SHIPPING_METHOD_UPDATE, variables)
    content = get_graphql_content(response)
    data = content['data']['checkoutShippingMethodUpdate']
    assert len(data['errors']) == 2
    assert data['errors'][0]['message'] == (
        'Cannot choose a shipping method for a '
        'checkout without the shipping address.')
    assert data['errors'][1]['message'] == \
        'Shipping method cannot be used with this checkout.'
    checkout.refresh_from_db()
    assert checkout.shipping_method is None


def test_checkout_shipping_method_update_no_shipping_address(
        staff_api_client, cart_with_item, shipping_method):
    checkout = cart_with_item
    checkout_id = graphene.Node.to_global_id('Checkout', checkout.pk)
    method_id = graphene.Node.to_global_id(
        'ShippingMethod', shipping_method.id)
    variables = {'checkoutId': checkout_id, 'shippingMethodId': method_id}
    response = staff_api_client.post_graphql(
        MUTATION_CHECKOUT_SHIPPING_METHOD_UPDATE, variables)
    content = get_graphql_content(response)
    data = content['data']['checkoutShippingMethodUpdate']
    assert len(data['errors']) == 2
    assert data['errors'][0]['message'] == (
        'Cannot choose a shipping method for a '
        'checkout without the shipping address.')
    assert data['errors'][1]['message'] == \
        'Shipping method cannot be used with this checkout.'
    checkout.refresh_from_db()
    assert checkout.shipping_method is None


def test_checkout_shipping_method_update_invalid_method(
        staff_api_client, cart_with_item_and_address,
        shipping_zone_without_countries):
    checkout = cart_with_item_and_address
    assert checkout.shipping_address is not None

    shipping_method = shipping_zone_without_countries.shipping_methods.first()
    checkout_id = graphene.Node.to_global_id('Checkout', checkout.pk)
    method_id = graphene.Node.to_global_id(
        'ShippingMethod', shipping_method.id)
    variables = {'checkoutId': checkout_id, 'shippingMethodId': method_id}
    response = staff_api_client.post_graphql(
        MUTATION_CHECKOUT_SHIPPING_METHOD_UPDATE, variables)
    content = get_graphql_content(response)
    data = content['data']['checkoutShippingMethodUpdate']
    assert len(data['errors']) == 1
    assert data['errors'][0]['message'] == \
        'Shipping method cannot be used with this checkout.'
    checkout.refresh_from_db()
    assert checkout.shipping_address is not None
    assert checkout.shipping_method is None


def test_checkout_shipping_method_update_keep_previous_method_when_error(
        staff_api_client, cart_with_item_and_address,
        shipping_method, shipping_zone_without_countries):
    checkout = cart_with_item_and_address
    checkout.shipping_method = shipping_method
    checkout.save()
    assert checkout.shipping_address is not None
    assert checkout.shipping_method is not None

    shipping_method = shipping_zone_without_countries.shipping_methods.first()
    checkout_id = graphene.Node.to_global_id('Checkout', checkout.pk)
    method_id = graphene.Node.to_global_id(
        'ShippingMethod', shipping_method.id)
    variables = {'checkoutId': checkout_id, 'shippingMethodId': method_id}
    response = staff_api_client.post_graphql(
        MUTATION_CHECKOUT_SHIPPING_METHOD_UPDATE, variables)
    content = get_graphql_content(response)
    data = content['data']['checkoutShippingMethodUpdate']
    assert len(data['errors']) == 1
    assert data['errors'][0]['message'] == \
        'Shipping method cannot be used with this checkout.'
    checkout.refresh_from_db()
    assert checkout.shipping_address is not None
    assert checkout.shipping_method is not None


def test_query_checkout_line(cart_with_item, user_api_client):
=======
def test_query_checkout_line(checkout_with_item, user_api_client):
>>>>>>> c5703abf
    query = """
    query checkoutLine($id: ID) {
        checkoutLine(id: $id) {
            id
        }
    }
    """
    checkout = checkout_with_item
    line = checkout.lines.first()
    line_id = graphene.Node.to_global_id('CheckoutLine', line.pk)
    variables = {'id': line_id}
    response = user_api_client.post_graphql(query, variables)
    content = get_graphql_content(response)
    received_id = content['data']['checkoutLine']['id']
    assert received_id == line_id


def test_query_checkouts(
        checkout_with_item, staff_api_client, permission_manage_orders):
    query = """
    {
        checkouts(first: 20) {
            edges {
                node {
                    token
                }
            }
        }
    }
    """
    checkout = checkout_with_item
    response = staff_api_client.post_graphql(
        query, {}, permissions=[permission_manage_orders])
    content = get_graphql_content(response)
    received_checkout = content['data']['checkouts']['edges'][0]['node']
    assert str(checkout.token) == received_checkout['token']


def test_query_checkout_lines(
        checkout_with_item, staff_api_client, permission_manage_orders):
    query = """
    {
        checkoutLines(first: 20) {
            edges {
                node {
                    id
                }
            }
        }
    }
    """
    checkout = checkout_with_item
    response = staff_api_client.post_graphql(
        query, permissions=[permission_manage_orders])
    content = get_graphql_content(response)
    lines = content['data']['checkoutLines']['edges']
    checkout_lines_ids = [line['node']['id'] for line in lines]
    expected_lines_ids = [
        graphene.Node.to_global_id('CheckoutLine', item.pk)
        for item in checkout]
    assert expected_lines_ids == checkout_lines_ids


def test_ready_to_place_order(
        checkout_with_item, payment_dummy, address, shipping_method):
    checkout = checkout_with_item
    checkout.shipping_address = address
    checkout.shipping_method = shipping_method
    checkout.billing_address = address
    checkout.save()
    total = checkout.get_total()
    payment = payment_dummy
    payment.is_active = True
    payment.order = None
    payment.total = total.gross.amount
    payment.currency = total.gross.currency
    payment.checkout = checkout
    payment.save()
    # Shouldn't raise any errors
    clean_checkout(checkout, None, None)


def test_ready_to_place_order_no_shipping_method(checkout_with_item, address):
    checkout = checkout_with_item
    checkout.shipping_address = address
    checkout.save()

    with pytest.raises(ValidationError) as e:
        clean_checkout(checkout, None, None)

    msg = 'Shipping method is not set'
    assert e.value.error_list[0].message == msg


def test_ready_to_place_order_no_shipping_address(
        checkout_with_item, shipping_method):
    checkout = checkout_with_item
    checkout.shipping_method = shipping_method
    checkout.save()

    with pytest.raises(ValidationError) as e:
        clean_checkout(checkout, None, None)
    msg = 'Shipping address is not set'
    assert e.value.error_list[0].message == msg


def test_ready_to_place_order_invalid_shipping_method(
        checkout_with_item, address, shipping_zone_without_countries):
    checkout = checkout_with_item
    checkout.shipping_address = address
    shipping_method = shipping_zone_without_countries.shipping_methods.first()
    checkout.shipping_method = shipping_method
    checkout.save()

    with pytest.raises(ValidationError) as e:
        clean_checkout(checkout, None, None)

    msg = 'Shipping method is not valid for your shipping address'
    assert e.value.error_list[0].message == msg


def test_ready_to_place_order_no_billing_address(
        checkout_with_item, address, shipping_method):
    checkout = checkout_with_item
    checkout.shipping_address = address
    checkout.shipping_method = shipping_method
    checkout.save()

    with pytest.raises(ValidationError) as e:
        clean_checkout(checkout, None, None)
    msg = 'Billing address is not set'
    assert e.value.error_list[0].message == msg


def test_ready_to_place_order_no_payment(
        checkout_with_item, shipping_method, address):
    checkout = checkout_with_item
    checkout.shipping_address = address
    checkout.shipping_method = shipping_method
    checkout.billing_address = address
    checkout.save()

    with pytest.raises(ValidationError) as e:
        clean_checkout(checkout, None, None)

    msg = 'Provided payment methods can not cover the checkout\'s total amount'
    assert e.value.error_list[0].message == msg


def test_is_fully_paid(checkout_with_item, payment_dummy):
    checkout = checkout_with_item
    total = checkout.get_total()
    payment = payment_dummy
    payment.is_active = True
    payment.order = None
    payment.total = total.gross.amount
    payment.currency = total.gross.currency
    payment.checkout = checkout
    payment.save()
    is_paid = is_fully_paid(checkout, None, None)
    assert is_paid


def test_is_fully_paid_many_payments(checkout_with_item, payment_dummy):
    checkout = checkout_with_item
    total = checkout.get_total()
    payment = payment_dummy
    payment.is_active = True
    payment.order = None
    payment.total = total.gross.amount - 1
    payment.currency = total.gross.currency
    payment.checkout = checkout
    payment.save()
    payment2 = payment_dummy
    payment2.pk = None
    payment2.is_active = True
    payment2.order = None
    payment2.total = 1
    payment2.currency = total.gross.currency
    payment2.checkout = checkout
    payment2.save()
    is_paid = is_fully_paid(checkout, None, None)
    assert is_paid


def test_is_fully_paid_partially_paid(checkout_with_item, payment_dummy):
    checkout = checkout_with_item
    total = checkout.get_total()
    payment = payment_dummy
    payment.is_active = True
    payment.order = None
    payment.total = total.gross.amount - 1
    payment.currency = total.gross.currency
    payment.checkout = checkout
    payment.save()
    is_paid = is_fully_paid(checkout, None, None)
    assert not is_paid


def test_is_fully_paid_no_payment(checkout_with_item):
    checkout = checkout_with_item
    is_paid = is_fully_paid(checkout, None, None)
    assert not is_paid


MUTATION_CHECKOUT_UPDATE_VOUCHER = """
    mutation($checkoutId: ID!, $voucherCode: String) {
        checkoutUpdateVoucher(
            checkoutId: $checkoutId, voucherCode: $voucherCode) {
            errors {
                field
                message
            }
            checkout {
                id,
                voucherCode
            }
        }
    }
    """


def _mutate_checkout_update_voucher(client, variables):
    response = client.post_graphql(MUTATION_CHECKOUT_UPDATE_VOUCHER, variables)
    content = get_graphql_content(response)
    return content['data']['checkoutUpdateVoucher']


def test_checkout_add_voucher(api_client, checkout_with_item, voucher):
    checkout_id = graphene.Node.to_global_id('Checkout', checkout_with_item.pk)
    variables = {'checkoutId': checkout_id, 'voucherCode': voucher.code}
    data = _mutate_checkout_update_voucher(api_client, variables)

    assert not data['errors']
    assert data['checkout']['id'] == checkout_id
    assert data['checkout']['voucherCode'] == voucher.code


def test_checkout_remove_voucher(api_client, checkout_with_item):
    checkout_id = graphene.Node.to_global_id('Checkout', checkout_with_item.pk)
    variables = {'checkoutId': checkout_id}
    data = _mutate_checkout_update_voucher(api_client, variables)

    assert not data['errors']
    assert data['checkout']['id'] == checkout_id
    assert data['checkout']['voucherCode'] is None
    assert checkout_with_item.voucher_code is None


def test_checkout_add_voucher_invalid_checkout(api_client, voucher):
    variables = {'checkoutId': 'XXX', 'voucherCode': voucher.code}
    data = _mutate_checkout_update_voucher(api_client, variables)

    assert data['errors']
    assert data['errors'][0]['field'] == 'checkoutId'


def test_checkout_add_voucher_invalid_code(api_client, checkout_with_item):
    checkout_id = graphene.Node.to_global_id('Checkout', checkout_with_item.pk)
    variables = {'checkoutId': checkout_id, 'voucherCode': 'XXX'}
    data = _mutate_checkout_update_voucher(api_client, variables)

    assert data['errors']
    assert data['errors'][0]['field'] == 'voucherCode'


def test_checkout_add_voucher_not_applicable_voucher(
        api_client, checkout_with_item, voucher_with_high_min_amount_spent):
    checkout_id = graphene.Node.to_global_id('Checkout', checkout_with_item.pk)
    variables = {
        'checkoutId': checkout_id,
        'voucherCode': voucher_with_high_min_amount_spent.code}
    data = _mutate_checkout_update_voucher(api_client, variables)

    assert data['errors']
    assert data['errors'][0]['field'] == 'voucherCode'


def test_checkout_lines_delete_with_not_applicable_voucher(
        user_api_client, checkout_with_item, voucher):
    voucher.min_amount_spent = checkout_with_item.get_subtotal().gross
    voucher.save(update_fields=['min_amount_spent'])

    add_voucher_to_checkout(voucher, checkout_with_item)
    assert checkout_with_item.voucher_code == voucher.code

    line = checkout_with_item.lines.first()

    checkout_id = graphene.Node.to_global_id('Checkout', checkout_with_item.pk)
    line_id = graphene.Node.to_global_id('CheckoutLine', line.pk)
    variables = {'checkoutId': checkout_id, 'lineId': line_id}
    response = user_api_client.post_graphql(
        MUTATION_CHECKOUT_LINES_DELETE, variables)
    content = get_graphql_content(response)

    data = content['data']['checkoutLineDelete']
    assert not data['errors']
    checkout_with_item.refresh_from_db()
    assert checkout_with_item.lines.count() == 0
    assert checkout_with_item.voucher_code is None


def test_checkout_shipping_address_update_with_not_applicable_voucher(
        user_api_client, checkout_with_item, voucher_shipping_type,
        graphql_address_data, address_other_country, shipping_method):
    assert checkout_with_item.shipping_address is None
    assert checkout_with_item.voucher_code is None

    checkout_with_item.shipping_address = address_other_country
    checkout_with_item.shipping_method = shipping_method
    checkout_with_item.save(update_fields=['shipping_address', 'shipping_method'])
    assert checkout_with_item.shipping_address.country == \
        address_other_country.country

    voucher = voucher_shipping_type
    assert voucher.countries[0].code == address_other_country.country

    add_voucher_to_checkout(voucher, checkout_with_item)
    assert checkout_with_item.voucher_code == voucher.code

    checkout_id = graphene.Node.to_global_id('Checkout', checkout_with_item.pk)
    new_address = graphql_address_data
    variables = {'checkoutId': checkout_id, 'shippingAddress': new_address}
    response = user_api_client.post_graphql(
        MUTATION_CHECKOUT_SHIPPING_ADDRESS_UPDATE, variables)
    content = get_graphql_content(response)
    data = content['data']['checkoutShippingAddressUpdate']
    assert not data['errors']

    checkout_with_item.refresh_from_db()
    checkout_with_item.shipping_address.refresh_from_db()

    assert checkout_with_item.shipping_address.country == new_address['country']
    assert checkout_with_item.voucher_code is None<|MERGE_RESOLUTION|>--- conflicted
+++ resolved
@@ -279,14 +279,7 @@
 
 
 def test_checkout_available_shipping_methods(
-<<<<<<< HEAD
-        api_client, cart_with_item_and_address, shipping_zone):
-=======
-        api_client, checkout_with_item, address, shipping_zone):
-    checkout_with_item.shipping_address = address
-    checkout_with_item.save()
-
->>>>>>> c5703abf
+        api_client, checkout_with_item_and_address, shipping_zone):
     query = """
     query getCheckout($token: UUID!) {
         checkout(token: $token) {
@@ -296,11 +289,7 @@
         }
     }
     """
-<<<<<<< HEAD
-    variables = {'token': cart_with_item_and_address.token}
-=======
-    variables = {'token': checkout_with_item.token}
->>>>>>> c5703abf
+    variables = {'token': checkout_with_item_and_address.token}
     response = api_client.post_graphql(query, variables)
     content = get_graphql_content(response)
     data = content['data']['checkout']
@@ -449,11 +438,7 @@
     assert data['errors'][0]['field'] == 'quantity'
 
 
-<<<<<<< HEAD
-def test_checkout_lines_add_invalid_variant_id(user_api_client, cart, variant):
-=======
-def test_checkout_lines_invalid_variant_id(user_api_client, checkout, variant):
->>>>>>> c5703abf
+def test_checkout_lines_add_invalid_variant_id(user_api_client, checkout, variant):
     variant_id = graphene.Node.to_global_id('ProductVariant', variant.pk)
     invalid_variant_id = 'InvalidId'
     checkout_id = graphene.Node.to_global_id('Checkout', checkout.pk)
@@ -1193,15 +1178,7 @@
         checkout_with_item.get_subtotal().gross.amount)
 
 
-<<<<<<< HEAD
 MUTATION_CHECKOUT_SHIPPING_METHOD_UPDATE = """
-=======
-@patch('saleor.graphql.checkout.mutations.clean_shipping_method')
-def test_checkout_shipping_method_update(
-        mock_clean_shipping, staff_api_client,
-        shipping_method, checkout_with_item):
-    query = """
->>>>>>> c5703abf
     mutation checkoutShippingMethodUpdate(
             $checkoutId:ID!, $shippingMethodId:ID!){
         checkoutShippingMethodUpdate(
@@ -1216,17 +1193,13 @@
         }
     }
     """
-<<<<<<< HEAD
 
 
 @patch('saleor.graphql.checkout.mutations.clean_shipping_method')
 def test_checkout_shipping_method_update(
         mock_clean_shipping, staff_api_client,
-        cart_with_item, shipping_method):
-    checkout = cart_with_item
-=======
-    checkout = checkout_with_item
->>>>>>> c5703abf
+        checkout_with_item, shipping_method):
+    checkout = checkout_with_item
     checkout_id = graphene.Node.to_global_id('Checkout', checkout.pk)
     method_id = graphene.Node.to_global_id(
         'ShippingMethod', shipping_method.id)
@@ -1245,7 +1218,6 @@
         remove=False)
 
 
-<<<<<<< HEAD
 def test_checkout_shipping_method_update_shipping_not_required(
         staff_api_client, cart, shipping_method):
     checkout = cart
@@ -1337,10 +1309,7 @@
     assert checkout.shipping_method is not None
 
 
-def test_query_checkout_line(cart_with_item, user_api_client):
-=======
 def test_query_checkout_line(checkout_with_item, user_api_client):
->>>>>>> c5703abf
     query = """
     query checkoutLine($id: ID) {
         checkoutLine(id: $id) {
