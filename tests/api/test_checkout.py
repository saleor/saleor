--- conflicted
+++ resolved
@@ -7,8 +7,8 @@
 from prices import TaxedMoney
 
 from saleor.checkout.models import Checkout
-from saleor.checkout.utils import clean_checkout, is_fully_paid
-from saleor.core.utils.taxes import ZERO_MONEY
+from saleor.checkout.utils import add_voucher_to_checkout, clean_checkout, is_fully_paid
+from saleor.core.taxes import ZERO_MONEY
 from saleor.graphql.core.utils import str_to_enum
 from saleor.order.models import Order
 from saleor.payment import PaymentError
@@ -895,6 +895,7 @@
     checkout_line_quantity = checkout_line.quantity
     checkout_line_variant = checkout_line.variant
 
+    gift_current_balance = checkout.get_total_gift_cards_balance()
     total = checkout.get_total()
     total = TaxedMoney(total, total)
     payment = payment_dummy
@@ -918,7 +919,7 @@
     assert Order.objects.count() == orders_count + 1
     order = Order.objects.first()
     assert order.token == order_token
-    assert order.total.gross == total.gross
+    assert order.total.gross == total.gross - gift_current_balance
 
     order_line = order.lines.first()
     assert checkout_line_quantity == order_line.quantity
@@ -962,11 +963,12 @@
     checkout.save()
 
     total = checkout.get_total()
+    taxed_total = TaxedMoney(total, total)
     payment = payment_dummy
     payment.is_active = True
     payment.order = None
-    payment.total = total.gross.amount
-    payment.currency = total.gross.currency
+    payment.total = taxed_total.gross.amount
+    payment.currency = taxed_total.gross.currency
     payment.checkout = checkout
     payment.save()
     assert not payment.transactions.exists()
@@ -1385,7 +1387,6 @@
 
 def test_is_fully_paid_no_payment(checkout_with_item):
     checkout = checkout_with_item
-<<<<<<< HEAD
     is_paid = is_fully_paid(checkout, None)
     assert not is_paid
 
@@ -1472,7 +1473,7 @@
     voucher.min_amount_spent = TaxedMoney(subtotal, subtotal).gross
     voucher.save(update_fields=["min_amount_spent"])
 
-    add_voucher_to_checkout(voucher, checkout_with_item)
+    add_voucher_to_checkout(checkout_with_item, voucher)
     assert checkout_with_item.voucher_code == voucher.code
 
     line = checkout_with_item.lines.first()
@@ -1509,7 +1510,7 @@
     voucher = voucher_shipping_type
     assert voucher.countries[0].code == address_other_country.country
 
-    add_voucher_to_checkout(voucher, checkout_with_item)
+    add_voucher_to_checkout(checkout_with_item, voucher)
     assert checkout_with_item.voucher_code == voucher.code
 
     checkout_id = graphene.Node.to_global_id("Checkout", checkout_with_item.pk)
@@ -1526,8 +1527,4 @@
     checkout_with_item.shipping_address.refresh_from_db()
 
     assert checkout_with_item.shipping_address.country == new_address["country"]
-    assert checkout_with_item.voucher_code is None
-=======
-    is_paid = is_fully_paid(checkout, None, None)
-    assert not is_paid
->>>>>>> 7eded6db
+    assert checkout_with_item.voucher_code is None