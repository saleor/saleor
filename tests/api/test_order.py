import json
from unittest.mock import MagicMock, Mock

import graphene
import pytest
from django.shortcuts import reverse
from tests.utils import get_graphql_content

from saleor.account.models import Address
from saleor.graphql.order.mutations.draft_orders import (
    check_for_draft_order_errors)
from saleor.graphql.order.mutations.orders import (
    clean_refund_payment, clean_release_payment)
from saleor.order import CustomPaymentChoices
from saleor.order.models import Order, OrderStatus, Payment, PaymentStatus
from .utils import assert_read_only_mode


def test_order_query(admin_api_client, fulfilled_order):
    order = fulfilled_order
    query = """
    query OrdersQuery {
        orders(first: 1) {
            edges {
                node {
                    number
                    status
                    statusDisplay
                    paymentStatus
                    paymentStatusDisplay
                    userEmail
                    isPaid
                    shippingPrice {
                        gross {
                            amount
                        }
                    }
                    lines {
                        totalCount
                    }
                    notes {
                        totalCount
                    }
                    fulfillments {
                        edges {
                            node {
                                fulfillmentOrder
                            }
                        }
                    }
                    history {
                        totalCount
                    }
                    total {
                        net {
                            amount
                        }
                    }
                }
            }
        }
    }
    """
    response = admin_api_client.post(
        reverse('api'), {'query': query})
    content = get_graphql_content(response)
    assert 'errors' not in content
    order_data = content['data']['orders']['edges'][0]['node']
    assert order_data['number'] == str(order.pk)
    assert order_data['status'] == order.status.upper()
    assert order_data['statusDisplay'] == order.get_status_display()
    assert order_data['paymentStatus'] == order.get_last_payment_status()
    payment_status_display = order.get_last_payment_status_display()
    assert order_data['paymentStatusDisplay'] == payment_status_display
    assert order_data['isPaid'] == order.is_fully_paid()
    assert order_data['userEmail'] == order.user_email
    expected_price = order_data['shippingPrice']['gross']['amount']
    assert expected_price == order.shipping_price.gross.amount
    assert order_data['lines']['totalCount'] == order.lines.count()
    assert order_data['notes']['totalCount'] == order.notes.count()
    fulfillment = order.fulfillments.first().fulfillment_order
    fulfillment_order = order_data[
        'fulfillments']['edges'][0]['node']['fulfillmentOrder']
    assert fulfillment_order == fulfillment


def test_non_staff_user_can_only_see_his_order(user_api_client, order):
    # FIXME: Remove client.login() when JWT authentication is re-enabled.
    user_api_client.login(username=order.user.email, password='password')

    query = """
    query OrderQuery($id: ID!) {
        order(id: $id) {
            number
        }
    }
    """
    ID = graphene.Node.to_global_id('Order', order.id)
    variables = json.dumps({'id': ID})
    response = user_api_client.post(
        reverse('api'), {'query': query, 'variables': variables})
    content = get_graphql_content(response)
    order_data = content['data']['order']
    assert order_data['number'] == str(order.pk)

    order.user = None
    order.save()
    response = user_api_client.post(
        reverse('api'), {'query': query, 'variables': variables})
    content = get_graphql_content(response)
    order_data = content['data']['order']
    assert not order_data


def test_draft_order_create(
        admin_api_client, customer_user, product_without_shipping,
        shipping_method, variant, voucher):
    variant_0 = variant
    query = """
    mutation draftCreate(
        $user: ID, $discount: Decimal, $lines: [OrderLineInput],
        $shippingAddress: AddressInput, $shippingMethod: ID, $voucher: ID) {
            draftOrderCreate(
                input: {user: $user, discount: $discount,
                lines: $lines, shippingAddress: $shippingAddress,
                shippingMethod: $shippingMethod, voucher: $voucher}) {
                    errors {
                        field
                        message
                    }
                    order {
                        discountAmount {
                            amount
                        }
                        discountName
                        lines {
                            edges {
                                node {
                                    productName
                                    productSku
                                    quantity
                                }
                            }
                        }
                        status
                        voucher {
                            code
                        }

                    }
                }
        }
    """
    user_id = graphene.Node.to_global_id('User', customer_user.id)
    variant_0_id = graphene.Node.to_global_id('ProductVariant', variant_0.id)
    variant_1 = product_without_shipping.variants.first()
    variant_1.quantity = 2
    variant_1.save()
    variant_1_id = graphene.Node.to_global_id('ProductVariant', variant_1.id)
    discount = '10'
    variant_list = [
        {'variantId': variant_0_id, 'quantity': 2},
        {'variantId': variant_1_id, 'quantity': 1}]
    shipping_address = {
        'firstName': 'John', 'country': 'PL'}
    shipping_id = graphene.Node.to_global_id(
        'ShippingMethod', shipping_method.id)
    voucher_id = graphene.Node.to_global_id('Voucher', voucher.id)
    variables = json.dumps(
        {
            'user': user_id, 'discount': discount,
            'lines': variant_list, 'shippingAddress': shipping_address,
            'shippingMethod': shipping_id, 'voucher': voucher_id})
    response = admin_api_client.post(
        reverse('api'), {'query': query, 'variables': variables})
<<<<<<< HEAD
    assert_read_only_mode(response)
=======
    content = get_graphql_content(response)
    assert 'errors' not in content
    data = content['data']['draftOrderCreate']['order']
    assert data['status'] == OrderStatus.DRAFT.upper()
    assert data['voucher']['code'] == voucher.code

    order = Order.objects.first()
    assert order.user == customer_user
    assert order.billing_address == customer_user.default_billing_address
    assert order.shipping_method == shipping_method
    assert order.shipping_address == Address(
        **{'first_name': 'John', 'country': 'PL'})
>>>>>>> aae18f46


def test_draft_order_update(admin_api_client, order_with_lines):
    order = order_with_lines
    query = """
        mutation draftUpdate($id: ID!, $email: String) {
            draftOrderUpdate(id: $id, input: {userEmail: $email}) {
                errors {
                    field
                    message
                }
                order {
                    userEmail
                }
            }
        }
        """
    email = 'not_default@example.com'
    order_id = graphene.Node.to_global_id('Order', order.id)
    variables = json.dumps({'id': order_id, 'email': email})
    response = admin_api_client.post(
        reverse('api'), {'query': query, 'variables': variables})
    assert_read_only_mode(response)


def test_draft_order_delete(admin_api_client, order_with_lines):
    order = order_with_lines
    query = """
        mutation draftDelete($id: ID!) {
            draftOrderDelete(id: $id) {
                order {
                    id
                }
            }
        }
        """
    order_id = graphene.Node.to_global_id('Order', order.id)
    variables = json.dumps({'id': order_id})
    response = admin_api_client.post(
        reverse('api'), {'query': query, 'variables': variables})
    assert_read_only_mode(response)


def test_check_for_draft_order_errors(order_with_lines):
    errors = check_for_draft_order_errors(order_with_lines, [])
    assert not errors


def test_check_for_draft_order_errors_wrong_shipping(order_with_lines):
    order = order_with_lines
    shipping_zone = order.shipping_method.shipping_zone
    shipping_zone.countries = ['DE']
    shipping_zone.save()
    assert order.shipping_address.country.code not in shipping_zone.countries
    errors = check_for_draft_order_errors(order, [])
    msg = 'Shipping method is not valid for chosen shipping address'
    assert errors[0].message == msg


def test_check_for_draft_order_errors_no_order_lines(order):
    errors = check_for_draft_order_errors(order, [])
    assert errors[0].message == 'Could not create order without any products.'


def test_draft_order_complete(admin_api_client, draft_order):
    order = draft_order
    query = """
        mutation draftComplete($id: ID!) {
            draftOrderComplete(id: $id) {
                order {
                    status
                }
            }
        }
        """
    order_id = graphene.Node.to_global_id('Order', order.id)
    variables = json.dumps({'id': order_id})
    response = admin_api_client.post(
        reverse('api'), {'query': query, 'variables': variables})
    assert_read_only_mode(response)


def test_order_update(admin_api_client, order_with_lines):
    order = order_with_lines
    query = """
        mutation orderUpdate(
        $id: ID!, $email: String, $first_name: String, $last_name: String,
        $country_code: String) {
            orderUpdate(
                id: $id, input: {
                    userEmail: $email, shippingAddress:
                    {firstName: $first_name, country: $country_code},
                    billingAddress:
                    {lastName: $last_name, country: $country_code}}) {
                errors {
                    field
                    message
                }
                order {
                    userEmail
                }
            }
        }
        """
    email = 'not_default@example.com'
    first_name = 'Test fname'
    last_name = 'Test lname'
    assert not order.user_email == email
    assert not order.shipping_address.first_name == first_name
    assert not order.billing_address.last_name == last_name
    order_id = graphene.Node.to_global_id('Order', order.id)
    variables = json.dumps(
        {'id': order_id, 'email': email, 'first_name': first_name,
         'last_name': last_name, 'country_code': 'PL'})
    response = admin_api_client.post(
        reverse('api'), {'query': query, 'variables': variables})
    assert_read_only_mode(response)


def test_order_add_note(admin_api_client, order_with_lines, admin_user):
    order = order_with_lines
    query = """
        mutation addNote(
        $id: ID!, $note: String, $user: ID) {
            orderAddNote(
            input: {order: $id, content: $note, user: $user}) {
                orderNote {
                    content
                    user {
                        email
                    }
                }
            }
        }
        """
    assert not order.notes.all()
    order_id = graphene.Node.to_global_id('Order', order.id)
    note = 'nuclear note'
    user = graphene.Node.to_global_id('User', admin_user.id)
    variables = json.dumps({'id': order_id, 'user': user, 'note': note})
    response = admin_api_client.post(
        reverse('api'), {'query': query, 'variables': variables})
    assert_read_only_mode(response)


def test_order_cancel(admin_api_client, order_with_lines):
    order = order_with_lines
    query = """
        mutation cancelOrder($id: ID!, $restock: Boolean!) {
            orderCancel(id: $id, restock: $restock) {
                order {
                    status
                }
            }
        }
    """
    order_id = graphene.Node.to_global_id('Order', order.id)
    restock = True
    quantity = order.get_total_quantity()
    variables = json.dumps({'id': order_id, 'restock': restock})
    response = admin_api_client.post(
        reverse('api'), {'query': query, 'variables': variables})
    assert_read_only_mode(response)


def test_order_capture(admin_api_client, payment_preauth):
    order = payment_preauth.order
    query = """
        mutation captureOrder($id: ID!, $amount: Decimal!) {
            orderCapture(id: $id, amount: $amount) {
                order {
                    paymentStatus
                    isPaid
                    capturedAmount {
                        amount
                    }
                }
            }
        }
    """
    order_id = graphene.Node.to_global_id('Order', order.id)
    amount = str(payment_preauth.get_total_price().gross.amount)
    variables = json.dumps({'id': order_id, 'amount': amount})
    response = admin_api_client.post(
        reverse('api'), {'query': query, 'variables': variables})
    assert_read_only_mode(response)


def test_paid_order_mark_as_paid(
        admin_api_client, payment_preauth):
    order = payment_preauth.order
    query = """
            mutation markPaid($id: ID!) {
                orderMarkAsPaid(id: $id) {
                    errors {
                        field
                        message
                    }
                    order {
                        isPaid
                    }
                }
            }
        """
    order_id = graphene.Node.to_global_id('Order', order.id)
    variables = json.dumps({'id': order_id})
    response = admin_api_client.post(
        reverse('api'), {'query': query, 'variables': variables})
    assert_read_only_mode(response)


def test_order_mark_as_paid(
        admin_api_client, order_with_lines):
    order = order_with_lines
    query = """
            mutation markPaid($id: ID!) {
                orderMarkAsPaid(id: $id) {
                    errors {
                        field
                        message
                    }
                    order {
                        isPaid
                    }
                }
            }
        """
    assert not order.is_fully_paid()
    order_id = graphene.Node.to_global_id('Order', order.id)
    variables = json.dumps({'id': order_id})
    response = admin_api_client.post(
        reverse('api'), {'query': query, 'variables': variables})
    assert_read_only_mode(response)


def test_order_release(admin_api_client, payment_preauth):
    order = payment_preauth.order
    query = """
            mutation releaseOrder($id: ID!) {
                orderRelease(id: $id) {
                    order {
                        paymentStatus
                    }
                }
            }
        """
    order_id = graphene.Node.to_global_id('Order', order.id)
    variables = json.dumps({'id': order_id})
    response = admin_api_client.post(
        reverse('api'), {'query': query, 'variables': variables})
    assert_read_only_mode(response)


def test_order_refund(admin_api_client, payment_confirmed):
    order = order = payment_confirmed.order
    query = """
        mutation refundOrder($id: ID!, $amount: Decimal!) {
            orderRefund(id: $id, amount: $amount) {
                order {
                    paymentStatus
                    isPaid
                }
            }
        }
    """
    order_id = graphene.Node.to_global_id('Order', order.id)
    amount = str(payment_confirmed.get_total_price().gross.amount)
    variables = json.dumps({'id': order_id, 'amount': amount})
    response = admin_api_client.post(
        reverse('api'), {'query': query, 'variables': variables})
    assert_read_only_mode(response)


def test_clean_order_release_payment():
    payment = MagicMock(spec=Payment)
    payment.status = 'not preauth'
    errors = clean_release_payment(payment, [])
    assert errors[0].field == 'payment'
    assert errors[0].message == 'Only pre-authorized payments can be released'

    payment.status = PaymentStatus.PREAUTH
    error_msg = 'error has happened.'
    payment.release = Mock(side_effect=ValueError(error_msg))
    errors = clean_release_payment(payment, [])
    assert errors[0].field == 'payment'
    assert errors[0].message == error_msg


def test_clean_order_refund_payment():
    payment = MagicMock(spec=Payment)
    payment.variant = CustomPaymentChoices.MANUAL
    amount = Mock(spec='string')
    errors = clean_refund_payment(payment, amount, [])
    assert errors[0].field == 'payment'
    assert errors[0].message == 'Manual payments can not be refunded.'

    payment.variant = None
    error_msg = 'error has happened.'
    payment.refund = Mock(side_effect=ValueError(error_msg))
    errors = clean_refund_payment(payment, amount, [])
    assert errors[0].field == 'payment'
    assert errors[0].message == error_msg<|MERGE_RESOLUTION|>--- conflicted
+++ resolved
@@ -173,22 +173,7 @@
             'shippingMethod': shipping_id, 'voucher': voucher_id})
     response = admin_api_client.post(
         reverse('api'), {'query': query, 'variables': variables})
-<<<<<<< HEAD
-    assert_read_only_mode(response)
-=======
-    content = get_graphql_content(response)
-    assert 'errors' not in content
-    data = content['data']['draftOrderCreate']['order']
-    assert data['status'] == OrderStatus.DRAFT.upper()
-    assert data['voucher']['code'] == voucher.code
-
-    order = Order.objects.first()
-    assert order.user == customer_user
-    assert order.billing_address == customer_user.default_billing_address
-    assert order.shipping_method == shipping_method
-    assert order.shipping_address == Address(
-        **{'first_name': 'John', 'country': 'PL'})
->>>>>>> aae18f46
+    assert_read_only_mode(response)
 
 
 def test_draft_order_update(admin_api_client, order_with_lines):
