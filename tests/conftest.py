from decimal import Decimal
from io import BytesIO
from unittest.mock import MagicMock, Mock

import pytest
from django.contrib.auth.models import AnonymousUser, Group, Permission
from django.contrib.sites.models import Site
from django.core.files import File
from django.core.files.uploadedfile import SimpleUploadedFile
from django.forms import ModelForm
from django.utils.encoding import smart_text
from django_prices_vatlayer.models import VAT
from django_prices_vatlayer.utils import get_tax_for_rate
from payments import FraudStatus, PaymentStatus
from PIL import Image
from prices import Money

from saleor.account.models import Address, User
from saleor.cart import utils
from saleor.cart.models import Cart
from saleor.checkout.core import Checkout
from saleor.dashboard.order.utils import fulfill_order_line
from saleor.discount.models import Sale, Voucher
from saleor.menu.models import Menu, MenuItem
from saleor.order import OrderStatus
from saleor.order.models import Order
from saleor.order.utils import recalculate_order
from saleor.page.models import Page
from saleor.product.models import (
    AttributeChoiceValue, Category, Collection, Product, ProductAttribute,
    ProductImage, ProductType, ProductVariant)
from saleor.shipping.models import ShippingMethod
from saleor.site.models import AuthorizationKey, SiteSettings


@pytest.fixture(autouse=True)
def site_settings(db, settings):
    """Create a site and matching site settings.

    This fixture is autouse because django.contrib.sites.models.Site and
    saleor.site.models.SiteSettings have a one-to-one relationship and a site
    should never exist without a matching settings object.
    """
    site = Site.objects.get_or_create(
        name="mirumee.com", domain="mirumee.com")[0]
    obj = SiteSettings.objects.get_or_create(site=site)[0]
    settings.SITE_ID = site.pk
    return obj


@pytest.fixture
def cart(db):  # pylint: disable=W0613
    return Cart.objects.create()


@pytest.fixture
def address(db):  # pylint: disable=W0613
    return Address.objects.create(
        first_name='John', last_name='Doe',
        company_name='Mirumee Software',
        street_address_1='Tęczowa 7',
        city='Wrocław',
        postal_code='53-601',
        country='PL',
        phone='+48713988102')


@pytest.fixture
def customer_user(db, address):  # pylint: disable=W0613
    default_address = address.get_copy()
    user = User.objects.create_user(
        'test@example.com',
        'password',
        default_billing_address=default_address,
        default_shipping_address=default_address)
    user.addresses.add(default_address)
    return user


@pytest.fixture
def request_cart(cart, monkeypatch):
    # FIXME: Fixtures should not have any side effects
    monkeypatch.setattr(
        utils, 'get_cart_from_request',
        lambda request, cart_queryset=None: cart)
    return cart


@pytest.fixture
def request_cart_with_item(product, request_cart):
    variant = product.variants.get()
    # Prepare some data
    request_cart.add(variant)
    return request_cart


@pytest.fixture
def order(customer_user):
    address = customer_user.default_billing_address.get_copy()
    return Order.objects.create(
        billing_address=address,
        user_email=customer_user.email,
        user=customer_user)


@pytest.fixture()
def admin_user(db):
    """Return a Django admin user."""
    return User.objects.create_superuser('admin@example.com', 'password')


@pytest.fixture()
def admin_client(admin_user):
    """Return a Django test client logged in as an admin user."""
    from django.test.client import Client
    client = Client()
    client.login(username=admin_user.email, password='password')
    return client


@pytest.fixture()
def staff_user(db):
    """Return a staff member."""
    return User.objects.create_user(
        email='staff_test@example.com', password='password', is_staff=True,
        is_active=True)


@pytest.fixture()
def staff_client(client, staff_user):
    """Return a Django test client logged in as an staff member."""
    client.login(username=staff_user.email, password='password')
    return client


@pytest.fixture()
def authorized_client(client, customer_user):
    client.login(username=customer_user.email, password='password')
    return client


@pytest.fixture
def shipping_method(db):  # pylint: disable=W0613
    shipping_method = ShippingMethod.objects.create(name='DHL')
    shipping_method.price_per_country.create(price=10)
    return shipping_method


@pytest.fixture
def color_attribute(db):  # pylint: disable=W0613
    attribute = ProductAttribute.objects.create(
        slug='color', name='Color')
    AttributeChoiceValue.objects.create(
        attribute=attribute, name='Red', slug='red')
    AttributeChoiceValue.objects.create(
        attribute=attribute, name='Blue', slug='blue')
    return attribute


@pytest.fixture
def size_attribute(db):  # pylint: disable=W0613
    attribute = ProductAttribute.objects.create(slug='size', name='Size')
    AttributeChoiceValue.objects.create(
        attribute=attribute, name='Small', slug='small')
    AttributeChoiceValue.objects.create(
        attribute=attribute, name='Big', slug='big')
    return attribute


@pytest.fixture
def default_category(db):  # pylint: disable=W0613
    return Category.objects.create(name='Default', slug='default')


@pytest.fixture
def non_default_category(db):  # pylint: disable=W0613
    return Category.objects.create(name='Not default', slug='not-default')


@pytest.fixture
def staff_group():
    return Group.objects.create(name='test')


@pytest.fixture
def permission_view_product():
    return Permission.objects.get(codename='view_product')


@pytest.fixture
def permission_edit_product():
    return Permission.objects.get(codename='edit_product')


@pytest.fixture
def permission_view_category():
    return Permission.objects.get(codename='view_category')


@pytest.fixture
def permission_edit_category():
    return Permission.objects.get(codename='edit_category')


@pytest.fixture
def permission_view_sale():
    return Permission.objects.get(codename='view_sale')


@pytest.fixture
def permission_edit_sale():
    return Permission.objects.get(codename='edit_sale')


@pytest.fixture
def permission_view_voucher():
    return Permission.objects.get(codename='view_voucher')


@pytest.fixture
def permission_edit_voucher():
    return Permission.objects.get(codename='edit_voucher')


@pytest.fixture
def permission_view_order():
    return Permission.objects.get(codename='view_order')


@pytest.fixture
def permission_edit_order():
    return Permission.objects.get(codename='edit_order')


@pytest.fixture
def product_type(color_attribute, size_attribute):
    product_type = ProductType.objects.create(
        name='Default Type', has_variants=False, is_shipping_required=True)
    product_type.product_attributes.add(color_attribute)
    product_type.variant_attributes.add(size_attribute)
    return product_type


@pytest.fixture
def product(product_type, default_category):
    product_attr = product_type.product_attributes.first()
    attr_value = product_attr.values.first()
    attributes = {smart_text(product_attr.pk): smart_text(attr_value.pk)}

    product = Product.objects.create(
        name='Test product', price=Money('10.00', 'USD'),
        product_type=product_type, attributes=attributes,
        category=default_category)

    variant_attr = product_type.variant_attributes.first()
    variant_attr_value = variant_attr.values.first()
    variant_attributes = {
        smart_text(variant_attr.pk): smart_text(variant_attr_value.pk)}

    ProductVariant.objects.create(
        product=product, sku='123', attributes=variant_attributes,
        cost_price=Money('1.00', 'USD'), quantity=10, quantity_allocated=1)
    return product


@pytest.fixture
def product_without_shipping(default_category):
    product_type = ProductType.objects.create(
        name='Type with no shipping', has_variants=False,
        is_shipping_required=False)
    product = Product.objects.create(
        name='Test product', price=Money('10.00', 'USD'),
        product_type=product_type, category=default_category)
    ProductVariant.objects.create(product=product, sku='SKU_B')
    return product


@pytest.fixture
def product_list(product_type, default_category):
    product_attr = product_type.product_attributes.first()
    attr_value = product_attr.values.first()
    attributes = {smart_text(product_attr.pk): smart_text(attr_value.pk)}

    product_1 = Product.objects.create(
        name='Test product 1', price=Money('10.00', 'USD'),
        product_type=product_type, attributes=attributes, is_published=True,
        category=default_category)

    product_2 = Product.objects.create(
        name='Test product 2', price=Money('20.00', 'USD'),
        product_type=product_type, attributes=attributes, is_published=False,
        category=default_category)

    product_3 = Product.objects.create(
        name='Test product 3', price=Money('20.00', 'USD'),
        product_type=product_type, attributes=attributes, is_published=True,
        category=default_category)

    return [product_1, product_2, product_3]


@pytest.fixture
def order_list(customer_user):
    address = customer_user.default_billing_address.get_copy()
    data = {
        'billing_address': address, 'user': customer_user,
        'user_email': customer_user.email}
    order = Order.objects.create(**data)
    order1 = Order.objects.create(**data)
    order2 = Order.objects.create(**data)

    return [order, order1, order2]


@pytest.fixture
def product_image():
    img_data = BytesIO()
    image = Image.new('RGB', size=(1, 1))
    image.save(img_data, format='JPEG')
    return SimpleUploadedFile('product.jpg', img_data.getvalue())


@pytest.fixture
def product_with_image(product, product_image):
    ProductImage.objects.create(product=product, image=product_image)
    return product


@pytest.fixture
def unavailable_product(product_type, default_category):
    product = Product.objects.create(
        name='Test product', price=Money('10.00', 'USD'),
        product_type=product_type, is_published=False,
        category=default_category)
    return product


@pytest.fixture
def product_with_images(product_type, default_category):
    product = Product.objects.create(
        name='Test product', price=Money('10.00', 'USD'),
        product_type=product_type, category=default_category)
    file_mock_0 = MagicMock(spec=File, name='FileMock0')
    file_mock_0.name = 'image0.jpg'
    file_mock_1 = MagicMock(spec=File, name='FileMock1')
    file_mock_1.name = 'image1.jpg'
    product.images.create(image=file_mock_0)
    product.images.create(image=file_mock_1)
    return product


@pytest.fixture
def checkout():
    return Checkout(Mock(), AnonymousUser(), None, None, 'tracking_code')


@pytest.fixture
def checkout_with_items(request_cart_with_item, customer_user):
    checkout = Checkout(
        request_cart_with_item, customer_user, None, None, 'tracking_code')
    checkout.shipping_address = customer_user.default_shipping_address
    return checkout


@pytest.fixture
def voucher(db):  # pylint: disable=W0613
    return Voucher.objects.create(code='mirumee', discount_value=20)


@pytest.fixture()
def order_with_lines(
        order, product_type, default_category, shipping_method, taxes):
    product = Product.objects.create(
        name='Test product', price=Money('10.00', 'USD'),
        product_type=product_type, category=default_category)
    variant = ProductVariant.objects.create(
        product=product, sku='SKU_A', cost_price=Money(1, 'USD'), quantity=0,
        quantity_allocated=0)
    order.lines.create(
        product_name=variant.display_product(),
        product_sku=variant.sku,
        is_shipping_required=variant.is_shipping_required(),
        quantity=1,
        variant=variant,
        unit_price=variant.get_price(taxes=taxes),
        tax_rate=taxes['standard']['value'])

    product = Product.objects.create(
        name='Test product 2', price=Money('20.00', 'USD'),
        product_type=product_type, category=default_category)
    variant = ProductVariant.objects.create(
        product=product, sku='SKU_B', cost_price=Money(2, 'USD'), quantity=0,
        quantity_allocated=0)
    order.lines.create(
        product_name=variant.display_product(),
        product_sku=variant.sku,
        is_shipping_required=variant.is_shipping_required(),
        quantity=1,
        variant=variant,
        unit_price=variant.get_price(taxes=taxes),
        tax_rate=taxes['standard']['value'])

    order.shipping_address = order.billing_address.get_copy()
    order.shipping_method_name = shipping_method.name
    method = shipping_method.price_per_country.get()
    order.shipping_method = method
    order.shipping_price = method.get_total_price(taxes)
    order.save()

    recalculate_order(order)

    order.refresh_from_db()
    return order


@pytest.fixture()
def order_with_lines_and_stock(
        order, product_type, default_category, shipping_method):
    product = Product.objects.create(
        name='Test product', price=Money('10.00', 'USD'),
        product_type=product_type, category=default_category)
    variant = ProductVariant.objects.create(
        product=product, sku='SKU_A', cost_price=Money(1, 'USD'), quantity=5,
        quantity_allocated=3)
    order.lines.create(
        order=order,
        product_name=product.name,
        product_sku='SKU_A',
        is_shipping_required=product.product_type.is_shipping_required,
        quantity=3,
        unit_price_net=Decimal('30.00'),
        unit_price_gross=Decimal('30.00'),
        variant=variant)
    product = Product.objects.create(
        name='Test product 2', price=Money('20.00', 'USD'),
        product_type=product_type, category=default_category)
    variant = ProductVariant.objects.create(
        product=product, sku='SKU_B', cost_price=Money(2, 'USD'), quantity=2,
        quantity_allocated=2)
    order.lines.create(
        order=order,
        product_name=product.name,
        product_sku='SKU_B',
        is_shipping_required=product.product_type.is_shipping_required,
        quantity=2,
        unit_price_net=Decimal('20.00'),
        unit_price_gross=Decimal('20.00'),
        variant=variant)

    order.shipping_address = order.billing_address.get_copy()
    order.shipping_method_name = shipping_method.name
    method = shipping_method.price_per_country.get()
    order.shipping_method = method
    order.shipping_price = method.get_total_price()
    order.save()
    recalculate_order(order)
    order.refresh_from_db()
    return order


@pytest.fixture()
def fulfilled_order(order_with_lines):
    order = order_with_lines
    fulfillment = order.fulfillments.create()
    line_1 = order.lines.first()
    line_2 = order.lines.last()
    fulfillment.lines.create(order_line=line_1, quantity=line_1.quantity)
    fulfill_order_line(line_1, line_1.quantity)
    fulfillment.lines.create(order_line=line_2, quantity=line_2.quantity)
    fulfill_order_line(line_2, line_2.quantity)
    order.status = OrderStatus.FULFILLED
    order.save(update_fields=['status'])
    return order


@pytest.fixture
def draft_order(order_with_lines):
    order_with_lines.status = OrderStatus.DRAFT
    order_with_lines.save(update_fields=['status'])
    return order_with_lines


@pytest.fixture
def draft_order_with_stock(order_with_lines_and_stock):
    order_with_lines_and_stock.status = OrderStatus.DRAFT
    order_with_lines_and_stock.save(update_fields=['status'])
    return order_with_lines_and_stock


@pytest.fixture()
def payment_waiting(order_with_lines):
    return order_with_lines.payments.create(
        variant='default', status=PaymentStatus.WAITING,
        fraud_status=FraudStatus.ACCEPT, currency='USD',
        total=order_with_lines.total_gross.amount)


@pytest.fixture()
def payment_preauth(order_with_lines):
    return order_with_lines.payments.create(
        variant='default', status=PaymentStatus.PREAUTH,
        fraud_status=FraudStatus.ACCEPT, currency='USD',
        total=order_with_lines.total.gross.amount,
        tax=order_with_lines.total.tax.amount)


@pytest.fixture()
def payment_confirmed(order_with_lines):
    order_amount = order_with_lines.total_gross.amount
    return order_with_lines.payments.create(
        variant='default', status=PaymentStatus.CONFIRMED,
        fraud_status=FraudStatus.ACCEPT, currency='USD',
        total=order_amount, captured_amount=order_amount)


@pytest.fixture()
def payment_rejected(order_with_lines):
    return order_with_lines.payments.create(
        variant='default', status=PaymentStatus.REJECTED,
        fraud_status=FraudStatus.ACCEPT, currency='USD',
        total=order_with_lines.total_gross.amount)


@pytest.fixture()
def payment_refunded(order_with_lines):
    return order_with_lines.payments.create(
        variant='default', status=PaymentStatus.REFUNDED,
        fraud_status=FraudStatus.ACCEPT, currency='USD',
        total=order_with_lines.total_gross.amount)


@pytest.fixture()
def payment_error(order_with_lines):
    return order_with_lines.payments.create(
        variant='default', status=PaymentStatus.ERROR,
        fraud_status=FraudStatus.ACCEPT, currency='USD',
        total=order_with_lines.total_gross.amount)


@pytest.fixture()
def payment_input(order_with_lines):
    return order_with_lines.payments.create(
        variant='default', status=PaymentStatus.INPUT,
        fraud_status=FraudStatus.ACCEPT, currency='USD',
        total=order_with_lines.total_gross.amount)


@pytest.fixture()
def sale(db, default_category):
    sale = Sale.objects.create(name="Sale", value=5)
    sale.categories.add(default_category)
    return sale


@pytest.fixture
def authorization_key(db, site_settings):
    return AuthorizationKey.objects.create(
        site_settings=site_settings, name='Backend', key='Key',
        password='Password')


@pytest.fixture
def permission_view_staff():
    return Permission.objects.get(codename='view_staff')


@pytest.fixture
def permission_edit_staff():
    return Permission.objects.get(codename='edit_staff')


@pytest.fixture
def permission_view_group():
    return Permission.objects.get(codename='view_group')


@pytest.fixture
def permission_edit_group():
    return Permission.objects.get(codename='edit_group')


@pytest.fixture
def permission_view_properties():
    return Permission.objects.get(codename='view_properties')


@pytest.fixture
def permission_edit_properties():
    return Permission.objects.get(codename='edit_properties')


@pytest.fixture
def permission_view_shipping():
    return Permission.objects.get(codename='view_shipping')


@pytest.fixture
def permission_edit_shipping():
    return Permission.objects.get(codename='edit_shipping')


@pytest.fixture
def permission_view_user():
    return Permission.objects.get(codename='view_user')


@pytest.fixture
def permission_edit_user():
    return Permission.objects.get(codename='edit_user')


@pytest.fixture
def permission_edit_settings():
    return Permission.objects.get(codename='edit_settings')


@pytest.fixture
def permission_impersonate_user():
    return Permission.objects.get(codename='impersonate_user')


@pytest.fixture
def permission_edit_menu():
    return Permission.objects.get(codename='edit_menu')


@pytest.fixture
def permission_view_menu():
    return Permission.objects.get(codename='view_menu')


@pytest.fixture
def collection(db):
    collection = Collection.objects.create(
        name='Collection', slug='collection', is_published=True)
    return collection


@pytest.fixture
def draft_collection(db):
    collection = Collection.objects.create(
        name='Collection', slug='collection')
    return collection


@pytest.fixture
def page(db):
    data = {
        'slug': 'test-url',
        'title': 'Test page',
        'content': 'test content'}
    page = Page.objects.create(**data)
    return page


@pytest.fixture
def model_form_class():
    mocked_form_class = MagicMock(name='test', spec=ModelForm)
    mocked_form_class._meta = Mock(name='_meta')
    mocked_form_class._meta.model = 'test_model'
    mocked_form_class._meta.fields = 'test_field'
    return mocked_form_class


@pytest.fixture
def menu(db):
    # navbar menu object can be already created by default in migration
    return Menu.objects.get_or_create(name='navbar')[0]


@pytest.fixture
def menu_item(menu):
    return MenuItem.objects.create(
        menu=menu,
        name='Link 1',
        url='http://example.com/')


@pytest.fixture
def menu_with_items(menu, default_category, collection):
    menu.items.create(name='Link 1', url='http://example.com/')
    menu_item = menu.items.create(name='Link 2', url='http://example.com/')
    menu.items.create(
        name=default_category.name, category=default_category,
        parent=menu_item)
    menu.items.create(
        name=collection.name, collection=collection, parent=menu_item)
    return menu


@pytest.fixture
<<<<<<< HEAD
def footer():
    return Menu.objects.get_or_create(slug='footer')[0]
=======
def tax_rates():
    return {
        'standard_rate': 23,
        'reduced_rates': {
            'pharmaceuticals': 8,
            'medical': 8,
            'passenger transport': 8,
            'newspapers': 8,
            'hotels': 8,
            'restaurants': 8,
            'admission to cultural events': 8,
            'admission to sporting events': 8,
            'admission to entertainment events': 8,
            'foodstuffs': 5}}


@pytest.fixture
def taxes(tax_rates):
    taxes = {'standard': {
        'value': tax_rates['standard_rate'],
        'tax': get_tax_for_rate(tax_rates)}}
    if tax_rates['reduced_rates']:
        taxes.update({
            rate: {
                'value': tax_rates['reduced_rates'][rate],
                'tax': get_tax_for_rate(tax_rates, rate)}
            for rate in tax_rates['reduced_rates']})
    return taxes


@pytest.fixture
def vatlayer(db, settings, tax_rates, taxes):
    settings.VATLAYER_ACCESS_KEY = 'enablevatlayer'
    VAT.objects.create(country_code='PL', data=tax_rates)

    tax_rates_2 = {
        'standard_rate': 19,
        'reduced_rates': {
            'admission to cultural events': 7,
            'admission to entertainment events': 7,
            'books': 7,
            'foodstuffs': 7,
            'hotels': 7,
            'medical': 7,
            'newspapers': 7,
            'passenger transport': 7}}
    VAT.objects.create(country_code='DE', data=tax_rates_2)
    return taxes
>>>>>>> 5108f676
<|MERGE_RESOLUTION|>--- conflicted
+++ resolved
@@ -689,10 +689,11 @@
 
 
 @pytest.fixture
-<<<<<<< HEAD
 def footer():
     return Menu.objects.get_or_create(slug='footer')[0]
-=======
+
+
+@pytest.fixture
 def tax_rates():
     return {
         'standard_rate': 23,
@@ -740,5 +741,4 @@
             'newspapers': 7,
             'passenger transport': 7}}
     VAT.objects.create(country_code='DE', data=tax_rates_2)
-    return taxes
->>>>>>> 5108f676
+    return taxes