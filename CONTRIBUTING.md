--- conflicted
+++ resolved
@@ -131,21 +131,14 @@
 
 To build `schema.graphql` file:
 
-<<<<<<< HEAD
 ```shell
 poe build-schema
 ```
 
-To start Python interactive interpreter:
+To run Django shell:
 
 ```
 poe shell
-=======
-To run Django shell:
-
-```shell
-python manage.py shell
->>>>>>> af31f14e
 ```
 
 ## Managing dependencies
