--- conflicted
+++ resolved
@@ -44,11 +44,8 @@
     "saleor.discount.tests.fixtures",
     "saleor.checkout.tests.fixtures",
     "saleor.attribute.tests.fixtures",
-<<<<<<< HEAD
+    "saleor.payment.tests.fixtures",
     "saleor.webhook.transport.tests.circuit_breaker.fixtures",
-=======
-    "saleor.payment.tests.fixtures",
->>>>>>> aeb4bc0d
 ]
 
 
